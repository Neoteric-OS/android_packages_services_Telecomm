/*
 * Copyright (C) 2015 The Android Open Source Project
 *
 * Licensed under the Apache License, Version 2.0 (the "License");
 * you may not use this file except in compliance with the License.
 * You may obtain a copy of the License at
 *
 *      http://www.apache.org/licenses/LICENSE-2.0
 *
 * Unless required by applicable law or agreed to in writing, software
 * distributed under the License is distributed on an "AS IS" BASIS,
 * WITHOUT WARRANTIES OR CONDITIONS OF ANY KIND, either express or implied.
 * See the License for the specific language governing permissions and
 * limitations under the License
 */

package com.android.server.telecom;

import android.annotation.Nullable;
import android.content.Context;
import android.content.pm.PackageManager;
import android.content.pm.UserInfo;
import android.media.AudioAttributes;
import android.media.RingtoneManager;
import android.media.Ringtone;
import android.media.VolumeShaper;
import android.net.Uri;
import android.os.UserHandle;
import android.os.UserManager;
import android.provider.Settings;

import android.telecom.Log;
import android.text.TextUtils;

import com.android.internal.annotations.VisibleForTesting;
import android.telecom.CallerInfo;

import java.util.List;

/**
 * Uses the incoming {@link Call}'s ringtone URI (obtained by the Contact Lookup) to obtain a
 * {@link Ringtone} from the {@link RingtoneManager} that can be played by the system during an
 * incoming call. If the ringtone URI is null, use the default Ringtone for the active user.
 */
@VisibleForTesting
public class RingtoneFactory {

    private final Context mContext;
    private final CallsManager mCallsManager;

    public RingtoneFactory(CallsManager callsManager, Context context) {
        mContext = context;
        mCallsManager = callsManager;
    }

    /**
     * Determines if a ringtone has haptic channels.
     * @param ringtone The ringtone URI.
     * @return {@code true} if there is a haptic channel, {@code false} otherwise.
     */
    public boolean hasHapticChannels(Ringtone ringtone) {
        boolean hasHapticChannels = RingtoneManager.hasHapticChannels(ringtone.getUri());
        Log.i(this, "hasHapticChannels %s -> %b", ringtone.getUri(), hasHapticChannels);
        return hasHapticChannels;
    }

    public Ringtone getRingtone(Call incomingCall,
        @Nullable VolumeShaper.Configuration volumeShaperConfig, boolean hapticChannelsMuted) {
        AudioAttributes audioAttrs = getDefaultRingtoneAudioAttributes(hapticChannelsMuted);

        // Use the default ringtone of the work profile if the contact is a work profile contact.
        Context userContext = isWorkContact(incomingCall) ?
                getWorkProfileContextForUser(mCallsManager.getCurrentUserHandle()) :
                getContextForUserHandle(mCallsManager.getCurrentUserHandle());
        Uri ringtoneUri = incomingCall.getRingtone();
        Ringtone ringtone = null;

        if(ringtoneUri != null && userContext != null) {
            // Ringtone URI is explicitly specified. First, try to create a Ringtone with that.
            try {
              ringtone = RingtoneManager.getRingtone(
                  userContext, ringtoneUri, volumeShaperConfig, audioAttrs);
            } catch (NullPointerException npe) {
                Log.e(this, npe, "getRingtone: NPE while getting ringtone.");
            }
        }
        if(ringtone == null) {
            // Contact didn't specify ringtone or custom Ringtone creation failed. Get default
            // ringtone for user or profile.
            Context contextToUse = hasDefaultRingtoneForUser(userContext) ? userContext : mContext;
            Uri defaultRingtoneUri;
            if (UserManager.get(contextToUse).isUserUnlocked(contextToUse.getUserId())) {
                defaultRingtoneUri = RingtoneManager.getActualDefaultRingtoneUri(contextToUse,
                        RingtoneManager.TYPE_RINGTONE);
                if (defaultRingtoneUri == null) {
                    Log.i(this, "getRingtone: defaultRingtoneUri for user is null.");
                }
            } else {
                defaultRingtoneUri = Settings.System.DEFAULT_RINGTONE_URI;
                if (defaultRingtoneUri == null) {
                    Log.i(this, "getRingtone: Settings.System.DEFAULT_RINGTONE_URI is null.");
                }
            }

            if (defaultRingtoneUri == null) {
                return null;
            }

            try {
                ringtone = RingtoneManager.getRingtone(
                    contextToUse, defaultRingtoneUri, volumeShaperConfig, audioAttrs);
            } catch (NullPointerException npe) {
                Log.e(this, npe, "getRingtone: NPE while getting ringtone.");
            }
        }
        return ringtone;
    }

    public AudioAttributes getDefaultRingtoneAudioAttributes(boolean hapticChannelsMuted) {
        return new AudioAttributes.Builder()
            .setUsage(AudioAttributes.USAGE_NOTIFICATION_RINGTONE)
            .setContentType(AudioAttributes.CONTENT_TYPE_SONIFICATION)
            .setHapticChannelsMuted(hapticChannelsMuted)
            .build();
    }

<<<<<<< HEAD
    public Ringtone getRingtone(Call incomingCall) {
        return getRingtone(incomingCall, null, false);
    }

=======
>>>>>>> 5aa8ce22
    /** Returns a ringtone to be used when ringer is not audible for the incoming call. */
    @Nullable
    public Ringtone getHapticOnlyRingtone() {
        Uri ringtoneUri = Uri.parse("file://" + mContext.getString(
                com.android.internal.R.string.config_defaultRingtoneVibrationSound));
        AudioAttributes audioAttrs = getDefaultRingtoneAudioAttributes(
            /* hapticChannelsMuted */ false);
        Ringtone ringtone = RingtoneManager.getRingtone(
            mContext, ringtoneUri, /* volumeShaperConfig */ null, audioAttrs);
        if (ringtone != null) {
            // Make sure the sound is muted.
            ringtone.setVolume(0);
        }
        return ringtone;
    }

    private Context getWorkProfileContextForUser(UserHandle userHandle) {
        // UserManager.getEnabledProfiles returns the enabled profiles along with the user's handle
        // itself (so we must filter out the user).
        List<UserInfo> profiles = UserManager.get(mContext).getEnabledProfiles(
                userHandle.getIdentifier());
        UserInfo workprofile = null;
        int managedProfileCount = 0;
        for (UserInfo profile : profiles) {
            UserHandle profileUserHandle = profile.getUserHandle();
            if (profileUserHandle != userHandle && profile.isManagedProfile()) {
                managedProfileCount++;
                workprofile = profile;
            }
        }
        // There may be many different types of profiles, so only count Managed (Work) Profiles.
        if(managedProfileCount == 1) {
            return getContextForUserHandle(workprofile.getUserHandle());
        }
        // There are multiple managed profiles for the associated user and we do not have enough
        // info to determine which profile is the work profile. Just use the default.
        return null;
    }

    private Context getContextForUserHandle(UserHandle userHandle) {
        if(userHandle == null) {
            return null;
        }
        try {
            return mContext.createPackageContextAsUser(mContext.getPackageName(), 0, userHandle);
        } catch (PackageManager.NameNotFoundException e) {
            Log.w("RingtoneFactory", "Package name not found: " + e.getMessage());
        }
        return null;
    }

    private boolean hasDefaultRingtoneForUser(Context userContext) {
        if(userContext == null) {
            return false;
        }
        return !TextUtils.isEmpty(Settings.System.getStringForUser(userContext.getContentResolver(),
                Settings.System.RINGTONE, userContext.getUserId()));
    }

    private boolean isWorkContact(Call incomingCall) {
        CallerInfo contactCallerInfo = incomingCall.getCallerInfo();
        return (contactCallerInfo != null) &&
                (contactCallerInfo.userType == CallerInfo.USER_TYPE_WORK);
    }
}<|MERGE_RESOLUTION|>--- conflicted
+++ resolved
@@ -124,13 +124,6 @@
             .build();
     }
 
-<<<<<<< HEAD
-    public Ringtone getRingtone(Call incomingCall) {
-        return getRingtone(incomingCall, null, false);
-    }
-
-=======
->>>>>>> 5aa8ce22
     /** Returns a ringtone to be used when ringer is not audible for the incoming call. */
     @Nullable
     public Ringtone getHapticOnlyRingtone() {
