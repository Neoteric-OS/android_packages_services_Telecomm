--- conflicted
+++ resolved
@@ -1112,12 +1112,8 @@
         // Filter out the corresponding phone account and ensure that we don't consider conference
         // participants as part of the bulk disconnect (we'll just disconnect the host directly).
         List<Call> calls = mCallsManager.getCalls().stream()
-<<<<<<< HEAD
-                .filter(c -> excludeAccount != c.getTargetPhoneAccount().equals(handle)).toList();
-=======
                 .filter(c -> excludeAccount != c.getTargetPhoneAccount().equals(handle)
                         && c.getParentCall() == null).toList();
->>>>>>> b0df9087
         for (Call call: calls) {
             // Wait for all disconnects before we accept the new call.
             disconnectFuture = disconnectFuture.thenComposeAsync((result) -> {
