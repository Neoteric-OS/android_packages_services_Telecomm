--- conflicted
+++ resolved
@@ -319,8 +319,6 @@
     }
 
     /**
-<<<<<<< HEAD
-=======
      * Processes the simultaneous call type for the ongoing calls that are being tracked in
      * {@link CallsManager}. The current call's simultaneous call type will be overridden only if
      * it's current type priority is lower than the one being set.
@@ -367,7 +365,6 @@
     }
 
     /**
->>>>>>> b0df9087
      * Upon a call resume failure, we will auto-unhold the foreground call that was held. Note that
      * this should only apply for calls across phone accounts as the ImsPhoneCallTracker handles
      * this for a single phone.
