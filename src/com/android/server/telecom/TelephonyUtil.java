/*
 * Copyright 2014, The Android Open Source Project
 *
 * Licensed under the Apache License, Version 2.0 (the "License");
 * you may not use this file except in compliance with the License.
 * You may obtain a copy of the License at
 *
 *     http://www.apache.org/licenses/LICENSE-2.0
 *
 * Unless required by applicable law or agreed to in writing, software
 * distributed under the License is distributed on an "AS IS" BASIS,
 * WITHOUT WARRANTIES OR CONDITIONS OF ANY KIND, either express or implied.
 * See the License for the specific language governing permissions and
 * limitations under the License.
 */

package com.android.server.telecom;

import android.content.ComponentName;
import android.content.Context;
import android.net.Uri;
import android.os.ServiceManager;
import android.os.RemoteException;
import android.telecom.Log;
import android.telecom.PhoneAccount;
import android.telecom.PhoneAccountHandle;
import android.telephony.PhoneNumberUtils;
import android.telephony.SubscriptionManager;
import android.telephony.TelephonyManager;

import com.android.internal.annotations.VisibleForTesting;
import org.codeaurora.internal.IExtTelephony;

import java.util.Collections;
import java.util.Comparator;
import java.util.List;

/**
 * Utilities to deal with the system telephony services. The system telephony services are treated
 * differently from 3rd party services in some situations (emergency calls, audio focus, etc...).
 */
public final class TelephonyUtil {
    private static final String TELEPHONY_PACKAGE_NAME = "com.android.phone";

    private static final String PSTN_CALL_SERVICE_CLASS_NAME =
            "com.android.services.telephony.TelephonyConnectionService";

    private static final String LOG_TAG = "TelephonyUtil";

    private static final PhoneAccountHandle DEFAULT_EMERGENCY_PHONE_ACCOUNT_HANDLE =
            new PhoneAccountHandle(
                    new ComponentName(TELEPHONY_PACKAGE_NAME, PSTN_CALL_SERVICE_CLASS_NAME), "E");

    private TelephonyUtil() {}

    /**
     * @return fallback {@link PhoneAccount} to be used by Telecom for emergency calls in the
     * rare case that Telephony has not registered any phone accounts yet. Details about this
     * account are not expected to be displayed in the UI, so the description, etc are not
     * populated.
     */
    @VisibleForTesting
    public static PhoneAccount getDefaultEmergencyPhoneAccount() {
        return PhoneAccount.builder(DEFAULT_EMERGENCY_PHONE_ACCOUNT_HANDLE, "E")
                .setCapabilities(PhoneAccount.CAPABILITY_SIM_SUBSCRIPTION |
                        PhoneAccount.CAPABILITY_CALL_PROVIDER |
                        PhoneAccount.CAPABILITY_PLACE_EMERGENCY_CALLS)
                .setIsEnabled(true)
                .build();
    }

    static boolean isPstnComponentName(ComponentName componentName) {
        final ComponentName pstnComponentName = new ComponentName(
                TELEPHONY_PACKAGE_NAME, PSTN_CALL_SERVICE_CLASS_NAME);
        return pstnComponentName.equals(componentName);
    }

    public static boolean shouldProcessAsEmergency(Context context, Uri handle) {
<<<<<<< HEAD
        return handle != null && isLocalEmergencyNumber(handle.getSchemeSpecificPart());
    }

    public static boolean isLocalEmergencyNumber(String address) {
        IExtTelephony mIExtTelephony =
            IExtTelephony.Stub.asInterface(ServiceManager.getService("extphone"));
        boolean result = false;
        try {
            result = mIExtTelephony.isLocalEmergencyNumber(address);
        } catch (RemoteException ex) {
            Log.e(LOG_TAG, ex, "RemoteException");
        } catch (NullPointerException ex) {
            Log.e(LOG_TAG, ex, "NullPointerException");
        }
        return result;
    }

    public static boolean isPotentialLocalEmergencyNumber(String address) {
        IExtTelephony mIExtTelephony =
            IExtTelephony.Stub.asInterface(ServiceManager.getService("extphone"));
        boolean result = false;
        try {
            result = mIExtTelephony.isPotentialLocalEmergencyNumber(address);
        } catch (RemoteException ex) {
            Log.e(LOG_TAG, ex, "RemoteException");
        } catch (NullPointerException ex) {
            Log.e(LOG_TAG, ex, "NullPointerException");
        }
        return result;
=======
        TelephonyManager tm = (TelephonyManager) context.getSystemService(
                Context.TELEPHONY_SERVICE);
        return handle != null && tm.isEmergencyNumber(handle.getSchemeSpecificPart());
>>>>>>> 9cbe7cc2
    }

    public static void sortSimPhoneAccounts(Context context, List<PhoneAccount> accounts) {
        final TelephonyManager telephonyManager = TelephonyManager.from(context);

        // Sort the accounts according to how we want to display them.
        Collections.sort(accounts, new Comparator<PhoneAccount>() {
            @Override
            public int compare(PhoneAccount account1, PhoneAccount account2) {
                int retval = 0;

                // SIM accounts go first
                boolean isSim1 = account1.hasCapabilities(PhoneAccount.CAPABILITY_SIM_SUBSCRIPTION);
                boolean isSim2 = account2.hasCapabilities(PhoneAccount.CAPABILITY_SIM_SUBSCRIPTION);
                if (isSim1 != isSim2) {
                    retval = isSim1 ? -1 : 1;
                }

                int subId1 = telephonyManager.getSubIdForPhoneAccount(account1);
                int subId2 = telephonyManager.getSubIdForPhoneAccount(account2);
                if (subId1 != SubscriptionManager.INVALID_SUBSCRIPTION_ID &&
                        subId2 != SubscriptionManager.INVALID_SUBSCRIPTION_ID) {
                    retval = (SubscriptionManager.getSlotIndex(subId1) <
                            SubscriptionManager.getSlotIndex(subId2)) ? -1 : 1;
                }

                // Then order by package
                if (retval == 0) {
                    String pkg1 = account1.getAccountHandle().getComponentName().getPackageName();
                    String pkg2 = account2.getAccountHandle().getComponentName().getPackageName();
                    retval = pkg1.compareTo(pkg2);
                }

                // Finally, order by label
                if (retval == 0) {
                    String label1 = nullToEmpty(account1.getLabel().toString());
                    String label2 = nullToEmpty(account2.getLabel().toString());
                    retval = label1.compareTo(label2);
                }

                // Then by hashcode
                if (retval == 0) {
                    retval = account1.hashCode() - account2.hashCode();
                }
                return retval;
            }
        });
    }

    private static String nullToEmpty(String str) {
        return str == null ? "" : str;
    }
}<|MERGE_RESOLUTION|>--- conflicted
+++ resolved
@@ -76,8 +76,9 @@
     }
 
     public static boolean shouldProcessAsEmergency(Context context, Uri handle) {
-<<<<<<< HEAD
-        return handle != null && isLocalEmergencyNumber(handle.getSchemeSpecificPart());
+        TelephonyManager tm = (TelephonyManager) context.getSystemService(
+                Context.TELEPHONY_SERVICE);
+        return handle != null && tm.isEmergencyNumber(handle.getSchemeSpecificPart());
     }
 
     public static boolean isLocalEmergencyNumber(String address) {
@@ -106,11 +107,6 @@
             Log.e(LOG_TAG, ex, "NullPointerException");
         }
         return result;
-=======
-        TelephonyManager tm = (TelephonyManager) context.getSystemService(
-                Context.TELEPHONY_SERVICE);
-        return handle != null && tm.isEmergencyNumber(handle.getSchemeSpecificPart());
->>>>>>> 9cbe7cc2
     }
 
     public static void sortSimPhoneAccounts(Context context, List<PhoneAccount> accounts) {
