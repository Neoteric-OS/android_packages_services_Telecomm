package com.android.server.telecom;

import com.android.server.telecom.components.ErrorDialogActivity;

import android.content.Context;
import android.content.Intent;
import android.net.Uri;
import android.os.Bundle;
import android.os.Looper;
import android.os.Trace;
import android.os.UserHandle;
import android.os.UserManager;
import android.telecom.DefaultDialerManager;
import android.telecom.Log;
import android.telecom.Logging.Session;
import android.telecom.PhoneAccount;
import android.telecom.PhoneAccountHandle;
import android.telecom.TelecomManager;
import android.telecom.VideoProfile;
import android.telephony.DisconnectCause;
import android.telephony.PhoneNumberUtils;
import android.widget.Toast;

import java.util.concurrent.CompletableFuture;

import org.codeaurora.ims.QtiCallConstants;

/**
 * Single point of entry for all outgoing and incoming calls.
 * {@link com.android.server.telecom.components.UserCallIntentProcessor} serves as a trampoline that
 * captures call intents for individual users and forwards it to the {@link CallIntentProcessor}
 * which interacts with the rest of Telecom, both of which run only as the primary user.
 */
public class CallIntentProcessor {
    public interface Adapter {
        void processOutgoingCallIntent(Context context, CallsManager callsManager,
                Intent intent, String callingPackage);
        void processIncomingCallIntent(CallsManager callsManager, Intent intent);
        void processUnknownCallIntent(CallsManager callsManager, Intent intent);
    }

    public static class AdapterImpl implements Adapter {
        private final DefaultDialerCache mDefaultDialerCache;
        public AdapterImpl(DefaultDialerCache cache) {
            mDefaultDialerCache = cache;
        }

        @Override
        public void processOutgoingCallIntent(Context context, CallsManager callsManager,
                Intent intent, String callingPackage) {
            CallIntentProcessor.processOutgoingCallIntent(context, callsManager, intent,
                    callingPackage, mDefaultDialerCache);
        }

        @Override
        public void processIncomingCallIntent(CallsManager callsManager, Intent intent) {
            CallIntentProcessor.processIncomingCallIntent(callsManager, intent);
        }

        @Override
        public void processUnknownCallIntent(CallsManager callsManager, Intent intent) {
            CallIntentProcessor.processUnknownCallIntent(callsManager, intent);
        }
    }

    public static final String KEY_IS_UNKNOWN_CALL = "is_unknown_call";
    public static final String KEY_IS_INCOMING_CALL = "is_incoming_call";

    /**
     * The user initiating the outgoing call.
     */
    public static final String KEY_INITIATING_USER = "initiating_user";


    private final Context mContext;
    private final CallsManager mCallsManager;
    private final DefaultDialerCache mDefaultDialerCache;

    public CallIntentProcessor(Context context, CallsManager callsManager,
            DefaultDialerCache defaultDialerCache) {
        this.mContext = context;
        this.mCallsManager = callsManager;
        this.mDefaultDialerCache = defaultDialerCache;
    }

    public void processIntent(Intent intent, String callingPackage) {
        final boolean isUnknownCall = intent.getBooleanExtra(KEY_IS_UNKNOWN_CALL, false);
        Log.i(this, "onReceive - isUnknownCall: %s", isUnknownCall);

        Trace.beginSection("processNewCallCallIntent");
        if (isUnknownCall) {
            processUnknownCallIntent(mCallsManager, intent);
        } else {
            processOutgoingCallIntent(mContext, mCallsManager, intent, callingPackage,
                    mDefaultDialerCache);
        }
        Trace.endSection();
    }


    /**
     * Processes CALL, CALL_PRIVILEGED, and CALL_EMERGENCY intents.
     *
     * @param intent Call intent containing data about the handle to call.
     * @param callingPackage The package which initiated the outgoing call (if known).
     */
    static void processOutgoingCallIntent(
            Context context,
            CallsManager callsManager,
            Intent intent,
            String callingPackage,
            DefaultDialerCache defaultDialerCache) {

        Uri handle = intent.getData();
        String scheme = handle.getScheme();
        String uriString = handle.getSchemeSpecificPart();

        // Ensure sip URIs dialed using TEL scheme get converted to SIP scheme.
        if (PhoneAccount.SCHEME_TEL.equals(scheme) && PhoneNumberUtils.isUriNumber(uriString)) {
            handle = Uri.fromParts(PhoneAccount.SCHEME_SIP, uriString, null);
        }

        PhoneAccountHandle phoneAccountHandle = intent.getParcelableExtra(
                TelecomManager.EXTRA_PHONE_ACCOUNT_HANDLE);

        Bundle clientExtras = null;
        if (intent.hasExtra(TelecomManager.EXTRA_OUTGOING_CALL_EXTRAS)) {
            clientExtras = intent.getBundleExtra(TelecomManager.EXTRA_OUTGOING_CALL_EXTRAS);
        }
        if (clientExtras == null) {
            clientExtras = new Bundle();
        }
        if (intent.hasExtra(TelecomManager.EXTRA_START_CALL_WITH_RTT)) {
            boolean isStartRttCall = intent.getBooleanExtra(
                    TelecomManager.EXTRA_START_CALL_WITH_RTT, false);
            Log.d(CallIntentProcessor.class, "isStartRttCall = "+isStartRttCall);
            if (!isStartRttCall) {
                clientExtras.putBoolean(TelecomManager.EXTRA_START_CALL_WITH_RTT, isStartRttCall);
            }
        }

        if (intent.hasExtra(TelecomManager.EXTRA_IS_USER_INTENT_EMERGENCY_CALL)) {
            clientExtras.putBoolean(TelecomManager.EXTRA_IS_USER_INTENT_EMERGENCY_CALL,
                    intent.getBooleanExtra(TelecomManager.EXTRA_IS_USER_INTENT_EMERGENCY_CALL,
                            false));
        }

        // Ensure call subject is passed on to the connection service.
        if (intent.hasExtra(TelecomManager.EXTRA_CALL_SUBJECT)) {
            String callsubject = intent.getStringExtra(TelecomManager.EXTRA_CALL_SUBJECT);
            clientExtras.putString(TelecomManager.EXTRA_CALL_SUBJECT, callsubject);
        }

        final int callDomain = intent.getIntExtra(
                QtiCallConstants.EXTRA_CALL_DOMAIN, QtiCallConstants.DOMAIN_AUTOMATIC);
        Log.d(CallIntentProcessor.class, "callDomain = " + callDomain);
        clientExtras.putInt(QtiCallConstants.EXTRA_CALL_DOMAIN, callDomain);

        final int videoState = intent.getIntExtra( TelecomManager.EXTRA_START_CALL_WITH_VIDEO_STATE,
                VideoProfile.STATE_AUDIO_ONLY);
        clientExtras.putInt(TelecomManager.EXTRA_START_CALL_WITH_VIDEO_STATE, videoState);

        if (!callsManager.isSelfManaged(phoneAccountHandle,
                (UserHandle) intent.getParcelableExtra(KEY_INITIATING_USER))) {
            boolean fixedInitiatingUser = fixInitiatingUserIfNecessary(context, intent);
            // Show the toast to warn user that it is a personal call though initiated in work
            // profile.
            if (fixedInitiatingUser) {
                Toast.makeText(context, Looper.getMainLooper(),
                        context.getString(R.string.toast_personal_call_msg),
                        Toast.LENGTH_LONG).show();
            }
        } else {
            Log.i(CallIntentProcessor.class,
                    "processOutgoingCallIntent: skip initiating user check");
        }

        UserHandle initiatingUser = intent.getParcelableExtra(KEY_INITIATING_USER);

        boolean isPrivilegedDialer = defaultDialerCache.isDefaultOrSystemDialer(callingPackage,
                initiatingUser.getIdentifier());

        NewOutgoingCallIntentBroadcaster broadcaster = new NewOutgoingCallIntentBroadcaster(
                context, callsManager, intent, callsManager.getPhoneNumberUtilsAdapter(),
                isPrivilegedDialer, defaultDialerCache);

        // If the broadcaster comes back with an immediate error, disconnect and show a dialog.
        NewOutgoingCallIntentBroadcaster.CallDisposition disposition = broadcaster.evaluateCall();
        if (disposition.disconnectCause != DisconnectCause.NOT_DISCONNECTED) {
            showErrorDialog(context, disposition.disconnectCause);
            return;
        }

        // Send to CallsManager to ensure the InCallUI gets kicked off before the broadcast returns
        CompletableFuture<Call> callFuture = callsManager
                .startOutgoingCall(handle, phoneAccountHandle, clientExtras, initiatingUser,
                        intent, callingPackage);

        final Session logSubsession = Log.createSubsession();
        callFuture.thenAccept((call) -> {
            if (call != null) {
                Log.continueSession(logSubsession, "CIP.sNOCI");
                try {
                    broadcaster.processCall(call, disposition);
                } finally {
                    Log.endSession();
                }
            }
        });
    }

<<<<<<< HEAD
    static void sendNewOutgoingCallIntent(Context context, Call call, CallsManager callsManager,
            Intent intent, boolean isPrivilegedDialer, DefaultDialerCache defaultDialerCache) {
        // Asynchronous calls should not usually be made inside a BroadcastReceiver because once
        // onReceive is complete, the BroadcastReceiver's process runs the risk of getting
        // killed if memory is scarce. However, this is OK here because the entire Telecom
        // process will be running throughout the duration of the phone call and should never
        // be killed.
        NewOutgoingCallIntentBroadcaster broadcaster = new NewOutgoingCallIntentBroadcaster(
                context, callsManager, call, intent, callsManager.getPhoneNumberUtilsAdapter(),
                isPrivilegedDialer, defaultDialerCache);

        // If the broadcaster comes back with an immediate error, disconnect and show a dialog.
        NewOutgoingCallIntentBroadcaster.CallDisposition disposition = broadcaster.evaluateCall();
        if (disposition.disconnectCause != DisconnectCause.NOT_DISCONNECTED) {
            callsManager.clearPendingMOEmergencyCall();
            disconnectCallAndShowErrorDialog(context, call, disposition.disconnectCause);
            return;
        }

        broadcaster.processCall(disposition);
    }

=======
>>>>>>> dbad007a
    /**
     * If the call is initiated from managed profile but there is no work dialer installed, treat
     * the call is initiated from its parent user.
     *
     * @return whether the initiating user is fixed.
     */
    static boolean fixInitiatingUserIfNecessary(Context context, Intent intent) {
        final UserHandle initiatingUser = intent.getParcelableExtra(KEY_INITIATING_USER);
        if (UserUtil.isManagedProfile(context, initiatingUser)) {
            boolean noDialerInstalled = DefaultDialerManager.getInstalledDialerApplications(context,
                    initiatingUser.getIdentifier()).size() == 0;
            if (noDialerInstalled) {
                final UserManager userManager = UserManager.get(context);
                UserHandle parentUserHandle =
                        userManager.getProfileParent(
                                initiatingUser.getIdentifier()).getUserHandle();
                intent.putExtra(KEY_INITIATING_USER, parentUserHandle);

                Log.i(CallIntentProcessor.class, "fixInitiatingUserIfNecessary: no dialer installed"
                        + " for current user; setting initiator to parent %s" + parentUserHandle);
                return true;
            }
        }
        return false;
    }

    static void processIncomingCallIntent(CallsManager callsManager, Intent intent) {
        PhoneAccountHandle phoneAccountHandle = intent.getParcelableExtra(
                TelecomManager.EXTRA_PHONE_ACCOUNT_HANDLE);

        if (phoneAccountHandle == null) {
            Log.w(CallIntentProcessor.class,
                    "Rejecting incoming call due to null phone account");
            return;
        }
        if (phoneAccountHandle.getComponentName() == null) {
            Log.w(CallIntentProcessor.class,
                    "Rejecting incoming call due to null component name");
            return;
        }

        Bundle clientExtras = null;
        if (intent.hasExtra(TelecomManager.EXTRA_INCOMING_CALL_EXTRAS)) {
            clientExtras = intent.getBundleExtra(TelecomManager.EXTRA_INCOMING_CALL_EXTRAS);
        }
        if (clientExtras == null) {
            clientExtras = new Bundle();
        }

        Log.d(CallIntentProcessor.class,
                "Processing incoming call from connection service [%s]",
                phoneAccountHandle.getComponentName());
        callsManager.processIncomingCallIntent(phoneAccountHandle, clientExtras);
    }

    static void processUnknownCallIntent(CallsManager callsManager, Intent intent) {
        PhoneAccountHandle phoneAccountHandle = intent.getParcelableExtra(
                TelecomManager.EXTRA_PHONE_ACCOUNT_HANDLE);

        if (phoneAccountHandle == null) {
            Log.w(CallIntentProcessor.class, "Rejecting unknown call due to null phone account");
            return;
        }
        if (phoneAccountHandle.getComponentName() == null) {
            Log.w(CallIntentProcessor.class, "Rejecting unknown call due to null component name");
            return;
        }

        callsManager.addNewUnknownCall(phoneAccountHandle, intent.getExtras());
    }

    private static void showErrorDialog(Context context, int errorCode) {
        final Intent errorIntent = new Intent(context, ErrorDialogActivity.class);
        int errorMessageId = -1;
        switch (errorCode) {
            case DisconnectCause.INVALID_NUMBER:
            case DisconnectCause.NO_PHONE_NUMBER_SUPPLIED:
                errorMessageId = R.string.outgoing_call_error_no_phone_number_supplied;
                break;
        }
        if (errorMessageId != -1) {
            errorIntent.putExtra(ErrorDialogActivity.ERROR_MESSAGE_ID_EXTRA, errorMessageId);
            errorIntent.setFlags(Intent.FLAG_ACTIVITY_NEW_TASK);
            context.startActivityAsUser(errorIntent, UserHandle.CURRENT);
        }
    }
}<|MERGE_RESOLUTION|>--- conflicted
+++ resolved
@@ -187,6 +187,7 @@
         // If the broadcaster comes back with an immediate error, disconnect and show a dialog.
         NewOutgoingCallIntentBroadcaster.CallDisposition disposition = broadcaster.evaluateCall();
         if (disposition.disconnectCause != DisconnectCause.NOT_DISCONNECTED) {
+            callsManager.clearPendingMOEmergencyCall();
             showErrorDialog(context, disposition.disconnectCause);
             return;
         }
@@ -209,31 +210,6 @@
         });
     }
 
-<<<<<<< HEAD
-    static void sendNewOutgoingCallIntent(Context context, Call call, CallsManager callsManager,
-            Intent intent, boolean isPrivilegedDialer, DefaultDialerCache defaultDialerCache) {
-        // Asynchronous calls should not usually be made inside a BroadcastReceiver because once
-        // onReceive is complete, the BroadcastReceiver's process runs the risk of getting
-        // killed if memory is scarce. However, this is OK here because the entire Telecom
-        // process will be running throughout the duration of the phone call and should never
-        // be killed.
-        NewOutgoingCallIntentBroadcaster broadcaster = new NewOutgoingCallIntentBroadcaster(
-                context, callsManager, call, intent, callsManager.getPhoneNumberUtilsAdapter(),
-                isPrivilegedDialer, defaultDialerCache);
-
-        // If the broadcaster comes back with an immediate error, disconnect and show a dialog.
-        NewOutgoingCallIntentBroadcaster.CallDisposition disposition = broadcaster.evaluateCall();
-        if (disposition.disconnectCause != DisconnectCause.NOT_DISCONNECTED) {
-            callsManager.clearPendingMOEmergencyCall();
-            disconnectCallAndShowErrorDialog(context, call, disposition.disconnectCause);
-            return;
-        }
-
-        broadcaster.processCall(disposition);
-    }
-
-=======
->>>>>>> dbad007a
     /**
      * If the call is initiated from managed profile but there is no work dialer installed, treat
      * the call is initiated from its parent user.
