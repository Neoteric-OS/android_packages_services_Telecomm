--- conflicted
+++ resolved
@@ -1854,11 +1854,7 @@
                     throw new SecurityException("Package " + callingPackage + " is not allowed"
                             + " to start conference call");
                 }
-<<<<<<< HEAD
-                // Binder is clearing the identity, so we need to store the user handle
-=======
                 // Binder is clearing the identity, so we need to keep the store the handle
->>>>>>> a3db6f5e
                 UserHandle currentUserHandle = Binder.getCallingUserHandle();
                 long token = Binder.clearCallingIdentity();
                 try {
