/*
 * Copyright (C) 2016 The Android Open Source Project
 *
 * Licensed under the Apache License, Version 2.0 (the "License");
 * you may not use this file except in compliance with the License.
 * You may obtain a copy of the License at
 *
 *      http://www.apache.org/licenses/LICENSE-2.0
 *
 * Unless required by applicable law or agreed to in writing, software
 * distributed under the License is distributed on an "AS IS" BASIS,
 * WITHOUT WARRANTIES OR CONDITIONS OF ANY KIND, either express or implied.
 * See the License for the specific language governing permissions and
 * limitations under the License
 */

package com.android.server.telecom.bluetooth;

import android.bluetooth.BluetoothAdapter;
import android.bluetooth.BluetoothDevice;
import android.bluetooth.BluetoothHeadset;
import android.bluetooth.BluetoothHearingAid;
import android.bluetooth.BluetoothLeAudio;
import android.bluetooth.BluetoothLeAudioCodecStatus;
import android.bluetooth.BluetoothProfile;
import android.bluetooth.BluetoothStatusCodes;
import android.content.Context;
import android.media.AudioManager;
import android.media.AudioDeviceInfo;
import android.os.Bundle;
import android.telecom.Log;
import android.util.ArraySet;
import android.util.LocalLog;

import com.android.internal.annotations.VisibleForTesting;
import com.android.internal.util.IndentingPrintWriter;
import com.android.server.telecom.CallAudioCommunicationDeviceTracker;

import java.util.ArrayList;
import java.util.Collection;
import java.util.Collections;
import java.util.LinkedHashMap;
import java.util.LinkedHashSet;
import java.util.LinkedList;
import java.util.List;
import java.util.Objects;
import java.util.Set;
import java.util.concurrent.Executor;

public class BluetoothDeviceManager {

    public static final int DEVICE_TYPE_HEADSET = 0;
    public static final int DEVICE_TYPE_HEARING_AID = 1;
    public static final int DEVICE_TYPE_LE_AUDIO = 2;

    private BluetoothLeAudio.Callback mLeAudioCallbacks =
        new BluetoothLeAudio.Callback() {
            @Override
            public void onCodecConfigChanged(int groupId, BluetoothLeAudioCodecStatus status) {}
            @Override
            public void onGroupStatusChanged(int groupId, int groupStatus) {}
            @Override
            public void onGroupNodeAdded(BluetoothDevice device, int groupId) {
                Log.i(this, (device == null ? "device is null" : device.getAddress())
                        + " group added " + groupId);
                if (device == null || groupId == BluetoothLeAudio.GROUP_ID_INVALID) {
                    Log.w(this, "invalid parameter");
                    return;
                }

                synchronized (mLock) {
                    mGroupsByDevice.put(device, groupId);
                }
            }
            @Override
            public void onGroupNodeRemoved(BluetoothDevice device, int groupId) {
                Log.i(this, (device == null ? "device is null" : device.getAddress())
                        + " group removed " + groupId);
                if (device == null || groupId == BluetoothLeAudio.GROUP_ID_INVALID) {
                    Log.w(this, "invalid parameter");
                    return;
                }

                synchronized (mLock) {
                    mGroupsByDevice.remove(device);
                }
            }
        };

    private final BluetoothProfile.ServiceListener mBluetoothProfileServiceListener =
            new BluetoothProfile.ServiceListener() {
                @Override
                public void onServiceConnected(int profile, BluetoothProfile proxy) {
                    Log.startSession("BPSL.oSC");
                    try {
                        synchronized (mLock) {
                            String logString;
                            if (profile == BluetoothProfile.HEADSET) {
                                mBluetoothHeadset = (BluetoothHeadset) proxy;
                                logString = "Got BluetoothHeadset: " + mBluetoothHeadset;
                            } else if (profile == BluetoothProfile.HEARING_AID) {
                                mBluetoothHearingAid = (BluetoothHearingAid) proxy;
                                logString = "Got BluetoothHearingAid: "
                                        + mBluetoothHearingAid;
                            } else if (profile == BluetoothProfile.LE_AUDIO) {
                                mBluetoothLeAudioService = (BluetoothLeAudio) proxy;
                                logString = "Got BluetoothLeAudio: "
                                        + mBluetoothLeAudioService;
                                if (!mLeAudioCallbackRegistered) {
                                    try {
                                        mBluetoothLeAudioService.registerCallback(
                                                    mExecutor, mLeAudioCallbacks);
                                        mLeAudioCallbackRegistered = true;
                                    } catch (IllegalStateException e) {
                                        logString += ", but Bluetooth is down";
                                    }
                                }
                            } else {
                                logString = "Connected to non-requested bluetooth service." +
                                        " Not changing bluetooth headset.";
                            }
                            Log.i(BluetoothDeviceManager.this, logString);
                            mLocalLog.log(logString);
                        }
                    } finally {
                        Log.endSession();
                    }
                }

                @Override
                public void onServiceDisconnected(int profile) {
                    Log.startSession("BPSL.oSD");
                    try {
                        synchronized (mLock) {
                            LinkedHashMap<String, BluetoothDevice> lostServiceDevices;
                            String logString;
                            if (profile == BluetoothProfile.HEADSET) {
                                mBluetoothHeadset = null;
                                lostServiceDevices = mHfpDevicesByAddress;
                                mBluetoothRouteManager.onActiveDeviceChanged(null,
                                        DEVICE_TYPE_HEADSET);
                                logString = "Lost BluetoothHeadset service. " +
                                        "Removing all tracked devices";
                            } else if (profile == BluetoothProfile.HEARING_AID) {
                                mBluetoothHearingAid = null;
                                logString = "Lost BluetoothHearingAid service. " +
                                        "Removing all tracked devices.";
                                lostServiceDevices = mHearingAidDevicesByAddress;
                                mBluetoothRouteManager.onActiveDeviceChanged(null,
                                        DEVICE_TYPE_HEARING_AID);
                            } else if (profile == BluetoothProfile.LE_AUDIO) {
                                mBluetoothLeAudioService = null;
                                logString = "Lost BluetoothLeAudio service. " +
                                        "Removing all tracked devices.";
                                lostServiceDevices = mLeAudioDevicesByAddress;
                                mBluetoothRouteManager.onActiveDeviceChanged(null,
                                        DEVICE_TYPE_LE_AUDIO);
                            } else {
                                return;
                            }
                            Log.i(BluetoothDeviceManager.this, logString);
                            mLocalLog.log(logString);

                            List<BluetoothDevice> devicesToRemove = new LinkedList<>(
                                    lostServiceDevices.values());
                            lostServiceDevices.clear();
                            for (BluetoothDevice device : devicesToRemove) {
                                mBluetoothRouteManager.onDeviceLost(device.getAddress());
                            }
                        }
                    } finally {
                        Log.endSession();
                    }
                }
           };

    private final LinkedHashMap<String, BluetoothDevice> mHfpDevicesByAddress =
            new LinkedHashMap<>();
    private final LinkedHashMap<String, BluetoothDevice> mHearingAidDevicesByAddress =
            new LinkedHashMap<>();
    private final LinkedHashMap<BluetoothDevice, Long> mHearingAidDeviceSyncIds =
            new LinkedHashMap<>();
    private final LinkedHashMap<String, BluetoothDevice> mLeAudioDevicesByAddress =
            new LinkedHashMap<>();
    private final LinkedHashMap<BluetoothDevice, Integer> mGroupsByDevice =
            new LinkedHashMap<>();
    private final ArrayList<LinkedHashMap<String, BluetoothDevice>>
            mDevicesByAddressMaps = new ArrayList<LinkedHashMap<String, BluetoothDevice>>(); {
        mDevicesByAddressMaps.add(mHfpDevicesByAddress);
        mDevicesByAddressMaps.add(mHearingAidDevicesByAddress);
        mDevicesByAddressMaps.add(mLeAudioDevicesByAddress);
    }
    private int mGroupIdActive = BluetoothLeAudio.GROUP_ID_INVALID;
    private int mGroupIdPending = BluetoothLeAudio.GROUP_ID_INVALID;
    private final LocalLog mLocalLog = new LocalLog(20);

    // This lock only protects internal state -- it doesn't lock on anything going into Telecom.
    private final Object mLock = new Object();

    private BluetoothRouteManager mBluetoothRouteManager;
    private BluetoothHeadset mBluetoothHeadset;
    private BluetoothHearingAid mBluetoothHearingAid;
    private boolean mLeAudioCallbackRegistered = false;
    private BluetoothLeAudio mBluetoothLeAudioService;
    private boolean mLeAudioSetAsCommunicationDevice = false;
    private String mLeAudioDevice;
    private String mHearingAidDevice;
    private boolean mHearingAidSetAsCommunicationDevice = false;
    private BluetoothDevice mBluetoothHearingAidActiveDeviceCache;
    private BluetoothAdapter mBluetoothAdapter;
    private AudioManager mAudioManager;
    private Executor mExecutor;
    private CallAudioCommunicationDeviceTracker mCommunicationDeviceTracker;

    public BluetoothDeviceManager(Context context, BluetoothAdapter bluetoothAdapter,
            CallAudioCommunicationDeviceTracker communicationDeviceTracker) {
        if (bluetoothAdapter != null) {
            mBluetoothAdapter = bluetoothAdapter;
            bluetoothAdapter.getProfileProxy(context, mBluetoothProfileServiceListener,
                    BluetoothProfile.HEADSET);
            bluetoothAdapter.getProfileProxy(context, mBluetoothProfileServiceListener,
                    BluetoothProfile.HEARING_AID);
            bluetoothAdapter.getProfileProxy(context, mBluetoothProfileServiceListener,
                    BluetoothProfile.LE_AUDIO);
            mAudioManager = context.getSystemService(AudioManager.class);
            mExecutor = context.getMainExecutor();
            mCommunicationDeviceTracker = communicationDeviceTracker;
        }
    }

    public void setBluetoothRouteManager(BluetoothRouteManager brm) {
        mBluetoothRouteManager = brm;
    }

    private List<BluetoothDevice> getLeAudioConnectedDevices() {
        synchronized (mLock) {
            // Let's get devices which are a group leaders
            ArrayList<BluetoothDevice> devices = new ArrayList<>();

            if (mGroupsByDevice.isEmpty() || mBluetoothLeAudioService == null) {
                return devices;
            }

            for (LinkedHashMap.Entry<BluetoothDevice, Integer> entry : mGroupsByDevice.entrySet()) {
                if (Objects.equals(entry.getKey(),
                        mBluetoothLeAudioService.getConnectedGroupLeadDevice(entry.getValue()))) {
                    devices.add(entry.getKey());
                }
            }
            devices.removeIf(device -> !mLeAudioDevicesByAddress.containsValue(device));
            return devices;
        }
    }

    public int getNumConnectedDevices() {
        return getConnectedDevices().size();
    }

    public Collection<BluetoothDevice> getConnectedDevices() {
        synchronized (mLock) {
            ArraySet<BluetoothDevice> result = new ArraySet<>();

            // Set storing the group ids of all dual mode audio devices to de-dupe them
            Set<Integer> dualModeGroupIds = new ArraySet<>();
            for (BluetoothDevice hfpDevice: mHfpDevicesByAddress.values()) {
                result.add(hfpDevice);
                if (mBluetoothLeAudioService == null) {
                    continue;
                }
                int groupId = mBluetoothLeAudioService.getGroupId(hfpDevice);
                if (groupId != BluetoothLeAudio.GROUP_ID_INVALID) {
                    dualModeGroupIds.add(groupId);
                }
            }

            result.addAll(mHearingAidDevicesByAddress.values());
            if (mBluetoothLeAudioService == null) {
                return Collections.unmodifiableCollection(result);
            }
            for (BluetoothDevice leAudioDevice: getLeAudioConnectedDevices()) {
                // Exclude dual mode audio devices included from the HFP devices list
                int groupId = mBluetoothLeAudioService.getGroupId(leAudioDevice);
                if (groupId != BluetoothLeAudio.GROUP_ID_INVALID
                        && !dualModeGroupIds.contains(groupId)) {
                    result.add(leAudioDevice);
                }
            }
            return Collections.unmodifiableCollection(result);
        }
    }

    // Same as getConnectedDevices except it filters out the hearing aid devices that are linked
    // together by their hiSyncId.
    public Collection<BluetoothDevice> getUniqueConnectedDevices() {
        ArraySet<BluetoothDevice> result;
        synchronized (mLock) {
            result = new ArraySet<>(mHfpDevicesByAddress.values());
        }
        Set<Long> seenHiSyncIds = new LinkedHashSet<>();
        // Add the left-most active device to the seen list so that we match up with the list
        // generated in BluetoothRouteManager.
        if (mBluetoothAdapter != null) {
            for (BluetoothDevice device : mBluetoothAdapter.getActiveDevices(
                        BluetoothProfile.HEARING_AID)) {
                if (device != null) {
                    result.add(device);
                    seenHiSyncIds.add(mHearingAidDeviceSyncIds.getOrDefault(device, -1L));
                    break;
                }
            }
        }
        synchronized (mLock) {
            for (BluetoothDevice d : mHearingAidDevicesByAddress.values()) {
                long hiSyncId = mHearingAidDeviceSyncIds.getOrDefault(d, -1L);
                if (seenHiSyncIds.contains(hiSyncId)) {
                    continue;
                }
                result.add(d);
                seenHiSyncIds.add(hiSyncId);
            }
        }

        if (mBluetoothLeAudioService != null) {
            result.addAll(getLeAudioConnectedDevices());
        }

        return Collections.unmodifiableCollection(result);
    }

    public BluetoothHeadset getBluetoothHeadset() {
        return mBluetoothHeadset;
    }

    public BluetoothAdapter getBluetoothAdapter() {
        return mBluetoothAdapter;
    }

    public BluetoothHearingAid getBluetoothHearingAid() {
        return mBluetoothHearingAid;
    }

    public BluetoothLeAudio getLeAudioService() {
        return mBluetoothLeAudioService;
    }

    public void setHeadsetServiceForTesting(BluetoothHeadset bluetoothHeadset) {
        mBluetoothHeadset = bluetoothHeadset;
    }

    public void setHearingAidServiceForTesting(BluetoothHearingAid bluetoothHearingAid) {
        mBluetoothHearingAid = bluetoothHearingAid;
    }

    public void setLeAudioServiceForTesting(BluetoothLeAudio bluetoothLeAudio) {
        mBluetoothLeAudioService = bluetoothLeAudio;
        mBluetoothLeAudioService.registerCallback(mExecutor, mLeAudioCallbacks);
    }

    public static String getDeviceTypeString(int deviceType) {
        switch (deviceType) {
            case DEVICE_TYPE_LE_AUDIO:
                return "LeAudio";
            case DEVICE_TYPE_HEARING_AID:
                return "HearingAid";
            case DEVICE_TYPE_HEADSET:
                return "HFP";
            default:
                return "unknown type";
        }
    }

    @VisibleForTesting
    public void onDeviceConnected(BluetoothDevice device, int deviceType) {
        synchronized (mLock) {
            clearDeviceFromDeviceMaps(device.getAddress());
            LinkedHashMap<String, BluetoothDevice> targetDeviceMap;
            if (deviceType == DEVICE_TYPE_LE_AUDIO) {
                if (mBluetoothLeAudioService == null) {
                    Log.w(this, "LE audio service null when receiving device added broadcast");
                    return;
                }
                /* Check if group is known. */
                if (!mGroupsByDevice.containsKey(device)) {
                    int groupId = mBluetoothLeAudioService.getGroupId(device);
                    Log.i(this, "onDeviceConnected: Device: " + device.getAddress()
                           + " groupId: " + groupId);
                    /* If it is not yet assigned, then it will be provided in the callback */
                    if (groupId != BluetoothLeAudio.GROUP_ID_INVALID) {
                        mGroupsByDevice.put(device, groupId);
                    }
                }
                targetDeviceMap = mLeAudioDevicesByAddress;
            } else if (deviceType == DEVICE_TYPE_HEARING_AID) {
                if (mBluetoothHearingAid == null) {
                    Log.w(this, "Hearing aid service null when receiving device added broadcast");
                    return;
                }
                long hiSyncId = mBluetoothHearingAid.getHiSyncId(device);
                mHearingAidDeviceSyncIds.put(device, hiSyncId);
                targetDeviceMap = mHearingAidDevicesByAddress;
            } else if (deviceType == DEVICE_TYPE_HEADSET) {
                if (mBluetoothHeadset == null) {
                    Log.w(this, "Headset service null when receiving device added broadcast");
                    return;
                }
                targetDeviceMap = mHfpDevicesByAddress;
            } else {
                Log.w(this, "Device: " + device.getAddress() + " with invalid type: "
                            + getDeviceTypeString(deviceType));
                return;
            }
            if (!targetDeviceMap.containsKey(device.getAddress())) {
                Log.i(this, "Adding device with address: " + device + " and devicetype="
                        + getDeviceTypeString(deviceType));
                targetDeviceMap.put(device.getAddress(), device);
                mBluetoothRouteManager.onDeviceAdded(device.getAddress());
            }
        }
    }

    void clearDeviceFromDeviceMaps(String deviceAddress) {
        for (LinkedHashMap<String, BluetoothDevice> deviceMap : mDevicesByAddressMaps) {
            deviceMap.remove(deviceAddress);
        }
    }

    void onDeviceDisconnected(BluetoothDevice device, int deviceType) {
        mLocalLog.log("Device disconnected -- address: " + device.getAddress() + " deviceType: "
                + deviceType);
        synchronized (mLock) {
            LinkedHashMap<String, BluetoothDevice> targetDeviceMap;
            if (deviceType == DEVICE_TYPE_LE_AUDIO) {
                mGroupsByDevice.remove(device);
                targetDeviceMap = mLeAudioDevicesByAddress;
            } else if (deviceType == DEVICE_TYPE_HEARING_AID) {
                mHearingAidDeviceSyncIds.remove(device);
                targetDeviceMap = mHearingAidDevicesByAddress;
            } else if (deviceType == DEVICE_TYPE_HEADSET) {
                targetDeviceMap = mHfpDevicesByAddress;
            } else {
                Log.w(this, "Device: " + device.getAddress() + " with invalid type: "
                            + getDeviceTypeString(deviceType));
                return;
            }
            if (targetDeviceMap.containsKey(device.getAddress())) {
                Log.i(this, "Removing device with address: " + device + " and devicetype="
                        + getDeviceTypeString(deviceType));
                targetDeviceMap.remove(device.getAddress());
                mBluetoothRouteManager.onDeviceLost(device.getAddress());
            }
        }
    }

    public void disconnectAudio() {
        Log.i(this, "disconnectAudio");
        disconnectSco();
        clearLeAudioCommunicationDevice();
        clearHearingAidCommunicationDevice();
        mCommunicationDeviceTracker.clearBtCommunicationDevice();
    }

    public void disconnectSco() {
        Log.i(this, "disconnectSco");

        if (mBluetoothHeadset == null) {
            Log.w(this, "Trying to disconnect audio but no headset service exists.");
        } else {
            mBluetoothHeadset.disconnectAudio();
        }
    }

    public boolean isLeAudioCommunicationDevice() {
        return mLeAudioSetAsCommunicationDevice;
    }

    public boolean isHearingAidSetAsCommunicationDevice() {
        return mHearingAidSetAsCommunicationDevice;
    }

    public void clearLeAudioOrSpeakerCommunicationDevice() {
        Log.i(this, "clearLeAudioCommunicationDevice: mLeAudioSetAsCommunicationDevice = " +
                mLeAudioSetAsCommunicationDevice + " device = " + mLeAudioDevice);
        if (mLeAudioDevice != null) {
            mBluetoothRouteManager.onAudioLost(mLeAudioDevice);
            mLeAudioDevice = null;
        }

        if (mAudioManager == null) {
            Log.i(this, "clearLeAudioCommunicationDevice: mAudioManager is null");
            return;
        }

        AudioDeviceInfo audioDeviceInfo = mAudioManager.getCommunicationDevice();
<<<<<<< HEAD
        if (audioDeviceInfo != null && audioDeviceInfo.getType()
                == AudioDeviceInfo.TYPE_BLE_HEADSET) {
            mAudioManager.clearCommunicationDevice();
=======
        if (audioDeviceInfo != null) {
            if (audioDeviceInfo.getType() == AudioDeviceInfo.TYPE_BLE_HEADSET) {
                mBluetoothRouteManager.onAudioLost(audioDeviceInfo.getAddress());
                mAudioManager.clearCommunicationDevice();
            } else if (audioDeviceInfo.getType() == AudioDeviceInfo.TYPE_BUILTIN_SPEAKER) {
                mAudioManager.clearCommunicationDevice();
            }
>>>>>>> 94a80668
        }
        mLeAudioSetAsCommunicationDevice = false;
    }

    public void clearHearingAidOrSpeakerCommunicationDevice() {
        Log.i(this, "clearHearingAidCommunicationDevice: mHearingAidSetAsCommunicationDevice = "
                + mHearingAidSetAsCommunicationDevice);
        if (mHearingAidDevice != null) {
            mBluetoothRouteManager.onAudioLost(mHearingAidDevice);
            mHearingAidDevice = null;
        }

        if (mAudioManager == null) {
            Log.i(this, "clearHearingAidCommunicationDevice: mAudioManager is null");
            return;
        }

        AudioDeviceInfo audioDeviceInfo = mAudioManager.getCommunicationDevice();
        if (audioDeviceInfo != null) {
            if (audioDeviceInfo.getType() == AudioDeviceInfo.TYPE_BLE_HEADSET) {
                mBluetoothRouteManager.onAudioLost(audioDeviceInfo.getAddress());
                mAudioManager.clearCommunicationDevice();
            } else if (audioDeviceInfo.getType() == AudioDeviceInfo.TYPE_BUILTIN_SPEAKER) {
                mAudioManager.clearCommunicationDevice();
            }
        }
        mHearingAidSetAsCommunicationDevice = false;
    }

    public boolean setLeAudioCommunicationDevice(BluetoothDevice bleDevice) {
        Log.i(this, "setLeAudioCommunicationDevice " + bleDevice
                + " mLeAudioSetAsCommunicationDevice = " + mLeAudioSetAsCommunicationDevice);

        if (mAudioManager == null) {
            Log.w(this, " mAudioManager is null");
            return false;
        }

        AudioDeviceInfo bleHeadset = null;
        List<AudioDeviceInfo> devices = mAudioManager.getAvailableCommunicationDevices();
        if (devices.size() == 0) {
            Log.w(this, " No communication devices available.");
            return false;
        }

        for (AudioDeviceInfo device : devices) {
            Log.i(this, " Available device type:  " + device.getType()
                    + ":: address: " + device.getAddress());
            if (device.getType() == AudioDeviceInfo.TYPE_BLE_HEADSET) {
                bleHeadset = device;
                break;
            }
        }

        if (bleHeadset == null) {
            Log.w(this, " No bleHeadset device available");
            return false;
        }

        // clear hearing aid communication device if set
        clearHearingAidOrSpeakerCommunicationDevice();

        // Turn BLE_OUT_HEADSET ON.
        boolean result = mAudioManager.setCommunicationDevice(bleHeadset);
        if (!result) {
            Log.w(this, " Could not set bleHeadset device");
        } else {
            Log.i(this, " bleHeadset device set");
            mBluetoothRouteManager.onAudioOn(bleHeadset.getAddress());
            mLeAudioSetAsCommunicationDevice = true;
            mLeAudioDevice = bleHeadset.getAddress();
        }
        return result;
    }

    public boolean setHearingAidCommunicationDevice() {
        Log.i(this, "setHearingAidCommunicationDevice");

        if (mHearingAidSetAsCommunicationDevice) {
            Log.i(this, "mHearingAidSetAsCommunicationDevice already set");
            return true;
        }

        if (mAudioManager == null) {
            Log.w(this, " mAudioManager is null");
            return false;
        }

        AudioDeviceInfo hearingAid = null;
        List<AudioDeviceInfo> devices = mAudioManager.getAvailableCommunicationDevices();
        if (devices.size() == 0) {
            Log.w(this, " No communication devices available.");
            return false;
        }

        for (AudioDeviceInfo device : devices) {
            Log.i(this, " Available device type:  " + device.getType());
            if (device.getType() == AudioDeviceInfo.TYPE_HEARING_AID) {
                hearingAid = device;
                break;
            }
        }

        if (hearingAid == null) {
            Log.w(this, " No hearingAid device available");
            return false;
        }

        // clear LE audio communication device if set
        clearLeAudioOrSpeakerCommunicationDevice();

        // Turn hearing aid ON.
        boolean result = mAudioManager.setCommunicationDevice(hearingAid);
        if (!result) {
            Log.w(this, " Could not set hearingAid device");
        } else {
            Log.i(this, " hearingAid device set");
            mHearingAidDevice = hearingAid.getAddress();
            mHearingAidSetAsCommunicationDevice = true;
        }
        return result;
    }

    // Connect audio to the bluetooth device at address, checking to see whether it's
    // le audio, hearing aid or a HFP device, and using the proper BT API.
    public boolean connectAudio(String address, boolean switchingBtDevices) {
        int callProfile = BluetoothProfile.LE_AUDIO;
        Log.i(this, "Telecomm connecting audio to device: " + address);
        BluetoothDevice device = null;
        if (mLeAudioDevicesByAddress.containsKey(address)) {
            Log.i(this, "Telecomm found LE Audio device for address: " + address);
            if (mBluetoothLeAudioService == null) {
                Log.w(this, "Attempting to turn on audio when the le audio service is null");
                return false;
            }
            device = mLeAudioDevicesByAddress.get(address);
            callProfile = BluetoothProfile.LE_AUDIO;
        } else if (mHearingAidDevicesByAddress.containsKey(address)) {
            Log.i(this, "Telecomm found hearing aid device for address: " + address);
            if (mBluetoothHearingAid == null) {
                Log.w(this, "Attempting to turn on audio when the hearing aid service is null");
                return false;
            }
            device = mHearingAidDevicesByAddress.get(address);
            callProfile = BluetoothProfile.HEARING_AID;
        } else if (mHfpDevicesByAddress.containsKey(address)) {
            Log.i(this, "Telecomm found HFP device for address: " + address);
            if (mBluetoothHeadset == null) {
                Log.w(this, "Attempting to turn on audio when the headset service is null");
                return false;
            }
            device = mHfpDevicesByAddress.get(address);
            callProfile = BluetoothProfile.HEADSET;
        }

        if (device == null) {
            Log.w(this, "No active profiles for Bluetooth address=" + address);
            return false;
        }

        Bundle preferredAudioProfiles = mBluetoothAdapter.getPreferredAudioProfiles(device);
        if (preferredAudioProfiles != null && !preferredAudioProfiles.isEmpty()
            && preferredAudioProfiles.getInt(BluetoothAdapter.AUDIO_MODE_DUPLEX) != 0) {
            Log.i(this, "Preferred duplex profile for device=" + address + " is "
                + preferredAudioProfiles.getInt(BluetoothAdapter.AUDIO_MODE_DUPLEX));
            callProfile = preferredAudioProfiles.getInt(BluetoothAdapter.AUDIO_MODE_DUPLEX);
        }

        if (callProfile == BluetoothProfile.LE_AUDIO) {
            if (mBluetoothAdapter.setActiveDevice(
                    device, BluetoothAdapter.ACTIVE_DEVICE_ALL)) {
                /* ACTION_ACTIVE_DEVICE_CHANGED intent will trigger setting communication device.
                 * Only after receiving ACTION_ACTIVE_DEVICE_CHANGED it is known that device that
                 * will be audio switched to is available to be choose as communication device */
                if (!switchingBtDevices) {
                    return mCommunicationDeviceTracker.setCommunicationDevice(
                            AudioDeviceInfo.TYPE_BLE_HEADSET, device);
                }
                return true;
            }
            return false;
        } else if (callProfile == BluetoothProfile.HEARING_AID) {
            if (mBluetoothAdapter.setActiveDevice(device, BluetoothAdapter.ACTIVE_DEVICE_ALL)) {
                /* ACTION_ACTIVE_DEVICE_CHANGED intent will trigger setting communication device.
                 * Only after receiving ACTION_ACTIVE_DEVICE_CHANGED it is known that device that
                 * will be audio switched to is available to be choose as communication device */
                if (!switchingBtDevices) {
                    return mCommunicationDeviceTracker.setCommunicationDevice(
                            AudioDeviceInfo.TYPE_HEARING_AID, null);
                }
                return true;
            }
            return false;
        } else if (callProfile == BluetoothProfile.HEADSET) {
            boolean success = mBluetoothAdapter.setActiveDevice(device,
                BluetoothAdapter.ACTIVE_DEVICE_PHONE_CALL);
            if (!success) {
                Log.w(this, "Couldn't set active device to %s", address);
                return false;
            }
            int scoConnectionRequest = mBluetoothHeadset.connectAudio();
            return scoConnectionRequest == BluetoothStatusCodes.SUCCESS ||
                scoConnectionRequest == BluetoothStatusCodes.ERROR_AUDIO_DEVICE_ALREADY_CONNECTED;
        } else {
            Log.w(this, "Attempting to turn on audio for a disconnected device");
            return false;
        }
    }

    public void cacheHearingAidDevice() {
        if (mBluetoothAdapter != null) {
            for (BluetoothDevice device : mBluetoothAdapter.getActiveDevices(
                        BluetoothProfile.HEARING_AID)) {
                if (device != null) {
                    mBluetoothHearingAidActiveDeviceCache = device;
                }
            }
        }
    }

    public void restoreHearingAidDevice() {
        if (mBluetoothHearingAidActiveDeviceCache != null) {
            mBluetoothAdapter.setActiveDevice(mBluetoothHearingAidActiveDeviceCache,
                    BluetoothAdapter.ACTIVE_DEVICE_ALL);
            mBluetoothHearingAidActiveDeviceCache = null;
        }
    }

    public boolean isInbandRingingEnabled() {
        BluetoothDevice activeDevice = mBluetoothRouteManager.getBluetoothAudioConnectedDevice();
        Log.i(this, "isInbandRingingEnabled: activeDevice: " + activeDevice);
        if (mBluetoothRouteManager.isCachedLeAudioDevice(activeDevice)) {
            if (mBluetoothLeAudioService == null) {
                Log.i(this, "isInbandRingingEnabled: no leaudio service available.");
                return false;
            }
            int groupId = mBluetoothLeAudioService.getGroupId(activeDevice);
            return mBluetoothLeAudioService.isInbandRingtoneEnabled(groupId);
        } else {
            if (mBluetoothHeadset == null) {
                Log.i(this, "isInbandRingingEnabled: no headset service available.");
                return false;
            }
            return mBluetoothHeadset.isInbandRingingEnabled();
        }
    }

    public void dump(IndentingPrintWriter pw) {
        mLocalLog.dump(pw);
    }
}<|MERGE_RESOLUTION|>--- conflicted
+++ resolved
@@ -454,8 +454,8 @@
     public void disconnectAudio() {
         Log.i(this, "disconnectAudio");
         disconnectSco();
-        clearLeAudioCommunicationDevice();
-        clearHearingAidCommunicationDevice();
+        clearLeAudioOrSpeakerCommunicationDevice();
+        clearHearingAidOrSpeakerCommunicationDevice();
         mCommunicationDeviceTracker.clearBtCommunicationDevice();
     }
 
@@ -491,19 +491,9 @@
         }
 
         AudioDeviceInfo audioDeviceInfo = mAudioManager.getCommunicationDevice();
-<<<<<<< HEAD
         if (audioDeviceInfo != null && audioDeviceInfo.getType()
-                == AudioDeviceInfo.TYPE_BLE_HEADSET) {
+                == AudioDeviceInfo.TYPE_BLE_HEADSET || audioDeviceInfo.getType() == AudioDeviceInfo.TYPE_BUILTIN_SPEAKER) {
             mAudioManager.clearCommunicationDevice();
-=======
-        if (audioDeviceInfo != null) {
-            if (audioDeviceInfo.getType() == AudioDeviceInfo.TYPE_BLE_HEADSET) {
-                mBluetoothRouteManager.onAudioLost(audioDeviceInfo.getAddress());
-                mAudioManager.clearCommunicationDevice();
-            } else if (audioDeviceInfo.getType() == AudioDeviceInfo.TYPE_BUILTIN_SPEAKER) {
-                mAudioManager.clearCommunicationDevice();
-            }
->>>>>>> 94a80668
         }
         mLeAudioSetAsCommunicationDevice = false;
     }
