/*
 * Copyright (C) 2016 The Android Open Source Project
 *
 * Licensed under the Apache License, Version 2.0 (the "License");
 * you may not use this file except in compliance with the License.
 * You may obtain a copy of the License at
 *
 *      http://www.apache.org/licenses/LICENSE-2.0
 *
 * Unless required by applicable law or agreed to in writing, software
 * distributed under the License is distributed on an "AS IS" BASIS,
 * WITHOUT WARRANTIES OR CONDITIONS OF ANY KIND, either express or implied.
 * See the License for the specific language governing permissions and
 * limitations under the License
 */

package com.android.server.telecom.bluetooth;

import static com.android.server.telecom.AudioRoute.TYPE_BLUETOOTH_HA;
import static com.android.server.telecom.AudioRoute.TYPE_BLUETOOTH_SCO;
import static com.android.server.telecom.CallAudioRouteAdapter.BT_DEVICE_REMOVED;
import static com.android.server.telecom.CallAudioRouteAdapter.SWITCH_BASELINE_ROUTE;
import static com.android.server.telecom.CallAudioRouteController.INCLUDE_BLUETOOTH_IN_BASELINE;

import android.bluetooth.BluetoothAdapter;
import android.bluetooth.BluetoothDevice;
import android.bluetooth.BluetoothHeadset;
import android.bluetooth.BluetoothHearingAid;
import android.bluetooth.BluetoothLeAudio;
import android.bluetooth.BluetoothLeAudioCodecStatus;
import android.bluetooth.BluetoothProfile;
import android.bluetooth.BluetoothStatusCodes;
import android.content.Context;
import android.media.AudioDeviceInfo;
import android.media.AudioManager;
import android.os.Bundle;
import android.telecom.Log;
import android.util.ArraySet;
import android.util.LocalLog;
import android.util.Pair;

import com.android.internal.annotations.VisibleForTesting;
import com.android.internal.util.IndentingPrintWriter;
import com.android.server.telecom.AudioRoute;
import com.android.server.telecom.CallAudioCommunicationDeviceTracker;
import com.android.server.telecom.CallAudioRouteAdapter;
import com.android.server.telecom.CallAudioRouteController;
import com.android.server.telecom.flags.FeatureFlags;

import java.util.ArrayList;
import java.util.Collection;
import java.util.Collections;
import java.util.HashMap;
import java.util.LinkedHashMap;
import java.util.LinkedHashSet;
import java.util.LinkedList;
import java.util.List;
import java.util.Map;
import java.util.Objects;
import java.util.Set;
import java.util.concurrent.CompletableFuture;
import java.util.concurrent.ExecutionException;
import java.util.concurrent.Executor;
import java.util.concurrent.TimeUnit;
import java.util.concurrent.TimeoutException;

public class BluetoothDeviceManager {

    public static final int DEVICE_TYPE_HEADSET = 0;
    public static final int DEVICE_TYPE_HEARING_AID = 1;
    public static final int DEVICE_TYPE_LE_AUDIO = 2;

    private static final Map<Integer, Integer> PROFILE_TO_AUDIO_ROUTE_MAP = new HashMap<>();
    static {
        PROFILE_TO_AUDIO_ROUTE_MAP.put(BluetoothProfile.HEADSET,
                AudioRoute.TYPE_BLUETOOTH_SCO);
        PROFILE_TO_AUDIO_ROUTE_MAP.put(BluetoothProfile.LE_AUDIO,
                AudioRoute.TYPE_BLUETOOTH_LE);
        PROFILE_TO_AUDIO_ROUTE_MAP.put(BluetoothProfile.HEARING_AID,
                TYPE_BLUETOOTH_HA);
    }

    private BluetoothLeAudio.Callback mLeAudioCallbacks =
        new BluetoothLeAudio.Callback() {
            @Override
            public void onCodecConfigChanged(int groupId, BluetoothLeAudioCodecStatus status) {}
            @Override
            public void onGroupStatusChanged(int groupId, int groupStatus) {}
            @Override
            public void onGroupNodeAdded(BluetoothDevice device, int groupId) {
                Log.i(this, (device == null ? "device is null" : device.getAddress())
                        + " group added " + groupId);
                if (device == null || groupId == BluetoothLeAudio.GROUP_ID_INVALID) {
                    Log.w(this, "invalid parameter");
                    return;
                }

                synchronized (mLock) {
                    mGroupsByDevice.put(device, groupId);
                }
            }
            @Override
            public void onGroupNodeRemoved(BluetoothDevice device, int groupId) {
                Log.i(this, (device == null ? "device is null" : device.getAddress())
                        + " group removed " + groupId);
                if (device == null || groupId == BluetoothLeAudio.GROUP_ID_INVALID) {
                    Log.w(this, "invalid parameter");
                    return;
                }

                synchronized (mLock) {
                    mGroupsByDevice.remove(device);
                }
            }
        };

    private final BluetoothProfile.ServiceListener mBluetoothProfileServiceListener =
            new BluetoothProfile.ServiceListener() {
                @Override
                public void onServiceConnected(int profile, BluetoothProfile proxy) {
                    Log.startSession("BPSL.oSC");
                    try {
                        synchronized (mLock) {
                            String logString;
                            if (profile == BluetoothProfile.HEADSET) {
                                if (mFeatureFlags.useRefactoredAudioRouteSwitching()) {
                                    mBluetoothHeadsetFuture.complete((BluetoothHeadset) proxy);
                                }
                                mBluetoothHeadset = (BluetoothHeadset) proxy;
                                logString = "Got BluetoothHeadset: " + mBluetoothHeadset;
                            } else if (profile == BluetoothProfile.HEARING_AID) {
                                mBluetoothHearingAid = (BluetoothHearingAid) proxy;
                                logString = "Got BluetoothHearingAid: "
                                        + mBluetoothHearingAid;
                            } else if (profile == BluetoothProfile.LE_AUDIO) {
                                mBluetoothLeAudioService = (BluetoothLeAudio) proxy;
                                logString = ("Got BluetoothLeAudio: " + mBluetoothLeAudioService )
                                        + (", mLeAudioCallbackRegistered: "
                                        + mLeAudioCallbackRegistered);
                                if (!mLeAudioCallbackRegistered) {
                                    if (mFeatureFlags.postponeRegisterToLeaudio()) {
                                        mExecutor.execute(this::registerToLeAudio);
                                    } else {
                                        registerToLeAudio();
                                    }
                                }
                            } else {
                                logString = "Connected to non-requested bluetooth service." +
                                        " Not changing bluetooth headset.";
                            }
                            Log.i(BluetoothDeviceManager.this, logString);
                            mLocalLog.log(logString);
                        }
                    } finally {
                        Log.endSession();
                    }
                }

                private void registerToLeAudio() {
                    synchronized (mLock) {
                        String logString = "Register to leAudio";

                        if (mLeAudioCallbackRegistered) {
                            logString +=  ", but already registered";
                            Log.i(BluetoothDeviceManager.this, logString);
                            mLocalLog.log(logString);
                            return;
                        }
                        try {
                            mLeAudioCallbackRegistered = true;
                            mBluetoothLeAudioService.registerCallback(
                                            mExecutor, mLeAudioCallbacks);
                        } catch (IllegalStateException e) {
                            mLeAudioCallbackRegistered = false;
                            logString += ", but failed: " + e;
                        }
                        Log.i(BluetoothDeviceManager.this, logString);
                        mLocalLog.log(logString);
                    }
                }

                @Override
                public void onServiceDisconnected(int profile) {
                    Log.startSession("BPSL.oSD");
                    try {
                        synchronized (mLock) {
                            LinkedHashMap<String, BluetoothDevice> lostServiceDevices;
                            String logString;
                            if (profile == BluetoothProfile.HEADSET) {
                                if (mFeatureFlags.useRefactoredAudioRouteSwitching()) {
                                    mBluetoothHeadsetFuture.complete(null);
                                }
                                mBluetoothHeadset = null;
                                lostServiceDevices = mHfpDevicesByAddress;
                                mBluetoothRouteManager.onActiveDeviceChanged(null,
                                        DEVICE_TYPE_HEADSET);
                                logString = "Lost BluetoothHeadset service. " +
                                        "Removing all tracked devices";
                            } else if (profile == BluetoothProfile.HEARING_AID) {
                                mBluetoothHearingAid = null;
                                logString = "Lost BluetoothHearingAid service. " +
                                        "Removing all tracked devices.";
                                lostServiceDevices = mHearingAidDevicesByAddress;
                                mBluetoothRouteManager.onActiveDeviceChanged(null,
                                        DEVICE_TYPE_HEARING_AID);
                            } else if (profile == BluetoothProfile.LE_AUDIO) {
                                mBluetoothLeAudioService = null;
                                logString = "Lost BluetoothLeAudio service. " +
                                        "Removing all tracked devices.";
                                lostServiceDevices = mLeAudioDevicesByAddress;
                                mBluetoothRouteManager.onActiveDeviceChanged(null,
                                        DEVICE_TYPE_LE_AUDIO);
                            } else {
                                return;
                            }
                            Log.i(BluetoothDeviceManager.this, logString);
                            mLocalLog.log(logString);

                            if (mFeatureFlags.useRefactoredAudioRouteSwitching()) {
                                handleAudioRefactoringServiceDisconnected(profile);
                            } else {
                                List<BluetoothDevice> devicesToRemove = new LinkedList<>(
                                        lostServiceDevices.values());
                                lostServiceDevices.clear();
                                for (BluetoothDevice device : devicesToRemove) {
                                    mBluetoothRouteManager.onDeviceLost(device.getAddress());
                                }
                            }
                        }
                    } finally {
                        Log.endSession();
                    }
                }
           };

    private void handleAudioRefactoringServiceDisconnected(int profile) {
        CallAudioRouteController controller = (CallAudioRouteController)
                mCallAudioRouteAdapter;
        Map<AudioRoute, BluetoothDevice> btRoutes = controller
                .getBluetoothRoutes();
        List<Pair<AudioRoute, BluetoothDevice>> btRoutesToRemove =
                new ArrayList<>();
        for (AudioRoute route: btRoutes.keySet()) {
            if (route.getType() != PROFILE_TO_AUDIO_ROUTE_MAP.get(profile)) {
                continue;
            }
            BluetoothDevice device = btRoutes.get(route);
            // Prevent concurrent modification exception by just iterating through keys instead of
            // simultaneously removing them.
            btRoutesToRemove.add(new Pair<>(route, device));
        }

        for (Pair<AudioRoute, BluetoothDevice> routeToRemove:
                btRoutesToRemove) {
            AudioRoute route = routeToRemove.first;
            BluetoothDevice device = routeToRemove.second;
            mCallAudioRouteAdapter.sendMessageWithSessionInfo(
                    BT_DEVICE_REMOVED, route.getType(), device);
        }
        mCallAudioRouteAdapter.sendMessageWithSessionInfo(
                SWITCH_BASELINE_ROUTE, INCLUDE_BLUETOOTH_IN_BASELINE, (String) null);
    }

    private final LinkedHashMap<String, BluetoothDevice> mHfpDevicesByAddress =
            new LinkedHashMap<>();
    private final LinkedHashMap<String, BluetoothDevice> mHearingAidDevicesByAddress =
            new LinkedHashMap<>();
    private final LinkedHashMap<BluetoothDevice, Long> mHearingAidDeviceSyncIds =
            new LinkedHashMap<>();
    private final LinkedHashMap<String, BluetoothDevice> mLeAudioDevicesByAddress =
            new LinkedHashMap<>();
    private final LinkedHashMap<BluetoothDevice, Integer> mGroupsByDevice =
            new LinkedHashMap<>();
    private final ArrayList<LinkedHashMap<String, BluetoothDevice>>
            mDevicesByAddressMaps = new ArrayList<LinkedHashMap<String, BluetoothDevice>>(); {
        mDevicesByAddressMaps.add(mHfpDevicesByAddress);
        mDevicesByAddressMaps.add(mHearingAidDevicesByAddress);
        mDevicesByAddressMaps.add(mLeAudioDevicesByAddress);
    }
    private int mGroupIdActive = BluetoothLeAudio.GROUP_ID_INVALID;
    private int mGroupIdPending = BluetoothLeAudio.GROUP_ID_INVALID;
    private final LocalLog mLocalLog = new LocalLog(20);

    // This lock only protects internal state -- it doesn't lock on anything going into Telecom.
    private final Object mLock = new Object();

    private BluetoothRouteManager mBluetoothRouteManager;
    private BluetoothHeadset mBluetoothHeadset;
    private CompletableFuture<BluetoothHeadset> mBluetoothHeadsetFuture;
    private BluetoothHearingAid mBluetoothHearingAid;
    private boolean mLeAudioCallbackRegistered = false;
    private BluetoothLeAudio mBluetoothLeAudioService;
    private boolean mLeAudioSetAsCommunicationDevice = false;
    private String mLeAudioDevice;
    private String mHearingAidDevice;
    private boolean mHearingAidSetAsCommunicationDevice = false;
    private BluetoothDevice mBluetoothHearingAidActiveDeviceCache;
    private BluetoothAdapter mBluetoothAdapter;
    private AudioManager mAudioManager;
    private Executor mExecutor;
    private CallAudioCommunicationDeviceTracker mCommunicationDeviceTracker;
    private CallAudioRouteAdapter mCallAudioRouteAdapter;
    private FeatureFlags mFeatureFlags;

    public BluetoothDeviceManager(Context context, BluetoothAdapter bluetoothAdapter,
            CallAudioCommunicationDeviceTracker communicationDeviceTracker,
            FeatureFlags featureFlags) {
        mFeatureFlags = featureFlags;
        if (bluetoothAdapter != null) {
            mBluetoothAdapter = bluetoothAdapter;
            if (mFeatureFlags.useRefactoredAudioRouteSwitching()) {
                mBluetoothHeadsetFuture = new CompletableFuture<>();
            }
            bluetoothAdapter.getProfileProxy(context, mBluetoothProfileServiceListener,
                    BluetoothProfile.HEADSET);
            bluetoothAdapter.getProfileProxy(context, mBluetoothProfileServiceListener,
                    BluetoothProfile.HEARING_AID);
            bluetoothAdapter.getProfileProxy(context, mBluetoothProfileServiceListener,
                    BluetoothProfile.LE_AUDIO);
            mAudioManager = context.getSystemService(AudioManager.class);
            mExecutor = context.getMainExecutor();
            mCommunicationDeviceTracker = communicationDeviceTracker;
        }
    }

    public void setBluetoothRouteManager(BluetoothRouteManager brm) {
        mBluetoothRouteManager = brm;
    }

    private List<BluetoothDevice> getLeAudioConnectedDevices() {
        synchronized (mLock) {
            // Let's get devices which are a group leaders
            ArrayList<BluetoothDevice> devices = new ArrayList<>();

            if (mGroupsByDevice.isEmpty() || mBluetoothLeAudioService == null) {
                return devices;
            }

            for (LinkedHashMap.Entry<BluetoothDevice, Integer> entry : mGroupsByDevice.entrySet()) {
                if (Objects.equals(entry.getKey(),
                        mBluetoothLeAudioService.getConnectedGroupLeadDevice(entry.getValue()))) {
                    devices.add(entry.getKey());
                }
            }
            devices.removeIf(device -> !mLeAudioDevicesByAddress.containsValue(device));
            return devices;
        }
    }

    public int getNumConnectedDevices() {
        return getConnectedDevices().size();
    }

    public Collection<BluetoothDevice> getConnectedDevices() {
        synchronized (mLock) {
            ArraySet<BluetoothDevice> result = new ArraySet<>();

            // Set storing the group ids of all dual mode audio devices to de-dupe them
            Set<Integer> dualModeGroupIds = new ArraySet<>();
            for (BluetoothDevice hfpDevice: mHfpDevicesByAddress.values()) {
                result.add(hfpDevice);
                if (mBluetoothLeAudioService == null) {
                    continue;
                }
                int groupId = mBluetoothLeAudioService.getGroupId(hfpDevice);
                if (groupId != BluetoothLeAudio.GROUP_ID_INVALID) {
                    dualModeGroupIds.add(groupId);
                }
            }

            result.addAll(mHearingAidDevicesByAddress.values());
            if (mBluetoothLeAudioService == null) {
                return Collections.unmodifiableCollection(result);
            }
            for (BluetoothDevice leAudioDevice: getLeAudioConnectedDevices()) {
                // Exclude dual mode audio devices included from the HFP devices list
                int groupId = mBluetoothLeAudioService.getGroupId(leAudioDevice);
                if (groupId != BluetoothLeAudio.GROUP_ID_INVALID
                        && !dualModeGroupIds.contains(groupId)) {
                    result.add(leAudioDevice);
                }
            }
            return Collections.unmodifiableCollection(result);
        }
    }

    // Same as getConnectedDevices except it filters out the hearing aid devices that are linked
    // together by their hiSyncId.
    public Collection<BluetoothDevice> getUniqueConnectedDevices() {
        ArraySet<BluetoothDevice> result;
        synchronized (mLock) {
            result = new ArraySet<>(mHfpDevicesByAddress.values());
        }
        Set<Long> seenHiSyncIds = new LinkedHashSet<>();
        // Add the left-most active device to the seen list so that we match up with the list
        // generated in BluetoothRouteManager.
        if (mBluetoothAdapter != null) {
            for (BluetoothDevice device : mBluetoothAdapter.getActiveDevices(
                        BluetoothProfile.HEARING_AID)) {
                if (device != null) {
                    result.add(device);
                    seenHiSyncIds.add(mHearingAidDeviceSyncIds.getOrDefault(device, -1L));
                    break;
                }
            }
        }
        synchronized (mLock) {
            for (BluetoothDevice d : mHearingAidDevicesByAddress.values()) {
                long hiSyncId = mHearingAidDeviceSyncIds.getOrDefault(d, -1L);
                if (seenHiSyncIds.contains(hiSyncId)) {
                    continue;
                }
                result.add(d);
                seenHiSyncIds.add(hiSyncId);
            }
        }

        if (mBluetoothLeAudioService != null) {
            result.addAll(getLeAudioConnectedDevices());
        }

        return Collections.unmodifiableCollection(result);
    }

    public BluetoothHeadset getBluetoothHeadset() {
        if (mFeatureFlags.useRefactoredAudioRouteSwitching()) {
            try {
                mBluetoothHeadset = mBluetoothHeadsetFuture.get(500L,
                        TimeUnit.MILLISECONDS);
                return mBluetoothHeadset;
            } catch (TimeoutException | InterruptedException | ExecutionException e) {
                // ignore
                Log.w(this, "getBluetoothHeadset: Acquire BluetoothHeadset service failed due to: "
                        + e);
                return null;
            }
        } else {
            return mBluetoothHeadset;
        }
    }

    public BluetoothAdapter getBluetoothAdapter() {
        return mBluetoothAdapter;
    }

    public BluetoothHearingAid getBluetoothHearingAid() {
        return mBluetoothHearingAid;
    }

    public BluetoothLeAudio getLeAudioService() {
        return mBluetoothLeAudioService;
    }

    public void setHeadsetServiceForTesting(BluetoothHeadset bluetoothHeadset) {
        mBluetoothHeadset = bluetoothHeadset;
    }

    public void setHearingAidServiceForTesting(BluetoothHearingAid bluetoothHearingAid) {
        mBluetoothHearingAid = bluetoothHearingAid;
    }

    public void setLeAudioServiceForTesting(BluetoothLeAudio bluetoothLeAudio) {
        mBluetoothLeAudioService = bluetoothLeAudio;
        mBluetoothLeAudioService.registerCallback(mExecutor, mLeAudioCallbacks);
    }

    public static String getDeviceTypeString(int deviceType) {
        switch (deviceType) {
            case DEVICE_TYPE_LE_AUDIO:
                return "LeAudio";
            case DEVICE_TYPE_HEARING_AID:
                return "HearingAid";
            case DEVICE_TYPE_HEADSET:
                return "HFP";
            default:
                return "unknown type";
        }
    }

    @VisibleForTesting
    public void onDeviceConnected(BluetoothDevice device, int deviceType) {
        synchronized (mLock) {
            clearDeviceFromDeviceMaps(device.getAddress());
            LinkedHashMap<String, BluetoothDevice> targetDeviceMap;
            if (deviceType == DEVICE_TYPE_LE_AUDIO) {
                if (mBluetoothLeAudioService == null) {
                    Log.w(this, "onDeviceConnected: LE audio service null");
                    return;
                }
                /* Check if group is known. */
                if (!mGroupsByDevice.containsKey(device)) {
                    int groupId = mBluetoothLeAudioService.getGroupId(device);
                    Log.i(this, "onDeviceConnected: Device: " + device.getAddress()
                           + " groupId: " + groupId);
                    /* If it is not yet assigned, then it will be provided in the callback */
                    if (groupId != BluetoothLeAudio.GROUP_ID_INVALID) {
                        mGroupsByDevice.put(device, groupId);
                    }
                }
                targetDeviceMap = mLeAudioDevicesByAddress;
            } else if (deviceType == DEVICE_TYPE_HEARING_AID) {
                if (mBluetoothHearingAid == null) {
                    Log.w(this, "onDeviceConnected: Hearing aid service null");
                    return;
                }
                long hiSyncId = mBluetoothHearingAid.getHiSyncId(device);
                mHearingAidDeviceSyncIds.put(device, hiSyncId);
                targetDeviceMap = mHearingAidDevicesByAddress;
            } else if (deviceType == DEVICE_TYPE_HEADSET) {
                if (getBluetoothHeadset() == null) {
                    Log.w(this, "onDeviceConnected: Headset service null");
                    return;
                }
                targetDeviceMap = mHfpDevicesByAddress;
            } else {
                Log.w(this, "onDeviceConnected: Device: %s; invalid type %s", device.getAddress(),
                        getDeviceTypeString(deviceType));
                return;
            }
            if (!targetDeviceMap.containsKey(device.getAddress())) {
                Log.i(this, "onDeviceConnected: Adding device with address: %s and devicetype=%s",
                        device, getDeviceTypeString(deviceType));
                targetDeviceMap.put(device.getAddress(), device);
                mBluetoothRouteManager.onDeviceAdded(device.getAddress());
            }
        }
    }

    void clearDeviceFromDeviceMaps(String deviceAddress) {
        for (LinkedHashMap<String, BluetoothDevice> deviceMap : mDevicesByAddressMaps) {
            deviceMap.remove(deviceAddress);
        }
    }

    void onDeviceDisconnected(BluetoothDevice device, int deviceType) {
        mLocalLog.log("Device disconnected -- address: " + device.getAddress() + " deviceType: "
                + deviceType);
        synchronized (mLock) {
            LinkedHashMap<String, BluetoothDevice> targetDeviceMap;
            if (deviceType == DEVICE_TYPE_LE_AUDIO) {
                mGroupsByDevice.remove(device);
                targetDeviceMap = mLeAudioDevicesByAddress;
            } else if (deviceType == DEVICE_TYPE_HEARING_AID) {
                mHearingAidDeviceSyncIds.remove(device);
                targetDeviceMap = mHearingAidDevicesByAddress;
            } else if (deviceType == DEVICE_TYPE_HEADSET) {
                targetDeviceMap = mHfpDevicesByAddress;
            } else {
                Log.w(this, "onDeviceDisconnected: Device: %s with invalid type: %s",
                        device.getAddress(), getDeviceTypeString(deviceType));
                return;
            }
            if (targetDeviceMap.containsKey(device.getAddress())) {
                Log.i(this, "onDeviceDisconnected: Removing device with address: %s, devicetype=%s",
                        device, getDeviceTypeString(deviceType));
                targetDeviceMap.remove(device.getAddress());
                mBluetoothRouteManager.onDeviceLost(device.getAddress());
            }
        }
    }

    public void disconnectAudio() {
        Log.i(this, "disconnectAudio");
        disconnectSco();
        clearLeAudioCommunicationDevice();
        clearHearingAidCommunicationDevice();
        if (mFeatureFlags.callAudioCommunicationDeviceRefactor()) {
            mCommunicationDeviceTracker.clearBtCommunicationDevice();
            disconnectSco();
        } else {
            disconnectSco();
            clearLeAudioCommunicationDevice();
            clearHearingAidCommunicationDevice();
        }
    }

    public int disconnectSco() {
        Log.i(this, "disconnectSco");
        int result = BluetoothStatusCodes.ERROR_UNKNOWN;
        if (getBluetoothHeadset() == null) {
            Log.w(this, "disconnectSco: Trying to disconnect audio but no headset service exists.");
        } else {
            result = mBluetoothHeadset.disconnectAudio();
            Log.i(this, "disconnectSco: BluetoothHeadset#disconnectAudio()=%b", result);
        }
        return result;
    }

    public boolean isLeAudioCommunicationDevice() {
        return mLeAudioSetAsCommunicationDevice;
    }

    public boolean isHearingAidSetAsCommunicationDevice() {
        return mHearingAidSetAsCommunicationDevice;
    }

    public void clearLeAudioCommunicationDevice() {
        Log.i(this, "clearLeAudioCommunicationDevice: mLeAudioSetAsCommunicationDevice = " +
                mLeAudioSetAsCommunicationDevice + " device = " + mLeAudioDevice);
        if (!mLeAudioSetAsCommunicationDevice) {
            return;
        }
        mLeAudioSetAsCommunicationDevice = false;
        if (mLeAudioDevice != null) {
            mBluetoothRouteManager.onAudioLost(mLeAudioDevice);
            mLeAudioDevice = null;
        }

        if (mAudioManager == null) {
            Log.i(this, "clearLeAudioCommunicationDevice: mAudioManager is null");
            return;
        }

        AudioDeviceInfo audioDeviceInfo = mAudioManager.getCommunicationDevice();
        if (audioDeviceInfo != null && audioDeviceInfo.getType()
                == AudioDeviceInfo.TYPE_BLE_HEADSET) {
            mBluetoothRouteManager.onAudioLost(audioDeviceInfo.getAddress());
            Log.i(this, "clearLeAudioCommunicationDevice: audioManager#clearCommunicationDevice");
            mAudioManager.clearCommunicationDevice();
        }
    }

    public void clearHearingAidCommunicationDevice() {
        Log.i(this, "clearHearingAidCommunicationDevice: mHearingAidSetAsCommunicationDevice = "
                + mHearingAidSetAsCommunicationDevice);
        if (!mHearingAidSetAsCommunicationDevice) {
            return;
        }
        mHearingAidSetAsCommunicationDevice = false;
        if (mHearingAidDevice != null) {
            mBluetoothRouteManager.onAudioLost(mHearingAidDevice);
            mHearingAidDevice = null;
        }

        if (mAudioManager == null) {
            Log.i(this, "clearHearingAidCommunicationDevice: mAudioManager is null");
            return;
        }

        AudioDeviceInfo audioDeviceInfo = mAudioManager.getCommunicationDevice();
        if (audioDeviceInfo != null && audioDeviceInfo.getType()
                == AudioDeviceInfo.TYPE_HEARING_AID) {
            Log.i(this, "clearHearingAidCommunicationDevice: "
                    + "audioManager#clearCommunicationDevice");
            mAudioManager.clearCommunicationDevice();
        }
    }

<<<<<<< HEAD
    public boolean setLeAudioCommunicationDevice(BluetoothDevice bleDevice) {
        Log.i(this, "setLeAudioCommunicationDevice " + bleDevice
                + " mLeAudioSetAsCommunicationDevice = " + mLeAudioSetAsCommunicationDevice);
=======
    public boolean setLeAudioCommunicationDevice() {
        if (mLeAudioSetAsCommunicationDevice) {
            Log.i(this, "setLeAudioCommunicationDevice: already set");
            return true;
        }
>>>>>>> 28786e78

        if (mAudioManager == null) {
            Log.w(this, "setLeAudioCommunicationDevice: mAudioManager is null");
            return false;
        }

        AudioDeviceInfo bleHeadset = null;
        List<AudioDeviceInfo> devices = mAudioManager.getAvailableCommunicationDevices();
        if (devices.size() == 0) {
            Log.w(this, "setLeAudioCommunicationDevice: No communication devices available.");
            return false;
        }

        for (AudioDeviceInfo device : devices) {
<<<<<<< HEAD
            Log.i(this, " Available device type:  " + device.getType()
                    + ":: address: " + device.getAddress());
=======
            Log.d(this, "setLeAudioCommunicationDevice: Available device type:  "
                    + device.getType());
>>>>>>> 28786e78
            if (device.getType() == AudioDeviceInfo.TYPE_BLE_HEADSET) {
                bleHeadset = device;
                break;
            }
        }

        if (bleHeadset == null) {
            Log.w(this, "setLeAudioCommunicationDevice: No bleHeadset device available");
            return false;
        }

        // clear hearing aid communication device if set
        clearHearingAidCommunicationDevice();

        // Turn BLE_OUT_HEADSET ON.
        boolean result = mAudioManager.setCommunicationDevice(bleHeadset);
        if (!result) {
            Log.w(this, "setLeAudioCommunicationDevice: AudioManager#setCommunicationDevice(%s)=%b;"
                    + " Could not set bleHeadset device", bleHeadset, result);
        } else {
            Log.i(this, "setLeAudioCommunicationDevice: "
                    + "AudioManager#setCommunicationDevice(%s)=%b", bleHeadset, result);
            mBluetoothRouteManager.onAudioOn(bleHeadset.getAddress());
            mLeAudioSetAsCommunicationDevice = true;
            mLeAudioDevice = bleHeadset.getAddress();
        }
        return result;
    }

    public boolean setHearingAidCommunicationDevice() {
        if (mHearingAidSetAsCommunicationDevice) {
            Log.i(this, "setHearingAidCommunicationDevice: already set");
            return true;
        }

        if (mAudioManager == null) {
            Log.w(this, "setHearingAidCommunicationDevice: mAudioManager is null");
            return false;
        }

        AudioDeviceInfo hearingAid = null;
        List<AudioDeviceInfo> devices = mAudioManager.getAvailableCommunicationDevices();
        if (devices.size() == 0) {
            Log.w(this, "setHearingAidCommunicationDevice: No communication devices available.");
            return false;
        }

        for (AudioDeviceInfo device : devices) {
            Log.d(this, "setHearingAidCommunicationDevice: Available device type: "
                    + device.getType());
            if (device.getType() == AudioDeviceInfo.TYPE_HEARING_AID) {
                hearingAid = device;
                break;
            }
        }

        if (hearingAid == null) {
            Log.w(this, "setHearingAidCommunicationDevice: No hearingAid device available");
            return false;
        }

        // clear LE audio communication device if set
        clearLeAudioCommunicationDevice();

        // Turn hearing aid ON.
        boolean result = mAudioManager.setCommunicationDevice(hearingAid);
        if (!result) {
            Log.w(this, "setHearingAidCommunicationDevice: "
                    + "AudioManager#setCommunicationDevice(%s)=%b; Could not set HA device",
                    hearingAid, result);
        } else {
            Log.i(this, "setHearingAidCommunicationDevice: "
                            + "AudioManager#setCommunicationDevice(%s)=%b", hearingAid, result);
            mHearingAidDevice = hearingAid.getAddress();
            mHearingAidSetAsCommunicationDevice = true;
        }
        return result;
    }

    public boolean setCommunicationDeviceForAddress(String address) {
        AudioDeviceInfo deviceInfo = null;
        List<AudioDeviceInfo> devices = mAudioManager.getAvailableCommunicationDevices();
        if (devices.size() == 0) {
            Log.w(this, "setCommunicationDeviceForAddress: No communication devices available.");
            return false;
        }

        for (AudioDeviceInfo device : devices) {
            Log.d(this, "setCommunicationDeviceForAddress: Available device type: "
                    + device.getType());
            if (device.getAddress().equals(address)) {
                deviceInfo = device;
                break;
            }
        }

        if (deviceInfo == null) {
            Log.w(this, "setCommunicationDeviceForAddress: Device %s not found.", address);
            return false;
        }
        if (mAudioManager.getCommunicationDevice().equals(deviceInfo)) {
            Log.i(this, "setCommunicationDeviceForAddress: Device %s already active.", address);
            return true;
        }
        boolean success = mAudioManager.setCommunicationDevice(deviceInfo);
        Log.i(this, "setCommunicationDeviceForAddress: "
                + "AudioManager#setCommunicationDevice(%s)=%b", deviceInfo, success);
        return success;
    }

    // Connect audio to the bluetooth device at address, checking to see whether it's
    // le audio, hearing aid or a HFP device, and using the proper BT API.
    public boolean connectAudio(String address, boolean switchingBtDevices) {
        int callProfile = BluetoothProfile.LE_AUDIO;
        BluetoothDevice device = null;
        if (mLeAudioDevicesByAddress.containsKey(address)) {
            Log.i(this, "connectAudio: found LE Audio device for address: %s", address);
            if (mBluetoothLeAudioService == null) {
                Log.w(this, "connectAudio: Attempting to turn on audio when the le audio service "
                        + "is null");
                return false;
            }
            device = mLeAudioDevicesByAddress.get(address);
            callProfile = BluetoothProfile.LE_AUDIO;
        } else if (mHearingAidDevicesByAddress.containsKey(address)) {
            if (mBluetoothHearingAid == null) {
                Log.w(this, "connectAudio: Attempting to turn on audio when the hearing aid "
                        + "service is null");
                return false;
            }
            Log.i(this, "connectAudio: found hearing aid device for address: %s", address);
            device = mHearingAidDevicesByAddress.get(address);
            callProfile = BluetoothProfile.HEARING_AID;
        } else if (mHfpDevicesByAddress.containsKey(address)) {
            if (getBluetoothHeadset() == null) {
                Log.w(this, "connectAudio: Attempting to turn on audio when the headset service "
                        + "is null");
                return false;
            }
            Log.i(this, "connectAudio: found HFP device for address: %s", address);
            device = mHfpDevicesByAddress.get(address);
            callProfile = BluetoothProfile.HEADSET;
        }

        if (device == null) {
            Log.w(this, "No active profiles for Bluetooth address: %s", address);
            return false;
        }

        Bundle preferredAudioProfiles = mBluetoothAdapter.getPreferredAudioProfiles(device);
        if (preferredAudioProfiles != null && !preferredAudioProfiles.isEmpty()
            && preferredAudioProfiles.getInt(BluetoothAdapter.AUDIO_MODE_DUPLEX) != 0) {
            Log.i(this, "connectAudio: Preferred duplex profile for device=% is %d", address,
                preferredAudioProfiles.getInt(BluetoothAdapter.AUDIO_MODE_DUPLEX));
            callProfile = preferredAudioProfiles.getInt(BluetoothAdapter.AUDIO_MODE_DUPLEX);
        }

        if (callProfile == BluetoothProfile.LE_AUDIO) {
            if (mBluetoothAdapter.setActiveDevice(
                    device, BluetoothAdapter.ACTIVE_DEVICE_ALL)) {
                /* ACTION_ACTIVE_DEVICE_CHANGED intent will trigger setting communication device.
                 * Only after receiving ACTION_ACTIVE_DEVICE_CHANGED it is known that device that
                 * will be audio switched to is available to be choose as communication device */
                if (!switchingBtDevices) {
                    return mFeatureFlags.callAudioCommunicationDeviceRefactor() ?
                            mCommunicationDeviceTracker.setCommunicationDevice(
                                    AudioDeviceInfo.TYPE_BLE_HEADSET, device)
// KEYSTONE(I76d16ad05e23507d9b5e24c3d1b9e31727464e74,b/311682533)
                            : setLeAudioCommunicationDevice(device);
                }
                return true;
            }
            return false;
        } else if (callProfile == BluetoothProfile.HEARING_AID) {
            if (mBluetoothAdapter.setActiveDevice(device, BluetoothAdapter.ACTIVE_DEVICE_ALL)) {
                /* ACTION_ACTIVE_DEVICE_CHANGED intent will trigger setting communication device.
                 * Only after receiving ACTION_ACTIVE_DEVICE_CHANGED it is known that device that
                 * will be audio switched to is available to be choose as communication device */
                if (!switchingBtDevices) {
                    return mFeatureFlags.callAudioCommunicationDeviceRefactor() ?
                            mCommunicationDeviceTracker.setCommunicationDevice(
                                    AudioDeviceInfo.TYPE_HEARING_AID, null)
                            : setHearingAidCommunicationDevice();
                }
                return true;
            }
            return false;
        } else if (callProfile == BluetoothProfile.HEADSET) {
            boolean success = mBluetoothAdapter.setActiveDevice(device,
                BluetoothAdapter.ACTIVE_DEVICE_PHONE_CALL);
            if (!success) {
                Log.w(this, "connectAudio: Couldn't set active device to %s", address);
                return false;
            }
            Log.i(this, "connectAudio: BluetoothAdapter#setActiveDevice(%s)", address);
            if (getBluetoothHeadset() != null) {
                int scoConnectionRequest = mBluetoothHeadset.connectAudio();
                Log.i(this, "connectAudio: BluetoothHeadset#connectAudio()=%d",
                        scoConnectionRequest);
                return scoConnectionRequest == BluetoothStatusCodes.SUCCESS ||
                        scoConnectionRequest
                                == BluetoothStatusCodes.ERROR_AUDIO_DEVICE_ALREADY_CONNECTED;
            } else {
                Log.w(this, "connectAudio: Couldn't find bluetooth headset service");
                return false;
            }
        } else {
            Log.w(this, "connectAudio: Attempting to turn on audio for disconnected device %s",
                    address);
            return false;
        }
    }

    /**
     * Used by CallAudioRouteController in order to connect the BT device.
     * @param device {@link BluetoothDevice} to connect to.
     * @param type {@link AudioRoute.AudioRouteType} associated with the device.
     * @return {@code true} if device was successfully connected, {@code false} otherwise.
     */
    public boolean connectAudio(BluetoothDevice device, @AudioRoute.AudioRouteType int type) {
        String address = device.getAddress();
        int callProfile = BluetoothProfile.LE_AUDIO;
        if (type == TYPE_BLUETOOTH_SCO) {
            callProfile = BluetoothProfile.HEADSET;
        } else if (type == TYPE_BLUETOOTH_HA) {
            callProfile = BluetoothProfile.HEARING_AID;
        }

        Bundle preferredAudioProfiles = mBluetoothAdapter.getPreferredAudioProfiles(device);
        if (preferredAudioProfiles != null && !preferredAudioProfiles.isEmpty()
                && preferredAudioProfiles.getInt(BluetoothAdapter.AUDIO_MODE_DUPLEX) != 0) {
            Log.i(this, "connectAudio: Preferred duplex profile for device=%s is %d", address,
                    preferredAudioProfiles.getInt(BluetoothAdapter.AUDIO_MODE_DUPLEX));
            callProfile = preferredAudioProfiles.getInt(BluetoothAdapter.AUDIO_MODE_DUPLEX);
        }

        if (callProfile == BluetoothProfile.LE_AUDIO
                || callProfile == BluetoothProfile.HEARING_AID) {
            return mBluetoothAdapter.setActiveDevice(device, BluetoothAdapter.ACTIVE_DEVICE_ALL);
        } else if (callProfile == BluetoothProfile.HEADSET) {
            boolean success = mBluetoothAdapter.setActiveDevice(device,
                    BluetoothAdapter.ACTIVE_DEVICE_PHONE_CALL);
            if (!success) {
                Log.w(this, "connectAudio: Couldn't set active device to %s", address);
                return false;
            }
            if (getBluetoothHeadset() != null) {
                int scoConnectionRequest = mBluetoothHeadset.connectAudio();
                Log.i(this, "connectaudio: BluetoothHeadset#connectAudio()=%d",
                        scoConnectionRequest);
                return scoConnectionRequest == BluetoothStatusCodes.SUCCESS ||
                        scoConnectionRequest
                                == BluetoothStatusCodes.ERROR_AUDIO_DEVICE_ALREADY_CONNECTED;
            } else {
                Log.w(this, "connectAudio: Couldn't find bluetooth headset service");
                return false;
            }
        } else {
            Log.w(this, "connectAudio: Attempting to turn on audio for a disconnected device %s",
                    address);
            return false;
        }
    }

    public void cacheHearingAidDevice() {
        if (mBluetoothAdapter != null) {
            for (BluetoothDevice device : mBluetoothAdapter.getActiveDevices(
                        BluetoothProfile.HEARING_AID)) {
                if (device != null) {
                    mBluetoothHearingAidActiveDeviceCache = device;
                }
            }
        }
    }

    public void restoreHearingAidDevice() {
        if (mBluetoothHearingAidActiveDeviceCache != null) {
            mBluetoothAdapter.setActiveDevice(mBluetoothHearingAidActiveDeviceCache,
                    BluetoothAdapter.ACTIVE_DEVICE_ALL);
            Log.i(this, "restoreHearingAidDevice: BluetoothAdapter#setActiveDevice(%s)",
                    mBluetoothHearingAidActiveDeviceCache.getAddress());
            mBluetoothHearingAidActiveDeviceCache = null;
        }
    }

    public boolean isInbandRingingEnabled() {
        // Get the inband ringing enabled status of expected BT device to route call audio instead
        // of using the address of currently connected device.
        BluetoothDevice activeDevice = mBluetoothRouteManager.getMostRecentlyReportedActiveDevice();
        return isInbandRingEnabled(activeDevice);
    }

    public boolean isInbandRingEnabled(BluetoothDevice bluetoothDevice) {
        if (mBluetoothRouteManager.isCachedLeAudioDevice(bluetoothDevice)) {
            if (mBluetoothLeAudioService == null) {
                Log.i(this, "isInbandRingingEnabled: no leaudio service available.");
                return false;
            }
            int groupId = mBluetoothLeAudioService.getGroupId(bluetoothDevice);
            return mBluetoothLeAudioService.isInbandRingtoneEnabled(groupId);
        } else {
            if (getBluetoothHeadset() == null) {
                Log.i(this, "isInbandRingingEnabled: no headset service available.");
                return false;
            }
            boolean isEnabled = mBluetoothHeadset.isInbandRingingEnabled();
            Log.i(this, "isInbandRingEnabled: device: %s, isEnabled: %b", bluetoothDevice,
                    isEnabled);
            return isEnabled;
        }
    }

    public void setCallAudioRouteAdapter(CallAudioRouteAdapter adapter) {
        mCallAudioRouteAdapter = adapter;
    }

    public void dump(IndentingPrintWriter pw) {
        mLocalLog.dump(pw);
    }
}<|MERGE_RESOLUTION|>--- conflicted
+++ resolved
@@ -646,17 +646,7 @@
         }
     }
 
-<<<<<<< HEAD
     public boolean setLeAudioCommunicationDevice(BluetoothDevice bleDevice) {
-        Log.i(this, "setLeAudioCommunicationDevice " + bleDevice
-                + " mLeAudioSetAsCommunicationDevice = " + mLeAudioSetAsCommunicationDevice);
-=======
-    public boolean setLeAudioCommunicationDevice() {
-        if (mLeAudioSetAsCommunicationDevice) {
-            Log.i(this, "setLeAudioCommunicationDevice: already set");
-            return true;
-        }
->>>>>>> 28786e78
 
         if (mAudioManager == null) {
             Log.w(this, "setLeAudioCommunicationDevice: mAudioManager is null");
@@ -671,13 +661,8 @@
         }
 
         for (AudioDeviceInfo device : devices) {
-<<<<<<< HEAD
-            Log.i(this, " Available device type:  " + device.getType()
+            Log.i(this, "setLeAudioCommunicationDevice: Available device type:  " + device.getType()
                     + ":: address: " + device.getAddress());
-=======
-            Log.d(this, "setLeAudioCommunicationDevice: Available device type:  "
-                    + device.getType());
->>>>>>> 28786e78
             if (device.getType() == AudioDeviceInfo.TYPE_BLE_HEADSET) {
                 bleHeadset = device;
                 break;
