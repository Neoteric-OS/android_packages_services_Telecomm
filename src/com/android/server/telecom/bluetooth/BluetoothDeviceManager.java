/*
 * Copyright (C) 2016 The Android Open Source Project
 *
 * Licensed under the Apache License, Version 2.0 (the "License");
 * you may not use this file except in compliance with the License.
 * You may obtain a copy of the License at
 *
 *      http://www.apache.org/licenses/LICENSE-2.0
 *
 * Unless required by applicable law or agreed to in writing, software
 * distributed under the License is distributed on an "AS IS" BASIS,
 * WITHOUT WARRANTIES OR CONDITIONS OF ANY KIND, either express or implied.
 * See the License for the specific language governing permissions and
 * limitations under the License
 */

package com.android.server.telecom.bluetooth;

import android.bluetooth.BluetoothAdapter;
import android.bluetooth.BluetoothDevice;
import android.bluetooth.BluetoothHeadset;
import android.bluetooth.BluetoothHearingAid;
import android.bluetooth.BluetoothLeAudio;
import android.bluetooth.BluetoothLeAudioCodecStatus;
import android.bluetooth.BluetoothProfile;
import android.bluetooth.BluetoothStatusCodes;
import android.content.Context;
import android.media.AudioManager;
import android.media.AudioDeviceInfo;
import android.os.Bundle;
import android.telecom.Log;
import android.util.ArraySet;
import android.util.LocalLog;

import com.android.internal.annotations.VisibleForTesting;
import com.android.internal.util.IndentingPrintWriter;
import com.android.server.telecom.CallAudioCommunicationDeviceTracker;
import com.android.server.telecom.flags.FeatureFlags;

import java.util.ArrayList;
import java.util.Collection;
import java.util.Collections;
import java.util.LinkedHashMap;
import java.util.LinkedHashSet;
import java.util.LinkedList;
import java.util.List;
import java.util.Objects;
import java.util.Set;
import java.util.concurrent.Executor;

public class BluetoothDeviceManager {

    public static final int DEVICE_TYPE_HEADSET = 0;
    public static final int DEVICE_TYPE_HEARING_AID = 1;
    public static final int DEVICE_TYPE_LE_AUDIO = 2;

    private BluetoothLeAudio.Callback mLeAudioCallbacks =
        new BluetoothLeAudio.Callback() {
            @Override
            public void onCodecConfigChanged(int groupId, BluetoothLeAudioCodecStatus status) {}
            @Override
            public void onGroupStatusChanged(int groupId, int groupStatus) {}
            @Override
            public void onGroupNodeAdded(BluetoothDevice device, int groupId) {
                Log.i(this, (device == null ? "device is null" : device.getAddress())
                        + " group added " + groupId);
                if (device == null || groupId == BluetoothLeAudio.GROUP_ID_INVALID) {
                    Log.w(this, "invalid parameter");
                    return;
                }

                synchronized (mLock) {
                    mGroupsByDevice.put(device, groupId);
                }
            }
            @Override
            public void onGroupNodeRemoved(BluetoothDevice device, int groupId) {
                Log.i(this, (device == null ? "device is null" : device.getAddress())
                        + " group removed " + groupId);
                if (device == null || groupId == BluetoothLeAudio.GROUP_ID_INVALID) {
                    Log.w(this, "invalid parameter");
                    return;
                }

                synchronized (mLock) {
                    mGroupsByDevice.remove(device);
                }
            }
        };

    private final BluetoothProfile.ServiceListener mBluetoothProfileServiceListener =
            new BluetoothProfile.ServiceListener() {
                @Override
                public void onServiceConnected(int profile, BluetoothProfile proxy) {
                    Log.startSession("BPSL.oSC");
                    try {
                        synchronized (mLock) {
                            String logString;
                            if (profile == BluetoothProfile.HEADSET) {
                                mBluetoothHeadset = (BluetoothHeadset) proxy;
                                logString = "Got BluetoothHeadset: " + mBluetoothHeadset;
                            } else if (profile == BluetoothProfile.HEARING_AID) {
                                mBluetoothHearingAid = (BluetoothHearingAid) proxy;
                                logString = "Got BluetoothHearingAid: "
                                        + mBluetoothHearingAid;
                            } else if (profile == BluetoothProfile.LE_AUDIO) {
                                mBluetoothLeAudioService = (BluetoothLeAudio) proxy;
                                logString = "Got BluetoothLeAudio: "
                                        + mBluetoothLeAudioService;
                                if (!mLeAudioCallbackRegistered) {
                                    try {
                                        mBluetoothLeAudioService.registerCallback(
                                                    mExecutor, mLeAudioCallbacks);
                                        mLeAudioCallbackRegistered = true;
                                    } catch (IllegalStateException e) {
                                        logString += ", but Bluetooth is down";
                                    }
                                }
                            } else {
                                logString = "Connected to non-requested bluetooth service." +
                                        " Not changing bluetooth headset.";
                            }
                            Log.i(BluetoothDeviceManager.this, logString);
                            mLocalLog.log(logString);
                        }
                    } finally {
                        Log.endSession();
                    }
                }

                @Override
                public void onServiceDisconnected(int profile) {
                    Log.startSession("BPSL.oSD");
                    try {
                        synchronized (mLock) {
                            LinkedHashMap<String, BluetoothDevice> lostServiceDevices;
                            String logString;
                            if (profile == BluetoothProfile.HEADSET) {
                                mBluetoothHeadset = null;
                                lostServiceDevices = mHfpDevicesByAddress;
                                mBluetoothRouteManager.onActiveDeviceChanged(null,
                                        DEVICE_TYPE_HEADSET);
                                logString = "Lost BluetoothHeadset service. " +
                                        "Removing all tracked devices";
                            } else if (profile == BluetoothProfile.HEARING_AID) {
                                mBluetoothHearingAid = null;
                                logString = "Lost BluetoothHearingAid service. " +
                                        "Removing all tracked devices.";
                                lostServiceDevices = mHearingAidDevicesByAddress;
                                mBluetoothRouteManager.onActiveDeviceChanged(null,
                                        DEVICE_TYPE_HEARING_AID);
                            } else if (profile == BluetoothProfile.LE_AUDIO) {
                                mBluetoothLeAudioService = null;
                                logString = "Lost BluetoothLeAudio service. " +
                                        "Removing all tracked devices.";
                                lostServiceDevices = mLeAudioDevicesByAddress;
                                mBluetoothRouteManager.onActiveDeviceChanged(null,
                                        DEVICE_TYPE_LE_AUDIO);
                            } else {
                                return;
                            }
                            Log.i(BluetoothDeviceManager.this, logString);
                            mLocalLog.log(logString);

                            List<BluetoothDevice> devicesToRemove = new LinkedList<>(
                                    lostServiceDevices.values());
                            lostServiceDevices.clear();
                            for (BluetoothDevice device : devicesToRemove) {
                                mBluetoothRouteManager.onDeviceLost(device.getAddress());
                            }
                        }
                    } finally {
                        Log.endSession();
                    }
                }
           };

    private final LinkedHashMap<String, BluetoothDevice> mHfpDevicesByAddress =
            new LinkedHashMap<>();
    private final LinkedHashMap<String, BluetoothDevice> mHearingAidDevicesByAddress =
            new LinkedHashMap<>();
    private final LinkedHashMap<BluetoothDevice, Long> mHearingAidDeviceSyncIds =
            new LinkedHashMap<>();
    private final LinkedHashMap<String, BluetoothDevice> mLeAudioDevicesByAddress =
            new LinkedHashMap<>();
    private final LinkedHashMap<BluetoothDevice, Integer> mGroupsByDevice =
            new LinkedHashMap<>();
    private final ArrayList<LinkedHashMap<String, BluetoothDevice>>
            mDevicesByAddressMaps = new ArrayList<LinkedHashMap<String, BluetoothDevice>>(); {
        mDevicesByAddressMaps.add(mHfpDevicesByAddress);
        mDevicesByAddressMaps.add(mHearingAidDevicesByAddress);
        mDevicesByAddressMaps.add(mLeAudioDevicesByAddress);
    }
    private int mGroupIdActive = BluetoothLeAudio.GROUP_ID_INVALID;
    private int mGroupIdPending = BluetoothLeAudio.GROUP_ID_INVALID;
    private final LocalLog mLocalLog = new LocalLog(20);

    // This lock only protects internal state -- it doesn't lock on anything going into Telecom.
    private final Object mLock = new Object();

    private BluetoothRouteManager mBluetoothRouteManager;
    private BluetoothHeadset mBluetoothHeadset;
    private BluetoothHearingAid mBluetoothHearingAid;
    private boolean mLeAudioCallbackRegistered = false;
    private BluetoothLeAudio mBluetoothLeAudioService;
    private boolean mLeAudioSetAsCommunicationDevice = false;
    private String mLeAudioDevice;
    private String mHearingAidDevice;
    private boolean mHearingAidSetAsCommunicationDevice = false;
    private BluetoothDevice mBluetoothHearingAidActiveDeviceCache;
    private BluetoothAdapter mBluetoothAdapter;
    private AudioManager mAudioManager;
    private Executor mExecutor;
    private CallAudioCommunicationDeviceTracker mCommunicationDeviceTracker;
    private FeatureFlags mFeatureFlags;

    public BluetoothDeviceManager(Context context, BluetoothAdapter bluetoothAdapter,
            CallAudioCommunicationDeviceTracker communicationDeviceTracker,
            FeatureFlags featureFlags) {
        if (bluetoothAdapter != null) {
            mBluetoothAdapter = bluetoothAdapter;
            bluetoothAdapter.getProfileProxy(context, mBluetoothProfileServiceListener,
                    BluetoothProfile.HEADSET);
            bluetoothAdapter.getProfileProxy(context, mBluetoothProfileServiceListener,
                    BluetoothProfile.HEARING_AID);
            bluetoothAdapter.getProfileProxy(context, mBluetoothProfileServiceListener,
                    BluetoothProfile.LE_AUDIO);
            mAudioManager = context.getSystemService(AudioManager.class);
            mExecutor = context.getMainExecutor();
            mCommunicationDeviceTracker = communicationDeviceTracker;
            mFeatureFlags = featureFlags;
        }
    }

    public void setBluetoothRouteManager(BluetoothRouteManager brm) {
        mBluetoothRouteManager = brm;
    }

    private List<BluetoothDevice> getLeAudioConnectedDevices() {
        synchronized (mLock) {
            // Let's get devices which are a group leaders
            ArrayList<BluetoothDevice> devices = new ArrayList<>();

            if (mGroupsByDevice.isEmpty() || mBluetoothLeAudioService == null) {
                return devices;
            }

            for (LinkedHashMap.Entry<BluetoothDevice, Integer> entry : mGroupsByDevice.entrySet()) {
                if (Objects.equals(entry.getKey(),
                        mBluetoothLeAudioService.getConnectedGroupLeadDevice(entry.getValue()))) {
                    devices.add(entry.getKey());
                }
            }
            devices.removeIf(device -> !mLeAudioDevicesByAddress.containsValue(device));
            return devices;
        }
    }

    public int getNumConnectedDevices() {
        return getConnectedDevices().size();
    }

    public Collection<BluetoothDevice> getConnectedDevices() {
        synchronized (mLock) {
            ArraySet<BluetoothDevice> result = new ArraySet<>();

            // Set storing the group ids of all dual mode audio devices to de-dupe them
            Set<Integer> dualModeGroupIds = new ArraySet<>();
            for (BluetoothDevice hfpDevice: mHfpDevicesByAddress.values()) {
                result.add(hfpDevice);
                if (mBluetoothLeAudioService == null) {
                    continue;
                }
                int groupId = mBluetoothLeAudioService.getGroupId(hfpDevice);
                if (groupId != BluetoothLeAudio.GROUP_ID_INVALID) {
                    dualModeGroupIds.add(groupId);
                }
            }

            result.addAll(mHearingAidDevicesByAddress.values());
            if (mBluetoothLeAudioService == null) {
                return Collections.unmodifiableCollection(result);
            }
            for (BluetoothDevice leAudioDevice: getLeAudioConnectedDevices()) {
                // Exclude dual mode audio devices included from the HFP devices list
                int groupId = mBluetoothLeAudioService.getGroupId(leAudioDevice);
                if (groupId != BluetoothLeAudio.GROUP_ID_INVALID
                        && !dualModeGroupIds.contains(groupId)) {
                    result.add(leAudioDevice);
                }
            }
            return Collections.unmodifiableCollection(result);
        }
    }

    // Same as getConnectedDevices except it filters out the hearing aid devices that are linked
    // together by their hiSyncId.
    public Collection<BluetoothDevice> getUniqueConnectedDevices() {
        ArraySet<BluetoothDevice> result;
        synchronized (mLock) {
            result = new ArraySet<>(mHfpDevicesByAddress.values());
        }
        Set<Long> seenHiSyncIds = new LinkedHashSet<>();
        // Add the left-most active device to the seen list so that we match up with the list
        // generated in BluetoothRouteManager.
        if (mBluetoothAdapter != null) {
            for (BluetoothDevice device : mBluetoothAdapter.getActiveDevices(
                        BluetoothProfile.HEARING_AID)) {
                if (device != null) {
                    result.add(device);
                    seenHiSyncIds.add(mHearingAidDeviceSyncIds.getOrDefault(device, -1L));
                    break;
                }
            }
        }
        synchronized (mLock) {
            for (BluetoothDevice d : mHearingAidDevicesByAddress.values()) {
                long hiSyncId = mHearingAidDeviceSyncIds.getOrDefault(d, -1L);
                if (seenHiSyncIds.contains(hiSyncId)) {
                    continue;
                }
                result.add(d);
                seenHiSyncIds.add(hiSyncId);
            }
        }

        if (mBluetoothLeAudioService != null) {
            result.addAll(getLeAudioConnectedDevices());
        }

        return Collections.unmodifiableCollection(result);
    }

    public BluetoothHeadset getBluetoothHeadset() {
        return mBluetoothHeadset;
    }

    public BluetoothAdapter getBluetoothAdapter() {
        return mBluetoothAdapter;
    }

    public BluetoothHearingAid getBluetoothHearingAid() {
        return mBluetoothHearingAid;
    }

    public BluetoothLeAudio getLeAudioService() {
        return mBluetoothLeAudioService;
    }

    public void setHeadsetServiceForTesting(BluetoothHeadset bluetoothHeadset) {
        mBluetoothHeadset = bluetoothHeadset;
    }

    public void setHearingAidServiceForTesting(BluetoothHearingAid bluetoothHearingAid) {
        mBluetoothHearingAid = bluetoothHearingAid;
    }

    public void setLeAudioServiceForTesting(BluetoothLeAudio bluetoothLeAudio) {
        mBluetoothLeAudioService = bluetoothLeAudio;
        mBluetoothLeAudioService.registerCallback(mExecutor, mLeAudioCallbacks);
    }

    public static String getDeviceTypeString(int deviceType) {
        switch (deviceType) {
            case DEVICE_TYPE_LE_AUDIO:
                return "LeAudio";
            case DEVICE_TYPE_HEARING_AID:
                return "HearingAid";
            case DEVICE_TYPE_HEADSET:
                return "HFP";
            default:
                return "unknown type";
        }
    }

    @VisibleForTesting
    public void onDeviceConnected(BluetoothDevice device, int deviceType) {
        synchronized (mLock) {
            clearDeviceFromDeviceMaps(device.getAddress());
            LinkedHashMap<String, BluetoothDevice> targetDeviceMap;
            if (deviceType == DEVICE_TYPE_LE_AUDIO) {
                if (mBluetoothLeAudioService == null) {
                    Log.w(this, "LE audio service null when receiving device added broadcast");
                    return;
                }
                /* Check if group is known. */
                if (!mGroupsByDevice.containsKey(device)) {
                    int groupId = mBluetoothLeAudioService.getGroupId(device);
                    Log.i(this, "onDeviceConnected: Device: " + device.getAddress()
                           + " groupId: " + groupId);
                    /* If it is not yet assigned, then it will be provided in the callback */
                    if (groupId != BluetoothLeAudio.GROUP_ID_INVALID) {
                        mGroupsByDevice.put(device, groupId);
                    }
                }
                targetDeviceMap = mLeAudioDevicesByAddress;
            } else if (deviceType == DEVICE_TYPE_HEARING_AID) {
                if (mBluetoothHearingAid == null) {
                    Log.w(this, "Hearing aid service null when receiving device added broadcast");
                    return;
                }
                long hiSyncId = mBluetoothHearingAid.getHiSyncId(device);
                mHearingAidDeviceSyncIds.put(device, hiSyncId);
                targetDeviceMap = mHearingAidDevicesByAddress;
            } else if (deviceType == DEVICE_TYPE_HEADSET) {
                if (mBluetoothHeadset == null) {
                    Log.w(this, "Headset service null when receiving device added broadcast");
                    return;
                }
                targetDeviceMap = mHfpDevicesByAddress;
            } else {
                Log.w(this, "Device: " + device.getAddress() + " with invalid type: "
                            + getDeviceTypeString(deviceType));
                return;
            }
            if (!targetDeviceMap.containsKey(device.getAddress())) {
                Log.i(this, "Adding device with address: " + device + " and devicetype="
                        + getDeviceTypeString(deviceType));
                targetDeviceMap.put(device.getAddress(), device);
                mBluetoothRouteManager.onDeviceAdded(device.getAddress());
            }
        }
    }

    void clearDeviceFromDeviceMaps(String deviceAddress) {
        for (LinkedHashMap<String, BluetoothDevice> deviceMap : mDevicesByAddressMaps) {
            deviceMap.remove(deviceAddress);
        }
    }

    void onDeviceDisconnected(BluetoothDevice device, int deviceType) {
        mLocalLog.log("Device disconnected -- address: " + device.getAddress() + " deviceType: "
                + deviceType);
        synchronized (mLock) {
            LinkedHashMap<String, BluetoothDevice> targetDeviceMap;
            if (deviceType == DEVICE_TYPE_LE_AUDIO) {
                mGroupsByDevice.remove(device);
                targetDeviceMap = mLeAudioDevicesByAddress;
            } else if (deviceType == DEVICE_TYPE_HEARING_AID) {
                mHearingAidDeviceSyncIds.remove(device);
                targetDeviceMap = mHearingAidDevicesByAddress;
            } else if (deviceType == DEVICE_TYPE_HEADSET) {
                targetDeviceMap = mHfpDevicesByAddress;
            } else {
                Log.w(this, "Device: " + device.getAddress() + " with invalid type: "
                            + getDeviceTypeString(deviceType));
                return;
            }
            if (targetDeviceMap.containsKey(device.getAddress())) {
                Log.i(this, "Removing device with address: " + device + " and devicetype="
                        + getDeviceTypeString(deviceType));
                targetDeviceMap.remove(device.getAddress());
                mBluetoothRouteManager.onDeviceLost(device.getAddress());
            }
        }
    }

    public void disconnectAudio() {
<<<<<<< HEAD
        Log.i(this, "disconnectAudio");
        disconnectSco();
        clearLeAudioOrSpeakerCommunicationDevice();
        clearHearingAidOrSpeakerCommunicationDevice();
        mCommunicationDeviceTracker.clearBtCommunicationDevice();
    }

    public void disconnectSco() {
        Log.i(this, "disconnectSco");

=======
        if (mFeatureFlags.callAudioCommunicationDeviceRefactor()) {
            mCommunicationDeviceTracker.clearBtCommunicationDevice();
            disconnectSco();
        } else {
            disconnectSco();
            clearLeAudioOrSpeakerCommunicationDevice();
            clearHearingAidOrSpeakerCommunicationDevice();
        }
    }

    public void disconnectSco() {
>>>>>>> 6d53bc68
        if (mBluetoothHeadset == null) {
            Log.w(this, "Trying to disconnect audio but no headset service exists.");
        } else {
            mBluetoothHeadset.disconnectAudio();
        }
    }

    public boolean isLeAudioCommunicationDevice() {
        return mLeAudioSetAsCommunicationDevice;
    }

    public boolean isHearingAidSetAsCommunicationDevice() {
        return mHearingAidSetAsCommunicationDevice;
    }

    public void clearLeAudioOrSpeakerCommunicationDevice() {
        Log.i(this, "clearLeAudioCommunicationDevice: mLeAudioSetAsCommunicationDevice = " +
                mLeAudioSetAsCommunicationDevice + " device = " + mLeAudioDevice);
        if (mLeAudioDevice != null) {
            mBluetoothRouteManager.onAudioLost(mLeAudioDevice);
            mLeAudioDevice = null;
        }

        if (mAudioManager == null) {
            Log.i(this, "clearLeAudioCommunicationDevice: mAudioManager is null");
            return;
        }

        AudioDeviceInfo audioDeviceInfo = mAudioManager.getCommunicationDevice();
<<<<<<< HEAD
        if (audioDeviceInfo != null && audioDeviceInfo.getType()
                == AudioDeviceInfo.TYPE_BLE_HEADSET || audioDeviceInfo.getType() == AudioDeviceInfo.TYPE_BUILTIN_SPEAKER) {
            mAudioManager.clearCommunicationDevice();
=======
        if (audioDeviceInfo != null) {
            if (audioDeviceInfo.getType() == AudioDeviceInfo.TYPE_BLE_HEADSET) {
                Log.i(this, "clearLeAudioCommunicationDevice: clearing le audio");
                mBluetoothRouteManager.onAudioLost(audioDeviceInfo.getAddress());
                mAudioManager.clearCommunicationDevice();
            } else if (audioDeviceInfo.getType() == AudioDeviceInfo.TYPE_BUILTIN_SPEAKER) {
                Log.i(this, "clearLeAudioCommunicationDevice: clearing speaker");
                mAudioManager.clearCommunicationDevice();
            }
>>>>>>> 6d53bc68
        }
        mLeAudioSetAsCommunicationDevice = false;
    }

    public void clearHearingAidOrSpeakerCommunicationDevice() {
        Log.i(this, "clearHearingAidCommunicationDevice: mHearingAidSetAsCommunicationDevice = "
                + mHearingAidSetAsCommunicationDevice);
        if (mHearingAidDevice != null) {
            mBluetoothRouteManager.onAudioLost(mHearingAidDevice);
            mHearingAidDevice = null;
        }

        if (mAudioManager == null) {
            Log.i(this, "clearHearingAidCommunicationDevice: mAudioManager is null");
            return;
        }

        AudioDeviceInfo audioDeviceInfo = mAudioManager.getCommunicationDevice();
        if (audioDeviceInfo != null) {
            if (audioDeviceInfo.getType() == AudioDeviceInfo.TYPE_HEARING_AID) {
                Log.i(this, "clearHearingAidCommunicationDevice: clearing hearing aid");
                mBluetoothRouteManager.onAudioLost(audioDeviceInfo.getAddress());
                mAudioManager.clearCommunicationDevice();
            } else if (audioDeviceInfo.getType() == AudioDeviceInfo.TYPE_BUILTIN_SPEAKER) {
                Log.i(this, "clearHearingAidCommunicationDevice: clearing speaker");
                mAudioManager.clearCommunicationDevice();
            }
        }
        mHearingAidSetAsCommunicationDevice = false;
    }

    public boolean setLeAudioCommunicationDevice(BluetoothDevice bleDevice) {
        Log.i(this, "setLeAudioCommunicationDevice " + bleDevice
                + " mLeAudioSetAsCommunicationDevice = " + mLeAudioSetAsCommunicationDevice);

        if (mAudioManager == null) {
            Log.w(this, " mAudioManager is null");
            return false;
        }

        AudioDeviceInfo bleHeadset = null;
        List<AudioDeviceInfo> devices = mAudioManager.getAvailableCommunicationDevices();
        if (devices.size() == 0) {
            Log.w(this, " No communication devices available.");
            return false;
        }

        for (AudioDeviceInfo device : devices) {
            Log.i(this, " Available device type:  " + device.getType()
                    + ":: address: " + device.getAddress());
            if (device.getType() == AudioDeviceInfo.TYPE_BLE_HEADSET) {
                bleHeadset = device;
                break;
            }
        }

        if (bleHeadset == null) {
            Log.w(this, " No bleHeadset device available");
            return false;
        }

        // clear hearing aid communication device if set
        clearHearingAidOrSpeakerCommunicationDevice();

        // Turn BLE_OUT_HEADSET ON.
        boolean result = mAudioManager.setCommunicationDevice(bleHeadset);
        if (!result) {
            Log.w(this, " Could not set bleHeadset device");
        } else {
            Log.i(this, " bleHeadset device set");
            mBluetoothRouteManager.onAudioOn(bleHeadset.getAddress());
            mLeAudioSetAsCommunicationDevice = true;
            mLeAudioDevice = bleHeadset.getAddress();
        }
        return result;
    }

    public boolean setHearingAidCommunicationDevice() {
        Log.i(this, "setHearingAidCommunicationDevice");

        if (mHearingAidSetAsCommunicationDevice) {
            Log.i(this, "mHearingAidSetAsCommunicationDevice already set");
            return true;
        }

        if (mAudioManager == null) {
            Log.w(this, " mAudioManager is null");
            return false;
        }

        AudioDeviceInfo hearingAid = null;
        List<AudioDeviceInfo> devices = mAudioManager.getAvailableCommunicationDevices();
        if (devices.size() == 0) {
            Log.w(this, " No communication devices available.");
            return false;
        }

        for (AudioDeviceInfo device : devices) {
            Log.i(this, " Available device type:  " + device.getType());
            if (device.getType() == AudioDeviceInfo.TYPE_HEARING_AID) {
                hearingAid = device;
                break;
            }
        }

        if (hearingAid == null) {
            Log.w(this, " No hearingAid device available");
            return false;
        }

        // clear LE audio communication device if set
        clearLeAudioOrSpeakerCommunicationDevice();

        // Turn hearing aid ON.
        boolean result = mAudioManager.setCommunicationDevice(hearingAid);
        if (!result) {
            Log.w(this, " Could not set hearingAid device");
        } else {
            Log.i(this, " hearingAid device set");
            mHearingAidDevice = hearingAid.getAddress();
            mHearingAidSetAsCommunicationDevice = true;
        }
        return result;
    }

    // Connect audio to the bluetooth device at address, checking to see whether it's
    // le audio, hearing aid or a HFP device, and using the proper BT API.
    public boolean connectAudio(String address, boolean switchingBtDevices) {
        int callProfile = BluetoothProfile.LE_AUDIO;
        Log.i(this, "Telecomm connecting audio to device: " + address);
        BluetoothDevice device = null;
        if (mLeAudioDevicesByAddress.containsKey(address)) {
            Log.i(this, "Telecomm found LE Audio device for address: " + address);
            if (mBluetoothLeAudioService == null) {
                Log.w(this, "Attempting to turn on audio when the le audio service is null");
                return false;
            }
            device = mLeAudioDevicesByAddress.get(address);
            callProfile = BluetoothProfile.LE_AUDIO;
        } else if (mHearingAidDevicesByAddress.containsKey(address)) {
            Log.i(this, "Telecomm found hearing aid device for address: " + address);
            if (mBluetoothHearingAid == null) {
                Log.w(this, "Attempting to turn on audio when the hearing aid service is null");
                return false;
            }
            device = mHearingAidDevicesByAddress.get(address);
            callProfile = BluetoothProfile.HEARING_AID;
        } else if (mHfpDevicesByAddress.containsKey(address)) {
            Log.i(this, "Telecomm found HFP device for address: " + address);
            if (mBluetoothHeadset == null) {
                Log.w(this, "Attempting to turn on audio when the headset service is null");
                return false;
            }
            device = mHfpDevicesByAddress.get(address);
            callProfile = BluetoothProfile.HEADSET;
        }

        if (device == null) {
            Log.w(this, "No active profiles for Bluetooth address=" + address);
            return false;
        }

        Bundle preferredAudioProfiles = mBluetoothAdapter.getPreferredAudioProfiles(device);
        if (preferredAudioProfiles != null && !preferredAudioProfiles.isEmpty()
            && preferredAudioProfiles.getInt(BluetoothAdapter.AUDIO_MODE_DUPLEX) != 0) {
            Log.i(this, "Preferred duplex profile for device=" + address + " is "
                + preferredAudioProfiles.getInt(BluetoothAdapter.AUDIO_MODE_DUPLEX));
            callProfile = preferredAudioProfiles.getInt(BluetoothAdapter.AUDIO_MODE_DUPLEX);
        }

        if (callProfile == BluetoothProfile.LE_AUDIO) {
            if (mBluetoothAdapter.setActiveDevice(
                    device, BluetoothAdapter.ACTIVE_DEVICE_ALL)) {
                /* ACTION_ACTIVE_DEVICE_CHANGED intent will trigger setting communication device.
                 * Only after receiving ACTION_ACTIVE_DEVICE_CHANGED it is known that device that
                 * will be audio switched to is available to be choose as communication device */
                if (!switchingBtDevices) {
                    return mFeatureFlags.callAudioCommunicationDeviceRefactor() ?
                            mCommunicationDeviceTracker.setCommunicationDevice(
                                    AudioDeviceInfo.TYPE_BLE_HEADSET, device)
                            : setLeAudioCommunicationDevice();
                }
                return true;
            }
            return false;
        } else if (callProfile == BluetoothProfile.HEARING_AID) {
            if (mBluetoothAdapter.setActiveDevice(device, BluetoothAdapter.ACTIVE_DEVICE_ALL)) {
                /* ACTION_ACTIVE_DEVICE_CHANGED intent will trigger setting communication device.
                 * Only after receiving ACTION_ACTIVE_DEVICE_CHANGED it is known that device that
                 * will be audio switched to is available to be choose as communication device */
                if (!switchingBtDevices) {
                    return mFeatureFlags.callAudioCommunicationDeviceRefactor() ?
                            mCommunicationDeviceTracker.setCommunicationDevice(
                                    AudioDeviceInfo.TYPE_HEARING_AID, null)
                            : setHearingAidCommunicationDevice();
                }
                return true;
            }
            return false;
        } else if (callProfile == BluetoothProfile.HEADSET) {
            boolean success = mBluetoothAdapter.setActiveDevice(device,
                BluetoothAdapter.ACTIVE_DEVICE_PHONE_CALL);
            if (!success) {
                Log.w(this, "Couldn't set active device to %s", address);
                return false;
            }
            int scoConnectionRequest = mBluetoothHeadset.connectAudio();
            return scoConnectionRequest == BluetoothStatusCodes.SUCCESS ||
                scoConnectionRequest == BluetoothStatusCodes.ERROR_AUDIO_DEVICE_ALREADY_CONNECTED;
        } else {
            Log.w(this, "Attempting to turn on audio for a disconnected device");
            return false;
        }
    }

    public void cacheHearingAidDevice() {
        if (mBluetoothAdapter != null) {
            for (BluetoothDevice device : mBluetoothAdapter.getActiveDevices(
                        BluetoothProfile.HEARING_AID)) {
                if (device != null) {
                    mBluetoothHearingAidActiveDeviceCache = device;
                }
            }
        }
    }

    public void restoreHearingAidDevice() {
        if (mBluetoothHearingAidActiveDeviceCache != null) {
            mBluetoothAdapter.setActiveDevice(mBluetoothHearingAidActiveDeviceCache,
                    BluetoothAdapter.ACTIVE_DEVICE_ALL);
            mBluetoothHearingAidActiveDeviceCache = null;
        }
    }

    public boolean isInbandRingingEnabled() {
        // Get the inband ringing enabled status of expected BT device to route call audio instead
        // of using the address of currently connected device.
        BluetoothDevice activeDevice = mBluetoothRouteManager.getMostRecentlyReportedActiveDevice();
        Log.i(this, "isInbandRingingEnabled: activeDevice: " + activeDevice);
        if (mBluetoothRouteManager.isCachedLeAudioDevice(activeDevice)) {
            if (mBluetoothLeAudioService == null) {
                Log.i(this, "isInbandRingingEnabled: no leaudio service available.");
                return false;
            }
            int groupId = mBluetoothLeAudioService.getGroupId(activeDevice);
            return mBluetoothLeAudioService.isInbandRingtoneEnabled(groupId);
        } else {
            if (mBluetoothHeadset == null) {
                Log.i(this, "isInbandRingingEnabled: no headset service available.");
                return false;
            }
            return mBluetoothHeadset.isInbandRingingEnabled();
        }
    }

    public void dump(IndentingPrintWriter pw) {
        mLocalLog.dump(pw);
    }
}<|MERGE_RESOLUTION|>--- conflicted
+++ resolved
@@ -456,18 +456,10 @@
     }
 
     public void disconnectAudio() {
-<<<<<<< HEAD
         Log.i(this, "disconnectAudio");
         disconnectSco();
         clearLeAudioOrSpeakerCommunicationDevice();
         clearHearingAidOrSpeakerCommunicationDevice();
-        mCommunicationDeviceTracker.clearBtCommunicationDevice();
-    }
-
-    public void disconnectSco() {
-        Log.i(this, "disconnectSco");
-
-=======
         if (mFeatureFlags.callAudioCommunicationDeviceRefactor()) {
             mCommunicationDeviceTracker.clearBtCommunicationDevice();
             disconnectSco();
@@ -479,7 +471,8 @@
     }
 
     public void disconnectSco() {
->>>>>>> 6d53bc68
+        Log.i(this, "disconnectSco");
+
         if (mBluetoothHeadset == null) {
             Log.w(this, "Trying to disconnect audio but no headset service exists.");
         } else {
@@ -509,21 +502,14 @@
         }
 
         AudioDeviceInfo audioDeviceInfo = mAudioManager.getCommunicationDevice();
-<<<<<<< HEAD
-        if (audioDeviceInfo != null && audioDeviceInfo.getType()
-                == AudioDeviceInfo.TYPE_BLE_HEADSET || audioDeviceInfo.getType() == AudioDeviceInfo.TYPE_BUILTIN_SPEAKER) {
-            mAudioManager.clearCommunicationDevice();
-=======
         if (audioDeviceInfo != null) {
             if (audioDeviceInfo.getType() == AudioDeviceInfo.TYPE_BLE_HEADSET) {
                 Log.i(this, "clearLeAudioCommunicationDevice: clearing le audio");
-                mBluetoothRouteManager.onAudioLost(audioDeviceInfo.getAddress());
                 mAudioManager.clearCommunicationDevice();
             } else if (audioDeviceInfo.getType() == AudioDeviceInfo.TYPE_BUILTIN_SPEAKER) {
                 Log.i(this, "clearLeAudioCommunicationDevice: clearing speaker");
                 mAudioManager.clearCommunicationDevice();
             }
->>>>>>> 6d53bc68
         }
         mLeAudioSetAsCommunicationDevice = false;
     }
@@ -704,7 +690,8 @@
                     return mFeatureFlags.callAudioCommunicationDeviceRefactor() ?
                             mCommunicationDeviceTracker.setCommunicationDevice(
                                     AudioDeviceInfo.TYPE_BLE_HEADSET, device)
-                            : setLeAudioCommunicationDevice();
+// KEYSTONE(I76d16ad05e23507d9b5e24c3d1b9e31727464e74,b/311682533)
+                            : setLeAudioCommunicationDevice(device);
                 }
                 return true;
             }
