--- conflicted
+++ resolved
@@ -459,8 +459,8 @@
     public void disconnectAudio() {
         Log.i(this, "disconnectAudio");
         disconnectSco();
-        clearLeAudioOrSpeakerCommunicationDevice();
-        clearHearingAidOrSpeakerCommunicationDevice();
+        clearLeAudioCommunicationDevice();
+        clearHearingAidCommunicationDevice();
         if (mFeatureFlags.callAudioCommunicationDeviceRefactor()) {
             mCommunicationDeviceTracker.clearBtCommunicationDevice();
             disconnectSco();
@@ -507,21 +507,10 @@
         }
 
         AudioDeviceInfo audioDeviceInfo = mAudioManager.getCommunicationDevice();
-<<<<<<< HEAD
-        if (audioDeviceInfo != null) {
-            if (audioDeviceInfo.getType() == AudioDeviceInfo.TYPE_BLE_HEADSET) {
-                Log.i(this, "clearLeAudioCommunicationDevice: clearing le audio");
-                mAudioManager.clearCommunicationDevice();
-            } else if (audioDeviceInfo.getType() == AudioDeviceInfo.TYPE_BUILTIN_SPEAKER) {
-                Log.i(this, "clearLeAudioCommunicationDevice: clearing speaker");
-                mAudioManager.clearCommunicationDevice();
-            }
-=======
         if (audioDeviceInfo != null && audioDeviceInfo.getType()
                 == AudioDeviceInfo.TYPE_BLE_HEADSET) {
             mBluetoothRouteManager.onAudioLost(audioDeviceInfo.getAddress());
             mAudioManager.clearCommunicationDevice();
->>>>>>> 2c234d3f
         }
     }
 
