--- conflicted
+++ resolved
@@ -253,11 +253,8 @@
 
             SomeArgs args = (SomeArgs) msg.obj;
             String address = (String) args.arg2;
-<<<<<<< HEAD
             boolean switchingBtDevices = address != null &&
                     !Objects.equals(mDeviceAddress, address);
-=======
-            boolean switchingBtDevices = !Objects.equals(mDeviceAddress, address);
 
             if (switchingBtDevices == true) { // check if it is an hearing aid pair
                 BluetoothAdapter bluetoothAdapter = mDeviceManager.getBluetoothAdapter();
@@ -279,7 +276,6 @@
 
                 }
             }
->>>>>>> da79c4fd
             try {
                 switch (msg.what) {
                     case NEW_DEVICE_CONNECTED:
