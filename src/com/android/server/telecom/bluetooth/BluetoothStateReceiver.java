/*
 * Copyright (C) 2018 The Android Open Source Project
 *
 * Licensed under the Apache License, Version 2.0 (the "License");
 * you may not use this file except in compliance with the License.
 * You may obtain a copy of the License at
 *
 *      http://www.apache.org/licenses/LICENSE-2.0
 *
 * Unless required by applicable law or agreed to in writing, software
 * distributed under the License is distributed on an "AS IS" BASIS,
 * WITHOUT WARRANTIES OR CONDITIONS OF ANY KIND, either express or implied.
 * See the License for the specific language governing permissions and
 * limitations under the License
 */

package com.android.server.telecom.bluetooth;

import android.bluetooth.BluetoothAdapter;
import android.bluetooth.BluetoothDevice;
import android.bluetooth.BluetoothHeadset;
import android.bluetooth.BluetoothHearingAid;
import android.bluetooth.BluetoothLeAudio;
import android.bluetooth.BluetoothProfile;
import android.content.BroadcastReceiver;
import android.content.Context;
import android.content.Intent;
import android.content.IntentFilter;
import android.media.AudioDeviceInfo;
import android.os.Bundle;
import android.telecom.Log;
import android.telecom.Logging.Session;

import com.android.internal.os.SomeArgs;
import com.android.server.telecom.CallAudioCommunicationDeviceTracker;

import static com.android.server.telecom.bluetooth.BluetoothRouteManager.BT_AUDIO_IS_ON;
import static com.android.server.telecom.bluetooth.BluetoothRouteManager.BT_AUDIO_LOST;


public class BluetoothStateReceiver extends BroadcastReceiver {
    private static final String LOG_TAG = BluetoothStateReceiver.class.getSimpleName();
    public static final IntentFilter INTENT_FILTER;
    static {
        INTENT_FILTER = new IntentFilter();
        INTENT_FILTER.addAction(BluetoothHeadset.ACTION_CONNECTION_STATE_CHANGED);
        INTENT_FILTER.addAction(BluetoothHeadset.ACTION_AUDIO_STATE_CHANGED);
        INTENT_FILTER.addAction(BluetoothHeadset.ACTION_ACTIVE_DEVICE_CHANGED);
        INTENT_FILTER.addAction(BluetoothHearingAid.ACTION_CONNECTION_STATE_CHANGED);
        INTENT_FILTER.addAction(BluetoothHearingAid.ACTION_ACTIVE_DEVICE_CHANGED);
        INTENT_FILTER.addAction(BluetoothLeAudio.ACTION_LE_AUDIO_CONNECTION_STATE_CHANGED);
        INTENT_FILTER.addAction(BluetoothLeAudio.ACTION_LE_AUDIO_ACTIVE_DEVICE_CHANGED);
        INTENT_FILTER.setPriority(IntentFilter.SYSTEM_HIGH_PRIORITY);
    }

    // If not in a call, BSR won't listen to the Bluetooth stack's HFP on/off messages, since
    // other apps could be turning it on and off. We don't want to interfere.
    private boolean mIsInCall = false;
    private final BluetoothRouteManager mBluetoothRouteManager;
    private final BluetoothDeviceManager mBluetoothDeviceManager;
    private CallAudioCommunicationDeviceTracker mCommunicationDeviceTracker;

    public void onReceive(Context context, Intent intent) {
        Log.startSession("BSR.oR");
        try {
            String action = intent.getAction();
            switch (action) {
                case BluetoothHeadset.ACTION_AUDIO_STATE_CHANGED:
                    handleAudioStateChanged(intent);
                    break;
                case BluetoothLeAudio.ACTION_LE_AUDIO_CONNECTION_STATE_CHANGED:
                case BluetoothHearingAid.ACTION_CONNECTION_STATE_CHANGED:
                case BluetoothHeadset.ACTION_CONNECTION_STATE_CHANGED:
                    handleConnectionStateChanged(intent);
                    break;
                case BluetoothLeAudio.ACTION_LE_AUDIO_ACTIVE_DEVICE_CHANGED:
                case BluetoothHearingAid.ACTION_ACTIVE_DEVICE_CHANGED:
                case BluetoothHeadset.ACTION_ACTIVE_DEVICE_CHANGED:
                    handleActiveDeviceChanged(intent);
                    break;
            }
        } finally {
            Log.endSession();
        }
    }

    private void handleAudioStateChanged(Intent intent) {
        int bluetoothHeadsetAudioState =
                intent.getIntExtra(BluetoothHeadset.EXTRA_STATE,
                        BluetoothHeadset.STATE_AUDIO_DISCONNECTED);
        BluetoothDevice device =
                intent.getParcelableExtra(BluetoothDevice.EXTRA_DEVICE, BluetoothDevice.class);
        if (device == null) {
            Log.w(LOG_TAG, "Got null device from broadcast. " +
                    "Ignoring.");
            return;
        }

        Log.i(LOG_TAG, "Device %s transitioned to audio state %d",
                device.getAddress(), bluetoothHeadsetAudioState);
        Session session = Log.createSubsession();
        SomeArgs args = SomeArgs.obtain();
        args.arg1 = session;
        args.arg2 = device.getAddress();
        switch (bluetoothHeadsetAudioState) {
            case BluetoothHeadset.STATE_AUDIO_CONNECTED:
                if (!mIsInCall) {
                    Log.i(LOG_TAG, "Ignoring BT audio on since we're not in a call");
                    return;
                }
                mBluetoothRouteManager.sendMessage(BT_AUDIO_IS_ON, args);
                break;
            case BluetoothHeadset.STATE_AUDIO_DISCONNECTED:
                mBluetoothRouteManager.sendMessage(BT_AUDIO_LOST, args);
                break;
        }
    }

    private void handleConnectionStateChanged(Intent intent) {
        int bluetoothHeadsetState = intent.getIntExtra(BluetoothHeadset.EXTRA_STATE,
                BluetoothHeadset.STATE_DISCONNECTED);
        BluetoothDevice device =
                intent.getParcelableExtra(BluetoothDevice.EXTRA_DEVICE, BluetoothDevice.class);

        if (device == null) {
            Log.w(LOG_TAG, "Got null device from broadcast. " +
                    "Ignoring.");
            return;
        }

        int deviceType;
        if (BluetoothLeAudio.ACTION_LE_AUDIO_CONNECTION_STATE_CHANGED.equals(intent.getAction())) {
            deviceType = BluetoothDeviceManager.DEVICE_TYPE_LE_AUDIO;
        } else if (BluetoothHearingAid.ACTION_CONNECTION_STATE_CHANGED.equals(intent.getAction())) {
            deviceType = BluetoothDeviceManager.DEVICE_TYPE_HEARING_AID;
        } else if (BluetoothHeadset.ACTION_CONNECTION_STATE_CHANGED.equals(intent.getAction())) {
            deviceType = BluetoothDeviceManager.DEVICE_TYPE_HEADSET;
        } else {
            Log.w(LOG_TAG, "handleConnectionStateChanged: %s invalid device type", device);
            return;
        }

        Log.i(LOG_TAG, "%s device %s changed state to %d",
                BluetoothDeviceManager.getDeviceTypeString(deviceType),
                device.getAddress(), bluetoothHeadsetState);

        if (bluetoothHeadsetState == BluetoothProfile.STATE_CONNECTED) {
            mBluetoothDeviceManager.onDeviceConnected(device, deviceType);
        } else if (bluetoothHeadsetState == BluetoothProfile.STATE_DISCONNECTED
                || bluetoothHeadsetState == BluetoothProfile.STATE_DISCONNECTING) {
            mBluetoothDeviceManager.onDeviceDisconnected(device, deviceType);
        }
    }

    private void handleActiveDeviceChanged(Intent intent) {
        BluetoothDevice device =
                intent.getParcelableExtra(BluetoothDevice.EXTRA_DEVICE, BluetoothDevice.class);

        int deviceType;
        if (BluetoothLeAudio.ACTION_LE_AUDIO_ACTIVE_DEVICE_CHANGED.equals(intent.getAction())) {
            deviceType = BluetoothDeviceManager.DEVICE_TYPE_LE_AUDIO;
        } else if (BluetoothHearingAid.ACTION_ACTIVE_DEVICE_CHANGED.equals(intent.getAction())) {
            deviceType = BluetoothDeviceManager.DEVICE_TYPE_HEARING_AID;
        } else if (BluetoothHeadset.ACTION_ACTIVE_DEVICE_CHANGED.equals(intent.getAction())) {
            deviceType = BluetoothDeviceManager.DEVICE_TYPE_HEADSET;
        } else {
            Log.w(LOG_TAG, "handleActiveDeviceChanged: %s invalid device type", device);
            return;
        }

        Log.i(LOG_TAG, "Device %s is now the preferred BT device for %s", device,
                BluetoothDeviceManager.getDeviceTypeString(deviceType));

        mBluetoothRouteManager.onActiveDeviceChanged(device, deviceType);
        if (deviceType == BluetoothDeviceManager.DEVICE_TYPE_HEARING_AID ||
            deviceType == BluetoothDeviceManager.DEVICE_TYPE_LE_AUDIO) {
            Session session = Log.createSubsession();
            SomeArgs args = SomeArgs.obtain();
            args.arg1 = session;
            if (device == null) {
                mBluetoothRouteManager.sendMessage(BT_AUDIO_LOST, args);
            } else {
                if (!mIsInCall) {
                    Log.i(LOG_TAG, "Ignoring audio on since we're not in a call");
                    return;
                }
                args.arg2 = device.getAddress();

                boolean usePreferredAudioProfile = false;
                BluetoothAdapter bluetoothAdapter = mBluetoothDeviceManager.getBluetoothAdapter();
                int preferredDuplexProfile = BluetoothProfile.LE_AUDIO;
                if (bluetoothAdapter != null) {
                    Bundle preferredAudioProfiles = bluetoothAdapter.getPreferredAudioProfiles(
                            device);
                    if (preferredAudioProfiles != null && !preferredAudioProfiles.isEmpty()
                            && preferredAudioProfiles.getInt(BluetoothAdapter.AUDIO_MODE_DUPLEX)
                            != 0) {
                        Log.i(this, "Preferred duplex profile for device=" + device + " is "
                                + preferredAudioProfiles.getInt(
                                BluetoothAdapter.AUDIO_MODE_DUPLEX));
                        usePreferredAudioProfile = true;
                        preferredDuplexProfile =
                                preferredAudioProfiles.getInt(BluetoothAdapter.AUDIO_MODE_DUPLEX);
                    }
                }

                if (deviceType == BluetoothDeviceManager.DEVICE_TYPE_LE_AUDIO) {
                    /* In Le Audio case, once device got Active, the Telecom needs to make sure it
                     * is set as communication device before we can say that BT_AUDIO_IS_ON
                     */
<<<<<<< HEAD
                    if (!mBluetoothDeviceManager.setLeAudioCommunicationDevice(device)) {
=======
                    if ((!usePreferredAudioProfile
                            || preferredDuplexProfile == BluetoothProfile.LE_AUDIO)
                            && !mCommunicationDeviceTracker.setCommunicationDevice(
                            AudioDeviceInfo.TYPE_BLE_HEADSET, device)) {
>>>>>>> d95c4f9b
                        Log.w(LOG_TAG,
                                "Device %s cannot be use as LE audio communication device.",
                                device);
                        return;
                    }
                } else {
                    /* deviceType == BluetoothDeviceManager.DEVICE_TYPE_HEARING_AID */
                    if (!mCommunicationDeviceTracker.setCommunicationDevice(
                            AudioDeviceInfo.TYPE_HEARING_AID, null)) {
                        Log.w(LOG_TAG,
                                "Device %s cannot be use as hearing aid communication device.",
                                device);
                    } else {
                        mBluetoothRouteManager.sendMessage(BT_AUDIO_IS_ON, args);
                    }
                }
           }
        }
    }

    public BluetoothDeviceManager getBluetoothDeviceManager() {
        return mBluetoothDeviceManager;
    }

    public BluetoothStateReceiver(BluetoothDeviceManager deviceManager,
            BluetoothRouteManager routeManager,
            CallAudioCommunicationDeviceTracker communicationDeviceTracker) {
        mBluetoothDeviceManager = deviceManager;
        mBluetoothRouteManager = routeManager;
        mCommunicationDeviceTracker = communicationDeviceTracker;
    }

    public void setIsInCall(boolean isInCall) {
        mIsInCall = isInCall;
    }
}<|MERGE_RESOLUTION|>--- conflicted
+++ resolved
@@ -208,14 +208,10 @@
                     /* In Le Audio case, once device got Active, the Telecom needs to make sure it
                      * is set as communication device before we can say that BT_AUDIO_IS_ON
                      */
-<<<<<<< HEAD
-                    if (!mBluetoothDeviceManager.setLeAudioCommunicationDevice(device)) {
-=======
                     if ((!usePreferredAudioProfile
                             || preferredDuplexProfile == BluetoothProfile.LE_AUDIO)
                             && !mCommunicationDeviceTracker.setCommunicationDevice(
                             AudioDeviceInfo.TYPE_BLE_HEADSET, device)) {
->>>>>>> d95c4f9b
                         Log.w(LOG_TAG,
                                 "Device %s cannot be use as LE audio communication device.",
                                 device);
