--- conflicted
+++ resolved
@@ -38,19 +38,18 @@
         }
         return mBluetoothAdapter.getProfileProxy(context, listener, profile);
     }
-<<<<<<< HEAD
-    public void closeProfileProxy(int profile, BluetoothProfile proxy) {
-        if (mBluetoothAdapter == null) {
-            return;
-        }
-        mBluetoothAdapter.closeProfileProxy(profile, proxy);
-=======
 
     public boolean setActiveDevice(BluetoothDevice device, int profiles) {
         if (mBluetoothAdapter == null) {
             return false;
         }
         return mBluetoothAdapter.setActiveDevice(device, profiles);
->>>>>>> 001cb482
+    }
+
+    public void closeProfileProxy(int profile, BluetoothProfile proxy) {
+        if (mBluetoothAdapter == null) {
+            return;
+        }
+        mBluetoothAdapter.closeProfileProxy(profile, proxy);
     }
 }