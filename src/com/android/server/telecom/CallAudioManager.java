--- conflicted
+++ resolved
@@ -28,13 +28,10 @@
 import android.media.IAudioService;
 import android.media.AudioManager;
 import android.media.ToneGenerator;
-<<<<<<< HEAD
 import android.provider.Settings;
 import android.provider.Settings.SettingNotFoundException;
-=======
 import android.os.Handler;
 import android.os.HandlerThread;
->>>>>>> de19d4f9
 import android.os.UserHandle;
 import android.telecom.CallAudioState;
 import android.telecom.Log;
@@ -87,15 +84,12 @@
     private boolean mIsTonePlaying = false;
     private boolean mIsDisconnectedTonePlaying = false;
     private InCallTonePlayer mHoldTonePlayer;
-<<<<<<< HEAD
     private boolean mIsInCrsMode = false;
     private int mOriginalCallType = Call.CALL_TYPE_UNKNOWN;
     private boolean mIsCrsSupportedFromAudioHal = false;
     private final Set<Call> mSilencedCalls;
-=======
     private final HandlerThread mHandlerThread;
     private final Handler mHandler;
->>>>>>> de19d4f9
 
     public CallAudioManager(CallAudioRouteAdapter callAudioRouteAdapter,
             CallsManager callsManager,
@@ -132,14 +126,11 @@
         mBluetoothStateReceiver = bluetoothStateReceiver;
         mDtmfLocalTonePlayer = dtmfLocalTonePlayer;
         mFeatureFlags = featureFlags;
-<<<<<<< HEAD
         mIsCrsSupportedFromAudioHal = isCrsSupportedFromAudioHal();
         mSilencedCalls = new HashSet<>();
-=======
         mHandlerThread = new HandlerThread(this.getClass().getSimpleName());
         mHandlerThread.start();
         mHandler = new Handler(mHandlerThread.getLooper());
->>>>>>> de19d4f9
 
         mPlayerFactory.setCallAudioManager(this);
         mCallAudioModeStateMachine.setCallAudioManager(this);
@@ -1258,7 +1249,6 @@
         return mCallStateToCalls;
     }
 
-<<<<<<< HEAD
     public boolean isCrsSupportedFromAudioHal() {
         if (mCallsManager == null) {
             return false;
@@ -1268,10 +1258,10 @@
         String isCrsSupported = am.getParameters("isCRSsupported");
         Log.i(this, "CRS is supported from audio HAL : " + isCrsSupported);
         return isCrsSupported.equals("isCRSsupported=1");
-=======
+    }
+
     @VisibleForTesting
     public CompletableFuture<Boolean> getCallRingingFuture() {
         return mCallRingingFuture;
->>>>>>> de19d4f9
     }
 }