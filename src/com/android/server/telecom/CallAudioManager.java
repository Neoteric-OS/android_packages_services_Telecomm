/*
 * Copyright (C) 2015 The Android Open Source Project
 *
 * Licensed under the Apache License, Version 2.0 (the "License");
 * you may not use this file except in compliance with the License.
 * You may obtain a copy of the License at
 *
 *      http://www.apache.org/licenses/LICENSE-2.0
 *
 * Unless required by applicable law or agreed to in writing, software
 * distributed under the License is distributed on an "AS IS" BASIS,
 * WITHOUT WARRANTIES OR CONDITIONS OF ANY KIND, either express or implied.
 * See the License for the specific language governing permissions and
 * limitations under the License
 */

package com.android.server.telecom;

import android.content.Context;
import android.annotation.NonNull;
import android.content.Context;
import android.media.IAudioService;
import android.media.AudioManager;
import android.media.ToneGenerator;
<<<<<<< HEAD
import android.provider.Settings;
import android.provider.Settings.SettingNotFoundException;
=======
import android.os.UserHandle;
>>>>>>> 12f36320
import android.telecom.CallAudioState;
import android.telecom.Log;
import android.telecom.PhoneAccount;
import android.telecom.VideoProfile;
import android.util.SparseArray;

import com.android.internal.annotations.VisibleForTesting;
import com.android.internal.util.IndentingPrintWriter;
import com.android.server.telecom.CallAudioModeStateMachine.MessageArgs.Builder;
import com.android.server.telecom.bluetooth.BluetoothStateReceiver;

import java.util.Collection;
import java.util.HashSet;
import java.util.Set;
import java.util.LinkedHashSet;

public class CallAudioManager extends CallsManagerListenerBase {

    public interface AudioServiceFactory {
        IAudioService getAudioService();
    }

    private final String LOG_TAG = CallAudioManager.class.getSimpleName();

    private final LinkedHashSet<Call> mActiveDialingOrConnectingCalls;
    private final LinkedHashSet<Call> mRingingCalls;
    private final LinkedHashSet<Call> mHoldingCalls;
    private final LinkedHashSet<Call> mAudioProcessingCalls;
    private final Set<Call> mCalls;
    private final SparseArray<LinkedHashSet<Call>> mCallStateToCalls;

    private final CallAudioRouteStateMachine mCallAudioRouteStateMachine;
    private final CallAudioModeStateMachine mCallAudioModeStateMachine;
    private final BluetoothStateReceiver mBluetoothStateReceiver;
    private final CallsManager mCallsManager;
    private final InCallTonePlayer.Factory mPlayerFactory;
    private final Ringer mRinger;
    private final RingbackPlayer mRingbackPlayer;
    private final DtmfLocalTonePlayer mDtmfLocalTonePlayer;

    private Call mForegroundCall;
    private boolean mIsTonePlaying = false;
    private boolean mIsDisconnectedTonePlaying = false;
    private InCallTonePlayer mHoldTonePlayer;
    private boolean mIsInCrsMode = false;
    private int mOriginalCallType = Call.CALL_TYPE_UNKNOWN;
    private boolean mIsSilenced = false;

    public CallAudioManager(CallAudioRouteStateMachine callAudioRouteStateMachine,
            CallsManager callsManager,
            CallAudioModeStateMachine callAudioModeStateMachine,
            InCallTonePlayer.Factory playerFactory,
            Ringer ringer,
            RingbackPlayer ringbackPlayer,
            BluetoothStateReceiver bluetoothStateReceiver,
            DtmfLocalTonePlayer dtmfLocalTonePlayer) {
        mActiveDialingOrConnectingCalls = new LinkedHashSet<>(1);
        mRingingCalls = new LinkedHashSet<>(1);
        mHoldingCalls = new LinkedHashSet<>(1);
        mAudioProcessingCalls = new LinkedHashSet<>(1);
        mCalls = new HashSet<>();
        mCallStateToCalls = new SparseArray<LinkedHashSet<Call>>() {{
            put(CallState.CONNECTING, mActiveDialingOrConnectingCalls);
            put(CallState.ACTIVE, mActiveDialingOrConnectingCalls);
            put(CallState.DIALING, mActiveDialingOrConnectingCalls);
            put(CallState.PULLING, mActiveDialingOrConnectingCalls);
            put(CallState.RINGING, mRingingCalls);
            put(CallState.ON_HOLD, mHoldingCalls);
            put(CallState.SIMULATED_RINGING, mRingingCalls);
            put(CallState.AUDIO_PROCESSING, mAudioProcessingCalls);
        }};

        mCallAudioRouteStateMachine = callAudioRouteStateMachine;
        mCallAudioModeStateMachine = callAudioModeStateMachine;
        mCallsManager = callsManager;
        mPlayerFactory = playerFactory;
        mRinger = ringer;
        mRingbackPlayer = ringbackPlayer;
        mBluetoothStateReceiver = bluetoothStateReceiver;
        mDtmfLocalTonePlayer = dtmfLocalTonePlayer;

        mPlayerFactory.setCallAudioManager(this);
        mCallAudioModeStateMachine.setCallAudioManager(this);
        mCallAudioRouteStateMachine.setCallAudioManager(this);
    }

    @Override
    public void onCallStateChanged(Call call, int oldState, int newState) {
        if (shouldIgnoreCallForAudio(call)) {
            // No audio management for calls in a conference, or external calls.
            return;
        }
        if (oldState == newState) {
            // State did not change, so no need to do anything.
            return;
        }
        Log.d(LOG_TAG, "Call state changed for TC@%s: %s -> %s", call.getId(),
                CallState.toString(oldState), CallState.toString(newState));

        removeCallFromAllBins(call);
        HashSet<Call> newBinForCall = getBinForCall(call);
        if (newBinForCall != null) {
            newBinForCall.add(call);
        }
        sendCallStatusToBluetoothStateReceiver();

        updateForegroundCall();
        if (shouldPlayDisconnectTone(oldState, newState)) {
            playToneForDisconnectedCall(call);
        }

        if (newState == CallState.ACTIVE && oldState == CallState.DIALING) {
            playToneAfterCallConnected(call);
        }
        //reset CRS mode once call state changed.
        if ((call == mForegroundCall) && mIsInCrsMode &&
                (newState == CallState.ACTIVE || newState == CallState.DISCONNECTED)) {
            Log.i(this, "CRS call is finished");
            mIsInCrsMode = false;
            mRinger.restoreSystemSpeakerInCallVolume();
            //If original call type is voice call or VT accpeting as voice call,
            //then need to set audio path to earpiece.
            if (newState == CallState.ACTIVE) {
                if (!mCallsManager.isWiredHandsetInOrBtAvailble()
                        && (call.getVideoState() != VideoProfile.STATE_BIDIRECTIONAL)) {
                    setAudioRoute(CallAudioState.ROUTE_EARPIECE, null);
                } else if (mCallsManager.isBtAvailble()) {
                    setAudioRoute(CallAudioState.ROUTE_BLUETOOTH, null);
                } else if (mCallsManager.isWiredHandsetIn()) {
                    setAudioRoute(CallAudioState.ROUTE_WIRED_HEADSET, null);
                }
            }
            mOriginalCallType = Call.CALL_TYPE_UNKNOWN;
            if (mIsSilenced && mRingingCalls.size() == 0) {
                mIsSilenced = false;
            }
        }

        onCallLeavingState(call, oldState);
        onCallEnteringState(call, newState);
    }

    @Override
    public void onCrsFallbackLocalRinging(Call call) {
        if (!mIsInCrsMode || mIsSilenced || call != mForegroundCall) {
            return;
        }
        Log.i(LOG_TAG, "onCrsFallbackLocalRinging :: Switch to play local ringing");
        mIsInCrsMode = false;
        onRingingCallChanged();
    }

    @Override
    public void onCallAdded(Call call) {
        if (shouldIgnoreCallForAudio(call)) {
            return; // Don't do audio handling for calls in a conference, or external calls.
        }

        addCall(call);
    }

    @Override
    public void onCallRemoved(Call call) {
        if (shouldIgnoreCallForAudio(call)) {
            return; // Don't do audio handling for calls in a conference, or external calls.
        }

        removeCall(call);
    }

    private void addCall(Call call) {
        if (mCalls.contains(call)) {
            Log.w(LOG_TAG, "Call TC@%s is being added twice.", call.getId());
            return; // No guarantees that the same call won't get added twice.
        }

        Log.d(LOG_TAG, "Call added with id TC@%s in state %s", call.getId(),
                CallState.toString(call.getState()));

        HashSet<Call> newBinForCall = getBinForCall(call);
        if (newBinForCall != null) {
            newBinForCall.add(call);
        }
        updateForegroundCall();
        mCalls.add(call);
        sendCallStatusToBluetoothStateReceiver();

        onCallEnteringState(call, call.getState());
    }

    private void removeCall(Call call) {
        if (!mCalls.contains(call)) {
            return; // No guarantees that the same call won't get removed twice.
        }

        Log.d(LOG_TAG, "Call removed with id TC@%s in state %s", call.getId(),
                CallState.toString(call.getState()));

        removeCallFromAllBins(call);

        updateForegroundCall();
        mCalls.remove(call);
        sendCallStatusToBluetoothStateReceiver();

        onCallLeavingState(call, call.getState());
    }

    private void sendCallStatusToBluetoothStateReceiver() {
        // We're in a call if there are calls in mCalls that are not in mAudioProcessingCalls.
        boolean isInCall = !mAudioProcessingCalls.containsAll(mCalls);
        mBluetoothStateReceiver.setIsInCall(isInCall);
    }

    /**
     * Handles changes to the external state of a call.  External calls which become regular calls
     * should be tracked, and regular calls which become external should no longer be tracked.
     *
     * @param call The call.
     * @param isExternalCall {@code True} if the call is now external, {@code false} if it is now
     *      a regular call.
     */
    @Override
    public void onExternalCallChanged(Call call, boolean isExternalCall) {
        if (isExternalCall) {
            Log.d(LOG_TAG, "Removing call which became external ID %s", call.getId());
            removeCall(call);
        } else if (!isExternalCall) {
            Log.d(LOG_TAG, "Adding external call which was pulled with ID %s", call.getId());
            addCall(call);

            if (mCallsManager.isSpeakerphoneAutoEnabledForVideoCalls(call.getVideoState())) {
                // When pulling a video call, automatically enable the speakerphone.
                Log.d(LOG_TAG, "Switching to speaker because external video call %s was pulled." +
                        call.getId());
                mCallAudioRouteStateMachine.sendMessageWithSessionInfo(
                        CallAudioRouteStateMachine.SWITCH_SPEAKER);
            }
        }
    }

    /**
     * Determines if {@link CallAudioManager} should do any audio routing operations for a call.
     * We ignore child calls of a conference and external calls for audio routing purposes.
     *
     * @param call The call to check.
     * @return {@code true} if the call should be ignored for audio routing, {@code false}
     * otherwise
     */
    private boolean shouldIgnoreCallForAudio(Call call) {
        return call.getParentCall() != null || call.isExternalCall();
    }

    @Override
    public void onIncomingCallAnswered(Call call) {
        if (!mCalls.contains(call)) {
            return;
        }

        // Turn off mute when a new incoming call is answered iff it's not a handover.
        if (!call.isHandoverInProgress()) {
            mute(false /* shouldMute */);
        }

        maybeStopRingingAndCallWaitingForAnsweredOrRejectedCall(call);
    }

    @Override
    public void onSessionModifyRequestReceived(Call call, VideoProfile videoProfile) {
        if (videoProfile == null) {
            return;
        }

        if (call != mForegroundCall) {
            // We only play tones for foreground calls.
            return;
        }

        int previousVideoState = call.getVideoState();
        int newVideoState = videoProfile.getVideoState();
        Log.v(this, "onSessionModifyRequestReceived : videoProfile = " + VideoProfile
                .videoStateToString(newVideoState));

        boolean isUpgradeRequest = !VideoProfile.isReceptionEnabled(previousVideoState) &&
                VideoProfile.isReceptionEnabled(newVideoState);

        if (isUpgradeRequest) {
            mPlayerFactory.createPlayer(InCallTonePlayer.TONE_VIDEO_UPGRADE).startTone();
        }
    }

    public void playRttUpgradeTone(Call call) {
        if (call != mForegroundCall) {
            // We only play tones for foreground calls.
            return;
        }
        mPlayerFactory.createPlayer(InCallTonePlayer.TONE_RTT_REQUEST).startTone();
    }

    /**
     * Play or stop a call hold tone for a call.  Triggered via
     * {@link Connection#sendConnectionEvent(String)} when the
     * {@link Connection#EVENT_ON_HOLD_TONE_START} event or
     * {@link Connection#EVENT_ON_HOLD_TONE_STOP} event is passed through to the
     *
     * @param call The call which requested the hold tone.
     */
    @Override
    public void onHoldToneRequested(Call call) {
        maybePlayHoldTone();
    }

    @Override
    public void onIsVoipAudioModeChanged(Call call) {
        if (call != mForegroundCall) {
            return;
        }
        mCallAudioModeStateMachine.sendMessageWithArgs(
                CallAudioModeStateMachine.FOREGROUND_VOIP_MODE_CHANGE,
                makeArgsForModeStateMachine());
    }

    @Override
    public void onRingbackRequested(Call call, boolean shouldRingback) {
        if (call == mForegroundCall && shouldRingback) {
            mRingbackPlayer.startRingbackForCall(call);
        } else {
            mRingbackPlayer.stopRingbackForCall(call);
        }
    }

    @Override
    public void onIncomingCallRejected(Call call, boolean rejectWithMessage, String message) {
        maybeStopRingingAndCallWaitingForAnsweredOrRejectedCall(call);
    }

    @Override
    public void onIsConferencedChanged(Call call) {
        // This indicates a conferencing change, which shouldn't impact any audio mode stuff.
        Call parentCall = call.getParentCall();
        if (parentCall == null) {
            // Indicates that the call should be tracked for audio purposes. Treat it as if it were
            // just added.
            Log.i(LOG_TAG, "Call TC@" + call.getId() + " left conference and will" +
                            " now be tracked by CallAudioManager.");
            onCallAdded(call);
        } else {
            // The call joined a conference, so stop tracking it.
            removeCallFromAllBins(call);
            updateForegroundCall();
            mCalls.remove(call);
        }
    }

    @Override
    public void onConnectionServiceChanged(Call call, ConnectionServiceWrapper oldCs,
            ConnectionServiceWrapper newCs) {
        mCallAudioRouteStateMachine.sendMessageWithSessionInfo(
                CallAudioRouteStateMachine.UPDATE_SYSTEM_AUDIO_ROUTE);
    }

    @Override
    public void onVideoStateChanged(Call call, int previousVideoState, int newVideoState) {
        if (call != getForegroundCall()) {
            Log.d(LOG_TAG, "Ignoring video state change from %s to %s for call %s -- not " +
                    "foreground.", VideoProfile.videoStateToString(previousVideoState),
                    VideoProfile.videoStateToString(newVideoState), call.getId());
            return;
        }

        if (!VideoProfile.isVideo(previousVideoState) &&
                mCallsManager.isSpeakerphoneAutoEnabledForVideoCalls(newVideoState)) {
            Log.d(LOG_TAG, "Switching to speaker because call %s transitioned video state from %s" +
                    " to %s", call.getId(), VideoProfile.videoStateToString(previousVideoState),
                    VideoProfile.videoStateToString(newVideoState));
            mCallAudioRouteStateMachine.sendMessageWithSessionInfo(
                    CallAudioRouteStateMachine.SWITCH_SPEAKER);
        }
    }

    public CallAudioState getCallAudioState() {
        return mCallAudioRouteStateMachine.getCurrentCallAudioState();
    }

    public Call getPossiblyHeldForegroundCall() {
        return mForegroundCall;
    }

    public Call getForegroundCall() {
        if (mForegroundCall != null && mForegroundCall.getState() != CallState.ON_HOLD) {
            return mForegroundCall;
        }
        return null;
    }

    @VisibleForTesting
    public void toggleMute() {
        // Don't mute if there are any emergency calls.
        if (mCallsManager.isInEmergencyCall()) {
            Log.v(this, "ignoring toggleMute for emergency call");
            return;
        }
        mCallAudioRouteStateMachine.sendMessageWithSessionInfo(
                CallAudioRouteStateMachine.TOGGLE_MUTE);
    }

    @VisibleForTesting(visibility = VisibleForTesting.Visibility.PACKAGE)
    public void onRingerModeChange() {
        mCallAudioModeStateMachine.sendMessageWithArgs(
                CallAudioModeStateMachine.RINGER_MODE_CHANGE, makeArgsForModeStateMachine());
    }

    @VisibleForTesting
    public void mute(boolean shouldMute) {
        Log.v(this, "mute, shouldMute: %b", shouldMute);

        // Don't mute if there are any emergency calls.
        if (mCallsManager.isInEmergencyCall()) {
            shouldMute = false;
            Log.v(this, "ignoring mute for emergency call");
        }

        mCallAudioRouteStateMachine.sendMessageWithSessionInfo(shouldMute
                ? CallAudioRouteStateMachine.MUTE_ON : CallAudioRouteStateMachine.MUTE_OFF);
    }

    /**
     * Changed the audio route, for example from earpiece to speaker phone.
     *
     * @param route The new audio route to use. See {@link CallAudioState}.
     * @param bluetoothAddress the address of the desired bluetooth device, if route is
     * {@link CallAudioState#ROUTE_BLUETOOTH}.
     */
    void setAudioRoute(int route, String bluetoothAddress) {
        Log.v(this, "setAudioRoute, route: %s", CallAudioState.audioRouteToString(route));
        switch (route) {
            case CallAudioState.ROUTE_BLUETOOTH:
                mCallAudioRouteStateMachine.sendMessageWithSessionInfo(
                        CallAudioRouteStateMachine.USER_SWITCH_BLUETOOTH, 0, bluetoothAddress);
                return;
            case CallAudioState.ROUTE_SPEAKER:
                mCallAudioRouteStateMachine.sendMessageWithSessionInfo(
                        CallAudioRouteStateMachine.USER_SWITCH_SPEAKER);
                return;
            case CallAudioState.ROUTE_WIRED_HEADSET:
                mCallAudioRouteStateMachine.sendMessageWithSessionInfo(
                        CallAudioRouteStateMachine.USER_SWITCH_HEADSET);
                return;
            case CallAudioState.ROUTE_EARPIECE:
                mCallAudioRouteStateMachine.sendMessageWithSessionInfo(
                        CallAudioRouteStateMachine.USER_SWITCH_EARPIECE);
                return;
            case CallAudioState.ROUTE_WIRED_OR_EARPIECE:
                mCallAudioRouteStateMachine.sendMessageWithSessionInfo(
                        CallAudioRouteStateMachine.USER_SWITCH_BASELINE_ROUTE,
                        CallAudioRouteStateMachine.NO_INCLUDE_BLUETOOTH_IN_BASELINE);
                return;
            default:
                Log.w(this, "InCallService requested an invalid audio route: %d", route);
        }
    }

    /**
     * Switch call audio routing to the baseline route, including bluetooth headsets if there are
     * any connected.
     */
    void switchBaseline() {
        Log.i(this, "switchBaseline");
        mCallAudioRouteStateMachine.sendMessageWithSessionInfo(
                CallAudioRouteStateMachine.USER_SWITCH_BASELINE_ROUTE,
                CallAudioRouteStateMachine.INCLUDE_BLUETOOTH_IN_BASELINE);
    }

    Set<UserHandle> silenceRingers(Context context, UserHandle callingUser) {
        // Store all users from calls that were silenced so that we can silence the
        // InCallServices which are associated with those users.
        Set<UserHandle> userHandles = new HashSet<>();
        boolean allCallSilenced = true;
        synchronized (mCallsManager.getLock()) {
            if (mRingingCalls.size() >= 1) {
                mIsSilenced = true;
            }
            for (Call call : mRingingCalls) {
                PhoneAccount targetPhoneAccount = call.getPhoneAccountFromHandle();
                UserHandle userFromCall = call.getUserHandleFromTargetPhoneAccount();
                // Do not try to silence calls when calling user is different from the phone account
                // user and the account does not have CAPABILITY_MULTI_USER enabled.
                if (!callingUser.equals(userFromCall) && !targetPhoneAccount.
                        hasCapabilities(PhoneAccount.CAPABILITY_MULTI_USER)) {
                    allCallSilenced = false;
                    continue;
                }
                userHandles.add(userFromCall);
                call.silence();
            }

<<<<<<< HEAD
            if(mIsInCrsMode) {
                Log.i(this, "Fire silence CRS.");
                onCallSilenceCrs();
            }
            mRinger.stopRinging();
            mRinger.stopCallWaiting();
=======
            // If all the calls were silenced, we can stop the ringer.
            if (allCallSilenced) {
                mRinger.stopRinging();
                mRinger.stopCallWaiting();
            }
>>>>>>> 12f36320
        }
        return userHandles;
    }

    public boolean isRingtonePlaying() {
        return mRinger.isRinging();
    }

    @VisibleForTesting
    public boolean startRinging() {
        synchronized (mCallsManager.getLock()) {
            Call localForegroundCall = mForegroundCall;
            boolean result = mRinger.startRinging(localForegroundCall,
                    mCallAudioRouteStateMachine.isHfpDeviceAvailable());
            if (result) {
                localForegroundCall.setStartRingTime();
            }
            return result;
        }
    }

    public boolean startPlayingCrs() {
        Log.i(this, "Start playing CRS audio.");
        synchronized (mCallsManager.getLock()) {
            return mRinger.startPlayingCrs(mForegroundCall,
                    mCallAudioRouteStateMachine.isHfpDeviceAvailable());
        }
    }

    public void stopPlayingCrs() {
        Log.i(this, "Stop playing CRS audio.");
        synchronized (mCallsManager.getLock()) {
            mRinger.stopPlayingCrs();
        }
    }

    public Context getContext() {
        return mCallsManager.getContext();
    }

    @VisibleForTesting
    public void startCallWaiting(String reason) {
        synchronized (mCallsManager.getLock()) {
            if (mRingingCalls.size() == 1) {
                mRinger.startCallWaiting(mRingingCalls.iterator().next(), reason);
            }
        }
    }

    @VisibleForTesting
    public void stopRinging() {
        synchronized (mCallsManager.getLock()) {
            mRinger.stopRinging();
        }
    }

    @VisibleForTesting
    public void stopCallWaiting() {
        synchronized (mCallsManager.getLock()) {
            mRinger.stopCallWaiting();
        }
    }

    @VisibleForTesting
    public void setCallAudioRouteFocusState(int focusState) {
        mCallAudioRouteStateMachine.sendMessageWithSessionInfo(
                CallAudioRouteStateMachine.SWITCH_FOCUS, focusState);
    }

    public void notifyAudioOperationsComplete() {
        mCallAudioModeStateMachine.sendMessageWithArgs(
                CallAudioModeStateMachine.AUDIO_OPERATIONS_COMPLETE, makeArgsForModeStateMachine());
    }

    @VisibleForTesting
    public CallAudioRouteStateMachine getCallAudioRouteStateMachine() {
        return mCallAudioRouteStateMachine;
    }

    @VisibleForTesting
    public CallAudioModeStateMachine getCallAudioModeStateMachine() {
        return mCallAudioModeStateMachine;
    }

    void dump(IndentingPrintWriter pw) {
        pw.println("All calls:");
        pw.increaseIndent();
        dumpCallsInCollection(pw, mCalls);
        pw.decreaseIndent();

        pw.println("Active dialing, or connecting calls:");
        pw.increaseIndent();
        dumpCallsInCollection(pw, mActiveDialingOrConnectingCalls);
        pw.decreaseIndent();

        pw.println("Ringing calls:");
        pw.increaseIndent();
        dumpCallsInCollection(pw, mRingingCalls);
        pw.decreaseIndent();

        pw.println("Holding calls:");
        pw.increaseIndent();
        dumpCallsInCollection(pw, mHoldingCalls);
        pw.decreaseIndent();

        pw.println("Foreground call:");
        pw.println(mForegroundCall);

        pw.println("CallAudioModeStateMachine:");
        pw.increaseIndent();
        mCallAudioModeStateMachine.dump(pw);
        pw.decreaseIndent();

        pw.println("CallAudioRouteStateMachine:");
        pw.increaseIndent();
        mCallAudioRouteStateMachine.dump(pw);
        pw.decreaseIndent();

        pw.println("BluetoothDeviceManager:");
        pw.increaseIndent();
        if (mBluetoothStateReceiver.getBluetoothDeviceManager() != null) {
            mBluetoothStateReceiver.getBluetoothDeviceManager().dump(pw);
        }
        pw.decreaseIndent();
    }

    @VisibleForTesting
    public void setIsTonePlaying(boolean isTonePlaying) {
        Log.i(this, "setIsTonePlaying; isTonePlaying=%b", isTonePlaying);
        mIsTonePlaying = isTonePlaying;
        mCallAudioModeStateMachine.sendMessageWithArgs(
                isTonePlaying ? CallAudioModeStateMachine.TONE_STARTED_PLAYING
                        : CallAudioModeStateMachine.TONE_STOPPED_PLAYING,
                makeArgsForModeStateMachine());

        if (!isTonePlaying && mIsDisconnectedTonePlaying) {
            mCallsManager.onDisconnectedTonePlaying(false);
            mIsDisconnectedTonePlaying = false;
        }
    }

    private void onCallLeavingState(Call call, int state) {
        switch (state) {
            case CallState.ACTIVE:
            case CallState.CONNECTING:
                onCallLeavingActiveDialingOrConnecting();
                break;
            case CallState.RINGING:
            case CallState.SIMULATED_RINGING:
            case CallState.ANSWERED:
                onCallLeavingRinging();
                break;
            case CallState.ON_HOLD:
                onCallLeavingHold();
                break;
            case CallState.PULLING:
                onCallLeavingActiveDialingOrConnecting();
                break;
            case CallState.DIALING:
                stopRingbackForCall(call);
                onCallLeavingActiveDialingOrConnecting();
                break;
            case CallState.AUDIO_PROCESSING:
                onCallLeavingAudioProcessing();
                break;
        }
    }

    private void onCallEnteringState(Call call, int state) {
        switch (state) {
            case CallState.ACTIVE:
            case CallState.CONNECTING:
                onCallEnteringActiveDialingOrConnecting();
                break;
            case CallState.RINGING:
            case CallState.SIMULATED_RINGING:
                mIsInCrsMode = call.isCrsCall();
                mOriginalCallType = call.getOriginalCallType();
                if(mIsInCrsMode) {
                    Log.i(LOG_TAG, "set Audio Route to SPEAKER");
                    setAudioRoute(CallAudioState.ROUTE_SPEAKER, null);
                }
                onCallEnteringRinging();
                break;
            case CallState.ON_HOLD:
                onCallEnteringHold();
                break;
            case CallState.PULLING:
                onCallEnteringActiveDialingOrConnecting();
                break;
            case CallState.DIALING:
                onCallEnteringActiveDialingOrConnecting();
                playRingbackForCall(call);
                break;
            case CallState.ANSWERED:
                if (call.can(android.telecom.Call.Details.CAPABILITY_SPEED_UP_MT_AUDIO)) {
                    onCallEnteringActiveDialingOrConnecting();
                }
                break;
            case CallState.AUDIO_PROCESSING:
                onCallEnteringAudioProcessing();
                break;
        }
    }

    private void onCallLeavingAudioProcessing() {
        if (mAudioProcessingCalls.size() == 0) {
            mCallAudioModeStateMachine.sendMessageWithArgs(
                    CallAudioModeStateMachine.NO_MORE_AUDIO_PROCESSING_CALLS,
                    makeArgsForModeStateMachine());
        }
    }

    private void onCallEnteringAudioProcessing() {
        if (mAudioProcessingCalls.size() == 1) {
            mCallAudioModeStateMachine.sendMessageWithArgs(
                    CallAudioModeStateMachine.NEW_AUDIO_PROCESSING_CALL,
                    makeArgsForModeStateMachine());
        }
    }

    private void onCallLeavingActiveDialingOrConnecting() {
        if (mActiveDialingOrConnectingCalls.size() == 0) {
            mCallAudioModeStateMachine.sendMessageWithArgs(
                    CallAudioModeStateMachine.NO_MORE_ACTIVE_OR_DIALING_CALLS,
                    makeArgsForModeStateMachine());
        }
    }

    private void onCallLeavingRinging() {
        if (mRingingCalls.size() == 0) {
            mCallAudioModeStateMachine.sendMessageWithArgs(
                    CallAudioModeStateMachine.NO_MORE_RINGING_CALLS,
                    makeArgsForModeStateMachine());
        }
    }

    private void onRingingCallChanged() {
        mCallAudioModeStateMachine.sendMessageWithArgs(
                CallAudioModeStateMachine.RINGING_CALLS_CHANGED,
                makeArgsForModeStateMachine());
    }

    private void onCallSilenceCrs() {
        if (mRingingCalls.size() == 1) {
            mCallAudioModeStateMachine.sendMessageWithArgs(
                    CallAudioModeStateMachine.CRS_CHANGE_SILENCE,
                    makeArgsForModeStateMachine());
        }
    }

    private void onCallLeavingHold() {
        if (mHoldingCalls.size() == 0) {
            mCallAudioModeStateMachine.sendMessageWithArgs(
                    CallAudioModeStateMachine.NO_MORE_HOLDING_CALLS,
                    makeArgsForModeStateMachine());
        }
    }

    private void onCallEnteringActiveDialingOrConnecting() {
        if (mActiveDialingOrConnectingCalls.size() == 1) {
            mCallAudioModeStateMachine.sendMessageWithArgs(
                    CallAudioModeStateMachine.NEW_ACTIVE_OR_DIALING_CALL,
                    makeArgsForModeStateMachine());
        }
    }

    private void onCallEnteringRinging() {
        if (mRingingCalls.size() == 1) {
            mCallAudioModeStateMachine.sendMessageWithArgs(
                    CallAudioModeStateMachine.NEW_RINGING_CALL,
                    makeArgsForModeStateMachine());
        }
    }

    private void onCallEnteringHold() {
        if (mHoldingCalls.size() == 1) {
            mCallAudioModeStateMachine.sendMessageWithArgs(
                    CallAudioModeStateMachine.NEW_HOLDING_CALL,
                    makeArgsForModeStateMachine());
        }
    }

    private void updateForegroundCall() {
        Call oldForegroundCall = mForegroundCall;
        if (mActiveDialingOrConnectingCalls.size() > 0) {
            // Give preference for connecting calls over active/dialing for foreground-ness.
            Call possibleConnectingCall = null;
            for (Call call : mActiveDialingOrConnectingCalls) {
                if (call.getState() == CallState.CONNECTING) {
                    possibleConnectingCall = call;
                }
            }
            mForegroundCall = possibleConnectingCall == null ?
                    mActiveDialingOrConnectingCalls.iterator().next() : possibleConnectingCall;
        } else if (mRingingCalls.size() > 0) {
            mForegroundCall = mRingingCalls.iterator().next();
            // If there is more than one incoming call, we stop and start the ringtone
            // when foreground ringing call changes, e.g. the first incoming call is
            // rejected or ended by remote.
            if (mRingingCalls.size() == 1 && mForegroundCall != null && oldForegroundCall != null
                && mForegroundCall != oldForegroundCall) {
                Log.v(this, "Foreground call changes, start the new ringtone.");
                if (oldForegroundCall.isCrsCall() && mIsInCrsMode) {
                    Log.v(this, "Reset CRS mode");
                    mIsInCrsMode = false;
                }
                if (!mIsSilenced) {
                   onRingingCallChanged();
                }
            }
        } else if (mHoldingCalls.size() > 0) {
            mForegroundCall = mHoldingCalls.iterator().next();
        } else {
            mForegroundCall = null;
        }

        if (mForegroundCall != oldForegroundCall) {
            mCallAudioRouteStateMachine.sendMessageWithSessionInfo(
                    CallAudioRouteStateMachine.UPDATE_SYSTEM_AUDIO_ROUTE);
            mDtmfLocalTonePlayer.onForegroundCallChanged(oldForegroundCall, mForegroundCall);
            maybePlayHoldTone();
        }
    }

    @NonNull
    private CallAudioModeStateMachine.MessageArgs makeArgsForModeStateMachine() {
        return new Builder()
                .setHasActiveOrDialingCalls(mActiveDialingOrConnectingCalls.size() > 0)
                .setHasRingingCalls(mRingingCalls.size() > 0)
                .setHasHoldingCalls(mHoldingCalls.size() > 0)
                .setHasAudioProcessingCalls(mAudioProcessingCalls.size() > 0)
                .setIsTonePlaying(mIsTonePlaying)
                .setForegroundCallIsVoip(
                        mForegroundCall != null && isCallVoip(mForegroundCall))
                .setSession(Log.createSubsession())
                .setIsCrsCall(mIsInCrsMode).build();
    }

    /**
     * Determines if a {@link Call} is a VOIP call for audio purposes.
     * For top level calls, we get this from {@link Call#getIsVoipAudioMode()}.  A {@link Call}
     * representing a {@link android.telecom.Conference}, however, has no means of specifying that
     * it is a VOIP conference, so we will get that attribute from one of the children.
     * @param call The call.
     * @return {@code true} if the call is a VOIP call, {@code false} if is a SIM call.
     */
    @VisibleForTesting
    public boolean isCallVoip(Call call) {
        if (call.isConference() && call.getChildCalls() != null
                && call.getChildCalls().size() > 0 ) {
            // If this is a conference with children, we can get the VOIP audio mode attribute from
            // one of the children.  The Conference doesn't have a VOIP audio mode property, so we
            // need to infer from the first child.
            Call firstChild = call.getChildCalls().get(0);
            return firstChild.getIsVoipAudioMode();
        }
        return call.getIsVoipAudioMode();
    }

    private HashSet<Call> getBinForCall(Call call) {
        if (call.getState() == CallState.ANSWERED) {
            // If the call has the speed-up-mt-audio capability, treat answered state as active
            // for audio purposes.
            if (call.can(android.telecom.Call.Details.CAPABILITY_SPEED_UP_MT_AUDIO)) {
                return mActiveDialingOrConnectingCalls;
            }
            return mRingingCalls;
        }
        return mCallStateToCalls.get(call.getState());
    }

    private void removeCallFromAllBins(Call call) {
        for (int i = 0; i < mCallStateToCalls.size(); i++) {
            mCallStateToCalls.valueAt(i).remove(call);
        }
    }

    private void playToneAfterCallConnected(Call call) {
        final Context context = call.getContext();
        ToneGenerator toneGenerator = new ToneGenerator(AudioManager.STREAM_MUSIC, 90);
        try {
            if (Settings.System.getInt(context.getContentResolver(),
                        Settings.System.CALL_CONNECTED_TONE_ENABLED) == 1) {
                if (toneGenerator != null) {
                    Log.i(LOG_TAG, "playing tone");
                    toneGenerator.startTone(ToneGenerator.TONE_PROP_BEEP, 150);
                }
            }
        } catch (SettingNotFoundException e) {
            Log.e(this, e, "Settings exception when reading playing tone config");
        }
    }

    private void playToneForDisconnectedCall(Call call) {
        // If this call is being disconnected as a result of being handed over to another call,
        // we will not play a disconnect tone.
        if (call.isHandoverInProgress()) {
            Log.i(LOG_TAG, "Omitting tone because %s is being handed over.", call);
            return;
        }

        if (mForegroundCall != null && call != mForegroundCall && mCalls.size() > 1) {
            Log.v(LOG_TAG, "Omitting tone because we are not foreground" +
                    " and there is another call.");
            return;
        }

        if (call.getDisconnectCause() != null) {
            int toneToPlay = InCallTonePlayer.TONE_INVALID;

            Log.v(this, "Disconnect cause: %s.", call.getDisconnectCause());

            switch(call.getDisconnectCause().getTone()) {
                case ToneGenerator.TONE_SUP_BUSY:
                    toneToPlay = InCallTonePlayer.TONE_BUSY;
                    break;
                case ToneGenerator.TONE_SUP_CONGESTION:
                    toneToPlay = InCallTonePlayer.TONE_CONGESTION;
                    break;
                case ToneGenerator.TONE_CDMA_REORDER:
                    toneToPlay = InCallTonePlayer.TONE_REORDER;
                    break;
                case ToneGenerator.TONE_CDMA_ABBR_INTERCEPT:
                    toneToPlay = InCallTonePlayer.TONE_INTERCEPT;
                    break;
                case ToneGenerator.TONE_CDMA_CALLDROP_LITE:
                    toneToPlay = InCallTonePlayer.TONE_CDMA_DROP;
                    break;
                case ToneGenerator.TONE_SUP_ERROR:
                    toneToPlay = InCallTonePlayer.TONE_UNOBTAINABLE_NUMBER;
                    break;
                case ToneGenerator.TONE_PROP_PROMPT:
                    toneToPlay = InCallTonePlayer.TONE_CALL_ENDED;
                    break;
            }

            Log.d(this, "Found a disconnected call with tone to play %d.", toneToPlay);

            if (toneToPlay != InCallTonePlayer.TONE_INVALID) {
                boolean didToneStart = mPlayerFactory.createPlayer(toneToPlay).startTone();
                if (didToneStart) {
                    mCallsManager.onDisconnectedTonePlaying(true);
                    mIsDisconnectedTonePlaying = true;
                }
            }
        }
    }

    private void playRingbackForCall(Call call) {
        if (call == mForegroundCall && call.isRingbackRequested()) {
            mRingbackPlayer.startRingbackForCall(call);
        }
    }

    private void stopRingbackForCall(Call call) {
        mRingbackPlayer.stopRingbackForCall(call);
    }

    /**
     * Determines if a hold tone should be played and then starts or stops it accordingly.
     */
    private void maybePlayHoldTone() {
        if (shouldPlayHoldTone()) {
            if (mHoldTonePlayer == null) {
                mHoldTonePlayer = mPlayerFactory.createPlayer(InCallTonePlayer.TONE_CALL_WAITING);
                mHoldTonePlayer.startTone();
            }
        } else {
            if (mHoldTonePlayer != null) {
                mHoldTonePlayer.stopTone();
                mHoldTonePlayer = null;
            }
        }
    }

    /**
     * Determines if a hold tone should be played.
     * A hold tone should be played only if foreground call is equals with call which is
     * remotely held.
     *
     * @return {@code true} if the the hold tone should be played, {@code false} otherwise.
     */
    private boolean shouldPlayHoldTone() {
        Call foregroundCall = getForegroundCall();
        // If there is no foreground call, no hold tone should play.
        if (foregroundCall == null) {
            return false;
        }

        // If another call is ringing, no hold tone should play.
        if (mCallsManager.hasRingingCall()) {
            return false;
        }

        // If the foreground call isn't active, no hold tone should play. This might happen, for
        // example, if the user puts a remotely held call on hold itself.
        if (!foregroundCall.isActive()) {
            return false;
        }

        return foregroundCall.isRemotelyHeld();
    }

    private void dumpCallsInCollection(IndentingPrintWriter pw, Collection<Call> calls) {
        for (Call call : calls) {
            if (call != null) pw.println(call.getId());
        }
    }

    private void maybeStopRingingAndCallWaitingForAnsweredOrRejectedCall(Call call) {
        // Check to see if the call being answered/rejected is the only ringing call, since this
        // will be called before the connection service acknowledges the state change.
        synchronized (mCallsManager.getLock()) {
            if (mRingingCalls.size() == 0 ||
                    (mRingingCalls.size() == 1 && call == mRingingCalls.iterator().next())) {
                //CRS call need to be restored inCall volume while call accepting or rejecting.
                //To avoid CRS audio becomes loud/low when restore volume, mute CRS first.
                if (mIsInCrsMode) {
                    mRinger.muteCrs(true);
                    mRinger.stopPlayingCrs();
                } else {
                    mRinger.stopRinging();
                }
                mRinger.stopCallWaiting();
            }
        }
    }

    private boolean shouldPlayDisconnectTone(int oldState, int newState) {
        if (newState != CallState.DISCONNECTED) {
            return false;
        }
        return oldState == CallState.ACTIVE ||
                oldState == CallState.DIALING ||
                oldState == CallState.ON_HOLD;
    }

    @VisibleForTesting
    public Set<Call> getTrackedCalls() {
        return mCalls;
    }

    @VisibleForTesting
    public SparseArray<LinkedHashSet<Call>> getCallStateToCalls() {
        return mCallStateToCalls;
    }
}<|MERGE_RESOLUTION|>--- conflicted
+++ resolved
@@ -22,12 +22,9 @@
 import android.media.IAudioService;
 import android.media.AudioManager;
 import android.media.ToneGenerator;
-<<<<<<< HEAD
 import android.provider.Settings;
 import android.provider.Settings.SettingNotFoundException;
-=======
 import android.os.UserHandle;
->>>>>>> 12f36320
 import android.telecom.CallAudioState;
 import android.telecom.Log;
 import android.telecom.PhoneAccount;
@@ -522,21 +519,16 @@
                 userHandles.add(userFromCall);
                 call.silence();
             }
-
-<<<<<<< HEAD
             if(mIsInCrsMode) {
                 Log.i(this, "Fire silence CRS.");
                 onCallSilenceCrs();
             }
-            mRinger.stopRinging();
-            mRinger.stopCallWaiting();
-=======
+
             // If all the calls were silenced, we can stop the ringer.
             if (allCallSilenced) {
                 mRinger.stopRinging();
                 mRinger.stopCallWaiting();
             }
->>>>>>> 12f36320
         }
         return userHandles;
     }
