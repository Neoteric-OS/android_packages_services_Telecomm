--- conflicted
+++ resolved
@@ -144,21 +144,9 @@
                                         " ignore the broadcast Call %s", mCall);
                         return;
                     }
-<<<<<<< HEAD
                     boolean isSkipSchemaParsing = mIntent.getBooleanExtra(
                             TelephonyProperties.EXTRA_SKIP_SCHEMA_PARSING, false);
                     Uri resultHandleUri = null;
-=======
-
-                    // TODO: Remove the assumption that phone numbers are either SIP or TEL.
-                    // This does not impact self-managed ConnectionServices as they do not use the
-                    // NewOutgoingCallIntentBroadcaster.
-                    Uri resultHandleUri = Uri.fromParts(
-                            mPhoneNumberUtilsAdapter.isUriNumber(resultNumber) ?
-                                    PhoneAccount.SCHEME_SIP : PhoneAccount.SCHEME_TEL,
-                            resultNumber, null);
-
->>>>>>> e31c886c
                     Uri originalUri = mIntent.getData();
                     if (isSkipSchemaParsing) {
                         // resultNumber does not have the schema present
@@ -166,9 +154,12 @@
                         resultHandleUri = Uri.fromParts(PhoneAccount.SCHEME_TEL,
                                 originalUri.toString(), null);
                     } else {
+                        // TODO: Remove the assumption that phone numbers are either SIP or TEL.
+                        // This does not impact self-managed ConnectionServices as they do not use the
+                        // NewOutgoingCallIntentBroadcaster.
                         resultHandleUri = Uri.fromParts(
                                 mPhoneNumberUtilsAdapter.isUriNumber(resultNumber) ?
-                                PhoneAccount.SCHEME_SIP : PhoneAccount.SCHEME_TEL,
+                                        PhoneAccount.SCHEME_SIP : PhoneAccount.SCHEME_TEL,
                                 resultNumber, null);
                     }
 
@@ -240,24 +231,8 @@
             }
         }
 
-<<<<<<< HEAD
-        String number = mPhoneNumberUtilsAdapter.getNumberFromIntent(intent, mContext);
-        boolean isConferenceUri = intent.getBooleanExtra(
-                TelephonyProperties.EXTRA_DIAL_CONFERENCE_URI, false);
-        if (!isConferenceUri && TextUtils.isEmpty(number)) {
-            Log.w(this, "Empty number obtained from the call intent.");
-            return DisconnectCause.NO_PHONE_NUMBER_SUPPLIED;
-        }
-
-        boolean isUriNumber = mPhoneNumberUtilsAdapter.isUriNumber(number);
         boolean isSkipSchemaParsing = intent.getBooleanExtra(
                 TelephonyProperties.EXTRA_SKIP_SCHEMA_PARSING, false);
-        Log.v(this,"processIntent isConferenceUri: " + isConferenceUri +
-                " isSkipSchemaParsing = " + isSkipSchemaParsing);
-        if (!isUriNumber && !isConferenceUri && !isSkipSchemaParsing) {
-            number = mPhoneNumberUtilsAdapter.convertKeypadLettersToDigits(number);
-            number = mPhoneNumberUtilsAdapter.stripSeparators(number);
-=======
         PhoneAccountHandle targetPhoneAccount = mIntent.getParcelableExtra(
                 TelecomManager.EXTRA_PHONE_ACCOUNT_HANDLE);
         boolean isSelfManaged = false;
@@ -268,7 +243,6 @@
             if (phoneAccount != null) {
                 isSelfManaged = phoneAccount.isSelfManaged();
             }
->>>>>>> e31c886c
         }
 
         String number = "";
@@ -282,7 +256,9 @@
         if (!isSelfManaged) {
             // Placing a managed call
             number = mPhoneNumberUtilsAdapter.getNumberFromIntent(intent, mContext);
-            if (TextUtils.isEmpty(number)) {
+            boolean isConferenceUri = intent.getBooleanExtra(
+                    TelephonyProperties.EXTRA_DIAL_CONFERENCE_URI, false);
+            if (!isConferenceUri && TextUtils.isEmpty(number)) {
                 Log.w(this, "Empty number obtained from the call intent.");
                 return DisconnectCause.NO_PHONE_NUMBER_SUPPLIED;
             }
@@ -290,7 +266,9 @@
             // TODO: Cleanup this dialing code; it makes the assumption that we're dialing with a
             // SIP or TEL URI.
             boolean isUriNumber = mPhoneNumberUtilsAdapter.isUriNumber(number);
-            if (!isUriNumber) {
+            Log.v(this,"processIntent isConferenceUri: " + isConferenceUri +
+                    " isSkipSchemaParsing = " + isSkipSchemaParsing);
+            if (!isUriNumber && !isConferenceUri && !isSkipSchemaParsing) {
                 number = mPhoneNumberUtilsAdapter.convertKeypadLettersToDigits(number);
                 number = mPhoneNumberUtilsAdapter.stripSeparators(number);
             }
