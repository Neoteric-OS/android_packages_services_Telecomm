--- conflicted
+++ resolved
@@ -301,16 +301,10 @@
             mIsConnected = true;
             mInCallServiceInfo.setBindingStartTime(mClockProxy.elapsedRealtime());
             if (!mContext.bindServiceAsUser(intent, mServiceConnection,
-<<<<<<< HEAD
                         Context.BIND_AUTO_CREATE | Context.BIND_FOREGROUND_SERVICE |
                         Context.BIND_ALLOW_BACKGROUND_ACTIVITY_STARTS |
                         Context.BIND_ABOVE_CLIENT,
                         UserHandle.CURRENT)) {
-=======
-                    Context.BIND_AUTO_CREATE | Context.BIND_FOREGROUND_SERVICE
-                            | Context.BIND_ALLOW_BACKGROUND_ACTIVITY_STARTS,
-                    UserHandle.CURRENT)) {
->>>>>>> 5e93e57d
                 Log.w(this, "Failed to connect.");
                 mIsConnected = false;
             }
