/*
 * Copyright (C) 2014 The Android Open Source Project
 *
 * Licensed under the Apache License, Version 2.0 (the "License");
 * you may not use this file except in compliance with the License.
 * You may obtain a copy of the License at
 *
 *      http://www.apache.org/licenses/LICENSE-2.0
 *
 * Unless required by applicable law or agreed to in writing, software
 * distributed under the License is distributed on an "AS IS" BASIS,
 * WITHOUT WARRANTIES OR CONDITIONS OF ANY KIND, either express or implied.
 * See the License for the specific language governing permissions and
 * limitations under the License.
 */

package com.android.server.telecom;

import static android.app.AppOpsManager.OPSTR_RECORD_AUDIO;
import static android.os.Process.myUid;

import android.Manifest;
import android.annotation.NonNull;
import android.annotation.Nullable;
import android.app.AppOpsManager;
import android.app.compat.CompatChanges;
import android.app.Notification;
import android.app.NotificationManager;
import android.compat.annotation.ChangeId;
import android.compat.annotation.EnabledSince;
import android.content.AttributionSource;
import android.content.BroadcastReceiver;
import android.content.ComponentName;
import android.content.Context;
import android.content.Intent;
import android.content.IntentFilter;
import android.content.PermissionChecker;
import android.content.ServiceConnection;
import android.content.pm.PackageManager;
import android.content.pm.ResolveInfo;
import android.content.pm.ServiceInfo;
import android.hardware.SensorPrivacyManager;
import android.os.Binder;
import android.os.Build;
import android.os.Bundle;
import android.os.Handler;
import android.os.IBinder;
import android.os.Looper;
import android.os.PackageTagsList;
import android.os.RemoteException;
import android.os.Trace;
import android.os.UserHandle;
import android.os.UserManager;
import android.telecom.CallAudioState;
import android.telecom.ConnectionService;
import android.telecom.InCallService;
import android.telecom.Log;
import android.telecom.Logging.Runnable;
import android.telecom.ParcelableCall;
import android.telecom.TelecomManager;
import android.text.TextUtils;
import android.util.ArrayMap;
import android.util.ArraySet;

import com.android.internal.annotations.VisibleForTesting;
// TODO: Needed for move to system service: import com.android.internal.R;
import com.android.internal.telecom.IInCallService;
import com.android.internal.util.ArrayUtils;
import com.android.internal.util.IndentingPrintWriter;
import com.android.server.telecom.SystemStateHelper.SystemStateListener;
import com.android.server.telecom.ui.NotificationChannelManager;

import java.util.ArrayList;
import java.util.Arrays;
import java.util.Collection;
import java.util.LinkedList;
import java.util.List;
import java.util.Map;
import java.util.Objects;
import java.util.Set;
import java.util.concurrent.CompletableFuture;
import java.util.concurrent.TimeUnit;
import java.util.stream.Collectors;

/**
 * Binds to {@link IInCallService} and provides the service to {@link CallsManager} through which it
 * can send updates to the in-call app. This class is created and owned by CallsManager and retains
 * a binding to the {@link IInCallService} (implemented by the in-call app).
 */
public class InCallController extends CallsManagerListenerBase implements
        AppOpsManager.OnOpActiveChangedListener {
    public static final String NOTIFICATION_TAG = InCallController.class.getSimpleName();
    public static final int IN_CALL_SERVICE_NOTIFICATION_ID = 3;
    public class InCallServiceConnection {
        /**
         * Indicates that a call to {@link #connect(Call)} has succeeded and resulted in a
         * connection to an InCallService.
         */
        public static final int CONNECTION_SUCCEEDED = 1;
        /**
         * Indicates that a call to {@link #connect(Call)} has failed because of a binding issue.
         */
        public static final int CONNECTION_FAILED = 2;
        /**
         * Indicates that a call to {@link #connect(Call)} has been skipped because the
         * IncallService does not support the type of call..
         */
        public static final int CONNECTION_NOT_SUPPORTED = 3;

        public class Listener {
            public void onDisconnect(InCallServiceConnection conn, Call call) {}
        }

        protected Listener mListener;

        public int connect(Call call) { return CONNECTION_FAILED; }
        public void disconnect() {}
        public boolean isConnected() { return false; }
        public void setHasEmergency(boolean hasEmergency) {}
        public void setListener(Listener l) {
            mListener = l;
        }
        public InCallServiceInfo getInfo() { return null; }
        public void dump(IndentingPrintWriter pw) {}
        public Call mCall;
    }

    public static class InCallServiceInfo {
        private final ComponentName mComponentName;
        private boolean mIsExternalCallsSupported;
        private boolean mIsSelfManagedCallsSupported;
        private final int mType;
        private long mBindingStartTime;
        private long mDisconnectTime;

        public InCallServiceInfo(ComponentName componentName,
                boolean isExternalCallsSupported,
                boolean isSelfManageCallsSupported,
                int type) {
            mComponentName = componentName;
            mIsExternalCallsSupported = isExternalCallsSupported;
            mIsSelfManagedCallsSupported = isSelfManageCallsSupported;
            mType = type;
        }

        public ComponentName getComponentName() {
            return mComponentName;
        }

        public boolean isExternalCallsSupported() {
            return mIsExternalCallsSupported;
        }

        public boolean isSelfManagedCallsSupported() {
            return mIsSelfManagedCallsSupported;
        }

        public int getType() {
            return mType;
        }

        public long getBindingStartTime() {
            return mBindingStartTime;
        }

        public long getDisconnectTime() {
            return mDisconnectTime;
        }

        public void setBindingStartTime(long bindingStartTime) {
            mBindingStartTime = bindingStartTime;
        }

        public void setDisconnectTime(long disconnectTime) {
            mDisconnectTime = disconnectTime;
        }

        @Override
        public boolean equals(Object o) {
            if (this == o) {
                return true;
            }
            if (o == null || getClass() != o.getClass()) {
                return false;
            }

            InCallServiceInfo that = (InCallServiceInfo) o;

            if (mIsExternalCallsSupported != that.mIsExternalCallsSupported) {
                return false;
            }
            if (mIsSelfManagedCallsSupported != that.mIsSelfManagedCallsSupported) {
                return false;
            }
            return mComponentName.equals(that.mComponentName);

        }

        @Override
        public int hashCode() {
            return Objects.hash(mComponentName, mIsExternalCallsSupported,
                    mIsSelfManagedCallsSupported);
        }

        @Override
        public String toString() {
            return "[" + mComponentName + " supportsExternal? " + mIsExternalCallsSupported +
                    " supportsSelfMg?" + mIsSelfManagedCallsSupported + "]";
        }
    }

    private class InCallServiceBindingConnection extends InCallServiceConnection {

        private final ServiceConnection mServiceConnection = new ServiceConnection() {
            @Override
            public void onServiceConnected(ComponentName name, IBinder service) {
                Log.startSession("ICSBC.oSC", Log.getPackageAbbreviation(name));
                synchronized (mLock) {
                    try {
                        Log.d(this, "onServiceConnected: %s %b %b", name, mIsBound, mIsConnected);
                        mIsBound = true;
                        if (mIsConnected) {
                            // Only proceed if we are supposed to be connected.
                            onConnected(service);
                        }
                    } finally {
                        Log.endSession();
                    }
                }
            }

            @Override
            public void onServiceDisconnected(ComponentName name) {
                Log.startSession("ICSBC.oSD", Log.getPackageAbbreviation(name));
                synchronized (mLock) {
                    try {
                        Log.d(this, "onServiceDisconnected: %s", name);
                        mIsBound = false;
                        onDisconnected();
                    } finally {
                        Log.endSession();
                    }
                }
            }

            @Override
            public void onNullBinding(ComponentName name) {
                Log.startSession("ICSBC.oNB", Log.getPackageAbbreviation(name));
                synchronized (mLock) {
                    try {
                        Log.d(this, "onNullBinding: %s", name);
                        mIsNullBinding = true;
                        mIsBound = false;
                        onDisconnected();
                    } finally {
                        Log.endSession();
                    }
                }
            }

            @Override
            public void onBindingDied(ComponentName name) {
                Log.startSession("ICSBC.oBD", Log.getPackageAbbreviation(name));
                synchronized (mLock) {
                    try {
                        Log.d(this, "onBindingDied: %s", name);
                        mIsBound = false;
                        onDisconnected();
                    } finally {
                        Log.endSession();
                    }
                }
            }
        };

        private final InCallServiceInfo mInCallServiceInfo;
        private boolean mIsConnected = false;
        private boolean mIsBound = false;
        private boolean mIsNullBinding = false;
        private NotificationManager mNotificationManager;

        public InCallServiceBindingConnection(InCallServiceInfo info) {
            mInCallServiceInfo = info;
        }

        @Override
        public int connect(Call call) {
            UserHandle userFromCall = getUserFromCall(call);

            if (mIsConnected) {
                Log.addEvent(call, LogUtils.Events.INFO, "Already connected, ignoring request: "
                        + mInCallServiceInfo);
                if (call != null) {
                    // Track the call if we don't already know about it.
                    addCall(call);

                    // Notify this new added call
                    sendCallToService(call, mInCallServiceInfo,
                            mInCallServices.get(userFromCall).get(mInCallServiceInfo));
                }
                return CONNECTION_SUCCEEDED;
            }

            if (call != null && call.isSelfManaged() &&
                    (!mInCallServiceInfo.isSelfManagedCallsSupported()
                            || !call.visibleToInCallService())) {
                Log.i(this, "Skipping binding to %s - doesn't support self-mgd calls",
                        mInCallServiceInfo);
                mIsConnected = false;
                return CONNECTION_NOT_SUPPORTED;
            }

            Intent intent = new Intent(InCallService.SERVICE_INTERFACE);
            intent.setComponent(mInCallServiceInfo.getComponentName());
            if (call != null && !call.isIncoming() && !call.isExternalCall()) {
                intent.putExtra(TelecomManager.EXTRA_OUTGOING_CALL_EXTRAS,
                        call.getIntentExtras());
                intent.putExtra(TelecomManager.EXTRA_PHONE_ACCOUNT_HANDLE,
                        call.getTargetPhoneAccount());
            }

            Log.i(this, "Attempting to bind to InCall %s, with %s", mInCallServiceInfo, intent);
            mIsConnected = true;
            mInCallServiceInfo.setBindingStartTime(mClockProxy.elapsedRealtime());
            UserHandle userToBind = getUserFromCall(call);
            if (!mContext.bindServiceAsUser(intent, mServiceConnection,
<<<<<<< HEAD
                        Context.BIND_AUTO_CREATE | Context.BIND_FOREGROUND_SERVICE |
                        Context.BIND_ALLOW_BACKGROUND_ACTIVITY_STARTS |
                        Context.BIND_ABOVE_CLIENT
                        | Context.BIND_SCHEDULE_LIKE_TOP_APP,
                        UserHandle.CURRENT)) {
=======
                    Context.BIND_AUTO_CREATE | Context.BIND_FOREGROUND_SERVICE
                        | Context.BIND_ALLOW_BACKGROUND_ACTIVITY_STARTS
                        | Context.BIND_SCHEDULE_LIKE_TOP_APP, userToBind)) {
>>>>>>> 12f36320
                Log.w(this, "Failed to connect.");
                mIsConnected = false;
            }

            if (mIsConnected && call != null) {
                mCall = call;
            }
            Log.i(this, "mCall: %s, mIsConnected: %s", mCall, mIsConnected);

            return mIsConnected ? CONNECTION_SUCCEEDED : CONNECTION_FAILED;
        }

        @Override
        public InCallServiceInfo getInfo() {
            return mInCallServiceInfo;
        }

        @Override
        public void disconnect() {
            if (mIsConnected) {
                UserHandle userFromCall = getUserFromCall(mCall);
                mInCallServiceInfo.setDisconnectTime(mClockProxy.elapsedRealtime());
                Log.i(InCallController.this, "ICSBC#disconnect: unbinding after %s ms;"
                                + "%s. isCrashed: %s", mInCallServiceInfo.mDisconnectTime
                                - mInCallServiceInfo.mBindingStartTime,
                        mInCallServiceInfo, mIsNullBinding);
                String packageName = mInCallServiceInfo.getComponentName().getPackageName();
                mContext.unbindService(mServiceConnection);
                mIsConnected = false;
                if (mIsNullBinding && mInCallServiceInfo.getType() != IN_CALL_SERVICE_TYPE_NON_UI) {
                    // Non-UI InCallServices are allowed to return null from onBind if they don't
                    // want to handle calls at the moment, so don't report them to the user as
                    // crashed.
                    sendCrashedInCallServiceNotification(packageName, userFromCall);
                }
                if (mCall != null) {
                    mCall.getAnalytics().addInCallService(
                            mInCallServiceInfo.getComponentName().flattenToShortString(),
                            mInCallServiceInfo.getType(),
                            mInCallServiceInfo.getDisconnectTime()
                                    - mInCallServiceInfo.getBindingStartTime(), mIsNullBinding);
                    updateCallTracking(mCall, mInCallServiceInfo, false /* isAdd */);
                }

                InCallController.this.onDisconnected(mInCallServiceInfo, userFromCall);
            } else {
                Log.i(InCallController.this, "ICSBC#disconnect: already disconnected; %s",
                        mInCallServiceInfo);
                Log.addEvent(null, LogUtils.Events.INFO, "Already disconnected, ignoring request.");
            }
        }

        @Override
        public boolean isConnected() {
            return mIsConnected;
        }

        @Override
        public void dump(IndentingPrintWriter pw) {
            pw.print("BindingConnection [");
            pw.print(mIsConnected ? "" : "not ");
            pw.print("connected, ");
            pw.print(mIsBound ? "" : "not ");
            pw.print("bound, ");
            pw.print(mInCallServiceInfo);
            pw.println("\n");
        }

        protected void onConnected(IBinder service) {
            boolean shouldRemainConnected =
                    InCallController.this.onConnected(mInCallServiceInfo, service,
                            getUserFromCall(mCall));
            if (!shouldRemainConnected) {
                // Sometimes we can opt to disconnect for certain reasons, like if the
                // InCallService rejected our initialization step, or the calls went away
                // in the time it took us to bind to the InCallService. In such cases, we go
                // ahead and disconnect ourselves.
                disconnect();
            }
        }

        protected void onDisconnected() {
            boolean shouldReconnect = mIsConnected;
            InCallController.this.onDisconnected(mInCallServiceInfo, getUserFromCall(mCall));
            disconnect();  // Unbind explicitly if we get disconnected.
            if (mListener != null) {
                mListener.onDisconnect(InCallServiceBindingConnection.this, mCall);
            }
            // Check if we are expected to reconnect
            if (shouldReconnect && shouldHandleReconnect()) {
                connect(mCall);  // reconnect
            }
        }

        private boolean shouldHandleReconnect() {
            int serviceType = mInCallServiceInfo.getType();
            boolean nonUI = (serviceType == IN_CALL_SERVICE_TYPE_NON_UI)
                    || (serviceType == IN_CALL_SERVICE_TYPE_COMPANION);
            boolean carModeUI = (serviceType == IN_CALL_SERVICE_TYPE_CAR_MODE_UI);

            return carModeUI || (nonUI && !mIsNullBinding);
        }
    }

    /**
     * A version of the InCallServiceBindingConnection that proxies all calls to a secondary
     * connection until it finds an emergency call, or the other connection dies. When one of those
     * two things happen, this class instance will take over the connection.
     */
    private class EmergencyInCallServiceConnection extends InCallServiceBindingConnection {
        private boolean mIsProxying = true;
        private boolean mIsConnected = false;
        private final InCallServiceConnection mSubConnection;

        private Listener mSubListener = new Listener() {
            @Override
            public void onDisconnect(InCallServiceConnection subConnection, Call call) {
                if (subConnection == mSubConnection) {
                    if (mIsConnected && mIsProxying) {
                        // At this point we know that we need to be connected to the InCallService
                        // and we are proxying to the sub connection.  However, the sub-connection
                        // just died so we need to stop proxying and connect to the system in-call
                        // service instead.
                        mIsProxying = false;
                        connect(call);
                    }
                }
            }
        };

        public EmergencyInCallServiceConnection(
                InCallServiceInfo info, InCallServiceConnection subConnection) {

            super(info);
            mSubConnection = subConnection;
            if (mSubConnection != null) {
                mSubConnection.setListener(mSubListener);
            }
            mIsProxying = (mSubConnection != null);
        }

        @Override
        public int connect(Call call) {
            mIsConnected = true;
            if (mIsProxying) {
                int result = mSubConnection.connect(call);
                mIsConnected = result == CONNECTION_SUCCEEDED;
                if (result != CONNECTION_FAILED) {
                    return result;
                }
                // Could not connect to child, stop proxying.
                mIsProxying = false;
            }
            UserHandle userFromCall = getUserFromCall(call);
            mEmergencyCallHelper.maybeGrantTemporaryLocationPermission(call,
                    userFromCall);

            if (call != null && call.isIncoming()
                    && mEmergencyCallHelper.getLastEmergencyCallTimeMillis() > 0) {
                // Add the last emergency call time to the call
                Bundle extras = new Bundle();
                extras.putLong(android.telecom.Call.EXTRA_LAST_EMERGENCY_CALLBACK_TIME_MILLIS,
                        mEmergencyCallHelper.getLastEmergencyCallTimeMillis());
                call.putExtras(Call.SOURCE_CONNECTION_SERVICE, extras);
            }

            // If we are here, we didn't or could not connect to child. So lets connect ourselves.
            return super.connect(call);
        }

        @Override
        public void disconnect() {
            Log.i(this, "Disconnecting from InCallService");
            if (mIsProxying) {
                mSubConnection.disconnect();
            } else {
                super.disconnect();
                mEmergencyCallHelper.maybeRevokeTemporaryLocationPermission();
            }
            mIsConnected = false;
        }

        @Override
        public void setHasEmergency(boolean hasEmergency) {
            if (hasEmergency) {
                takeControl();
            }
        }

        @Override
        public InCallServiceInfo getInfo() {
            if (mIsProxying) {
                return mSubConnection.getInfo();
            } else {
                return super.getInfo();
            }
        }

        @Override
        protected void onDisconnected() {
            // Save this here because super.onDisconnected() could force us to explicitly
            // disconnect() as a cleanup step and that sets mIsConnected to false.
            boolean shouldReconnect = mIsConnected;
            super.onDisconnected();
            // We just disconnected.  Check if we are expected to be connected, and reconnect.
            if (shouldReconnect && !mIsProxying) {
                connect(mCall);  // reconnect
            }
        }

        @Override
        public void dump(IndentingPrintWriter pw) {
            pw.print("Emergency ICS Connection [");
            pw.append(mIsProxying ? "" : "not ").append("proxying, ");
            pw.append(mIsConnected ? "" : "not ").append("connected]\n");
            pw.increaseIndent();
            pw.print("Emergency: ");
            super.dump(pw);
            if (mSubConnection != null) {
                pw.print("Default-Dialer: ");
                mSubConnection.dump(pw);
            }
            pw.decreaseIndent();
        }

        /**
         * Forces the connection to take control from it's subConnection.
         */
        private void takeControl() {
            if (mIsProxying) {
                mIsProxying = false;
                if (mIsConnected) {
                    mSubConnection.disconnect();
                    super.connect(null);
                }
            }
        }
    }

    /**
     * A version of InCallServiceConnection which switches UI between two separate sub-instances of
     * InCallServicesConnections.
     */
    private class CarSwappingInCallServiceConnection extends InCallServiceConnection {
        private final InCallServiceConnection mDialerConnection;
        private InCallServiceConnection mCarModeConnection;
        private InCallServiceConnection mCurrentConnection;
        private boolean mIsCarMode = false;
        private boolean mIsConnected = false;

        public CarSwappingInCallServiceConnection(
                InCallServiceConnection dialerConnection,
                InCallServiceConnection carModeConnection) {
            mDialerConnection = dialerConnection;
            mCarModeConnection = carModeConnection;
            mCurrentConnection = getCurrentConnection();
        }

        /**
         * Called when we move to a state where calls are present on the device.  Chooses the
         * {@link InCallService} to which we should connect.
         *
         * @param isCarMode {@code true} if device is in car mode, {@code false} otherwise.
         */
        public synchronized void chooseInitialInCallService(boolean isCarMode) {
            Log.i(this, "chooseInitialInCallService: " + mIsCarMode + " => " + isCarMode);
            if (isCarMode != mIsCarMode) {
                mIsCarMode = isCarMode;
                InCallServiceConnection newConnection = getCurrentConnection();
                if (newConnection != mCurrentConnection) {
                    if (mIsConnected) {
                        mCurrentConnection.disconnect();
                    }
                    int result = newConnection.connect(null);
                    mIsConnected = result == CONNECTION_SUCCEEDED;
                    mCurrentConnection = newConnection;
                }
            }
        }

        /**
         * Invoked when {@link CarModeTracker} has determined that the device is no longer in car
         * mode (i.e. has no car mode {@link InCallService}).
         *
         * Switches back to the default dialer app.
         */
        public synchronized void disableCarMode() {
            mIsCarMode = false;
            if (mIsConnected) {
                mCurrentConnection.disconnect();
            }

            mCurrentConnection = mDialerConnection;
            int result = mDialerConnection.connect(null);
            mIsConnected = result == CONNECTION_SUCCEEDED;
        }

        /**
         * Changes the active {@link InCallService} to a car mode app.  Called whenever the device
         * changes to car mode or the currently active car mode app changes.
         *
         * @param packageName The package name of the car mode app.
         */
        public synchronized void changeCarModeApp(String packageName, UserHandle userHandle) {
            Log.i(this, "changeCarModeApp: isCarModeNow=" + mIsCarMode);

            InCallServiceInfo currentConnectionInfo = mCurrentConnection == null ? null
                    : mCurrentConnection.getInfo();
            InCallServiceInfo carModeConnectionInfo =
                    getInCallServiceComponent(userHandle, packageName,
                            IN_CALL_SERVICE_TYPE_CAR_MODE_UI, true /* ignoreDisabed */);

            if (!Objects.equals(currentConnectionInfo, carModeConnectionInfo)
                    && carModeConnectionInfo != null) {
                Log.i(this, "changeCarModeApp: " + currentConnectionInfo + " => "
                        + carModeConnectionInfo);
                if (mIsConnected) {
                    mCurrentConnection.disconnect();
                }

                mCarModeConnection = mCurrentConnection =
                        new InCallServiceBindingConnection(carModeConnectionInfo);
                mIsCarMode = true;

                int result = mCurrentConnection.connect(null);
                mIsConnected = result == CONNECTION_SUCCEEDED;
            } else {
                Log.i(this, "changeCarModeApp: unchanged; " + currentConnectionInfo + " => "
                        + carModeConnectionInfo);
            }
        }

        public boolean isCarMode() {
            return mIsCarMode;
        }

        @Override
        public int connect(Call call) {
            if (mIsConnected) {
                Log.i(this, "already connected");
                return CONNECTION_SUCCEEDED;
            } else {
                int result = mCurrentConnection.connect(call);
                if (result != CONNECTION_FAILED) {
                    mIsConnected = result == CONNECTION_SUCCEEDED;
                    return result;
                }
            }

            return CONNECTION_FAILED;
        }

        @Override
        public void disconnect() {
            if (mIsConnected) {
                Log.i(InCallController.this, "CSICSC: disconnect %s", mCurrentConnection);
                mCurrentConnection.disconnect();
                mIsConnected = false;
            } else {
                Log.i(this, "already disconnected");
            }
        }

        @Override
        public boolean isConnected() {
            return mIsConnected;
        }

        @Override
        public void setHasEmergency(boolean hasEmergency) {
            if (mDialerConnection != null) {
                mDialerConnection.setHasEmergency(hasEmergency);
            }
            if (mCarModeConnection != null) {
                mCarModeConnection.setHasEmergency(hasEmergency);
            }
        }

        @Override
        public InCallServiceInfo getInfo() {
            return mCurrentConnection.getInfo();
        }

        @Override
        public void dump(IndentingPrintWriter pw) {
            pw.print("Car Swapping ICS [");
            pw.append(mIsConnected ? "" : "not ").append("connected]\n");
            pw.increaseIndent();
            if (mDialerConnection != null) {
                pw.print("Dialer: ");
                mDialerConnection.dump(pw);
            }
            if (mCarModeConnection != null) {
                pw.print("Car Mode: ");
                mCarModeConnection.dump(pw);
            }
        }

        private InCallServiceConnection getCurrentConnection() {
            if (mIsCarMode && mCarModeConnection != null) {
                return mCarModeConnection;
            } else {
                return mDialerConnection;
            }
        }
    }

    private class NonUIInCallServiceConnectionCollection extends InCallServiceConnection {
        private final List<InCallServiceBindingConnection> mSubConnections;

        public NonUIInCallServiceConnectionCollection(
                List<InCallServiceBindingConnection> subConnections) {
            mSubConnections = subConnections;
        }

        @Override
        public int connect(Call call) {
            for (InCallServiceBindingConnection subConnection : mSubConnections) {
                subConnection.connect(call);
            }
            return CONNECTION_SUCCEEDED;
        }

        @Override
        public void disconnect() {
            for (InCallServiceBindingConnection subConnection : mSubConnections) {
                if (subConnection.isConnected()) {
                    subConnection.disconnect();
                }
            }
        }

        @Override
        public boolean isConnected() {
            boolean connected = false;
            for (InCallServiceBindingConnection subConnection : mSubConnections) {
                connected = connected || subConnection.isConnected();
            }
            return connected;
        }

        @Override
        public void dump(IndentingPrintWriter pw) {
            pw.println("Non-UI Connections:");
            pw.increaseIndent();
            for (InCallServiceBindingConnection subConnection : mSubConnections) {
                subConnection.dump(pw);
            }
            pw.decreaseIndent();
        }

        public void addConnections(List<InCallServiceBindingConnection> newConnections) {
            // connect() needs to be called with a Call object. Since we're in the middle of any
            // possible number of calls right now, choose an arbitrary one from the ones that
            // InCallController is tracking.
            if (mCallIdMapper.getCalls().isEmpty()) {
                Log.w(InCallController.this, "No calls tracked while adding new NonUi incall");
                return;
            }
            Call callToConnectWith = mCallIdMapper.getCalls().iterator().next();
            for (InCallServiceBindingConnection newConnection : newConnections) {
                newConnection.connect(callToConnectWith);
            }
        }

        public List<InCallServiceBindingConnection> getSubConnections() {
            return mSubConnections;
        }
    }

    private final Call.Listener mCallListener = new Call.ListenerBase() {
        @Override
        public void onConnectionCapabilitiesChanged(Call call) {
            updateCall(call);
        }

        @Override
        public void onConnectionPropertiesChanged(Call call, boolean didRttChange) {
            updateCall(call, false /* includeVideoProvider */, didRttChange);
        }

        @Override
        public void onCannedSmsResponsesLoaded(Call call) {
            updateCall(call);
        }

        @Override
        public void onVideoCallProviderChanged(Call call) {
            updateCall(call, true /* videoProviderChanged */, false);
        }

        @Override
        public void onStatusHintsChanged(Call call) {
            updateCall(call);
        }

        @Override
        public void onCallerInfoChanged(Call call) {
            updateCall(call);
        }

        /**
         * Listens for changes to extras reported by a Telecom {@link Call}.
         *
         * Extras changes can originate from a {@link ConnectionService} or an {@link InCallService}
         * so we will only trigger an update of the call information if the source of the extras
         * change was a {@link ConnectionService}.
         *
         * @param call The call.
         * @param source The source of the extras change ({@link Call#SOURCE_CONNECTION_SERVICE} or
         *               {@link Call#SOURCE_INCALL_SERVICE}).
         * @param extras The extras.
         */
        @Override
        public void onExtrasChanged(Call call, int source, Bundle extras) {
            // Do not inform InCallServices of changes which originated there.
            if (source == Call.SOURCE_INCALL_SERVICE) {
                return;
            }
            updateCall(call);
        }

        /**
         * Listens for changes to extras reported by a Telecom {@link Call}.
         *
         * Extras changes can originate from a {@link ConnectionService} or an {@link InCallService}
         * so we will only trigger an update of the call information if the source of the extras
         * change was a {@link ConnectionService}.
         *  @param call The call.
         * @param source The source of the extras change ({@link Call#SOURCE_CONNECTION_SERVICE} or
         *               {@link Call#SOURCE_INCALL_SERVICE}).
         * @param keys The extra key removed
         */
        @Override
        public void onExtrasRemoved(Call call, int source, List<String> keys) {
            // Do not inform InCallServices of changes which originated there.
            if (source == Call.SOURCE_INCALL_SERVICE) {
                return;
            }
            updateCall(call);
        }

        @Override
        public void onHandleChanged(Call call) {
            updateCall(call);
        }

        @Override
        public void onCallerDisplayNameChanged(Call call) {
            updateCall(call);
        }

        @Override
        public void onCallDirectionChanged(Call call) {
            updateCall(call);
        }

        @Override
        public void onVideoStateChanged(Call call, int previousVideoState, int newVideoState) {
            updateCall(call);
        }

        @Override
        public void onTargetPhoneAccountChanged(Call call) {
            updateCall(call);
        }

        @Override
        public void onConferenceableCallsChanged(Call call) {
            updateCall(call);
        }

        @Override
        public void onConnectionEvent(Call call, String event, Bundle extras) {
            notifyConnectionEvent(call, event, extras);
        }

        @Override
        public void onHandoverFailed(Call call, int error) {
            notifyHandoverFailed(call, error);
        }

        @Override
        public void onHandoverComplete(Call call) {
            notifyHandoverComplete(call);
        }

        @Override
        public void onRttInitiationFailure(Call call, int reason) {
            notifyRttInitiationFailure(call, reason);
            updateCall(call, false, true);
        }

        @Override
        public void onRemoteRttRequest(Call call, int requestId) {
            notifyRemoteRttRequest(call, requestId);
        }

        @Override
        public void onCallerNumberVerificationStatusChanged(Call call,
                int callerNumberVerificationStatus) {
            updateCall(call);
        }
    };

    private BroadcastReceiver mPackageChangedReceiver = new BroadcastReceiver() {
        @Override
        public void onReceive(Context context, Intent intent) {
            Log.startSession("ICC.pCR");
            try {
                if (Intent.ACTION_PACKAGE_CHANGED.equals(intent.getAction())) {
                    synchronized (mLock) {
                        String changedPackage = intent.getData().getSchemeSpecificPart();
                        int uid = intent.getIntExtra(Intent.EXTRA_UID, 0);
                        UserHandle userHandle = UserHandle.getUserHandleForUid(uid);
                        List<InCallServiceBindingConnection> componentsToBind =
                                Arrays.stream(intent.getStringArrayExtra(
                                        Intent.EXTRA_CHANGED_COMPONENT_NAME_LIST))
                                        .map((className) ->
                                                ComponentName.createRelative(changedPackage,
                                                        className))
                                        .filter(mKnownNonUiInCallServices::contains)
                                        .flatMap(componentName -> getInCallServiceComponents(
                                                userHandle, componentName,
                                                IN_CALL_SERVICE_TYPE_NON_UI).stream())
                                        .map(InCallServiceBindingConnection::new)
                                        .collect(Collectors.toList());

                        if (mNonUIInCallServiceConnections.containsKey(userHandle)) {
                            mNonUIInCallServiceConnections.get(userHandle).
                                    addConnections(componentsToBind);
                        }

                        // If the current car mode app become enabled from disabled, update
                        // the connection to binding
                        updateCarModeForConnections();
                    }
                }
            } finally {
                Log.endSession();
            }
        }
    };

    private final BroadcastReceiver mUserAddedReceiver = new BroadcastReceiver() {
        @Override
        public void onReceive(Context context, Intent intent) {
            if (Intent.ACTION_USER_ADDED.equals(intent.getAction())) {
                restrictPhoneCallOps();
            }
        }
    };

    private final SystemStateListener mSystemStateListener = new SystemStateListener() {
        @Override
        public void onCarModeChanged(int priority, String packageName, boolean isCarMode) {
            InCallController.this.handleCarModeChange(priority, packageName, isCarMode);
        }

        @Override
        public void onAutomotiveProjectionStateSet(String automotiveProjectionPackage) {
            InCallController.this.handleSetAutomotiveProjection(automotiveProjectionPackage);
        }

        @Override
        public void onAutomotiveProjectionStateReleased() {
            InCallController.this.handleReleaseAutomotiveProjection();
        }

        @Override
        public void onPackageUninstalled(String packageName) {
            mCarModeTracker.forceRemove(packageName);
            updateCarModeForConnections();
        }
    };

    private static final int IN_CALL_SERVICE_TYPE_INVALID = 0;
    private static final int IN_CALL_SERVICE_TYPE_DEFAULT_DIALER_UI = 1;
    private static final int IN_CALL_SERVICE_TYPE_SYSTEM_UI = 2;
    private static final int IN_CALL_SERVICE_TYPE_CAR_MODE_UI = 3;
    private static final int IN_CALL_SERVICE_TYPE_NON_UI = 4;
    private static final int IN_CALL_SERVICE_TYPE_COMPANION = 5;

    private static final int[] LIVE_CALL_STATES = { CallState.ACTIVE, CallState.PULLING,
            CallState.DISCONNECTING };

    /** The in-call app implementations, see {@link IInCallService}. */
    private final Map<UserHandle, Map<InCallServiceInfo, IInCallService>>
            mInCallServices = new ArrayMap<>();

    private final CallIdMapper mCallIdMapper = new CallIdMapper(Call::getId);

    private final Context mContext;
    private final AppOpsManager mAppOpsManager;
    private final SensorPrivacyManager mSensorPrivacyManager;
    private final TelecomSystem.SyncRoot mLock;
    private final CallsManager mCallsManager;
    private final SystemStateHelper mSystemStateHelper;
    private final Timeouts.Adapter mTimeoutsAdapter;
    private final DefaultDialerCache mDefaultDialerCache;
    private final EmergencyCallHelper mEmergencyCallHelper;
    private final Handler mHandler = new Handler(Looper.getMainLooper());
    private final Map<UserHandle, CarSwappingInCallServiceConnection>
            mInCallServiceConnections = new ArrayMap<>();
    private final Map<UserHandle, NonUIInCallServiceConnectionCollection>
            mNonUIInCallServiceConnections = new ArrayMap<>();
    private final ClockProxy mClockProxy;
    private final IBinder mToken = new Binder();

    // A set of known non-UI in call services on the device, including those that are disabled.
    // We track this so that we can efficiently bind to them when we're notified that a new
    // component has been enabled.
    private Set<ComponentName> mKnownNonUiInCallServices = new ArraySet<>();

    // Future that's in a completed state unless we're in the middle of binding to a service.
    // The future will complete with true if binding succeeds, false if it timed out.
    private CompletableFuture<Boolean> mBindingFuture = CompletableFuture.completedFuture(true);

    private final CarModeTracker mCarModeTracker;

    /**
     * The package name of the app which is showing the calling UX.
     */
    private String mCurrentUserInterfacePackageName = null;

    /**
     * {@code true} if InCallController is tracking a managed, not external call which is using the
     * microphone, and is not muted {@code false} otherwise.
     */
    private boolean mIsCallUsingMicrophone = false;

    /**
     * {@code true} if InCallController is tracking a managed, not external call which is using the
     * microphone, {@code false} otherwise.
     */
    private boolean mIsTrackingManagedAliveCall = false;

    private boolean mIsStartCallDelayScheduled = false;

    /**
     * A list of call IDs which are currently using the camera.
     */
    private ArrayList<String> mCallsUsingCamera = new ArrayList<>();

    private ArraySet<String> mAllCarrierPrivilegedApps = new ArraySet<>();
    private ArraySet<String> mActiveCarrierPrivilegedApps = new ArraySet<>();

    public InCallController(Context context, TelecomSystem.SyncRoot lock, CallsManager callsManager,
            SystemStateHelper systemStateHelper, DefaultDialerCache defaultDialerCache,
            Timeouts.Adapter timeoutsAdapter, EmergencyCallHelper emergencyCallHelper,
            CarModeTracker carModeTracker, ClockProxy clockProxy) {
        mContext = context;
        mAppOpsManager = context.getSystemService(AppOpsManager.class);
        mSensorPrivacyManager = context.getSystemService(SensorPrivacyManager.class);
        mLock = lock;
        mCallsManager = callsManager;
        mSystemStateHelper = systemStateHelper;
        mTimeoutsAdapter = timeoutsAdapter;
        mDefaultDialerCache = defaultDialerCache;
        mEmergencyCallHelper = emergencyCallHelper;
        mCarModeTracker = carModeTracker;
        mSystemStateHelper.addListener(mSystemStateListener);
        mClockProxy = clockProxy;
        restrictPhoneCallOps();
        mContext.registerReceiver(mUserAddedReceiver, new IntentFilter(Intent.ACTION_USER_ADDED));
    }

    private void restrictPhoneCallOps() {
        PackageTagsList packageRestriction = new PackageTagsList.Builder()
                .add(mContext.getPackageName())
                .build();
        mAppOpsManager.setUserRestrictionForUser(AppOpsManager.OP_PHONE_CALL_MICROPHONE, true,
                mToken, packageRestriction, UserHandle.USER_ALL);
        mAppOpsManager.setUserRestrictionForUser(AppOpsManager.OP_PHONE_CALL_CAMERA, true,
                mToken, packageRestriction, UserHandle.USER_ALL);
    }

    @Override
    public void onOpActiveChanged(@androidx.annotation.NonNull String op, int uid,
            @androidx.annotation.NonNull String packageName, boolean active) {
        synchronized (mLock) {
            if (!mAllCarrierPrivilegedApps.contains(packageName)) {
                return;
            }

            if (active) {
                mActiveCarrierPrivilegedApps.add(packageName);
            } else {
                mActiveCarrierPrivilegedApps.remove(packageName);
            }
            maybeTrackMicrophoneUse(isMuted());
        }
    }

    private void updateAllCarrierPrivilegedUsingMic() {
        mActiveCarrierPrivilegedApps.clear();
        UserManager userManager = mContext.getSystemService(UserManager.class);
        PackageManager pkgManager = mContext.getPackageManager();
        for (String pkg : mAllCarrierPrivilegedApps) {
            boolean isActive = mActiveCarrierPrivilegedApps.contains(pkg);
            List<UserHandle> users = userManager.getUserHandles(true);
            for (UserHandle user : users) {
                if (isActive) {
                    break;
                }

                int uid;
                try {
                    uid = pkgManager.getPackageUidAsUser(pkg, user.getIdentifier());
                } catch (PackageManager.NameNotFoundException e) {
                    continue;
                }
                List<AppOpsManager.PackageOps> pkgOps = mAppOpsManager.getOpsForPackage(
                        uid, pkg, OPSTR_RECORD_AUDIO);
                for (int j = 0; j < pkgOps.size(); j++) {
                    List<AppOpsManager.OpEntry> opEntries = pkgOps.get(j).getOps();
                    for (int k = 0; k < opEntries.size(); k++) {
                        AppOpsManager.OpEntry entry = opEntries.get(k);
                        if (entry.isRunning()) {
                            mActiveCarrierPrivilegedApps.add(pkg);
                            break;
                        }
                    }
                }
            }
        }
    }

    private void updateAllCarrierPrivileged() {
        mAllCarrierPrivilegedApps.clear();
        for (Call call : mCallIdMapper.getCalls()) {
            mAllCarrierPrivilegedApps.add(call.getConnectionManagerPhoneAccount()
                    .getComponentName().getPackageName());
        }
    }

    @Override
    public void onCallAdded(Call call) {
        UserHandle userFromCall = getUserFromCall(call);
        if (!isBoundAndConnectedToServices(userFromCall)) {
            Log.i(this, "onCallAdded: %s; not bound or connected.", call);
            // We are not bound, or we're not connected.
            bindToServices(call);
        } else {
            InCallServiceConnection inCallServiceConnection =
                    mInCallServiceConnections.get(userFromCall);

            // We are bound, and we are connected.
            adjustServiceBindingsForEmergency(userFromCall);

            // This is in case an emergency call is added while there is an existing call.
            mEmergencyCallHelper.maybeGrantTemporaryLocationPermission(call,
                    userFromCall);

            Log.i(this, "onCallAdded: %s", call);
            // Track the call if we don't already know about it.
            addCall(call);

            if (inCallServiceConnection != null) {
                Log.i(this, "mInCallServiceConnection isConnected=%b",
                        inCallServiceConnection.isConnected());
            }

            List<ComponentName> componentsUpdated = new ArrayList<>();
            if (mInCallServices.containsKey(userFromCall)) {
                for (Map.Entry<InCallServiceInfo, IInCallService> entry : mInCallServices.
                        get(userFromCall).entrySet()) {
                    InCallServiceInfo info = entry.getKey();

                    if (call.isExternalCall() && !info.isExternalCallsSupported()) {
                        continue;
                    }

                    if (call.isSelfManaged() && (!call.visibleToInCallService()
                            || !info.isSelfManagedCallsSupported())) {
                        continue;
                    }

                    // Only send the RTT call if it's a UI in-call service
                    boolean includeRttCall = false;
                    if (inCallServiceConnection != null) {
                        includeRttCall = info.equals(inCallServiceConnection.getInfo());
                    }

                    componentsUpdated.add(info.getComponentName());
                    IInCallService inCallService = entry.getValue();

                    ParcelableCall parcelableCall = ParcelableCallUtils.toParcelableCall(call,
                            true /* includeVideoProvider */,
                            mCallsManager.getPhoneAccountRegistrar(),
                            info.isExternalCallsSupported(), includeRttCall,
                            info.getType() == IN_CALL_SERVICE_TYPE_SYSTEM_UI ||
                                    info.getType() == IN_CALL_SERVICE_TYPE_NON_UI);
                    try {
                        inCallService.addCall(
                                sanitizeParcelableCallForService(info, parcelableCall));
                        updateCallTracking(call, info, true /* isAdd */);
                    } catch (RemoteException ignored) {
                    }
                }
                Log.i(this, "Call added to components: %s", componentsUpdated);
            }
        }
    }

    @Override
    public void onCallRemoved(Call call) {
        Log.i(this, "onCallRemoved: %s", call);
        if (mCallsManager.getCalls().isEmpty()) {
            /** Let's add a 2 second delay before we send unbind to the services to hopefully
             *  give them enough time to process all the pending messages.
             */
            mHandler.postDelayed(new Runnable("ICC.oCR", mLock) {
                @Override
                public void loggedRun() {
                    // Check again to make sure there are no active calls.
                    if (mCallsManager.getCalls().isEmpty()) {
                        unbindFromServices(getUserFromCall(call));

                        mEmergencyCallHelper.maybeRevokeTemporaryLocationPermission();
                    }
                }
            }.prepare(), mTimeoutsAdapter.getCallRemoveUnbindInCallServicesDelay(
                    mContext.getContentResolver()));
        }
        call.removeListener(mCallListener);
        mCallIdMapper.removeCall(call);
        if (mCallIdMapper.getCalls().isEmpty()) {
            mActiveCarrierPrivilegedApps.clear();
            mAppOpsManager.stopWatchingActive(this);
        }
        maybeTrackMicrophoneUse(isMuted());
        onSetCamera(call, null);
    }

    @Override
    public void onExternalCallChanged(Call call, boolean isExternalCall) {
        Log.i(this, "onExternalCallChanged: %s -> %b", call, isExternalCall);

        List<ComponentName> componentsUpdated = new ArrayList<>();
        UserHandle userFromCall = getUserFromCall(call);
        if (!isExternalCall && mInCallServices.containsKey(userFromCall)) {
            // The call was external but it is no longer external.  We must now add it to any
            // InCallServices which do not support external calls.
            for (Map.Entry<InCallServiceInfo, IInCallService> entry : mInCallServices.
                    get(userFromCall).entrySet()) {
                InCallServiceInfo info = entry.getKey();

                if (info.isExternalCallsSupported()) {
                    // For InCallServices which support external calls, the call will have already
                    // been added to the connection service, so we do not need to add it again.
                    continue;
                }

                if (call.isSelfManaged() && !call.visibleToInCallService()
                        && !info.isSelfManagedCallsSupported()) {
                    continue;
                }

                componentsUpdated.add(info.getComponentName());
                IInCallService inCallService = entry.getValue();

                // Only send the RTT call if it's a UI in-call service
                boolean includeRttCall = info.equals(mInCallServiceConnections.
                        get(userFromCall).getInfo());

                ParcelableCall parcelableCall = ParcelableCallUtils.toParcelableCall(call,
                        true /* includeVideoProvider */, mCallsManager.getPhoneAccountRegistrar(),
                        info.isExternalCallsSupported(), includeRttCall,
                        info.getType() == IN_CALL_SERVICE_TYPE_SYSTEM_UI
                                || info.getType() == IN_CALL_SERVICE_TYPE_NON_UI);
                try {
                    inCallService.addCall(sanitizeParcelableCallForService(info, parcelableCall));
                    updateCallTracking(call, info, true /* isAdd */);
                } catch (RemoteException ignored) {
                }
            }
            Log.i(this, "Previously external call added to components: %s", componentsUpdated);
        } else {
            // The call was regular but it is now external.  We must now remove it from any
            // InCallServices which do not support external calls.
            // Remove the call by sending a call update indicating the call was disconnected.
            Log.i(this, "Removing external call %s", call);
            if (mInCallServices.containsKey(userFromCall)) {
                for (Map.Entry<InCallServiceInfo, IInCallService> entry : mInCallServices.
                        get(userFromCall).entrySet()) {
                    InCallServiceInfo info = entry.getKey();
                    if (info.isExternalCallsSupported()) {
                        // For InCallServices which support external calls, we do not need to remove
                        // the call.
                        continue;
                    }

                    componentsUpdated.add(info.getComponentName());
                    IInCallService inCallService = entry.getValue();

                    ParcelableCall parcelableCall = ParcelableCallUtils.toParcelableCall(
                            call,
                            false /* includeVideoProvider */,
                            mCallsManager.getPhoneAccountRegistrar(),
                            false /* supportsExternalCalls */,
                            android.telecom.Call.STATE_DISCONNECTED /* overrideState */,
                            false /* includeRttCall */,
                            info.getType() == IN_CALL_SERVICE_TYPE_SYSTEM_UI
                                    || info.getType() == IN_CALL_SERVICE_TYPE_NON_UI
                    );

                    try {
                        inCallService.updateCall(
                                sanitizeParcelableCallForService(info, parcelableCall));
                    } catch (RemoteException ignored) {
                    }
                }
                Log.i(this, "External call removed from components: %s", componentsUpdated);
            }
        }
        maybeTrackMicrophoneUse(isMuted());
    }

    @Override
    public void onCallStateChanged(Call call, int oldState, int newState) {
        maybeTrackMicrophoneUse(isMuted());
        updateCall(call);
    }

    @Override
    public void onConnectionServiceChanged(
            Call call,
            ConnectionServiceWrapper oldService,
            ConnectionServiceWrapper newService) {
        updateCall(call);
    }

    @Override
    public void onCallAudioStateChanged(CallAudioState oldCallAudioState,
            CallAudioState newCallAudioState) {
        if (!mInCallServices.isEmpty()) {
            Log.i(this, "Calling onAudioStateChanged, audioState: %s -> %s", oldCallAudioState,
                    newCallAudioState);
            maybeTrackMicrophoneUse(newCallAudioState.isMuted());
            mInCallServices.values().forEach(inCallServices -> {
                for (IInCallService inCallService : inCallServices.values()) {
                    try {
                        inCallService.onCallAudioStateChanged(newCallAudioState);
                    } catch (RemoteException ignored) {
                    }
                }
            });
        }
    }

    @Override
    public void onCanAddCallChanged(boolean canAddCall) {
        if (!mInCallServices.isEmpty()) {
            Log.i(this, "onCanAddCallChanged : %b", canAddCall);
            mInCallServices.values().forEach(inCallServices -> {
                for (IInCallService inCallService : inCallServices.values()) {
                    try {
                        inCallService.onCanAddCallChanged(canAddCall);
                    } catch (RemoteException ignored) {
                    }
                }
            });
        }
    }

    void onPostDialWait(Call call, String remaining) {
        UserHandle userFromCall = getUserFromCall(call);
        if (mInCallServices.containsKey(userFromCall)) {
            Log.i(this, "Calling onPostDialWait, remaining = %s", remaining);
            for (IInCallService inCallService : mInCallServices.get(userFromCall).values()) {
                try {
                    inCallService.setPostDialWait(mCallIdMapper.getCallId(call), remaining);
                } catch (RemoteException ignored) {
                }
            }
        }
    }

    @Override
    public void onIsConferencedChanged(Call call) {
        Log.d(this, "onIsConferencedChanged %s", call);
        updateCall(call);
    }

    @Override
    public void onConnectionTimeChanged(Call call) {
        Log.d(this, "onConnectionTimeChanged %s", call);
        updateCall(call);
    }

    @Override
    public void onIsVoipAudioModeChanged(Call call) {
        Log.d(this, "onIsVoipAudioModeChanged %s", call);
        updateCall(call);
        maybeTrackMicrophoneUse(isMuted());
    }

    @Override
    public void onConferenceStateChanged(Call call, boolean isConference) {
        Log.d(this, "onConferenceStateChanged %s ,isConf=%b", call, isConference);
        updateCall(call);
    }

    @Override
    public void onCdmaConferenceSwap(Call call) {
        Log.d(this, "onCdmaConferenceSwap %s", call);
        updateCall(call);
    }

    /**
     * Track changes to camera usage for a call.
     *
     * @param call     The call.
     * @param cameraId The id of the camera to use, or {@code null} if camera is off.
     */
    @Override
    public void onSetCamera(Call call, String cameraId) {
        if (call == null) {
            return;
        }

        Log.i(this, "onSetCamera callId=%s, cameraId=%s", call.getId(), cameraId);
        if (cameraId != null) {
            boolean shouldStart = mCallsUsingCamera.isEmpty();
            if (!mCallsUsingCamera.contains(call.getId())) {
                mCallsUsingCamera.add(call.getId());
            }

            if (shouldStart) {
                mAppOpsManager.startOp(AppOpsManager.OP_PHONE_CALL_CAMERA, myUid(),
                        mContext.getOpPackageName(), false, null, null);
                mSensorPrivacyManager.showSensorUseDialog(SensorPrivacyManager.Sensors.CAMERA);
            }
        } else {
            boolean hadCall = !mCallsUsingCamera.isEmpty();
            mCallsUsingCamera.remove(call.getId());
            if (hadCall && mCallsUsingCamera.isEmpty()) {
                mAppOpsManager.finishOp(AppOpsManager.OP_PHONE_CALL_CAMERA, myUid(),
                        mContext.getOpPackageName(), null);
            }
        }
    }

    @VisibleForTesting
    public void bringToForeground(boolean showDialpad, UserHandle callingUser) {
        if (mInCallServices.containsKey(callingUser)) {
            for (IInCallService inCallService : mInCallServices.get(callingUser).values()) {
                try {
                    inCallService.bringToForeground(showDialpad);
                } catch (RemoteException ignored) {
                }
            }
        } else {
            Log.w(this, "Asking to bring unbound in-call UI to foreground.");
        }
    }

    @VisibleForTesting
    public Map<UserHandle, Map<InCallServiceInfo, IInCallService>> getInCallServices() {
        return mInCallServices;
    }

    void silenceRinger(Set<UserHandle> userHandles) {
        userHandles.forEach(userHandle -> {
            if (mInCallServices.containsKey(userHandle)) {
                for (IInCallService inCallService : mInCallServices.get(userHandle).values()) {
                    try {
                        inCallService.silenceRinger();
                    } catch (RemoteException ignored) {
                    }
                }
            }
        });
    }

    private void notifyConnectionEvent(Call call, String event, Bundle extras) {
        UserHandle userFromCall = getUserFromCall(call);
        if (mInCallServices.containsKey(userFromCall)) {
            for (IInCallService inCallService : mInCallServices.get(userFromCall).values()) {
                try {
                    Log.i(this, "notifyConnectionEvent {Call: %s, Event: %s, Extras:[%s]}",
                            (call != null ? call.toString() : "null"),
                            (event != null ? event : "null"),
                            (extras != null ? extras.toString() : "null"));
                    inCallService.onConnectionEvent(mCallIdMapper.getCallId(call), event, extras);
                } catch (RemoteException ignored) {
                }
            }
        }
    }

    private void notifyRttInitiationFailure(Call call, int reason) {
        UserHandle userFromCall = getUserFromCall(call);
        if (mInCallServices.containsKey(userFromCall)) {
            mInCallServices.get(userFromCall).entrySet().stream()
                    .filter((entry) -> entry.getKey().equals(mInCallServiceConnections.
                            get(userFromCall).getInfo()))
                    .forEach((entry) -> {
                        try {
                            Log.i(this, "notifyRttFailure, call %s, incall %s",
                                    call, entry.getKey());
                            entry.getValue().onRttInitiationFailure(mCallIdMapper.getCallId(call),
                                    reason);
                        } catch (RemoteException ignored) {
                        }
                    });
        }
    }

    private void notifyRemoteRttRequest(Call call, int requestId) {
        UserHandle userFromCall = getUserFromCall(call);
        if (mInCallServices.containsKey(userFromCall)) {
            mInCallServices.get(userFromCall).entrySet().stream()
                    .filter((entry) -> entry.getKey().equals(mInCallServiceConnections.
                            get(userFromCall).getInfo()))
                    .forEach((entry) -> {
                        try {
                            Log.i(this, "notifyRemoteRttRequest, call %s, incall %s",
                                    call, entry.getKey());
                            entry.getValue().onRttUpgradeRequest(
                                    mCallIdMapper.getCallId(call), requestId);
                        } catch (RemoteException ignored) {
                        }
                    });
        }
    }

    private void notifyHandoverFailed(Call call, int error) {
        UserHandle userFromCall = getUserFromCall(call);
        if (mInCallServices.containsKey(userFromCall)) {
            for (IInCallService inCallService : mInCallServices.get(userFromCall).values()) {
                try {
                    inCallService.onHandoverFailed(mCallIdMapper.getCallId(call), error);
                } catch (RemoteException ignored) {
                }
            }
        }
    }

    private void notifyHandoverComplete(Call call) {
        UserHandle userFromCall = getUserFromCall(call);
        if (mInCallServices.containsKey(userFromCall)) {
            for (IInCallService inCallService : mInCallServices.get(userFromCall).values()) {
                try {
                    inCallService.onHandoverComplete(mCallIdMapper.getCallId(call));
                } catch (RemoteException ignored) {
                }
            }
        }
    }

    /**
     * Unbinds an existing bound connection to the in-call app.
     */
    public void unbindFromServices(UserHandle userHandle) {
        try {
            mContext.unregisterReceiver(mPackageChangedReceiver);
        } catch (IllegalArgumentException e) {
            // Ignore this -- we may or may not have registered it, but when we bind, we want to
            // unregister no matter what.
        }
        if (mInCallServiceConnections.containsKey(userHandle)) {
            mInCallServiceConnections.get(userHandle).disconnect();
            mInCallServiceConnections.remove(userHandle);
        }
        if (mNonUIInCallServiceConnections.containsKey(userHandle)) {
            mNonUIInCallServiceConnections.get(userHandle).disconnect();
            mNonUIInCallServiceConnections.remove(userHandle);
        }
        mInCallServices.remove(userHandle);
    }

    /**
     * Binds to all the UI-providing InCallService as well as system-implemented non-UI
     * InCallServices. Method-invoker must check {@link #isBoundAndConnectedToServices()}
     * before invoking.
     *
     * @param call The newly added call that triggered the binding to the in-call services.
     */
    @VisibleForTesting
    public void bindToServices(Call call) {
        UserHandle userFromCall = getUserFromCall(call);
        if (!mInCallServiceConnections.containsKey(userFromCall)) {
            InCallServiceConnection dialerInCall = null;
            InCallServiceInfo defaultDialerComponentInfo = getDefaultDialerComponent(userFromCall);
            Log.i(this, "defaultDialer: " + defaultDialerComponentInfo);
            if (defaultDialerComponentInfo != null &&
                    !defaultDialerComponentInfo.getComponentName().equals(
                            mDefaultDialerCache.getSystemDialerComponent())) {
                dialerInCall = new InCallServiceBindingConnection(defaultDialerComponentInfo);
            }
            Log.i(this, "defaultDialer: " + dialerInCall);

            InCallServiceInfo systemInCallInfo = getInCallServiceComponent(userFromCall,
                    mDefaultDialerCache.getSystemDialerComponent(), IN_CALL_SERVICE_TYPE_SYSTEM_UI);
            EmergencyInCallServiceConnection systemInCall =
                    new EmergencyInCallServiceConnection(systemInCallInfo, dialerInCall);
            systemInCall.setHasEmergency(mCallsManager.isInEmergencyCall());

            InCallServiceConnection carModeInCall = null;
            InCallServiceInfo carModeComponentInfo = getCurrentCarModeComponent(userFromCall);
            if (carModeComponentInfo != null &&
                    !carModeComponentInfo.getComponentName().equals(
                            mDefaultDialerCache.getSystemDialerComponent())) {
                carModeInCall = new InCallServiceBindingConnection(carModeComponentInfo);
            }

            mInCallServiceConnections.put(userFromCall,
                    new CarSwappingInCallServiceConnection(systemInCall, carModeInCall));
        }

        CarSwappingInCallServiceConnection inCallServiceConnection =
                mInCallServiceConnections.get(userFromCall);
        inCallServiceConnection.chooseInitialInCallService(shouldUseCarModeUI());

        // Actually try binding to the UI InCallService.
        if (inCallServiceConnection.connect(call) ==
                InCallServiceConnection.CONNECTION_SUCCEEDED || call.isSelfManaged()) {
            // Only connect to the non-ui InCallServices if we actually connected to the main UI
            // one, or if the call is self-managed (in which case we'd still want to keep Wear, BT,
            // etc. informed.
            connectToNonUiInCallServices(call);
            mBindingFuture = new CompletableFuture<Boolean>().completeOnTimeout(false,
                    mTimeoutsAdapter.getCallRemoveUnbindInCallServicesDelay(
                            mContext.getContentResolver()),
                    TimeUnit.MILLISECONDS);
        } else {
            Log.i(this, "bindToServices: current UI doesn't support call; not binding.");
        }

        IntentFilter packageChangedFilter = new IntentFilter(Intent.ACTION_PACKAGE_CHANGED);
        packageChangedFilter.addDataScheme("package");
        mContext.registerReceiver(mPackageChangedReceiver, packageChangedFilter);
    }

    private void updateNonUiInCallServices(Call call) {
        UserHandle userFromCall = getUserFromCall(call);
        List<InCallServiceInfo> nonUIInCallComponents =
                getInCallServiceComponents(userFromCall, IN_CALL_SERVICE_TYPE_NON_UI);
        List<InCallServiceBindingConnection> nonUIInCalls = new LinkedList<>();
        for (InCallServiceInfo serviceInfo : nonUIInCallComponents) {
            nonUIInCalls.add(new InCallServiceBindingConnection(serviceInfo));
        }
        List<String> callCompanionApps = mCallsManager
                .getRoleManagerAdapter().getCallCompanionApps();
        if (callCompanionApps != null && !callCompanionApps.isEmpty()) {
            for (String pkg : callCompanionApps) {
                InCallServiceInfo info = getInCallServiceComponent(userFromCall, pkg,
                        IN_CALL_SERVICE_TYPE_COMPANION, true /* ignoreDisabled */);
                if (info != null) {
                    nonUIInCalls.add(new InCallServiceBindingConnection(info));
                }
            }
        }
        mNonUIInCallServiceConnections.put(userFromCall, new NonUIInCallServiceConnectionCollection(
                nonUIInCalls));
    }

    private void connectToNonUiInCallServices(Call call) {
        UserHandle userFromCall = getUserFromCall(call);
        if (!mNonUIInCallServiceConnections.containsKey(userFromCall)) {
            updateNonUiInCallServices(call);
        }
        mNonUIInCallServiceConnections.get(userFromCall).connect(call);
    }

    private @Nullable InCallServiceInfo getDefaultDialerComponent(UserHandle userHandle) {
        String defaultPhoneAppName = mDefaultDialerCache.getDefaultDialerApplication(
                userHandle.getIdentifier());
        String systemPhoneAppName = mDefaultDialerCache.getSystemDialerApplication();

        Log.d(this, "getDefaultDialerComponent: defaultPhoneAppName=[%s]", defaultPhoneAppName);
        Log.d(this, "getDefaultDialerComponent: systemPhoneAppName=[%s]", systemPhoneAppName);

        // Get the defaultPhoneApp InCallService component...
        InCallServiceInfo defaultPhoneAppComponent =
                (systemPhoneAppName != null && systemPhoneAppName.equals(defaultPhoneAppName)) ?
                        /* The defaultPhoneApp is also the systemPhoneApp. Get systemPhoneApp info*/
                        getInCallServiceComponent(userHandle, defaultPhoneAppName,
                                IN_CALL_SERVICE_TYPE_SYSTEM_UI, true /* ignoreDisabled */)
                        /* The defaultPhoneApp is NOT the systemPhoneApp. Get defaultPhoneApp info*/
                        : getInCallServiceComponent(userHandle, defaultPhoneAppName,
                                IN_CALL_SERVICE_TYPE_DEFAULT_DIALER_UI, true /* ignoreDisabled */);

        Log.d(this, "getDefaultDialerComponent: defaultPhoneAppComponent=[%s]",
                defaultPhoneAppComponent);

        // defaultPhoneAppComponent is null in the case when the defaultPhoneApp does not implement
        // the InCallService && is the package is different from the systemPhoneApp

        return defaultPhoneAppComponent;
    }

    private InCallServiceInfo getCurrentCarModeComponent(UserHandle userHandle) {
        return getInCallServiceComponent(userHandle,
                mCarModeTracker.getCurrentCarModePackage(),
                IN_CALL_SERVICE_TYPE_CAR_MODE_UI, true /* ignoreDisabled */);
    }

    private InCallServiceInfo getInCallServiceComponent(UserHandle userHandle,
            ComponentName componentName, int type) {
        List<InCallServiceInfo> list = getInCallServiceComponents(userHandle,
                componentName, type);
        if (list != null && !list.isEmpty()) {
            return list.get(0);
        } else {
            // Last Resort: Try to bind to the ComponentName given directly.
            Log.e(this, new Exception(), "Package Manager could not find ComponentName: "
                    + componentName + ". Trying to bind anyway.");
            return new InCallServiceInfo(componentName, false, false, type);
        }
    }

    private InCallServiceInfo getInCallServiceComponent(UserHandle userHandle,
            String packageName, int type, boolean ignoreDisabled) {
        List<InCallServiceInfo> list = getInCallServiceComponents(userHandle,
                packageName, type, ignoreDisabled);
        if (list != null && !list.isEmpty()) {
            return list.get(0);
        }
        return null;
    }

    private List<InCallServiceInfo> getInCallServiceComponents(
            UserHandle userHandle, int type) {
        return getInCallServiceComponents(userHandle, null, null, type);
    }

    private List<InCallServiceInfo> getInCallServiceComponents(UserHandle userHandle,
            String packageName, int type, boolean ignoreDisabled) {
        return getInCallServiceComponents(userHandle, packageName, null,
                type, ignoreDisabled);
    }

    private List<InCallServiceInfo> getInCallServiceComponents(UserHandle userHandle,
            ComponentName componentName, int type) {
        return getInCallServiceComponents(userHandle, null, componentName, type);
    }

    private List<InCallServiceInfo> getInCallServiceComponents(UserHandle userHandle,
            String packageName, ComponentName componentName, int requestedType) {
        return getInCallServiceComponents(userHandle, packageName,
                componentName, requestedType, true /* ignoreDisabled */);
    }

    private List<InCallServiceInfo> getInCallServiceComponents(UserHandle userHandle,
            String packageName, ComponentName componentName,
            int requestedType, boolean ignoreDisabled) {
        List<InCallServiceInfo> retval = new LinkedList<>();

        Intent serviceIntent = new Intent(InCallService.SERVICE_INTERFACE);
        if (packageName != null) {
            serviceIntent.setPackage(packageName);
        }
        if (componentName != null) {
            serviceIntent.setComponent(componentName);
        }
        PackageManager packageManager = mContext.getPackageManager();
        Context userContext = mContext.createContextAsUser(userHandle,
                0 /* flags */);
        PackageManager userPackageManager = userContext != null ?
                userContext.getPackageManager() : packageManager;
        for (ResolveInfo entry : packageManager.queryIntentServicesAsUser(
                serviceIntent,
                PackageManager.GET_META_DATA | PackageManager.MATCH_DISABLED_COMPONENTS,
                userHandle.getIdentifier())) {
            ServiceInfo serviceInfo = entry.serviceInfo;

            if (serviceInfo != null) {
                boolean isExternalCallsSupported = serviceInfo.metaData != null &&
                        serviceInfo.metaData.getBoolean(
                                TelecomManager.METADATA_INCLUDE_EXTERNAL_CALLS, false);
                boolean isSelfManageCallsSupported = serviceInfo.metaData != null &&
                        serviceInfo.metaData.getBoolean(
                                TelecomManager.METADATA_INCLUDE_SELF_MANAGED_CALLS, false);

                int currentType = getInCallServiceType(userHandle,
                        entry.serviceInfo, packageManager, packageName);
                ComponentName foundComponentName =
                        new ComponentName(serviceInfo.packageName, serviceInfo.name);
                if (requestedType == IN_CALL_SERVICE_TYPE_NON_UI) {
                    mKnownNonUiInCallServices.add(foundComponentName);
                }

                boolean isEnabled = isServiceEnabled(foundComponentName,
                        serviceInfo, userPackageManager);
                boolean isRequestedType;
                if (requestedType == IN_CALL_SERVICE_TYPE_INVALID) {
                    isRequestedType = true;
                } else {
                    isRequestedType = requestedType == currentType;
                }

                if ((!ignoreDisabled || isEnabled) && isRequestedType) {
                    retval.add(new InCallServiceInfo(foundComponentName, isExternalCallsSupported,
                            isSelfManageCallsSupported, requestedType));
                }
            }
        }
        return retval;
    }

    private boolean isServiceEnabled(ComponentName componentName,
            ServiceInfo serviceInfo, PackageManager packageManager) {
        if (packageManager == null) {
            return serviceInfo.isEnabled();
        }

        int componentEnabledState = packageManager.getComponentEnabledSetting(componentName);

        if (componentEnabledState == PackageManager.COMPONENT_ENABLED_STATE_ENABLED) {
            return true;
        }

        if (componentEnabledState == PackageManager.COMPONENT_ENABLED_STATE_DEFAULT) {
            return serviceInfo.isEnabled();
        }

        return false;
    }

    private boolean shouldUseCarModeUI() {
        return mCarModeTracker.isInCarMode();
    }

    /**
     * Returns the type of InCallService described by the specified serviceInfo.
     */
    private int getInCallServiceType(UserHandle userHandle, ServiceInfo serviceInfo,
            PackageManager packageManager, String packageName) {
        // Verify that the InCallService requires the BIND_INCALL_SERVICE permission which
        // enforces that only Telecom can bind to it.
        boolean hasServiceBindPermission = serviceInfo.permission != null &&
                serviceInfo.permission.equals(
                        Manifest.permission.BIND_INCALL_SERVICE);
        if (!hasServiceBindPermission) {
            Log.w(this, "InCallService does not require BIND_INCALL_SERVICE permission: " +
                    serviceInfo.packageName);
            return IN_CALL_SERVICE_TYPE_INVALID;
        }

        if (mDefaultDialerCache.getSystemDialerApplication().equals(serviceInfo.packageName) &&
                mDefaultDialerCache.getSystemDialerComponent().getClassName()
                        .equals(serviceInfo.name)) {
            return IN_CALL_SERVICE_TYPE_SYSTEM_UI;
        }

        // Check to see if the service holds permissions or metadata for third party apps.
        boolean isUIService = serviceInfo.metaData != null &&
                serviceInfo.metaData.getBoolean(TelecomManager.METADATA_IN_CALL_SERVICE_UI);

        // Check to see if the service is a car-mode UI type by checking that it has the
        // CONTROL_INCALL_EXPERIENCE (to verify it is a system app) and that it has the
        // car-mode UI metadata.
        // We check the permission grant on all of the packages contained in the InCallService's
        // same UID to see if any of them have been granted the permission.  This accomodates the
        // CTS tests, which have some shared UID stuff going on in order to work.  It also still
        // obeys the permission model since a single APK typically normally only has a single UID.
        String[] uidPackages = packageManager.getPackagesForUid(serviceInfo.applicationInfo.uid);
        boolean hasControlInCallPermission = Arrays.stream(uidPackages).anyMatch(
                p -> packageManager.checkPermission(
                        Manifest.permission.CONTROL_INCALL_EXPERIENCE,
                        p) == PackageManager.PERMISSION_GRANTED);

        boolean hasAppOpsPermittedManageOngoingCalls = false;
        if (isAppOpsPermittedManageOngoingCalls(serviceInfo.applicationInfo.uid,
                serviceInfo.packageName)) {
            hasAppOpsPermittedManageOngoingCalls = true;
        }

        boolean isCarModeUIService = serviceInfo.metaData != null &&
                serviceInfo.metaData.getBoolean(
                        TelecomManager.METADATA_IN_CALL_SERVICE_CAR_MODE_UI, false);

        if (isCarModeUIService && hasControlInCallPermission) {
            return IN_CALL_SERVICE_TYPE_CAR_MODE_UI;
        }

        // Check to see that it is the default dialer package
        boolean isDefaultDialerPackage = Objects.equals(serviceInfo.packageName,
                mDefaultDialerCache.getDefaultDialerApplication(
                    userHandle.getIdentifier()));
        if (isDefaultDialerPackage && isUIService) {
            return IN_CALL_SERVICE_TYPE_DEFAULT_DIALER_UI;
        }

        // Also allow any in-call service that has the control-experience permission (to ensure
        // that it is a system app) and doesn't claim to show any UI.
        if (!isUIService && !isCarModeUIService && (hasControlInCallPermission ||
                hasAppOpsPermittedManageOngoingCalls)) {
            return IN_CALL_SERVICE_TYPE_NON_UI;
        }

        // Anything else that remains, we will not bind to.
        Log.i(this, "Skipping binding to %s:%s, control: %b, car-mode: %b, ui: %b",
                serviceInfo.packageName, serviceInfo.name, hasControlInCallPermission,
                isCarModeUIService, isUIService);
        return IN_CALL_SERVICE_TYPE_INVALID;
    }

    private void adjustServiceBindingsForEmergency(UserHandle userHandle) {
        // The connected UI is not the system UI, so lets check if we should switch them
        // if there exists an emergency number.
        if (mCallsManager.isInEmergencyCall()) {
            mInCallServiceConnections.get(userHandle).setHasEmergency(true);
        }
    }

    /**
     * Persists the {@link IInCallService} instance and starts the communication between
     * this class and in-call app by sending the first update to in-call app. This method is
     * called after a successful binding connection is established.
     *
     * @param info Info about the service, including its {@link ComponentName}.
     * @param service The {@link IInCallService} implementation.
     * @return True if we successfully connected.
     */
    private boolean onConnected(InCallServiceInfo info, IBinder service, UserHandle userHandle) {
        Log.i(this, "onConnected to %s", info.getComponentName());

        if (info.getType() == IN_CALL_SERVICE_TYPE_CAR_MODE_UI
                || info.getType() == IN_CALL_SERVICE_TYPE_SYSTEM_UI
                || info.getType() == IN_CALL_SERVICE_TYPE_DEFAULT_DIALER_UI) {
            trackCallingUserInterfaceStarted(info);
        }
        IInCallService inCallService = IInCallService.Stub.asInterface(service);
        mInCallServices.putIfAbsent(userHandle,
                new ArrayMap<InCallController.InCallServiceInfo, IInCallService>());
        mInCallServices.get(userHandle).put(info, inCallService);

        try {
            inCallService.setInCallAdapter(
                    new InCallAdapter(
                            mCallsManager,
                            mCallIdMapper,
                            mLock,
                            info.getComponentName().getPackageName()));
        } catch (RemoteException e) {
            Log.e(this, e, "Failed to set the in-call adapter.");
            Trace.endSection();
            return false;
        }

        // Upon successful connection, send the state of the world to the service.
        List<Call> calls = orderCallsWithChildrenFirst(mCallsManager.getCalls());
        Log.i(this, "Adding %s calls to InCallService after onConnected: %s, including external " +
                "calls", calls.size(), info.getComponentName());
        int numCallsSent = 0;
        for (Call call : calls) {
            numCallsSent += sendCallToService(call, info, inCallService);
        }
        try {
            inCallService.onCallAudioStateChanged(mCallsManager.getAudioState());
            inCallService.onCanAddCallChanged(mCallsManager.canAddCall());
        } catch (RemoteException ignored) {
        }
        // Don't complete the binding future for non-ui incalls
        if (info.getType() != IN_CALL_SERVICE_TYPE_NON_UI && !mBindingFuture.isDone()) {
            mBindingFuture.complete(true);
        }

        Log.i(this, "%s calls sent to InCallService.", numCallsSent);
        return true;
    }

    private int sendCallToService(Call call, InCallServiceInfo info,
            IInCallService inCallService) {
        try {
            if ((call.isSelfManaged() && (!info.isSelfManagedCallsSupported()
                    || !call.visibleToInCallService())) ||
                    (call.isExternalCall() && !info.isExternalCallsSupported())) {
                return 0;
            }

            UserHandle userFromCall = getUserFromCall(call);
            // Only send the RTT call if it's a UI in-call service
            boolean includeRttCall = false;
            if (mInCallServiceConnections.containsKey(userFromCall)) {
                includeRttCall = info.equals(mInCallServiceConnections.get(userFromCall).getInfo());
            }

            // Track the call if we don't already know about it.
            addCall(call);
            ParcelableCall parcelableCall = ParcelableCallUtils.toParcelableCall(
                    call,
                    true /* includeVideoProvider */,
                    mCallsManager.getPhoneAccountRegistrar(),
                    info.isExternalCallsSupported(),
                    includeRttCall,
                    info.getType() == IN_CALL_SERVICE_TYPE_SYSTEM_UI ||
                            info.getType() == IN_CALL_SERVICE_TYPE_NON_UI);
            inCallService.addCall(sanitizeParcelableCallForService(info, parcelableCall));
            updateCallTracking(call, info, true /* isAdd */);
            return 1;
        } catch (RemoteException ignored) {
        }
        return 0;
    }

    /**
     * Cleans up an instance of in-call app after the service has been unbound.
     *
     * @param disconnectedInfo The {@link InCallServiceInfo} of the service which disconnected.
     */
    private void onDisconnected(InCallServiceInfo disconnectedInfo, UserHandle userHandle) {
        Log.i(this, "onDisconnected from %s", disconnectedInfo.getComponentName());
        if (disconnectedInfo.getType() == IN_CALL_SERVICE_TYPE_CAR_MODE_UI
                || disconnectedInfo.getType() == IN_CALL_SERVICE_TYPE_SYSTEM_UI
                || disconnectedInfo.getType() == IN_CALL_SERVICE_TYPE_DEFAULT_DIALER_UI) {
            trackCallingUserInterfaceStopped(disconnectedInfo);
        }
        if (mInCallServices.containsKey(userHandle)) {
            mInCallServices.get(userHandle).remove(disconnectedInfo);
        }
    }

    /**
     * Informs all {@link InCallService} instances of the updated call information.
     *
     * @param call The {@link Call}.
     */
    private void updateCall(Call call) {
        updateCall(call, false /* videoProviderChanged */, false);
    }

    /**
     * Informs all {@link InCallService} instances of the updated call information.
     *
     * @param call The {@link Call}.
     * @param videoProviderChanged {@code true} if the video provider changed, {@code false}
     *      otherwise.
     * @param rttInfoChanged {@code true} if any information about the RTT session changed,
     * {@code false} otherwise.
     */
    private void updateCall(Call call, boolean videoProviderChanged, boolean rttInfoChanged) {
        UserHandle userFromCall = getUserFromCall(call);
        if (mInCallServices.containsKey(userFromCall)) {
            Log.i(this, "Sending updateCall %s", call);
            List<ComponentName> componentsUpdated = new ArrayList<>();
            for (Map.Entry<InCallServiceInfo, IInCallService> entry : mInCallServices.
                    get(userFromCall).entrySet()) {
                InCallServiceInfo info = entry.getKey();
                if (info == null) {
                    continue;
                }
                if (call.isExternalCall() && !info.isExternalCallsSupported()) {
                    continue;
                }

                if (call.isSelfManaged() && (!call.visibleToInCallService()
                        || !info.isSelfManagedCallsSupported())) {
                    continue;
                }

                ParcelableCall parcelableCall = ParcelableCallUtils.toParcelableCall(
                        call,
                        videoProviderChanged /* includeVideoProvider */,
                        mCallsManager.getPhoneAccountRegistrar(),
                        info.isExternalCallsSupported(),
                        rttInfoChanged && info.equals(
                                mInCallServiceConnections.get(userFromCall).getInfo()),
                        info.getType() == IN_CALL_SERVICE_TYPE_SYSTEM_UI ||
                        info.getType() == IN_CALL_SERVICE_TYPE_NON_UI);
                ComponentName componentName = info.getComponentName();
                IInCallService inCallService = entry.getValue();
                componentsUpdated.add(componentName);

                try {
                    inCallService.updateCall(
                            sanitizeParcelableCallForService(info, parcelableCall));
                } catch (RemoteException ignored) {
                }
            }
            Log.i(this, "Components updated: %s", componentsUpdated);
        }
    }

    /**
     * Adds the call to the list of calls tracked by the {@link InCallController}.
     * @param call The call to add.
     */
    private void addCall(Call call) {
        if (mCallIdMapper.getCalls().size() == 0) {
            mAppOpsManager.startWatchingActive(new String[] { OPSTR_RECORD_AUDIO },
                    java.lang.Runnable::run, this);
            updateAllCarrierPrivileged();
            updateAllCarrierPrivilegedUsingMic();
        }

        if (mCallIdMapper.getCallId(call) == null) {
            mCallIdMapper.addCall(call);
            call.addListener(mCallListener);
        }

        maybeTrackMicrophoneUse(isMuted());
    }

    /**
     * @return true if we are bound to the UI InCallService and it is connected.
     */
    private boolean isBoundAndConnectedToServices(UserHandle userHandle) {
        if (!mInCallServiceConnections.containsKey(userHandle)) {
            return false;
        }
        return mInCallServiceConnections.get(userHandle).isConnected();
    }

    /**
     * @return A future that is pending whenever we are in the middle of binding to an
     *         incall service.
     */
    public CompletableFuture<Boolean> getBindingFuture() {
        return mBindingFuture;
    }

    /**
     * Dumps the state of the {@link InCallController}.
     *
     * @param pw The {@code IndentingPrintWriter} to write the state to.
     */
    public void dump(IndentingPrintWriter pw) {
        pw.println("mInCallServices (InCalls registered):");
        pw.increaseIndent();
        mInCallServices.values().forEach(inCallServices -> {
            for (InCallServiceInfo info : inCallServices.keySet()) {
                pw.println(info);
            }
        });
        pw.decreaseIndent();

        pw.println("ServiceConnections (InCalls bound):");
        pw.increaseIndent();
        for (InCallServiceConnection inCallServiceConnection : mInCallServiceConnections.values()) {
            inCallServiceConnection.dump(pw);
        }
        pw.decreaseIndent();

        mCarModeTracker.dump(pw);
    }

    /**
     * @return The package name of the UI which is currently bound, or null if none.
     */
    private ComponentName getConnectedUi(UserHandle userHandle) {
        if (mInCallServices.containsKey(userHandle)) {
            InCallServiceInfo connectedUi = mInCallServices.get(
                            userHandle).keySet().stream().filter(
                            i -> i.getType() == IN_CALL_SERVICE_TYPE_DEFAULT_DIALER_UI
                                    || i.getType() == IN_CALL_SERVICE_TYPE_SYSTEM_UI)
                    .findAny()
                    .orElse(null);
            if (connectedUi != null) {
                return connectedUi.mComponentName;
            }
        }
        return null;
    }

    public boolean doesConnectedDialerSupportRinging(UserHandle userHandle) {
        String ringingPackage =  null;

        ComponentName connectedPackage = getConnectedUi(userHandle);
        if (connectedPackage != null) {
            ringingPackage = connectedPackage.getPackageName().trim();
            Log.d(this, "doesConnectedDialerSupportRinging: alreadyConnectedPackage=%s",
                    ringingPackage);
        }

        if (TextUtils.isEmpty(ringingPackage)) {
            // The current in-call UI returned nothing, so lets use the default dialer.
            ringingPackage = mDefaultDialerCache.getRoleManagerAdapter().getDefaultDialerApp(
                    userHandle.getIdentifier());
            if (ringingPackage != null) {
                Log.d(this, "doesConnectedDialerSupportRinging: notCurentlyConnectedPackage=%s",
                        ringingPackage);
            }
        }
        if (TextUtils.isEmpty(ringingPackage)) {
            Log.w(this, "doesConnectedDialerSupportRinging: no default dialer found; oh no!");
            return false;
        }

        Intent intent = new Intent(InCallService.SERVICE_INTERFACE)
            .setPackage(ringingPackage);
        List<ResolveInfo> entries = mContext.getPackageManager().queryIntentServicesAsUser(
                intent, PackageManager.GET_META_DATA,
                userHandle.getIdentifier());
        if (entries.isEmpty()) {
            Log.w(this, "doesConnectedDialerSupportRinging: couldn't find dialer's package info"
                    + " <sad trombone>");
            return false;
        }

        ResolveInfo info = entries.get(0);
        if (info.serviceInfo == null || info.serviceInfo.metaData == null) {
            Log.w(this, "doesConnectedDialerSupportRinging: couldn't find dialer's metadata"
                    + " <even sadder trombone>");
            return false;
        }

        return info.serviceInfo.metaData
                .getBoolean(TelecomManager.METADATA_IN_CALL_SERVICE_RINGING, false);
    }

    private List<Call> orderCallsWithChildrenFirst(Collection<Call> calls) {
        LinkedList<Call> parentCalls = new LinkedList<>();
        LinkedList<Call> childCalls = new LinkedList<>();
        for (Call call : calls) {
            if (call.getChildCalls().size() > 0) {
                parentCalls.add(call);
            } else {
                childCalls.add(call);
            }
        }
        childCalls.addAll(parentCalls);
        return childCalls;
    }

    @VisibleForTesting
    public ParcelableCall sanitizeParcelableCallForService(
            InCallServiceInfo info, ParcelableCall parcelableCall) {
        ParcelableCall.ParcelableCallBuilder builder =
                ParcelableCall.ParcelableCallBuilder.fromParcelableCall(parcelableCall);
        PackageManager pm = mContext.getPackageManager();

        // Check for contacts permission.
        if (pm.checkPermission(Manifest.permission.READ_CONTACTS,
                info.getComponentName().getPackageName()) != PackageManager.PERMISSION_GRANTED) {
            // contacts permission is not present...

            // removing the contactsDisplayName
            builder.setContactDisplayName(null);
            builder.setContactPhotoUri(null);

            // removing the Call.EXTRA_IS_SUPPRESSED_BY_DO_NOT_DISTURB extra
            if (parcelableCall.getExtras() != null) {
                Bundle callBundle = parcelableCall.getExtras();
                if (callBundle.containsKey(
                        android.telecom.Call.EXTRA_IS_SUPPRESSED_BY_DO_NOT_DISTURB)) {
                    Bundle newBundle = callBundle.deepCopy();
                    newBundle.remove(android.telecom.Call.EXTRA_IS_SUPPRESSED_BY_DO_NOT_DISTURB);
                    builder.setExtras(newBundle);
                }
            }
        }

        // TODO: move all the other service-specific sanitizations in here
        return builder.createParcelableCall();
    }

    @VisibleForTesting
    public Handler getHandler() {
        return mHandler;
    }

    /**
     * Determines if the specified package is a valid car mode {@link InCallService}.
     * @param packageName The package name to check.
     * @return {@code true} if the package has a valid car mode {@link InCallService} defined,
     * {@code false} otherwise.
     */
    private boolean isCarModeInCallService(@NonNull String packageName) {
        // Disabled InCallService should also be considered as a valid InCallService here so that
        // it can be added to the CarModeTracker, in case it will be enabled in future.
        InCallServiceInfo info =
                getInCallServiceComponent(mCallsManager.getCurrentUserHandle(),
                        packageName, IN_CALL_SERVICE_TYPE_CAR_MODE_UI, false /* ignoreDisabled */);
        return info != null && info.getType() == IN_CALL_SERVICE_TYPE_CAR_MODE_UI;
    }

    public void handleCarModeChange(int priority, String packageName, boolean isCarMode) {
        Log.i(this, "handleCarModeChange: packageName=%s, priority=%d, isCarMode=%b",
                packageName, priority, isCarMode);
        if (packageName == null) {
            Log.i(this, "handleCarModeChange: Got null packageName, ignoring");
            return;
        }
        // Don't ignore the signal if we are disabling car mode; package may be uninstalled.
        if (isCarMode && !isCarModeInCallService(packageName)) {
            Log.i(this, "handleCarModeChange: not a valid InCallService; packageName=%s",
                    packageName);
            return;
        }

        if (isCarMode) {
            mCarModeTracker.handleEnterCarMode(priority, packageName);
        } else {
            mCarModeTracker.handleExitCarMode(priority, packageName);
        }

        updateCarModeForConnections();
    }

    public void handleSetAutomotiveProjection(@NonNull String packageName) {
        Log.i(this, "handleSetAutomotiveProjection: packageName=%s", packageName);
        if (!isCarModeInCallService(packageName)) {
            Log.i(this, "handleSetAutomotiveProjection: not a valid InCallService: packageName=%s",
                    packageName);
            return;
        }
        mCarModeTracker.handleSetAutomotiveProjection(packageName);

        updateCarModeForConnections();
    }

    public void handleReleaseAutomotiveProjection() {
        Log.i(this, "handleReleaseAutomotiveProjection");
        mCarModeTracker.handleReleaseAutomotiveProjection();

        updateCarModeForConnections();
    }

    public void updateCarModeForConnections() {
        Log.i(this, "updateCarModeForConnections: car mode apps: %s",
                mCarModeTracker.getCarModeApps().stream().collect(Collectors.joining(", ")));

        if (mInCallServiceConnections.containsKey(mCallsManager.getCurrentUserHandle())) {
            CarSwappingInCallServiceConnection inCallServiceConnection = mInCallServiceConnections.
                    get(mCallsManager.getCurrentUserHandle());
            if (shouldUseCarModeUI()) {
                Log.i(this, "updateCarModeForConnections: potentially update car mode app.");
                inCallServiceConnection.changeCarModeApp(mCarModeTracker.getCurrentCarModePackage(),
                        mCallsManager.getCurrentUserHandle());
            } else {
                if (inCallServiceConnection.isCarMode()) {
                    Log.i(this, "updateCarModeForConnections: car mode no longer "
                            + "applicable; disabling");
                    inCallServiceConnection.disableCarMode();
                }
            }
        }
    }

    /**
     * Tracks start of microphone use on binding to the current calling UX.
     * @param info
     */
    private void trackCallingUserInterfaceStarted(InCallServiceInfo info) {
        String packageName = info.getComponentName().getPackageName();
        if (!Objects.equals(mCurrentUserInterfacePackageName, packageName)) {
            Log.i(this, "trackCallingUserInterfaceStarted: %s is now calling UX.", packageName);
            mCurrentUserInterfacePackageName = packageName;
        }
        maybeTrackMicrophoneUse(isMuted());
    }

    /**
     * Tracks stop of microphone use on unbind from the current calling UX.
     * @param info
     */
    private void trackCallingUserInterfaceStopped(InCallServiceInfo info) {
        maybeTrackMicrophoneUse(isMuted());
        mCurrentUserInterfacePackageName = null;
        String packageName = info.getComponentName().getPackageName();
        Log.i(this, "trackCallingUserInterfaceStopped: %s is no longer calling UX", packageName);
    }

    private void maybeTrackMicrophoneUse(boolean isMuted) {
        maybeTrackMicrophoneUse(isMuted, false);
    }

    /**
     * As calls are added, removed and change between external and non-external status, track
     * whether the current active calling UX is using the microphone.  We assume if there is a
     * managed call present and the mic is not muted that the microphone is in use.
     */
    private void maybeTrackMicrophoneUse(boolean isMuted, boolean isScheduledDelay) {
        if (mIsStartCallDelayScheduled && !isScheduledDelay) {
            return;
        }

        mIsStartCallDelayScheduled = false;
        boolean wasUsingMicrophone = mIsCallUsingMicrophone;
        boolean wasTrackingCall = mIsTrackingManagedAliveCall;
        mIsTrackingManagedAliveCall = isTrackingManagedAliveCall();
        if (!wasTrackingCall && mIsTrackingManagedAliveCall) {
            mIsStartCallDelayScheduled = true;
            mHandler.postDelayed(new Runnable("ICC.mTMU", mLock) {
                @Override
                public void loggedRun() {
                    maybeTrackMicrophoneUse(isMuted(), true);
                }
            }.prepare(), mTimeoutsAdapter.getCallStartAppOpDebounceIntervalMillis());
            return;
        }

        mIsCallUsingMicrophone = mIsTrackingManagedAliveCall && !isMuted
                && !isCarrierPrivilegedUsingMicDuringVoipCall();
        if (wasUsingMicrophone != mIsCallUsingMicrophone) {
            if (mIsCallUsingMicrophone) {
                mAppOpsManager.startOp(AppOpsManager.OP_PHONE_CALL_MICROPHONE, myUid(),
                        mContext.getOpPackageName(), false, null, null);
                mSensorPrivacyManager.showSensorUseDialog(SensorPrivacyManager.Sensors.MICROPHONE);
            } else {
                mAppOpsManager.finishOp(AppOpsManager.OP_PHONE_CALL_MICROPHONE, myUid(),
                        mContext.getOpPackageName(), null);
            }
        }
    }

    /**
     * @return {@code true} if InCallController is tracking a managed call (i.e. not self managed
     * and not external) that is active.
     */
    private boolean isTrackingManagedAliveCall() {
        return mCallIdMapper.getCalls().stream().anyMatch(c -> !c.isExternalCall()
            && !c.isSelfManaged() && c.isAlive() && ArrayUtils.contains(LIVE_CALL_STATES,
                c.getState()));
    }

    private boolean isCarrierPrivilegedUsingMicDuringVoipCall() {
        return !mActiveCarrierPrivilegedApps.isEmpty() &&
                mCallIdMapper.getCalls().stream().anyMatch(Call::getIsVoipAudioMode);
    }

    /**
     * @return {@code true} if the audio is currently muted, {@code false} otherwise.
     */
    private boolean isMuted() {
        if (mCallsManager.getAudioState() == null) {
            return false;
        }
        return mCallsManager.getAudioState().isMuted();
    }

    private boolean isAppOpsPermittedManageOngoingCalls(int uid, String callingPackage) {
        return PermissionChecker.checkPermissionForDataDeliveryFromDataSource(mContext,
                Manifest.permission.MANAGE_ONGOING_CALLS, PermissionChecker.PID_UNKNOWN,
                        new AttributionSource(mContext.getAttributionSource(),
                                new AttributionSource(uid, callingPackage,
                                        /*attributionTag*/ null)), "Checking whether the app has"
                                                + " MANAGE_ONGOING_CALLS permission")
                                                        == PermissionChecker.PERMISSION_GRANTED;
    }

    private void sendCrashedInCallServiceNotification(String packageName, UserHandle userHandle) {
        PackageManager packageManager = mContext.getPackageManager();
        CharSequence appName;
        String systemDialer = mDefaultDialerCache.getSystemDialerApplication();
        if ((systemDialer != null) && systemDialer.equals(packageName)) {
            return;
        }
        try {
            appName = packageManager.getApplicationLabel(
                    packageManager.getApplicationInfo(packageName, 0));
            if (TextUtils.isEmpty(appName)) {
                appName = packageName;
            }
        } catch (PackageManager.NameNotFoundException e) {
            appName = packageName;
        }
        NotificationManager notificationManager = (NotificationManager) mContext
                .getSystemService(Context.NOTIFICATION_SERVICE);
        Notification.Builder builder = new Notification.Builder(mContext,
                NotificationChannelManager.CHANNEL_ID_IN_CALL_SERVICE_CRASH);
        builder.setSmallIcon(R.drawable.ic_phone)
                .setColor(mContext.getResources().getColor(R.color.theme_color))
                .setContentTitle(
                        mContext.getString(
                                R.string.notification_incallservice_not_responding_title, appName))
                .setStyle(new Notification.BigTextStyle()
                        .bigText(mContext.getText(
                                R.string.notification_incallservice_not_responding_body)));
        notificationManager.notifyAsUser(NOTIFICATION_TAG, IN_CALL_SERVICE_NOTIFICATION_ID,
                builder.build(), userHandle);
    }

    private void updateCallTracking(Call call, InCallServiceInfo info, boolean isAdd) {
        int type = info.getType();
        boolean hasUi = type == IN_CALL_SERVICE_TYPE_CAR_MODE_UI
                || type == IN_CALL_SERVICE_TYPE_DEFAULT_DIALER_UI;
        call.maybeOnInCallServiceTrackingChanged(isAdd, hasUi);
    }

    private UserHandle getUserFromCall(Call call) {
        // Call may never be specified, so we can fall back to using the CallManager current user.
        return call == null
                ? mCallsManager.getCurrentUserHandle()
                : call.getUserHandleFromTargetPhoneAccount();
    }
}<|MERGE_RESOLUTION|>--- conflicted
+++ resolved
@@ -324,17 +324,10 @@
             mInCallServiceInfo.setBindingStartTime(mClockProxy.elapsedRealtime());
             UserHandle userToBind = getUserFromCall(call);
             if (!mContext.bindServiceAsUser(intent, mServiceConnection,
-<<<<<<< HEAD
                         Context.BIND_AUTO_CREATE | Context.BIND_FOREGROUND_SERVICE |
                         Context.BIND_ALLOW_BACKGROUND_ACTIVITY_STARTS |
-                        Context.BIND_ABOVE_CLIENT
-                        | Context.BIND_SCHEDULE_LIKE_TOP_APP,
-                        UserHandle.CURRENT)) {
-=======
-                    Context.BIND_AUTO_CREATE | Context.BIND_FOREGROUND_SERVICE
-                        | Context.BIND_ALLOW_BACKGROUND_ACTIVITY_STARTS
-                        | Context.BIND_SCHEDULE_LIKE_TOP_APP, userToBind)) {
->>>>>>> 12f36320
+                        Context.BIND_ABOVE_CLIENT | Context.BIND_SCHEDULE_LIKE_TOP_APP,
+                        userToBind)) {
                 Log.w(this, "Failed to connect.");
                 mIsConnected = false;
             }
