--- conflicted
+++ resolved
@@ -2127,11 +2127,9 @@
             for (Map.Entry<InCallServiceInfo, IInCallService> entry : mInCallServices.
                     get(userFromCall).entrySet()) {
                 InCallServiceInfo info = entry.getKey();
-<<<<<<< HEAD
                 if (info == null) {
                     continue;
                 }
-=======
                 ComponentName componentName = info.getComponentName();
 
                 // If specified, skip ICS if it matches the package name.  Used for cases where on
@@ -2142,7 +2140,6 @@
                     continue;
                 }
 
->>>>>>> ed2e1113
                 if (call.isExternalCall() && !info.isExternalCallsSupported()) {
                     continue;
                 }
