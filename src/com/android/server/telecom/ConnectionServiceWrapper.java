/*
 * Copyright 2014, The Android Open Source Project
 *
 * Licensed under the Apache License, Version 2.0 (the "License");
 * you may not use this file except in compliance with the License.
 * You may obtain a copy of the License at
 *
 *     http://www.apache.org/licenses/LICENSE-2.0
 *
 * Unless required by applicable law or agreed to in writing, software
 * distributed under the License is distributed on an "AS IS" BASIS,
 * WITHOUT WARRANTIES OR CONDITIONS OF ANY KIND, either express or implied.
 * See the License for the specific language governing permissions and
 * limitations under the License.
 */

package com.android.server.telecom;

import static android.Manifest.permission.MODIFY_PHONE_STATE;

import android.Manifest;
import android.app.AppOpsManager;
import android.content.ComponentName;
import android.content.Context;
import android.content.pm.PackageManager;
import android.graphics.drawable.Icon;
import android.location.Location;
import android.location.LocationManager;
import android.location.LocationRequest;
import android.net.Uri;
import android.os.Binder;
import android.os.Bundle;
import android.os.CancellationSignal;
import android.os.IBinder;
import android.os.ParcelFileDescriptor;
import android.os.RemoteException;
import android.os.ResultReceiver;
import android.os.UserHandle;
import android.telecom.CallAudioState;
import android.telecom.CallEndpoint;
import android.telecom.Connection;
import android.telecom.ConnectionRequest;
import android.telecom.ConnectionService;
import android.telecom.DisconnectCause;
import android.telecom.GatewayInfo;
import android.telecom.Log;
import android.telecom.Logging.Session;
import android.telecom.Logging.Runnable;
import android.telecom.ParcelableConference;
import android.telecom.ParcelableConnection;
import android.telecom.PhoneAccount;
import android.telecom.PhoneAccountHandle;
import android.telecom.QueryLocationException;
import android.telecom.StatusHints;
import android.telecom.TelecomManager;
import android.telecom.VideoProfile;
import android.telephony.CellIdentity;
import android.telephony.TelephonyManager;
import android.util.Pair;

import androidx.annotation.Nullable;

import com.android.internal.annotations.VisibleForTesting;
import com.android.internal.telecom.IConnectionService;
import com.android.internal.telecom.IConnectionServiceAdapter;
import com.android.internal.telecom.IVideoProvider;
import com.android.internal.telecom.RemoteServiceCallback;
import com.android.internal.util.Preconditions;
import com.android.server.telecom.flags.FeatureFlags;

import java.util.ArrayList;
import java.util.Collection;
import java.util.Collections;
import java.util.HashMap;
import java.util.List;
import java.util.Map;
import java.util.Set;
import java.util.UUID;
import java.util.concurrent.CompletableFuture;
import java.util.concurrent.ConcurrentHashMap;
import java.util.concurrent.ExecutorService;
import java.util.concurrent.Executors;
import java.util.concurrent.ScheduledExecutorService;
import java.util.concurrent.ScheduledFuture;
import java.util.concurrent.TimeUnit;
import java.util.Objects;

/**
 * Wrapper for {@link IConnectionService}s, handles binding to {@link IConnectionService} and keeps
 * track of when the object can safely be unbound. Other classes should not use
 * {@link IConnectionService} directly and instead should use this class to invoke methods of
 * {@link IConnectionService}.
 */
@VisibleForTesting
public class ConnectionServiceWrapper extends ServiceBinder implements
        ConnectionServiceFocusManager.ConnectionServiceFocus, CallSourceService {

    /**
     * Anomaly Report UUIDs and corresponding error descriptions specific to CallsManager.
     */
    public static final UUID CREATE_CONNECTION_TIMEOUT_ERROR_UUID =
            UUID.fromString("54b7203d-a79f-4cbd-b639-85cd93a39cbb");
    public static final String CREATE_CONNECTION_TIMEOUT_ERROR_MSG =
            "Timeout expired before Telecom connection was created.";
    public static final UUID CREATE_CONFERENCE_TIMEOUT_ERROR_UUID =
            UUID.fromString("caafe5ea-2472-4c61-b2d8-acb9d47e13dd");
    public static final String CREATE_CONFERENCE_TIMEOUT_ERROR_MSG =
            "Timeout expired before Telecom conference was created.";

    private static final String TELECOM_ABBREVIATION = "cast";
    private static final long SERVICE_BINDING_TIMEOUT = 15000L;
    private CompletableFuture<Pair<Integer, Location>> mQueryLocationFuture = null;
    private @Nullable CancellationSignal mOngoingQueryLocationRequest = null;
    private final ExecutorService mQueryLocationExecutor = Executors.newSingleThreadExecutor();
    private ScheduledExecutorService mScheduledExecutor =
            Executors.newSingleThreadScheduledExecutor();
    // Pre-allocate space for 2 calls; realistically thats all we should ever need (tm)
    private final Map<Call, ScheduledFuture<?>> mScheduledFutureMap = new ConcurrentHashMap<>(2);
    private AnomalyReporterAdapter mAnomalyReporter = new AnomalyReporterAdapterImpl();

    private final class Adapter extends IConnectionServiceAdapter.Stub {

        @Override
        public void handleCreateConnectionComplete(String callId, ConnectionRequest request,
                ParcelableConnection connection, Session.Info sessionInfo) {
            Log.startSession(sessionInfo, LogUtils.Sessions.CSW_HANDLE_CREATE_CONNECTION_COMPLETE,
                    mPackageAbbreviation);
            UserHandle callingUserHandle = Binder.getCallingUserHandle();
            long token = Binder.clearCallingIdentity();
            try {
                synchronized (mLock) {
                    logIncoming("handleCreateConnectionComplete %s", callId);
                    Call call = mCallIdMapper.getCall(callId);
                    maybeRemoveCleanupFuture(call);
                    // Check status hints image for cross user access
                    if (connection.getStatusHints() != null) {
                        Icon icon = connection.getStatusHints().getIcon();
                        connection.getStatusHints().setIcon(StatusHints.
                                validateAccountIconUserBoundary(icon, callingUserHandle));
                    }
                    ConnectionServiceWrapper.this
                            .handleCreateConnectionComplete(callId, request, connection);

                    if (mServiceInterface != null) {
                        logOutgoing("createConnectionComplete %s", callId);
                        try {
                            mServiceInterface.createConnectionComplete(callId,
                                    Log.getExternalSession());
                        } catch (RemoteException e) {
                            logOutgoing("createConnectionComplete remote exception=%s", e);
                        }
                    }
                }
            } catch (Throwable t) {
                Log.e(ConnectionServiceWrapper.this, t, "");
                throw t;
            } finally {
                Binder.restoreCallingIdentity(token);
                Log.endSession();
            }
        }

        @Override
        public void handleCreateConferenceComplete(String callId, ConnectionRequest request,
                ParcelableConference conference, Session.Info sessionInfo) {
            Log.startSession(sessionInfo, LogUtils.Sessions.CSW_HANDLE_CREATE_CONNECTION_COMPLETE,
                    mPackageAbbreviation);
            UserHandle callingUserHandle = Binder.getCallingUserHandle();
            long token = Binder.clearCallingIdentity();
            try {
                synchronized (mLock) {
                    logIncoming("handleCreateConferenceComplete %s", callId);
                    Call call = mCallIdMapper.getCall(callId);
                    maybeRemoveCleanupFuture(call);
                    // Check status hints image for cross user access
                    if (conference.getStatusHints() != null) {
                        Icon icon = conference.getStatusHints().getIcon();
                        conference.getStatusHints().setIcon(StatusHints.
                                validateAccountIconUserBoundary(icon, callingUserHandle));
                    }
                    ConnectionServiceWrapper.this
                            .handleCreateConferenceComplete(callId, request, conference);

                    if (mServiceInterface != null) {
                        logOutgoing("createConferenceComplete %s", callId);
                        try {
                            mServiceInterface.createConferenceComplete(callId,
                                    Log.getExternalSession());
                        } catch (RemoteException e) {
                        }
                    }
                }
            } catch (Throwable t) {
                Log.e(ConnectionServiceWrapper.this, t, "");
                throw t;
            } finally {
                Binder.restoreCallingIdentity(token);
                Log.endSession();
            }
        }


        @Override
        public void setActive(String callId, Session.Info sessionInfo) {
            Log.startSession(sessionInfo, LogUtils.Sessions.CSW_SET_ACTIVE,
                    mPackageAbbreviation);
            long token = Binder.clearCallingIdentity();
            try {
                synchronized (mLock) {
                    logIncoming("setActive %s", callId);
                    Call call = mCallIdMapper.getCall(callId);
                    if (call != null) {
                        mCallsManager.markCallAsActive(call);
                    } else {
                        // Log.w(this, "setActive, unknown call id: %s", msg.obj);
                    }
                }
            } catch (Throwable t) {
                Log.e(ConnectionServiceWrapper.this, t, "");
                throw t;
            } finally {
                Binder.restoreCallingIdentity(token);
                Log.endSession();
            }
        }

        @Override
        public void setRinging(String callId, Session.Info sessionInfo) {
            Log.startSession(sessionInfo, LogUtils.Sessions.CSW_SET_RINGING, mPackageAbbreviation);
            long token = Binder.clearCallingIdentity();
            try {
                synchronized (mLock) {
                    logIncoming("setRinging %s", callId);
                    Call call = mCallIdMapper.getCall(callId);
                    if (call != null) {
                        mCallsManager.markCallAsRinging(call);
                    } else {
                        // Log.w(this, "setRinging, unknown call id: %s", msg.obj);
                    }
                }
            } catch (Throwable t) {
                Log.e(ConnectionServiceWrapper.this, t, "");
                throw t;
            } finally {
                Binder.restoreCallingIdentity(token);
                Log.endSession();
            }
        }

        @Override
        public void resetConnectionTime(String callId, Session.Info sessionInfo) {
            Log.startSession(sessionInfo, "CSW.rCCT", mPackageAbbreviation);
            long token = Binder.clearCallingIdentity();
            try {
                synchronized (mLock) {
                    logIncoming("resetConnectionTime %s", callId);
                    Call call = mCallIdMapper.getCall(callId);
                    if (call != null) {
                        mCallsManager.resetConnectionTime(call);
                    } else {
                        // Log.w(this, "resetConnectionTime, unknown call id: %s", msg.obj);
                    }
                }
            } finally {
                Binder.restoreCallingIdentity(token);
                Log.endSession();
            }
        }

        @Override
        public void setVideoProvider(String callId, IVideoProvider videoProvider,
                Session.Info sessionInfo) {
            Log.startSession(sessionInfo, "CSW.sVP", mPackageAbbreviation);
            long token = Binder.clearCallingIdentity();
            try {
                synchronized (mLock) {
                    logIncoming("setVideoProvider %s", callId);
                    Call call = mCallIdMapper.getCall(callId);
                    if (call != null) {
                        call.setVideoProvider(videoProvider);
                    }
                }
            } catch (Throwable t) {
                Log.e(ConnectionServiceWrapper.this, t, "");
                throw t;
            } finally {
                Binder.restoreCallingIdentity(token);
                Log.endSession();
            }
        }

        @Override
        public void setDialing(String callId, Session.Info sessionInfo) {
            Log.startSession(sessionInfo, LogUtils.Sessions.CSW_SET_DIALING, mPackageAbbreviation);
            long token = Binder.clearCallingIdentity();
            try {
                synchronized (mLock) {
                    logIncoming("setDialing %s", callId);
                    Call call = mCallIdMapper.getCall(callId);
                    if (call != null) {
                        mCallsManager.markCallAsDialing(call);
                    } else {
                        // Log.w(this, "setDialing, unknown call id: %s", msg.obj);
                    }
                }
            } catch (Throwable t) {
                Log.e(ConnectionServiceWrapper.this, t, "");
                throw t;
            } finally {
                Binder.restoreCallingIdentity(token);
                Log.endSession();
            }
        }

        @Override
        public void setPulling(String callId, Session.Info sessionInfo) {
            Log.startSession(sessionInfo, LogUtils.Sessions.CSW_SET_PULLING, mPackageAbbreviation);
            long token = Binder.clearCallingIdentity();
            try {
                synchronized (mLock) {
                    logIncoming("setPulling %s", callId);
                    Call call = mCallIdMapper.getCall(callId);
                    if (call != null) {
                        mCallsManager.markCallAsPulling(call);
                    }
                }
            } catch (Throwable t) {
                Log.e(ConnectionServiceWrapper.this, t, "");
                throw t;
            } finally {
                Binder.restoreCallingIdentity(token);
                Log.endSession();
            }
        }

        @Override
        public void setDisconnected(String callId, DisconnectCause disconnectCause,
                Session.Info sessionInfo) {
            Log.startSession(sessionInfo, LogUtils.Sessions.CSW_SET_DISCONNECTED,
                    mPackageAbbreviation);
            long token = Binder.clearCallingIdentity();
            try {
                synchronized (mLock) {
                    logIncoming("setDisconnected %s %s", callId, disconnectCause);
                    Call call = mCallIdMapper.getCall(callId);
                    Log.d(this, "disconnect call %s %s", disconnectCause, call);
                    if (call != null) {
                        mCallsManager.markCallAsDisconnected(call, disconnectCause);
                    } else {
                        // Log.w(this, "setDisconnected, unknown call id: %s", args.arg1);
                    }
                }
            } catch (Throwable t) {
                Log.e(ConnectionServiceWrapper.this, t, "");
                throw t;
            } finally {
                Binder.restoreCallingIdentity(token);
                Log.endSession();
            }
        }

        @Override
        public void setOnHold(String callId, Session.Info sessionInfo) {
            Log.startSession(sessionInfo, LogUtils.Sessions.CSW_SET_ON_HOLD, mPackageAbbreviation);
            long token = Binder.clearCallingIdentity();
            try {
                synchronized (mLock) {
                    logIncoming("setOnHold %s", callId);
                    Call call = mCallIdMapper.getCall(callId);
                    if (call != null) {
                        mCallsManager.markCallAsOnHold(call);
                    } else {
                        // Log.w(this, "setOnHold, unknown call id: %s", msg.obj);
                    }
                }
            } catch (Throwable t) {
                Log.e(ConnectionServiceWrapper.this, t, "");
                throw t;
            } finally {
                Binder.restoreCallingIdentity(token);
                Log.endSession();
            }
        }

        @Override
        public void setRingbackRequested(String callId, boolean ringback,
                Session.Info sessionInfo) {
            Log.startSession(sessionInfo, "CSW.SRR", mPackageAbbreviation);
            long token = Binder.clearCallingIdentity();
            try {
                synchronized (mLock) {
                    logIncoming("setRingbackRequested %s %b", callId, ringback);
                    Call call = mCallIdMapper.getCall(callId);
                    if (call != null) {
                        call.setRingbackRequested(ringback);
                    } else {
                        // Log.w(this, "setRingback, unknown call id: %s", args.arg1);
                    }
                }
            } catch (Throwable t) {
                Log.e(ConnectionServiceWrapper.this, t, "");
                throw t;
            } finally {
                Binder.restoreCallingIdentity(token);
                Log.endSession();
            }
        }

        @Override
        public void removeCall(String callId, Session.Info sessionInfo) {
            Log.startSession(sessionInfo, LogUtils.Sessions.CSW_REMOVE_CALL, mPackageAbbreviation);
            long token = Binder.clearCallingIdentity();
            try {
                synchronized (mLock) {
                    logIncoming("removeCall %s", callId);
                    Call call = mCallIdMapper.getCall(callId);
                    if (call != null) {
                        boolean isRemovalPending = mFlags.cancelRemovalOnEmergencyRedial()
                                && call.isRemovalPending();
                        if (call.isAlive() && !call.isDisconnectHandledViaFuture()
                                && !isRemovalPending) {
                            Log.w(this, "call not disconnected when removeCall"
                                    + " called, marking disconnected first.");
                            mCallsManager.markCallAsDisconnected(
                                    call, new DisconnectCause(DisconnectCause.REMOTE));
                        }
                        mCallsManager.markCallAsRemoved(call);
                    }
                }
            } catch (Throwable t) {
                Log.e(ConnectionServiceWrapper.this, t, "");
                throw t;
            } finally {
                Binder.restoreCallingIdentity(token);
                Log.endSession();
            }
        }

        @Override
        public void setConnectionCapabilities(String callId, int connectionCapabilities,
                Session.Info sessionInfo) {
            Log.startSession(sessionInfo, "CSW.sCC", mPackageAbbreviation);
            long token = Binder.clearCallingIdentity();
            try {
                synchronized (mLock) {
                    logIncoming("setConnectionCapabilities %s %d", callId, connectionCapabilities);
                    Call call = mCallIdMapper.getCall(callId);
                    if (call != null) {
                        call.setConnectionCapabilities(connectionCapabilities);
                    } else {
                        // Log.w(ConnectionServiceWrapper.this,
                        // "setConnectionCapabilities, unknown call id: %s", msg.obj);
                    }
                }
            } catch (Throwable t) {
                Log.e(ConnectionServiceWrapper.this, t, "");
                throw t;
            } finally {
                Binder.restoreCallingIdentity(token);
                Log.endSession();
            }
        }

        @Override
        public void setConnectionProperties(String callId, int connectionProperties,
                Session.Info sessionInfo) {
            Log.startSession("CSW.sCP", mPackageAbbreviation);
            long token = Binder.clearCallingIdentity();
            try {
                synchronized (mLock) {
                    logIncoming("setConnectionProperties %s %d", callId, connectionProperties);
                    Call call = mCallIdMapper.getCall(callId);
                    if (call != null) {
                        call.setConnectionProperties(connectionProperties);
                    }
                }
            } catch (Throwable t) {
                Log.e(ConnectionServiceWrapper.this, t, "");
                throw t;
            } finally {
                Binder.restoreCallingIdentity(token);
                Log.endSession();
            }
        }

        @Override
        public void setIsConferenced(String callId, String conferenceCallId,
                Session.Info sessionInfo) {
            Log.startSession(sessionInfo, LogUtils.Sessions.CSW_SET_IS_CONFERENCED,
                    mPackageAbbreviation);
            long token = Binder.clearCallingIdentity();
            try {
                synchronized (mLock) {
                    logIncoming("setIsConferenced %s %s", callId, conferenceCallId);
                    Call childCall = mCallIdMapper.getCall(callId);
                    if (childCall != null) {
                        if (conferenceCallId == null) {
                            Log.d(this, "unsetting parent: %s", conferenceCallId);
                            childCall.setParentAndChildCall(null);
                        } else {
                            Call conferenceCall = mCallIdMapper.getCall(conferenceCallId);
                            // In a situation where a cmgr is used, the conference should be tracked
                            // by that cmgr's instance of CSW. The cmgr instance of CSW will track
                            // and properly set the parent and child calls so the request from the
                            // original Telephony instance of CSW can be ignored.
                            if (conferenceCall != null){
                                childCall.setParentAndChildCall(conferenceCall);
                            }
                        }
                    } else {
                        // Log.w(this, "setIsConferenced, unknown call id: %s", args.arg1);
                    }
                }
            } catch (Throwable t) {
                Log.e(ConnectionServiceWrapper.this, t, "");
                throw t;
            } finally {
                Binder.restoreCallingIdentity(token);
                Log.endSession();
            }
        }

        @Override
        public void setConferenceMergeFailed(String callId, Session.Info sessionInfo) {
            Log.startSession(sessionInfo, "CSW.sCMF", mPackageAbbreviation);
            long token = Binder.clearCallingIdentity();
            try {
                synchronized (mLock) {
                    logIncoming("setConferenceMergeFailed %s", callId);
                    // TODO: we should move the UI for indication a merge failure here
                    // from CallNotifier.onSuppServiceFailed(). This way the InCallUI can
                    // deliver the message anyway that they want. b/20530631.
                    Call call = mCallIdMapper.getCall(callId);
                    if (call != null) {
                        call.onConnectionEvent(Connection.EVENT_CALL_MERGE_FAILED, null);
                    } else {
                        Log.w(this, "setConferenceMergeFailed, unknown call id: %s", callId);
                    }
                }
            } catch (Throwable t) {
                Log.e(ConnectionServiceWrapper.this, t, "");
                throw t;
            } finally {
                Binder.restoreCallingIdentity(token);
                Log.endSession();
            }
        }

        @Override
        public void addConferenceCall(String callId, ParcelableConference parcelableConference,
                Session.Info sessionInfo) {
            Log.startSession(sessionInfo, LogUtils.Sessions.CSW_ADD_CONFERENCE_CALL,
                    mPackageAbbreviation);

            UserHandle callingUserHandle = Binder.getCallingUserHandle();
            // Check status hints image for cross user access
            if (parcelableConference.getStatusHints() != null) {
                Icon icon = parcelableConference.getStatusHints().getIcon();
                parcelableConference.getStatusHints().setIcon(StatusHints
                        .validateAccountIconUserBoundary(icon, callingUserHandle));
            }

            if (parcelableConference.getConnectElapsedTimeMillis() != 0
                    && mContext.checkCallingOrSelfPermission(MODIFY_PHONE_STATE)
                            != PackageManager.PERMISSION_GRANTED) {
                Log.w(this, "addConferenceCall from caller without permission!");
                parcelableConference = new ParcelableConference.Builder(
                        parcelableConference.getPhoneAccount(),
                        parcelableConference.getState())
                        .setConnectionCapabilities(parcelableConference.getConnectionCapabilities())
                        .setConnectionProperties(parcelableConference.getConnectionProperties())
                        .setConnectionIds(parcelableConference.getConnectionIds())
                        .setVideoAttributes(parcelableConference.getVideoProvider(),
                                parcelableConference.getVideoState())
                        .setStatusHints(parcelableConference.getStatusHints())
                        .setExtras(parcelableConference.getExtras())
                        .setAddress(parcelableConference.getHandle(),
                                parcelableConference.getHandlePresentation())
                        // no caller display name set.
                        .setDisconnectCause(parcelableConference.getDisconnectCause())
                        .setRingbackRequested(parcelableConference.isRingbackRequested())
                        .build();
            }

            long token = Binder.clearCallingIdentity();
            try {
                synchronized (mLock) {
                    if (mCallIdMapper.getCall(callId) != null) {
                        Log.w(this, "Attempting to add a conference call using an existing " +
                                "call id %s", callId);
                        return;
                    }
                    logIncoming("addConferenceCall %s %s [%s]", callId, parcelableConference,
                            parcelableConference.getConnectionIds());

                    // Make sure that there's at least one valid call. For remote connections
                    // we'll get a add conference msg from both the remote connection service
                    // and from the real connection service.
                    boolean hasValidCalls = false;
                    for (String connId : parcelableConference.getConnectionIds()) {
                        if (mCallIdMapper.getCall(connId) != null) {
                            hasValidCalls = true;
                        }
                    }
                    // But don't bail out if the connection count is 0, because that is a valid
                    // IMS conference state.
                    if (!hasValidCalls && parcelableConference.getConnectionIds().size() > 0) {
                        Log.d(this, "Attempting to add a conference with no valid calls");
                        return;
                    }

                    PhoneAccountHandle phAcc = null;
                    if (parcelableConference != null &&
                            parcelableConference.getPhoneAccount() != null) {
                        phAcc = parcelableConference.getPhoneAccount();
                    }

                    Bundle connectionExtras = parcelableConference.getExtras();

                    String connectIdToCheck = null;
                    if (connectionExtras != null && connectionExtras
                            .containsKey(Connection.EXTRA_ORIGINAL_CONNECTION_ID)) {
                        // Conference was added via a connection manager, see if its original id is
                        // known.
                        connectIdToCheck = connectionExtras
                                .getString(Connection.EXTRA_ORIGINAL_CONNECTION_ID);
                    } else {
                        connectIdToCheck = callId;
                    }

                    Call conferenceCall;
                    // Check to see if this conference has already been added.
                    Call alreadyAddedConnection = mCallsManager
                            .getAlreadyAddedConnection(connectIdToCheck);
                    if (alreadyAddedConnection != null && mCallIdMapper.getCall(callId) == null) {
                        // We are currently attempting to add the conference via a connection mgr,
                        // and the originating ConnectionService has already added it.  Instead of
                        // making a new Telecom call, we will simply add it to the ID mapper here,
                        // and replace the ConnectionService on the call.
                        mCallIdMapper.addCall(alreadyAddedConnection, callId);
                        alreadyAddedConnection.replaceConnectionService(
                                ConnectionServiceWrapper.this);
                        conferenceCall = alreadyAddedConnection;
                    } else {
                        // need to create a new Call
                        Call newConferenceCall = mCallsManager.createConferenceCall(callId,
                                phAcc, parcelableConference);
                        mCallIdMapper.addCall(newConferenceCall, callId);
                        newConferenceCall.setConnectionService(ConnectionServiceWrapper.this);
                        conferenceCall = newConferenceCall;
                    }

                    Log.d(this, "adding children to conference %s phAcc %s",
                            parcelableConference.getConnectionIds(), phAcc);
                    for (String connId : parcelableConference.getConnectionIds()) {
                        Call childCall = mCallIdMapper.getCall(connId);
                        Log.d(this, "found child: %s", connId);
                        if (childCall != null) {
                            childCall.setParentAndChildCall(conferenceCall);
                        }
                    }
                }
            } catch (Throwable t) {
                Log.e(ConnectionServiceWrapper.this, t, "");
                throw t;
            } finally {
                Binder.restoreCallingIdentity(token);
                Log.endSession();
            }
        }

        @Override
        public void onPostDialWait(String callId, String remaining,
                Session.Info sessionInfo) throws RemoteException {
            Log.startSession(sessionInfo, "CSW.oPDW", mPackageAbbreviation);
            long token = Binder.clearCallingIdentity();
            try {
                synchronized (mLock) {
                    logIncoming("onPostDialWait %s %s", callId, remaining);
                    Call call = mCallIdMapper.getCall(callId);
                    if (call != null) {
                        call.onPostDialWait(remaining);
                    } else {
                        // Log.w(this, "onPostDialWait, unknown call id: %s", args.arg1);
                    }
                }
            } catch (Throwable t) {
                Log.e(ConnectionServiceWrapper.this, t, "");
                throw t;
            } finally {
                Binder.restoreCallingIdentity(token);
                Log.endSession();
            }
        }

        @Override
        public void onPostDialChar(String callId, char nextChar,
                Session.Info sessionInfo) throws RemoteException {
            Log.startSession(sessionInfo, "CSW.oPDC", mPackageAbbreviation);
            long token = Binder.clearCallingIdentity();
            try {
                synchronized (mLock) {
                    logIncoming("onPostDialChar %s %s", callId, nextChar);
                    Call call = mCallIdMapper.getCall(callId);
                    if (call != null) {
                        call.onPostDialChar(nextChar);
                    } else {
                        // Log.w(this, "onPostDialChar, unknown call id: %s", args.arg1);
                    }
                }
            } catch (Throwable t) {
                Log.e(ConnectionServiceWrapper.this, t, "");
                throw t;
            } finally {
                Binder.restoreCallingIdentity(token);
                Log.endSession();
            }
        }

        @Override
        public void queryRemoteConnectionServices(RemoteServiceCallback callback,
                String callingPackage, Session.Info sessionInfo) {
            final UserHandle callingUserHandle = Binder.getCallingUserHandle();
            Log.startSession(sessionInfo, "CSW.qRCS", mPackageAbbreviation);
            long token = Binder.clearCallingIdentity();
            try {
                synchronized (mLock) {
                    logIncoming("queryRemoteConnectionServices callingPackage=" + callingPackage);
                    ConnectionServiceWrapper.this
                            .queryRemoteConnectionServices(callingUserHandle, callingPackage,
                                    callback);
                }
            } catch (Throwable t) {
                Log.e(ConnectionServiceWrapper.this, t, "");
                throw t;
            } finally {
                Binder.restoreCallingIdentity(token);
                Log.endSession();
            }
        }

        @Override
        public void setVideoState(String callId, int videoState, Session.Info sessionInfo) {
            Log.startSession(sessionInfo, "CSW.sVS", mPackageAbbreviation);
            long token = Binder.clearCallingIdentity();
            try {
                synchronized (mLock) {
                    logIncoming("setVideoState %s %d", callId, videoState);
                    Call call = mCallIdMapper.getCall(callId);
                    if (call != null) {
                        call.setVideoState(videoState);
                    }
                }
            } catch (Throwable t) {
                Log.e(ConnectionServiceWrapper.this, t, "");
                throw t;
            } finally {
                Binder.restoreCallingIdentity(token);
                Log.endSession();
            }
        }

        @Override
        public void setIsVoipAudioMode(String callId, boolean isVoip, Session.Info sessionInfo) {
            Log.startSession(sessionInfo, "CSW.sIVAM", mPackageAbbreviation);
            long token = Binder.clearCallingIdentity();
            try {
                synchronized (mLock) {
                    logIncoming("setIsVoipAudioMode %s %b", callId, isVoip);
                    Call call = mCallIdMapper.getCall(callId);
                    if (call != null) {
                        call.setIsVoipAudioMode(isVoip);
                    }
                }
            } catch (Throwable t) {
                Log.e(ConnectionServiceWrapper.this, t, "");
                throw t;
            } finally {
                Binder.restoreCallingIdentity(token);
                Log.endSession();
            }
        }

        @Override
        public void setAudioRoute(String callId, int audioRoute,
                String bluetoothAddress, Session.Info sessionInfo) {
            Log.startSession(sessionInfo, "CSW.sAR", mPackageAbbreviation);
            long token = Binder.clearCallingIdentity();
            try {
                synchronized (mLock) {
                    logIncoming("setAudioRoute %s %s", callId,
                            CallAudioState.audioRouteToString(audioRoute));
                    mCallsManager.setAudioRoute(audioRoute, bluetoothAddress);
                }
            } catch (Throwable t) {
                Log.e(ConnectionServiceWrapper.this, t, "");
                throw t;
            } finally {
                Binder.restoreCallingIdentity(token);
                Log.endSession();
            }
        }

        @Override
        public void requestCallEndpointChange(String callId, CallEndpoint endpoint,
                ResultReceiver callback, Session.Info sessionInfo) {
            Log.startSession(sessionInfo, "CSW.rCEC", mPackageAbbreviation);
            long token = Binder.clearCallingIdentity();
            try {
                synchronized (mLock) {
                    logIncoming("requestCallEndpointChange %s %s", callId,
                            endpoint.getEndpointName());
                    mCallsManager.requestCallEndpointChange(endpoint, callback);
                }
            } catch (Throwable t) {
                Log.e(ConnectionServiceWrapper.this, t, "");
                throw t;
            } finally {
                Binder.restoreCallingIdentity(token);
                Log.endSession();
            }
        }

        @Override
        public void setStatusHints(String callId, StatusHints statusHints,
                Session.Info sessionInfo) {
            Log.startSession(sessionInfo, "CSW.sSH", mPackageAbbreviation);
            UserHandle callingUserHandle = Binder.getCallingUserHandle();
            long token = Binder.clearCallingIdentity();
            try {
                synchronized (mLock) {
                    logIncoming("setStatusHints %s %s", callId, statusHints);
                    // Check status hints image for cross user access
                    if (statusHints != null) {
                        Icon icon = statusHints.getIcon();
                        statusHints.setIcon(StatusHints.validateAccountIconUserBoundary(
                                icon, callingUserHandle));
                    }
                    Call call = mCallIdMapper.getCall(callId);
                    if (call != null) {
                        call.setStatusHints(statusHints);
                    }
                }
            } catch (Throwable t) {
                Log.e(ConnectionServiceWrapper.this, t, "");
                throw t;
            } finally {
                Binder.restoreCallingIdentity(token);
                Log.endSession();
            }
        }

        @Override
        public void putExtras(String callId, Bundle extras, Session.Info sessionInfo) {
            Log.startSession(sessionInfo, "CSW.pE", mPackageAbbreviation);
            long token = Binder.clearCallingIdentity();
            try {
                synchronized (mLock) {
                    Bundle.setDefusable(extras, true);
                    Call call = mCallIdMapper.getCall(callId);
                    if (call != null) {
                        call.putConnectionServiceExtras(extras);
                    }
                }
            } catch (Throwable t) {
                Log.e(ConnectionServiceWrapper.this, t, "");
                throw t;
            } finally {
                Binder.restoreCallingIdentity(token);
                Log.endSession();
            }
        }

        @Override
        public void removeExtras(String callId, List<String> keys, Session.Info sessionInfo) {
            Log.startSession(sessionInfo, "CSW.rE", mPackageAbbreviation);
            long token = Binder.clearCallingIdentity();
            try {
                synchronized (mLock) {
                    logIncoming("removeExtra %s %s", callId, keys);
                    Call call = mCallIdMapper.getCall(callId);
                    if (call != null) {
                        call.removeExtras(Call.SOURCE_CONNECTION_SERVICE, keys);
                    }
                }
            } catch (Throwable t) {
                Log.e(ConnectionServiceWrapper.this, t, "");
                throw t;
            } finally {
                Binder.restoreCallingIdentity(token);
                Log.endSession();
            }
        }

        @Override
        public void setAddress(String callId, Uri address, int presentation,
                Session.Info sessionInfo) {
            Log.startSession(sessionInfo, "CSW.sA", mPackageAbbreviation);

            long token = Binder.clearCallingIdentity();
            try {
                synchronized (mLock) {
                    logIncoming("setAddress %s %s %d", callId, address, presentation);
                    Call call = mCallIdMapper.getCall(callId);
                    if (call != null) {
                        call.setHandle(address, presentation);
                    }
                }
            } catch (Throwable t) {
                Log.e(ConnectionServiceWrapper.this, t, "");
                throw t;
            } finally {
                Binder.restoreCallingIdentity(token);
                Log.endSession();
            }
        }

        @Override
        public void setCallerDisplayName(String callId, String callerDisplayName, int presentation,
                Session.Info sessionInfo) {
            Log.startSession(sessionInfo, "CSW.sCDN", mPackageAbbreviation);
            long token = Binder.clearCallingIdentity();
            try {
                synchronized (mLock) {
                    logIncoming("setCallerDisplayName %s %s %d", callId, callerDisplayName,
                            presentation);
                    Call call = mCallIdMapper.getCall(callId);
                    if (call != null) {
                        call.setCallerDisplayName(callerDisplayName, presentation);
                    }
                }
            } catch (Throwable t) {
                Log.e(ConnectionServiceWrapper.this, t, "");
                throw t;
            } finally {
                Binder.restoreCallingIdentity(token);
                Log.endSession();
            }
        }

        @Override
        public void setConferenceableConnections(String callId, List<String> conferenceableCallIds,
                Session.Info sessionInfo) {
            Log.startSession(sessionInfo, "CSW.sCC", mPackageAbbreviation);
            long token = Binder.clearCallingIdentity();
            try {
                synchronized (mLock) {

                    Call call = mCallIdMapper.getCall(callId);
                    if (call != null) {
                        logIncoming("setConferenceableConnections %s %s", callId,
                                conferenceableCallIds);
                        List<Call> conferenceableCalls =
                                new ArrayList<>(conferenceableCallIds.size());
                        for (String otherId : conferenceableCallIds) {
                            Call otherCall = mCallIdMapper.getCall(otherId);
                            if (otherCall != null && otherCall != call) {
                                conferenceableCalls.add(otherCall);
                            }
                        }
                        call.setConferenceableCalls(conferenceableCalls);
                    }
                }
            } catch (Throwable t) {
                Log.e(ConnectionServiceWrapper.this, t, "");
                throw t;
            } finally {
                Binder.restoreCallingIdentity(token);
                Log.endSession();
            }
        }

        @Override
        public void addExistingConnection(String callId, ParcelableConnection connection,
                Session.Info sessionInfo) {
            Log.startSession(sessionInfo, "CSW.aEC", mPackageAbbreviation);
            UserHandle userHandle = Binder.getCallingUserHandle();
            // Check that the Calling Package matches PhoneAccountHandle's Component Package
            PhoneAccountHandle callingPhoneAccountHandle = connection.getPhoneAccount();
            if (callingPhoneAccountHandle != null) {
                mAppOpsManager.checkPackage(Binder.getCallingUid(),
                        callingPhoneAccountHandle.getComponentName().getPackageName());
            }

            boolean hasCrossUserAccess = mContext.checkCallingOrSelfPermission(
                    android.Manifest.permission.INTERACT_ACROSS_USERS)
                    == PackageManager.PERMISSION_GRANTED;
            long token = Binder.clearCallingIdentity();
            try {
                synchronized (mLock) {
                    // Make sure that the PhoneAccount associated with the incoming
                    // ParcelableConnection is in fact registered to Telecom and is being called
                    // from the correct user.
                    List<PhoneAccountHandle> accountHandles =
                    // Include CAPABILITY_EMERGENCY_CALLS_ONLY in this list in case we are adding
                    // an emergency call.
                            mPhoneAccountRegistrar.getCallCapablePhoneAccounts(null /*uriScheme*/,
                            false /*includeDisabledAccounts*/, userHandle, 0 /*capabilities*/,
                            0 /*excludedCapabilities*/, hasCrossUserAccess);
                    PhoneAccountHandle phoneAccountHandle = null;
                    for (PhoneAccountHandle accountHandle : accountHandles) {
                        if(accountHandle.equals(callingPhoneAccountHandle)) {
                            phoneAccountHandle = accountHandle;
                        }
                    }
                    // Allow the Sim call manager account as well, even if its disabled.
                    if (phoneAccountHandle == null && callingPhoneAccountHandle != null) {
                        // Search all SIM PhoneAccounts to see if there is a SIM call manager
                        // associated with any of them and verify that the calling handle matches.
                        for (PhoneAccountHandle handle :
                                mPhoneAccountRegistrar.getSimPhoneAccounts(userHandle)) {
                            int subId = mPhoneAccountRegistrar.getSubscriptionIdForPhoneAccount(
                                    handle);
                            PhoneAccountHandle connectionMgrHandle =
                                    mPhoneAccountRegistrar.getSimCallManager(subId, userHandle);
                            if (callingPhoneAccountHandle.equals(connectionMgrHandle)) {
                                phoneAccountHandle = connectionMgrHandle;
                                break;
                            }
                        }
                    }
                    if (phoneAccountHandle != null) {
                        logIncoming("addExistingConnection %s %s", callId, connection);

                        Bundle connectionExtras = connection.getExtras();
                        String connectIdToCheck = null;
                        if (connectionExtras != null && connectionExtras
                                .containsKey(Connection.EXTRA_ORIGINAL_CONNECTION_ID)) {
                            connectIdToCheck = connectionExtras
                                    .getString(Connection.EXTRA_ORIGINAL_CONNECTION_ID);
                        } else {
                            connectIdToCheck = callId;
                        }

                        // Check status hints image for cross user access
                        if (connection.getStatusHints() != null) {
                            Icon icon = connection.getStatusHints().getIcon();
                            connection.getStatusHints().setIcon(StatusHints.
                                    validateAccountIconUserBoundary(icon, userHandle));
                        }
                        // Handle the case where an existing connection was added by Telephony via
                        // a connection manager.  The remote connection service API does not include
                        // the ability to specify a parent connection when adding an existing
                        // connection, so we stash the desired parent in the connection extras.
                        if (connectionExtras != null
                                && connectionExtras.containsKey(
                                        Connection.EXTRA_ADD_TO_CONFERENCE_ID)
                                && connection.getParentCallId() == null) {
                            String parentId = connectionExtras.getString(
                                    Connection.EXTRA_ADD_TO_CONFERENCE_ID);
                            Log.i(ConnectionServiceWrapper.this, "addExistingConnection: remote "
                                    + "connection will auto-add to parent %s", parentId);
                            // Replace parcelable connection instance, swapping the new desired
                            // parent in.
                            connection = new ParcelableConnection(
                                    connection.getPhoneAccount(),
                                    connection.getState(),
                                    connection.getConnectionCapabilities(),
                                    connection.getConnectionProperties(),
                                    connection.getSupportedAudioRoutes(),
                                    connection.getHandle(),
                                    connection.getHandlePresentation(),
                                    connection.getCallerDisplayName(),
                                    connection.getCallerDisplayNamePresentation(),
                                    connection.getVideoProvider(),
                                    connection.getVideoState(),
                                    connection.isRingbackRequested(),
                                    connection.getIsVoipAudioMode(),
                                    connection.getConnectTimeMillis(),
                                    connection.getConnectElapsedTimeMillis(),
                                    connection.getStatusHints(),
                                    connection.getDisconnectCause(),
                                    connection.getConferenceableConnectionIds(),
                                    connection.getExtras(),
                                    parentId,
                                    connection.getCallDirection(),
                                    connection.getCallerNumberVerificationStatus());
                        }
                        // Check to see if this Connection has already been added.
                        Call alreadyAddedConnection = mCallsManager
                                .getAlreadyAddedConnection(connectIdToCheck);

                        if (alreadyAddedConnection != null
                                && mCallIdMapper.getCall(callId) == null) {
                            if (!Objects.equals(connection.getHandle(),
                                    alreadyAddedConnection.getHandle())) {
                                alreadyAddedConnection.setHandle(connection.getHandle());
                            }
                            if (connection.getHandlePresentation() !=
                                    alreadyAddedConnection.getHandlePresentation()) {
                                alreadyAddedConnection.setHandle(connection.getHandle(),
                                        connection.getHandlePresentation());
                            }
                            if (!Objects.equals(connection.getCallerDisplayName(),
                                    alreadyAddedConnection.getCallerDisplayName())) {
                                alreadyAddedConnection.setCallerDisplayName(connection
                                                .getCallerDisplayName(),
                                        connection.getCallerDisplayNamePresentation());
                            }
                            if (connection.getConnectionCapabilities() !=
                                    alreadyAddedConnection.getConnectionCapabilities()) {
                                alreadyAddedConnection.setConnectionCapabilities(connection
                                        .getConnectionCapabilities());
                            }
                            if (connection.getConnectionProperties() !=
                                    alreadyAddedConnection.getConnectionProperties()) {
                                alreadyAddedConnection.setConnectionCapabilities(connection
                                        .getConnectionProperties());
                            }
                            mCallIdMapper.addCall(alreadyAddedConnection, callId);
                            alreadyAddedConnection
                                    .replaceConnectionService(ConnectionServiceWrapper.this);
                            return;
                        }

                        Call existingCall = mCallsManager
                                .createCallForExistingConnection(callId, connection);
                        mCallIdMapper.addCall(existingCall, callId);
                        existingCall.setConnectionService(ConnectionServiceWrapper.this);
                    } else {
                        Log.e(this, new RemoteException("The PhoneAccount being used is not " +
                                "currently registered with Telecom."), "Unable to " +
                                "addExistingConnection.");
                    }
                }
            } catch (Throwable t) {
                Log.e(ConnectionServiceWrapper.this, t, "");
                throw t;
            } finally {
                Binder.restoreCallingIdentity(token);
                Log.endSession();
            }
        }

        @Override
        public void onConnectionEvent(String callId, String event, Bundle extras,
                Session.Info sessionInfo) {
            Log.startSession(sessionInfo, "CSW.oCE", mPackageAbbreviation);
            long token = Binder.clearCallingIdentity();
            try {
                synchronized (mLock) {
                    Bundle.setDefusable(extras, true);
                    Call call = mCallIdMapper.getCall(callId);
                    if (call != null) {
                        call.onConnectionEvent(event, extras);
                    }
                }
            } catch (Throwable t) {
                Log.e(ConnectionServiceWrapper.this, t, "");
                throw t;
            } finally {
                Binder.restoreCallingIdentity(token);
                Log.endSession();
            }
        }

        @Override
        public void onRttInitiationSuccess(String callId, Session.Info sessionInfo)
                throws RemoteException {

        }

        @Override
        public void onRttInitiationFailure(String callId, int reason, Session.Info sessionInfo)
                throws RemoteException {
            Log.startSession(sessionInfo, "CSW.oRIF", mPackageAbbreviation);
            long token = Binder.clearCallingIdentity();
            try {
                synchronized (mLock) {
                    Call call = mCallIdMapper.getCall(callId);
                    if (call != null) {
                        call.onRttConnectionFailure(reason);
                    }
                }
            } catch (Throwable t) {
                Log.e(ConnectionServiceWrapper.this, t, "");
                throw t;
            } finally {
                Binder.restoreCallingIdentity(token);
                Log.endSession();
            }
        }

        @Override
        public void onRttSessionRemotelyTerminated(String callId, Session.Info sessionInfo)
                throws RemoteException {

        }

        @Override
        public void onRemoteRttRequest(String callId, Session.Info sessionInfo)
                throws RemoteException {
            Log.startSession(sessionInfo, "CSW.oRRR", mPackageAbbreviation);
            long token = Binder.clearCallingIdentity();
            try {
                synchronized (mLock) {
                    Call call = mCallIdMapper.getCall(callId);
                    if (call != null) {
                        call.onRemoteRttRequest();
                    }
                }
            } catch (Throwable t) {
                Log.e(ConnectionServiceWrapper.this, t, "");
                throw t;
            } finally {
                Binder.restoreCallingIdentity(token);
                Log.endSession();
            }
        }

        @Override
        public void onPhoneAccountChanged(String callId, PhoneAccountHandle pHandle,
                Session.Info sessionInfo) throws RemoteException {
            // Check that the Calling Package matches PhoneAccountHandle's Component Package
            if (pHandle != null) {
                mAppOpsManager.checkPackage(Binder.getCallingUid(),
                        pHandle.getComponentName().getPackageName());
            }
            Log.startSession(sessionInfo, "CSW.oPAC", mPackageAbbreviation);
            long token = Binder.clearCallingIdentity();
            try {
                synchronized (mLock) {
                    Call call = mCallIdMapper.getCall(callId);
                    if (call != null) {
                        call.setTargetPhoneAccount(pHandle);
                    }
                }
            } catch (Throwable t) {
                Log.e(ConnectionServiceWrapper.this, t, "");
                throw t;
            } finally {
                Binder.restoreCallingIdentity(token);
                Log.endSession();
            }
        }

        @Override
        public void onConnectionServiceFocusReleased(Session.Info sessionInfo)
                throws RemoteException {
            Log.startSession(sessionInfo, "CSW.oCSFR", mPackageAbbreviation);
            long token = Binder.clearCallingIdentity();
            try {
                synchronized (mLock) {
                    mConnSvrFocusListener.onConnectionServiceReleased(
                            ConnectionServiceWrapper.this);
                }
            } catch (Throwable t) {
                Log.e(ConnectionServiceWrapper.this, t, "");
                throw t;
            } finally {
                Binder.restoreCallingIdentity(token);
                Log.endSession();
            }
        }

        @Override
        public void setConferenceState(String callId, boolean isConference,
                Session.Info sessionInfo) throws RemoteException {
            Log.startSession(sessionInfo, "CSW.sCS", mPackageAbbreviation);

            if (mContext.checkCallingOrSelfPermission(MODIFY_PHONE_STATE)
                    != PackageManager.PERMISSION_GRANTED) {
                Log.w(this, "setConferenceState from caller without permission.");
                Log.endSession();
                return;
            }

            long token = Binder.clearCallingIdentity();
            try {
                synchronized (mLock) {
                    Call call = mCallIdMapper.getCall(callId);
                    if (call != null) {
                        call.setConferenceState(isConference);
                    }
                }
            } catch (Throwable t) {
                Log.e(ConnectionServiceWrapper.this, t, "");
                throw t;
            } finally {
                Binder.restoreCallingIdentity(token);
                Log.endSession();
            }
        }

        @Override
        public void setCallDirection(String callId, int direction, Session.Info sessionInfo) {
            Log.startSession(sessionInfo, "CSW.sCD", mPackageAbbreviation);

            if (mContext.checkCallingOrSelfPermission(MODIFY_PHONE_STATE)
                    != PackageManager.PERMISSION_GRANTED) {
                Log.w(this, "setCallDirection from caller without permission.");
                Log.endSession();
                return;
            }

            long token = Binder.clearCallingIdentity();
            try {
                synchronized (mLock) {
                    logIncoming("setCallDirection %s %d", callId, direction);
                    Call call = mCallIdMapper.getCall(callId);
                    if (call != null) {
                        call.setCallDirection(Call.getRemappedCallDirection(direction));
                    }
                }
            } catch (Throwable t) {
                Log.e(ConnectionServiceWrapper.this, t, "");
                throw t;
            } finally {
                Binder.restoreCallingIdentity(token);
                Log.endSession();
            }
        }

        @Override
        public void queryLocation(String callId, long timeoutMillis, String provider,
                ResultReceiver callback, Session.Info sessionInfo) {
            Log.startSession(sessionInfo, "CSW.qL", mPackageAbbreviation);

            TelecomManager telecomManager = mContext.getSystemService(TelecomManager.class);
            if (telecomManager == null || !telecomManager.getSimCallManager().getComponentName()
                    .equals(getComponentName())) {
                callback.send(0 /* isSuccess */,
                        getQueryLocationErrorResult(QueryLocationException.ERROR_NOT_PERMITTED));
                Log.endSession();
                return;
            }

            String opPackageName = mContext.getOpPackageName();
            int packageUid = -1;
            try {
                packageUid = mContext.getPackageManager().getPackageUid(opPackageName,
                        PackageManager.PackageInfoFlags.of(0));
            } catch (PackageManager.NameNotFoundException e) {
                // packageUid is -1
            }

            try {
                mAppOpsManager.noteProxyOp(
                        AppOpsManager.OPSTR_FINE_LOCATION,
                        opPackageName,
                        packageUid,
                        null,
                        null);
            } catch (SecurityException e) {
                Log.e(ConnectionServiceWrapper.this, e, "");
            }

            if (!callingUidMatchesPackageManagerRecords(getComponentName().getPackageName())) {
                throw new SecurityException(String.format("queryCurrentLocation: "
                                + "uid mismatch found : callingPackageName=[%s], callingUid=[%d]",
                        getComponentName().getPackageName(), Binder.getCallingUid()));
            }

            Call call = mCallIdMapper.getCall(callId);
            if (call == null || !call.isEmergencyCall()) {
                callback.send(0 /* isSuccess */,
                        getQueryLocationErrorResult(QueryLocationException
                                .ERROR_NOT_ALLOWED_FOR_NON_EMERGENCY_CONNECTIONS));
                Log.endSession();
                return;
            }

            long token = Binder.clearCallingIdentity();
            try {
                synchronized (mLock) {
                    logIncoming("queryLocation %s %d", callId, timeoutMillis);
                    ConnectionServiceWrapper.this.queryCurrentLocation(timeoutMillis, provider,
                            callback);
                }
            } catch (Throwable t) {
                Log.e(ConnectionServiceWrapper.this, t, "");
                throw t;
            } finally {
                Binder.restoreCallingIdentity(token);
                Log.endSession();
            }
        }
    }

    private final Adapter mAdapter = new Adapter();
    private final CallIdMapper mCallIdMapper = new CallIdMapper(Call::getConnectionId);
    private final Map<String, CreateConnectionResponse> mPendingResponses = new HashMap<>();

    private Binder2 mBinder = new Binder2();
    private IConnectionService mServiceInterface;
    private final ConnectionServiceRepository mConnectionServiceRepository;
    private final PhoneAccountRegistrar mPhoneAccountRegistrar;
    private final CallsManager mCallsManager;
    private final AppOpsManager mAppOpsManager;
    private final Context mContext;

    private ConnectionServiceFocusManager.ConnectionServiceFocusListener mConnSvrFocusListener;

    /**
     * Creates a connection service.
     *
     * @param componentName The component name of the service with which to bind.
     * @param connectionServiceRepository Connection service repository.
     * @param phoneAccountRegistrar Phone account registrar
     * @param callsManager Calls manager
     * @param context The context.
     * @param userHandle The {@link UserHandle} to use when binding.
     */
    @VisibleForTesting
    public ConnectionServiceWrapper(
            ComponentName componentName,
            ConnectionServiceRepository connectionServiceRepository,
            PhoneAccountRegistrar phoneAccountRegistrar,
            CallsManager callsManager,
            Context context,
            TelecomSystem.SyncRoot lock,
            UserHandle userHandle,
            FeatureFlags featureFlags) {
        super(ConnectionService.SERVICE_INTERFACE, componentName, context, lock, userHandle,
                featureFlags);
        mConnectionServiceRepository = connectionServiceRepository;
        phoneAccountRegistrar.addListener(new PhoneAccountRegistrar.Listener() {
            // TODO -- Upon changes to PhoneAccountRegistrar, need to re-wire connections
            // To do this, we must proxy remote ConnectionService objects
        });
        mPhoneAccountRegistrar = phoneAccountRegistrar;
        mCallsManager = callsManager;
        mAppOpsManager = (AppOpsManager) context.getSystemService(Context.APP_OPS_SERVICE);
        mContext = context;
    }

    /** See {@link IConnectionService#addConnectionServiceAdapter}. */
    private void addConnectionServiceAdapter(IConnectionServiceAdapter adapter) {
        if (isServiceValid("addConnectionServiceAdapter")) {
            try {
                logOutgoing("addConnectionServiceAdapter %s", adapter);
                mServiceInterface.addConnectionServiceAdapter(adapter, Log.getExternalSession());
            } catch (RemoteException e) {
            }
        }
    }

    /** See {@link IConnectionService#removeConnectionServiceAdapter}. */
    private void removeConnectionServiceAdapter(IConnectionServiceAdapter adapter) {
        if (isServiceValid("removeConnectionServiceAdapter")) {
            try {
                logOutgoing("removeConnectionServiceAdapter %s", adapter);
                mServiceInterface.removeConnectionServiceAdapter(adapter, Log.getExternalSession());
            } catch (RemoteException e) {
            }
        }
    }

    @VisibleForTesting
    public CellIdentity getLastKnownCellIdentity() {
        TelephonyManager telephonyManager = mContext.getSystemService(TelephonyManager.class);
        if (telephonyManager != null) {
            try {
                CellIdentity lastKnownCellIdentity = telephonyManager.getLastKnownCellIdentity();
                mAppOpsManager.noteOp(AppOpsManager.OP_FINE_LOCATION,
                        mContext.getPackageManager().getPackageUid(
                                getComponentName().getPackageName(), 0),
                        getComponentName().getPackageName());
                return lastKnownCellIdentity;
            } catch (UnsupportedOperationException ignored) {
                Log.w(this, "getLastKnownCellIdentity - no telephony on this device");
            } catch (PackageManager.NameNotFoundException nameNotFoundException) {
                Log.e(this, nameNotFoundException, "could not find the package -- %s",
                        getComponentName().getPackageName());
            }
        }
        return null;
    }

    @VisibleForTesting
    @SuppressWarnings("FutureReturnValueIgnored")
    public void queryCurrentLocation(long timeoutMillis, String provider, ResultReceiver callback) {

        if (mQueryLocationFuture != null && !mQueryLocationFuture.isDone()) {
            callback.send(0 /* isSuccess */,
                    getQueryLocationErrorResult(
                            QueryLocationException.ERROR_PREVIOUS_REQUEST_EXISTS));
            return;
        }

        LocationManager locationManager = (LocationManager) mContext.createAttributionContext(
                ConnectionServiceWrapper.class.getSimpleName()).getSystemService(
                Context.LOCATION_SERVICE);

        if (locationManager == null) {
            callback.send(0 /* isSuccess */,
                    getQueryLocationErrorResult(QueryLocationException.ERROR_SERVICE_UNAVAILABLE));
        }

        mQueryLocationFuture = new CompletableFuture<Pair<Integer, Location>>()
                .completeOnTimeout(
                        Pair.create(QueryLocationException.ERROR_REQUEST_TIME_OUT, null),
                        timeoutMillis, TimeUnit.MILLISECONDS);

        mOngoingQueryLocationRequest = new CancellationSignal();
        locationManager.getCurrentLocation(
                provider,
                new LocationRequest.Builder(0)
                        .setQuality(LocationRequest.QUALITY_HIGH_ACCURACY)
                        .setLocationSettingsIgnored(true)
                        .build(),
                mOngoingQueryLocationRequest,
                mQueryLocationExecutor,
                (location) -> mQueryLocationFuture.complete(Pair.create(null, location)));

        mQueryLocationFuture.whenComplete((result, e) -> {
            if (e != null) {
                callback.send(0,
                        getQueryLocationErrorResult(QueryLocationException.ERROR_UNSPECIFIED));
            }
            //make sure we don't pass mock locations diretly, always reset() mock locations
            if (result.second != null) {
                if(result.second.isMock()) {
                    result.second.reset();
                }
                callback.send(1, getQueryLocationResult(result.second));
            } else {
                callback.send(0, getQueryLocationErrorResult(result.first));
            }

            if (mOngoingQueryLocationRequest != null) {
                mOngoingQueryLocationRequest.cancel();
                mOngoingQueryLocationRequest = null;
            }

            if (mQueryLocationFuture != null) {
                mQueryLocationFuture = null;
            }
        });
    }

    private Bundle getQueryLocationResult(Location location) {
        Bundle extras = new Bundle();
        extras.putParcelable(Connection.EXTRA_KEY_QUERY_LOCATION, location);
        return extras;
    }

    private Bundle getQueryLocationErrorResult(int result) {
        String message;

        switch (result) {
            case QueryLocationException.ERROR_REQUEST_TIME_OUT:
                message = "The operation was not completed on time";
                break;
            case QueryLocationException.ERROR_PREVIOUS_REQUEST_EXISTS:
                message = "The operation was rejected due to a previous request exists";
                break;
            case QueryLocationException.ERROR_NOT_PERMITTED:
                message = "The operation is not permitted";
                break;
            case QueryLocationException.ERROR_NOT_ALLOWED_FOR_NON_EMERGENCY_CONNECTIONS:
                message = "Non-emergency call connection are not allowed";
                break;
            case QueryLocationException.ERROR_SERVICE_UNAVAILABLE:
                message = "The operation has failed due to service is not available";
                break;
            default:
                message = "The operation has failed due to an unknown or unspecified error";
        }

        QueryLocationException exception = new QueryLocationException(message, result);
        Bundle extras = new Bundle();
        extras.putParcelable(QueryLocationException.QUERY_LOCATION_ERROR, exception);
        return extras;
    }

    /**
     * helper method that compares the binder_uid to what the packageManager_uid reports for the
     * passed in packageName.
     *
     * returns true if the binder_uid matches the packageManager_uid records
     */
    private boolean callingUidMatchesPackageManagerRecords(String packageName) {
        int packageUid = -1;
        int callingUid = Binder.getCallingUid();

        PackageManager pm;
        try{
            pm = mContext.createContextAsUser(
                    UserHandle.getUserHandleForUid(callingUid), 0).getPackageManager();
        }
        catch (Exception e){
            Log.i(this, "callingUidMatchesPackageManagerRecords:"
                    + " createContextAsUser hit exception=[%s]", e.toString());
            return false;
        }

        if (pm != null) {
            try {
                packageUid = pm.getPackageUid(packageName, PackageManager.PackageInfoFlags.of(0));
            } catch (PackageManager.NameNotFoundException e) {
                // packageUid is -1.
            }
        }

        if (packageUid != callingUid) {
            Log.i(this, "callingUidMatchesPackageManagerRecords: uid mismatch found for "
                    + "packageName=[%s]. packageManager reports packageUid=[%d] but "
                    + "binder reports callingUid=[%d]", packageName, packageUid, callingUid);
        }

        return packageUid == callingUid;
    }

    /**
     * Creates a conference for a new outgoing call or attach to an existing incoming call.
     */
    public void createConference(final Call call, final CreateConnectionResponse response) {
        Log.d(this, "createConference(%s) via %s.", call, getComponentName());
        BindCallback callback = new BindCallback() {
            @Override
            public void onSuccess() {
                String callId = mCallIdMapper.getCallId(call);
                mPendingResponses.put(callId, response);

                Bundle extras = call.getIntentExtras();
                if (extras == null) {
                    extras = new Bundle();
                }
                extras.putString(Connection.EXTRA_ORIGINAL_CONNECTION_ID, callId);

                Log.addEvent(call, LogUtils.Events.START_CONFERENCE,
                        Log.piiHandle(call.getHandle()));

                ConnectionRequest connectionRequest = new ConnectionRequest.Builder()
                        .setAccountHandle(call.getTargetPhoneAccount())
                        .setAddress(call.getHandle())
                        .setExtras(extras)
                        .setVideoState(call.getVideoState())
                        .setTelecomCallId(callId)
                        // For self-managed incoming calls, if there is another ongoing call Telecom
                        // is responsible for showing a UI to ask the user if they'd like to answer
                        // this new incoming call.
                        .setShouldShowIncomingCallUi(
                                !mCallsManager.shouldShowSystemIncomingCallUi(call))
                        .setRttPipeFromInCall(call.getInCallToCsRttPipeForCs())
                        .setRttPipeToInCall(call.getCsToInCallRttPipeForCs())
                        .setParticipants(call.getParticipants())
                        .setIsAdhocConferenceCall(call.isAdhocConferenceCall())
                        .build();
                Runnable r = new Runnable("CSW.cC", mLock) {
                    @Override
                    public void loggedRun() {
                        if (!call.isCreateConnectionComplete()) {
                            Log.e(this, new Exception(),
                                    "Conference %s creation timeout",
                                    getComponentName());
                            Log.addEvent(call, LogUtils.Events.CREATE_CONFERENCE_TIMEOUT,
                                    Log.piiHandle(call.getHandle()) + " via:" +
                                            getComponentName().getPackageName());
                            mAnomalyReporter.reportAnomaly(
                                    CREATE_CONFERENCE_TIMEOUT_ERROR_UUID,
                                    CREATE_CONFERENCE_TIMEOUT_ERROR_MSG);
                            response.handleCreateConferenceFailure(
                                    new DisconnectCause(DisconnectCause.ERROR));
                        }
                    }
                };
                // Post cleanup to the executor service and cache the future, so we can cancel it if
                // needed.
                ScheduledFuture<?> future = mScheduledExecutor.schedule(r.getRunnableToCancel(),
                        SERVICE_BINDING_TIMEOUT, TimeUnit.MILLISECONDS);
                mScheduledFutureMap.put(call, future);
<<<<<<< HEAD

                if (mServiceInterface != null) {
                    try {
                        mServiceInterface.createConference(
                                call.getConnectionManagerPhoneAccount(),
                                callId,
                                connectionRequest,
                                call.shouldAttachToExistingConnection(),
                                call.isUnknown(),
                                Log.getExternalSession(TELECOM_ABBREVIATION));

                    } catch (RemoteException e) {
                        Log.e(this, e, "Failure to createConference -- %s", getComponentName());
                        mPendingResponses.remove(callId).handleCreateConferenceFailure(
                                new DisconnectCause(DisconnectCause.ERROR, e.toString()));
                    }
                } else {
                    Log.w(this,"Failure to createConference -- %s", getComponentName());
=======
                try {
                    mServiceInterface.createConference(
                            call.getConnectionManagerPhoneAccount(),
                            callId,
                            connectionRequest,
                            call.shouldAttachToExistingConnection(),
                            call.isUnknown(),
                            Log.getExternalSession(TELECOM_ABBREVIATION));
                } catch (RemoteException e) {
                    Log.e(this, e, "Failure to createConference -- %s", getComponentName());
                    if (mFlags.dontTimeoutDestroyedCalls()) {
                        maybeRemoveCleanupFuture(call);
                    }
>>>>>>> d70d05c5
                    mPendingResponses.remove(callId).handleCreateConferenceFailure(
                            new DisconnectCause(DisconnectCause.ERROR));
                }
            }

            @Override
            public void onFailure() {
                Log.e(this, new Exception(), "Failure to conference %s", getComponentName());
                response.handleCreateConferenceFailure(new DisconnectCause(DisconnectCause.ERROR));
            }
        };

        mBinder.bind(callback, call);

    }

    /**
     * Creates a new connection for a new outgoing call or to attach to an existing incoming call.
     */
    @VisibleForTesting
    public void createConnection(final Call call, final CreateConnectionResponse response) {
        Log.i(this, "createConnection(%s) via %s.", call, getComponentName());
        BindCallback callback = new BindCallback() {
            @Override
            public void onSuccess() {
                String callId = mCallIdMapper.getCallId(call);
                if (callId == null) {
                    Log.i(ConnectionServiceWrapper.this, "Call not present"
                            + " in call id mapper, maybe it was aborted before the bind"
                            + " completed successfully?");
                    if (mFlags.dontTimeoutDestroyedCalls()) {
                        maybeRemoveCleanupFuture(call);
                    }
                    response.handleCreateConnectionFailure(
                            new DisconnectCause(DisconnectCause.CANCELED));
                    return;
                }
                mPendingResponses.put(callId, response);

                GatewayInfo gatewayInfo = call.getGatewayInfo();
                Bundle extras = call.getIntentExtras();
                if (gatewayInfo != null && gatewayInfo.getGatewayProviderPackageName() != null &&
                        gatewayInfo.getOriginalAddress() != null) {
                    extras = (Bundle) extras.clone();
                    extras.putString(
                            TelecomManager.GATEWAY_PROVIDER_PACKAGE,
                            gatewayInfo.getGatewayProviderPackageName());
                    extras.putParcelable(
                            TelecomManager.GATEWAY_ORIGINAL_ADDRESS,
                            gatewayInfo.getOriginalAddress());
                }

                if (call.isIncoming() && mCallsManager.getEmergencyCallHelper()
                        .getLastEmergencyCallTimeMillis() > 0) {
                  // Add the last emergency call time to the connection request for incoming calls
                  if (extras == call.getIntentExtras()) {
                    extras = (Bundle) extras.clone();
                  }
                  extras.putLong(android.telecom.Call.EXTRA_LAST_EMERGENCY_CALLBACK_TIME_MILLIS,
                      mCallsManager.getEmergencyCallHelper().getLastEmergencyCallTimeMillis());
                }

                // Call is incoming and added because we're handing over from another; tell CS
                // that its expected to handover.
                if (call.isIncoming() && call.getHandoverSourceCall() != null) {
                    extras.putBoolean(TelecomManager.EXTRA_IS_HANDOVER, true);
                    extras.putParcelable(TelecomManager.EXTRA_HANDOVER_FROM_PHONE_ACCOUNT,
                            call.getHandoverSourceCall().getTargetPhoneAccount());
                }

                Log.addEvent(call, LogUtils.Events.START_CONNECTION,
                        Log.piiHandle(call.getHandle()) + " via:" +
                                getComponentName().getPackageName());

                if (call.isEmergencyCall()) {
                    extras.putParcelable(Connection.EXTRA_LAST_KNOWN_CELL_IDENTITY,
                            getLastKnownCellIdentity());
                }

                ConnectionRequest connectionRequest = new ConnectionRequest.Builder()
                        .setAccountHandle(call.getTargetPhoneAccount())
                        .setAddress(call.getHandle())
                        .setExtras(extras)
                        .setVideoState(call.getVideoState())
                        .setTelecomCallId(callId)
                        // For self-managed incoming calls, if there is another ongoing call Telecom
                        // is responsible for showing a UI to ask the user if they'd like to answer
                        // this new incoming call.
                        .setShouldShowIncomingCallUi(
                                !mCallsManager.shouldShowSystemIncomingCallUi(call))
                        .setRttPipeFromInCall(call.getInCallToCsRttPipeForCs())
                        .setRttPipeToInCall(call.getCsToInCallRttPipeForCs())
                        .build();
                Runnable r = new Runnable("CSW.cC", mLock) {
                    @Override
                    public void loggedRun() {
                        if (!call.isCreateConnectionComplete()) {
                            Log.e(this, new Exception(),
                                    "Connection %s creation timeout",
                                    getComponentName());
                            Log.addEvent(call, LogUtils.Events.CREATE_CONNECTION_TIMEOUT,
                                    Log.piiHandle(call.getHandle()) + " via:" +
                                            getComponentName().getPackageName());
                            mAnomalyReporter.reportAnomaly(
                                    CREATE_CONNECTION_TIMEOUT_ERROR_UUID,
                                    CREATE_CONNECTION_TIMEOUT_ERROR_MSG);
                            response.handleCreateConnectionFailure(
                                    new DisconnectCause(DisconnectCause.ERROR));
                        }
                    }
                };
                // Post cleanup to the executor service and cache the future, so we can cancel it if
                // needed.
                ScheduledFuture<?> future = mScheduledExecutor.schedule(r.getRunnableToCancel(),
                        SERVICE_BINDING_TIMEOUT, TimeUnit.MILLISECONDS);
                mScheduledFutureMap.put(call, future);
                try {
                    if (mFlags.cswServiceInterfaceIsNull() && mServiceInterface == null) {
                        if (mFlags.dontTimeoutDestroyedCalls()) {
                            maybeRemoveCleanupFuture(call);
                        }
                        mPendingResponses.remove(callId).handleCreateConnectionFailure(
                                new DisconnectCause(DisconnectCause.ERROR,
                                        "CSW#oCC ServiceInterface is null"));
                    } else {
                        mServiceInterface.createConnection(
                                call.getConnectionManagerPhoneAccount(),
                                callId,
                                connectionRequest,
                                call.shouldAttachToExistingConnection(),
                                call.isUnknown(),
                                Log.getExternalSession(TELECOM_ABBREVIATION));
                    }
                } catch (RemoteException e) {
                    Log.e(this, e, "Failure to createConnection -- %s", getComponentName());
                    if (mFlags.dontTimeoutDestroyedCalls()) {
                        maybeRemoveCleanupFuture(call);
                    }
                    mPendingResponses.remove(callId).handleCreateConnectionFailure(
                            new DisconnectCause(DisconnectCause.ERROR));
                }
            }

            @Override
            public void onFailure() {
                Log.e(this, new Exception(), "Failure to call %s", getComponentName());
                response.handleCreateConnectionFailure(new DisconnectCause(DisconnectCause.ERROR));
            }
        };

        mBinder.bind(callback, call);
    }

    /**
     * Notifies the {@link ConnectionService} associated with a {@link Call} that the request to
     * create a connection has been denied or failed.
     * @param call The call.
     */
    @VisibleForTesting
    public void createConnectionFailed(final Call call) {
        Log.d(this, "createConnectionFailed(%s) via %s.", call, getComponentName());
        BindCallback callback = new BindCallback() {
            @Override
            public void onSuccess() {
                final String callId = mCallIdMapper.getCallId(call);
                // If still bound, tell the connection service create connection has failed.
                if (callId != null && isServiceValid("createConnectionFailed")) {
                    Log.addEvent(call, LogUtils.Events.CREATE_CONNECTION_FAILED,
                            Log.piiHandle(call.getHandle()));
                    if (mServiceInterface != null) {
                        try {
                            logOutgoing("createConnectionFailed %s", callId);
                            mServiceInterface.createConnectionFailed(
                                    call.getConnectionManagerPhoneAccount(),
                                    callId,
                                    new ConnectionRequest(
                                            call.getTargetPhoneAccount(),
                                            call.getHandle(),
                                            call.getIntentExtras(),
                                            call.getVideoState(),
                                            callId,
                                            false),
                                    call.isIncoming(),
                                    Log.getExternalSession(TELECOM_ABBREVIATION));
                        } catch (RemoteException e) {
                        }
                    } else {
                        Log.w(this, "createConnectionFailed - service interface null");
                    }
                    call.setDisconnectCause(new DisconnectCause(DisconnectCause.CANCELED));
                    call.disconnect();
                }
            }

            @Override
            public void onFailure() {
                // Binding failed.  Oh no.
                Log.w(this, "onFailure - could not bind to CS for call %s", call.getId());
            }
        };

        mBinder.bind(callback, call);
    }

    /**
     * Notifies the {@link ConnectionService} associated with a {@link Call} that the request to
     * create a conference has been denied or failed.
     * @param call The call.
     */
    void createConferenceFailed(final Call call) {
        Log.d(this, "createConferenceFailed(%s) via %s.", call, getComponentName());
        BindCallback callback = new BindCallback() {
            @Override
            public void onSuccess() {
                final String callId = mCallIdMapper.getCallId(call);
                // If still bound, tell the connection service create connection has failed.
                if (callId != null && isServiceValid("createConferenceFailed")) {
                    Log.addEvent(call, LogUtils.Events.CREATE_CONFERENCE_FAILED,
                            Log.piiHandle(call.getHandle()));
                    if (mServiceInterface != null) {
                        try {
                            logOutgoing("createConferenceFailed %s", callId);
                            mServiceInterface.createConferenceFailed(
                                    call.getConnectionManagerPhoneAccount(),
                                    callId,
                                    new ConnectionRequest(
                                            call.getTargetPhoneAccount(),
                                            call.getHandle(),
                                            call.getIntentExtras(),
                                            call.getVideoState(),
                                            callId,
                                            false),
                                    call.isIncoming(),
                                    Log.getExternalSession(TELECOM_ABBREVIATION));
                        } catch (RemoteException e) {
                        }
                    } else {
                        Log.w(this, "createConnectionFailed - service interface null");
                    }
                    call.setDisconnectCause(new DisconnectCause(DisconnectCause.CANCELED));
                    call.disconnect();
                }
            }

            @Override
            public void onFailure() {
                // Binding failed.  Oh no.
                Log.w(this, "onFailure - could not bind to CS for conf call %s", call.getId());
            }
        };

        mBinder.bind(callback, call);
    }


    void handoverFailed(final Call call, final int reason) {
        Log.d(this, "handoverFailed(%s) via %s.", call, getComponentName());
        BindCallback callback = new BindCallback() {
            @Override
            public void onSuccess() {
                final String callId = mCallIdMapper.getCallId(call);
                // If still bound, tell the connection service create connection has failed.
                if (callId != null && isServiceValid("handoverFailed")) {
                    Log.addEvent(call, LogUtils.Events.HANDOVER_FAILED,
                            Log.piiHandle(call.getHandle()));
                    if (mServiceInterface != null) {
                        try {
                            mServiceInterface.handoverFailed(
                                    callId,
                                    new ConnectionRequest(
                                            call.getTargetPhoneAccount(),
                                            call.getHandle(),
                                            call.getIntentExtras(),
                                            call.getVideoState(),
                                            callId,
                                            false),
                                    reason,
                                    Log.getExternalSession(TELECOM_ABBREVIATION));
                        } catch (RemoteException e) {
                        }
                    }
                }
            }

            @Override
            public void onFailure() {
                // Binding failed.
                Log.w(this, "onFailure - could not bind to CS for call %s",
                        call.getId());
            }
        };

        mBinder.bind(callback, call);
    }

    void handoverComplete(final Call call) {
        Log.d(this, "handoverComplete(%s) via %s.", call, getComponentName());
        BindCallback callback = new BindCallback() {
            @Override
            public void onSuccess() {
                final String callId = mCallIdMapper.getCallId(call);
                // If still bound, tell the connection service create connection has failed.
                if (callId != null && isServiceValid("handoverComplete")
                        && mServiceInterface != null) {
                    try {
                        mServiceInterface.handoverComplete(
                                callId,
                                Log.getExternalSession(TELECOM_ABBREVIATION));
                    } catch (RemoteException e) {
                    }
                }
            }

            @Override
            public void onFailure() {
                // Binding failed.
                Log.w(this, "onFailure - could not bind to CS for call %s",
                        call.getId());
            }
        };

        mBinder.bind(callback, call);
    }

    /** @see IConnectionService#abort(String, Session.Info)  */
    void abort(Call call) {
        // Clear out any pending outgoing call data
        final String callId = mCallIdMapper.getCallId(call);

        // If still bound, tell the connection service to abort.
        if (callId != null && isServiceValid("abort") && mServiceInterface != null) {
            try {
                logOutgoing("abort %s", callId);
                mServiceInterface.abort(callId, Log.getExternalSession(TELECOM_ABBREVIATION));
            } catch (RemoteException e) {
            }
        }

        removeCall(call, new DisconnectCause(DisconnectCause.LOCAL));
    }

    /** @see IConnectionService#silence(String, Session.Info) */
    void silence(Call call) {
        final String callId = mCallIdMapper.getCallId(call);
        if (callId != null && isServiceValid("silence") && mServiceInterface != null) {
            try {
                logOutgoing("silence %s", callId);
                mServiceInterface.silence(callId, Log.getExternalSession(TELECOM_ABBREVIATION));
            } catch (RemoteException e) {
            }
        }
    }

    /** @see IConnectionService#hold(String, Session.Info) */
    void hold(Call call) {
        final String callId = mCallIdMapper.getCallId(call);
        if (callId != null && isServiceValid("hold") && mServiceInterface != null) {
            try {
                logOutgoing("hold %s", callId);
                mServiceInterface.hold(callId, Log.getExternalSession(TELECOM_ABBREVIATION));
            } catch (RemoteException e) {
            }
        }
    }

    /** @see IConnectionService#unhold(String, Session.Info) */
    void unhold(Call call) {
        final String callId = mCallIdMapper.getCallId(call);
        if (callId != null && isServiceValid("unhold") && mServiceInterface != null) {
            try {
                logOutgoing("unhold %s", callId);
                mServiceInterface.unhold(callId, Log.getExternalSession(TELECOM_ABBREVIATION));
            } catch (RemoteException e) {
            }
        }
    }

    /** @see IConnectionService#onCallAudioStateChanged(String, CallAudioState, Session.Info) */
    @VisibleForTesting
    public void onCallAudioStateChanged(Call activeCall, CallAudioState audioState) {
        final String callId = mCallIdMapper.getCallId(activeCall);
        if (callId != null && isServiceValid("onCallAudioStateChanged")
                && mServiceInterface != null) {
            try {
                logOutgoing("onCallAudioStateChanged %s %s", callId, audioState);
                mServiceInterface.onCallAudioStateChanged(callId, audioState,
                        Log.getExternalSession(TELECOM_ABBREVIATION));
            } catch (RemoteException e) {
            }
        }
    }

    /** @see IConnectionService#onCallEndpointChanged(String, CallEndpoint, Session.Info) */
    @VisibleForTesting(visibility = VisibleForTesting.Visibility.PACKAGE)
    @Override
    public void onCallEndpointChanged(Call activeCall, CallEndpoint callEndpoint) {
        final String callId = mCallIdMapper.getCallId(activeCall);
        if (callId != null && isServiceValid("onCallEndpointChanged")) {
            try {
                logOutgoing("onCallEndpointChanged %s %s", callId, callEndpoint);
                mServiceInterface.onCallEndpointChanged(callId, callEndpoint,
                        Log.getExternalSession(TELECOM_ABBREVIATION));
            } catch (RemoteException e) {
                Log.d(this, "Remote exception calling onCallEndpointChanged");
            }
        }
    }

    /** @see IConnectionService#onAvailableCallEndpointsChanged(String, List, Session.Info) */
    @VisibleForTesting(visibility = VisibleForTesting.Visibility.PACKAGE)
    @Override
    public void onAvailableCallEndpointsChanged(Call activeCall,
            Set<CallEndpoint> availableCallEndpoints) {
        final String callId = mCallIdMapper.getCallId(activeCall);
        if (callId != null && isServiceValid("onAvailableCallEndpointsChanged")) {
            try {
                logOutgoing("onAvailableCallEndpointsChanged %s", callId);
                List<CallEndpoint> availableEndpoints = new ArrayList<>(availableCallEndpoints);
                mServiceInterface.onAvailableCallEndpointsChanged(callId, availableEndpoints,
                        Log.getExternalSession(TELECOM_ABBREVIATION));
            } catch (RemoteException e) {
                Log.d(this,
                        "Remote exception calling onAvailableCallEndpointsChanged");
            }
        }
    }

    @Override
    public void onVideoStateChanged(Call call, int videoState){
        // pass through. ConnectionService does not implement this method.
    }

    /** @see IConnectionService#onMuteStateChanged(String, boolean, Session.Info) */
    @VisibleForTesting(visibility = VisibleForTesting.Visibility.PACKAGE)
    @Override
    public void onMuteStateChanged(Call activeCall, boolean isMuted) {
        final String callId = mCallIdMapper.getCallId(activeCall);
        if (callId != null && isServiceValid("onMuteStateChanged")) {
            try {
                logOutgoing("onMuteStateChanged %s %s", callId, isMuted);
                mServiceInterface.onMuteStateChanged(callId, isMuted,
                        Log.getExternalSession(TELECOM_ABBREVIATION));
            } catch (RemoteException e) {
                Log.d(this, "Remote exception calling onMuteStateChanged");
            }
        }
    }

    /** @see IConnectionService#onUsingAlternativeUi(String, boolean, Session.Info) */
    @VisibleForTesting
    public void onUsingAlternativeUi(Call activeCall, boolean isUsingAlternativeUi) {
        final String callId = mCallIdMapper.getCallId(activeCall);
        if (callId != null && isServiceValid("onUsingAlternativeUi")) {
            try {
                logOutgoing("onUsingAlternativeUi %s", isUsingAlternativeUi);
                mServiceInterface.onUsingAlternativeUi(callId, isUsingAlternativeUi,
                        Log.getExternalSession(TELECOM_ABBREVIATION));
            } catch (RemoteException e) {
            }
        }
    }

    /** @see IConnectionService#onTrackedByNonUiService(String, boolean, Session.Info) */
    @VisibleForTesting
    public void onTrackedByNonUiService(Call activeCall, boolean isTracked) {
        final String callId = mCallIdMapper.getCallId(activeCall);
        if (callId != null && isServiceValid("onTrackedByNonUiService")) {
            try {
                logOutgoing("onTrackedByNonUiService %s", isTracked);
                mServiceInterface.onTrackedByNonUiService(callId, isTracked,
                        Log.getExternalSession(TELECOM_ABBREVIATION));
            } catch (RemoteException e) {
            }
        }
    }

    /** @see IConnectionService#disconnect(String, Session.Info) */
    @VisibleForTesting
    public void disconnect(Call call) {
        final String callId = mCallIdMapper.getCallId(call);
        if (callId != null && isServiceValid("disconnect") && mServiceInterface != null) {
            try {
                logOutgoing("disconnect %s", callId);
                mServiceInterface.disconnect(callId, Log.getExternalSession(TELECOM_ABBREVIATION));
            } catch (RemoteException e) {
            }
        }
    }

    /** @see IConnectionService#answer(String, Session.Info) */
    void answer(Call call, int videoState) {
        final String callId = mCallIdMapper.getCallId(call);
        if (callId != null && isServiceValid("answer") && mServiceInterface != null) {
            try {
                logOutgoing("answer %s %d", callId, videoState);
                if (VideoProfile.isAudioOnly(videoState)) {
                    mServiceInterface.answer(callId, Log.getExternalSession(TELECOM_ABBREVIATION));
                } else {
                    mServiceInterface.answerVideo(callId, videoState,
                            Log.getExternalSession(TELECOM_ABBREVIATION));
                }
            } catch (RemoteException e) {
            }
        }
    }

    /** @see IConnectionService#deflect(String, Uri , Session.Info) */
    void deflect(Call call, Uri address) {
        final String callId = mCallIdMapper.getCallId(call);
        if (callId != null && isServiceValid("deflect") && mServiceInterface != null) {
            try {
                logOutgoing("deflect %s", callId);
                mServiceInterface.deflect(callId, address,
                        Log.getExternalSession(TELECOM_ABBREVIATION));
            } catch (RemoteException e) {
            }
        }
    }

    /** @see IConnectionService#reject(String, Session.Info) */
    void reject(Call call, boolean rejectWithMessage, String message) {
        final String callId = mCallIdMapper.getCallId(call);
        if (callId != null && isServiceValid("reject") && mServiceInterface != null) {
            try {
                logOutgoing("reject %s", callId);

                if (rejectWithMessage && call.can(
                        Connection.CAPABILITY_CAN_SEND_RESPONSE_VIA_CONNECTION)) {
                    mServiceInterface.rejectWithMessage(callId, message,
                            Log.getExternalSession(TELECOM_ABBREVIATION));
                } else {
                    mServiceInterface.reject(callId, Log.getExternalSession(TELECOM_ABBREVIATION));
                }
            } catch (RemoteException e) {
            }
        }
    }

    /** @see IConnectionService#reject(String, Session.Info) */
    void rejectWithReason(Call call, @android.telecom.Call.RejectReason int rejectReason) {
        final String callId = mCallIdMapper.getCallId(call);
        if (callId != null && isServiceValid("rejectReason") && mServiceInterface != null) {
            try {
                logOutgoing("rejectReason %s, %d", callId, rejectReason);

                mServiceInterface.rejectWithReason(callId, rejectReason,
                        Log.getExternalSession(TELECOM_ABBREVIATION));
            } catch (RemoteException e) {
            }
        }
    }

    /** @see IConnectionService#transfer(String, Uri , boolean, Session.Info) */
    void transfer(Call call, Uri number, boolean isConfirmationRequired) {
        final String callId = mCallIdMapper.getCallId(call);
        if (callId != null && isServiceValid("transfer") && mServiceInterface != null) {
            try {
                logOutgoing("transfer %s", callId);
                mServiceInterface.transfer(callId, number, isConfirmationRequired,
                        Log.getExternalSession(TELECOM_ABBREVIATION));
            } catch (RemoteException e) {
            }
        }
    }

    /** @see IConnectionService#consultativeTransfer(String, String, Session.Info) */
    void transfer(Call call, Call otherCall) {
        final String callId = mCallIdMapper.getCallId(call);
        final String otherCallId = mCallIdMapper.getCallId(otherCall);
        if (callId != null && otherCallId != null && isServiceValid("consultativeTransfer")
                && mServiceInterface != null) {
            try {
                logOutgoing("consultativeTransfer %s", callId);
                mServiceInterface.consultativeTransfer(callId, otherCallId,
                        Log.getExternalSession(TELECOM_ABBREVIATION));
            } catch (RemoteException e) {
            }
        }
    }

    /** @see IConnectionService#playDtmfTone(String, char, Session.Info) */
    void playDtmfTone(Call call, char digit) {
        final String callId = mCallIdMapper.getCallId(call);
        if (callId != null && isServiceValid("playDtmfTone") && mServiceInterface != null) {
            try {
                logOutgoing("playDtmfTone %s %c", callId, digit);
                mServiceInterface.playDtmfTone(callId, digit,
                        Log.getExternalSession(TELECOM_ABBREVIATION));
            } catch (RemoteException e) {
            }
        }
    }

    /** @see IConnectionService#stopDtmfTone(String, Session.Info) */
    void stopDtmfTone(Call call) {
        final String callId = mCallIdMapper.getCallId(call);
        if (callId != null && isServiceValid("stopDtmfTone") && mServiceInterface != null) {
            try {
                logOutgoing("stopDtmfTone %s", callId);
                mServiceInterface.stopDtmfTone(callId,
                        Log.getExternalSession(TELECOM_ABBREVIATION));
            } catch (RemoteException e) {
            }
        }
    }

    @VisibleForTesting
    public void addCall(Call call) {
        if (mCallIdMapper.getCallId(call) == null) {
            mCallIdMapper.addCall(call);
        }
    }

    /**
     * Associates newCall with this connection service by replacing callToReplace.
     */
    void replaceCall(Call newCall, Call callToReplace) {
        Preconditions.checkState(callToReplace.getConnectionService() == this);
        mCallIdMapper.replaceCall(newCall, callToReplace);
    }

    void removeCall(Call call) {
        removeCall(call, new DisconnectCause(DisconnectCause.ERROR));
    }

    void removeCall(String callId, DisconnectCause disconnectCause) {
        CreateConnectionResponse response = mPendingResponses.remove(callId);
        if (response != null) {
            response.handleCreateConnectionFailure(disconnectCause);
        }
        if (mFlags.dontTimeoutDestroyedCalls()) {
            maybeRemoveCleanupFuture(mCallIdMapper.getCall(callId));
        }

        mCallIdMapper.removeCall(callId);
    }

    void removeCall(Call call, DisconnectCause disconnectCause) {
        CreateConnectionResponse response = mPendingResponses.remove(mCallIdMapper.getCallId(call));
        if (response != null) {
            response.handleCreateConnectionFailure(disconnectCause);
        }
        if (mFlags.dontTimeoutDestroyedCalls()) {
            maybeRemoveCleanupFuture(call);
        }

        mCallIdMapper.removeCall(call);
    }

    void onPostDialContinue(Call call, boolean proceed) {
        final String callId = mCallIdMapper.getCallId(call);
        if (callId != null && isServiceValid("onPostDialContinue") && mServiceInterface != null) {
            try {
                logOutgoing("onPostDialContinue %s %b", callId, proceed);
                mServiceInterface.onPostDialContinue(callId, proceed,
                        Log.getExternalSession(TELECOM_ABBREVIATION));
            } catch (RemoteException ignored) {
            }
        }
    }

    void conference(final Call call, Call otherCall) {
        final String callId = mCallIdMapper.getCallId(call);
        final String otherCallId = mCallIdMapper.getCallId(otherCall);
        if (callId != null && otherCallId != null && isServiceValid("conference")
                && mServiceInterface != null) {
            try {
                logOutgoing("conference %s %s", callId, otherCallId);
                mServiceInterface.conference(callId, otherCallId,
                        Log.getExternalSession(TELECOM_ABBREVIATION));
            } catch (RemoteException ignored) {
            }
        }
    }

    void splitFromConference(Call call) {
        final String callId = mCallIdMapper.getCallId(call);
        if (callId != null && isServiceValid("splitFromConference") && mServiceInterface != null) {
            try {
                logOutgoing("splitFromConference %s", callId);
                mServiceInterface.splitFromConference(callId,
                        Log.getExternalSession(TELECOM_ABBREVIATION));
            } catch (RemoteException ignored) {
            }
        }
    }

    void mergeConference(Call call) {
        final String callId = mCallIdMapper.getCallId(call);
        if (callId != null && isServiceValid("mergeConference") && mServiceInterface != null) {
            try {
                logOutgoing("mergeConference %s", callId);
                mServiceInterface.mergeConference(callId,
                        Log.getExternalSession(TELECOM_ABBREVIATION));
            } catch (RemoteException ignored) {
            }
        }
    }

    void swapConference(Call call) {
        final String callId = mCallIdMapper.getCallId(call);
        if (callId != null && isServiceValid("swapConference") && mServiceInterface != null) {
            try {
                logOutgoing("swapConference %s", callId);
                mServiceInterface.swapConference(callId,
                        Log.getExternalSession(TELECOM_ABBREVIATION));
            } catch (RemoteException ignored) {
            }
        }
    }

    void addConferenceParticipants(Call call, List<Uri> participants) {
        final String callId = mCallIdMapper.getCallId(call);
        if (callId != null && isServiceValid("addConferenceParticipants")
                && mServiceInterface != null) {
            try {
                logOutgoing("addConferenceParticipants %s", callId);
                mServiceInterface.addConferenceParticipants(callId, participants,
                        Log.getExternalSession(TELECOM_ABBREVIATION));
            } catch (RemoteException ignored) {
            }
        }
    }

    @VisibleForTesting
    public void pullExternalCall(Call call) {
        final String callId = mCallIdMapper.getCallId(call);
        if (callId != null && isServiceValid("pullExternalCall") && mServiceInterface != null) {
            try {
                logOutgoing("pullExternalCall %s", callId);
                mServiceInterface.pullExternalCall(callId,
                        Log.getExternalSession(TELECOM_ABBREVIATION));
            } catch (RemoteException ignored) {
            }
        }
    }

    @Override
    public void sendCallEvent(Call call, String event, Bundle extras) {
        final String callId = mCallIdMapper.getCallId(call);
        if (callId != null && isServiceValid("sendCallEvent") && mServiceInterface != null) {
            try {
                logOutgoing("sendCallEvent %s %s", callId, event);
                mServiceInterface.sendCallEvent(callId, event, extras,
                        Log.getExternalSession(TELECOM_ABBREVIATION));
            } catch (RemoteException ignored) {
            }
        }
    }

    void onCallFilteringCompleted(Call call,
            Connection.CallFilteringCompletionInfo completionInfo) {
        final String callId = mCallIdMapper.getCallId(call);
        if (callId != null && isServiceValid("onCallFilteringCompleted")) {
            try {
                logOutgoing("onCallFilteringCompleted %s", completionInfo);
                int contactsPermission = mContext.getPackageManager()
                        .checkPermission(Manifest.permission.READ_CONTACTS,
                                getComponentName().getPackageName());
                if (contactsPermission == PackageManager.PERMISSION_GRANTED) {
                    mServiceInterface.onCallFilteringCompleted(callId, completionInfo,
                            Log.getExternalSession(TELECOM_ABBREVIATION));
                } else {
                    logOutgoing("Skipping call filtering complete message for %s due"
                            + " to lack of READ_CONTACTS", getComponentName().getPackageName());
                }
            } catch (RemoteException e) {
                Log.e(this, e, "Remote exception calling onCallFilteringCompleted");
            }
        }
    }

    void onExtrasChanged(Call call, Bundle extras) {
        final String callId = mCallIdMapper.getCallId(call);
        if (callId != null && isServiceValid("onExtrasChanged") && mServiceInterface != null) {
            try {
                logOutgoing("onExtrasChanged %s %s", callId, extras);
                mServiceInterface.onExtrasChanged(callId, extras,
                        Log.getExternalSession(TELECOM_ABBREVIATION));
            } catch (RemoteException ignored) {
            }
        }
    }

    void startRtt(Call call, ParcelFileDescriptor fromInCall, ParcelFileDescriptor toInCall) {
        final String callId = mCallIdMapper.getCallId(call);
        if (callId != null && isServiceValid("startRtt") && mServiceInterface != null) {
            try {
                logOutgoing("startRtt: %s %s %s", callId, fromInCall, toInCall);
                mServiceInterface.startRtt(callId, fromInCall, toInCall,
                        Log.getExternalSession(TELECOM_ABBREVIATION));
            } catch (RemoteException ignored) {
            }
        }
    }

    void stopRtt(Call call) {
        final String callId = mCallIdMapper.getCallId(call);
        if (callId != null && isServiceValid("stopRtt") && mServiceInterface != null) {
            try {
                logOutgoing("stopRtt: %s", callId);
                mServiceInterface.stopRtt(callId, Log.getExternalSession(TELECOM_ABBREVIATION));
            } catch (RemoteException ignored) {
            }
        }
    }

    void respondToRttRequest(
            Call call, ParcelFileDescriptor fromInCall, ParcelFileDescriptor toInCall) {
        final String callId = mCallIdMapper.getCallId(call);
        if (callId != null && isServiceValid("respondToRttRequest") && mServiceInterface != null) {
            try {
                logOutgoing("respondToRttRequest: %s %s %s", callId, fromInCall, toInCall);
                mServiceInterface.respondToRttUpgradeRequest(
                        callId, fromInCall, toInCall, Log.getExternalSession(TELECOM_ABBREVIATION));
            } catch (RemoteException ignored) {
            }
        }
    }

    /** {@inheritDoc} */
    @Override
    protected void setServiceInterface(IBinder binder) {
        mServiceInterface = IConnectionService.Stub.asInterface(binder);
        Log.v(this, "Adding Connection Service Adapter.");
        addConnectionServiceAdapter(mAdapter);
    }

    /** {@inheritDoc} */
    @Override
    protected void removeServiceInterface() {
        Log.v(this, "Removing Connection Service Adapter.");
        if (mServiceInterface == null) {
            // In some cases, we may receive multiple calls to
            // remoteServiceInterface, such as when the remote process crashes
            // (onBinderDied & onServiceDisconnected)
            Log.w(this, "removeServiceInterface: mServiceInterface is null");
            return;
        }
        removeConnectionServiceAdapter(mAdapter);
        // We have lost our service connection. Notify the world that this service is done.
        // We must notify the adapter before CallsManager. The adapter will force any pending
        // outgoing calls to try the next service. This needs to happen before CallsManager
        // tries to clean up any calls still associated with this service.
        handleConnectionServiceDeath();
        mCallsManager.handleConnectionServiceDeath(this);
        mServiceInterface = null;
        if (mScheduledExecutor != null) {
            mScheduledExecutor.shutdown();
            mScheduledExecutor = null;
        }
    }

    @Override
    public void connectionServiceFocusLost() {
        // Immediately response to the Telecom that it has released the call resources.
        // TODO(mpq): Change back to the default implementation once b/69651192 done.
        if (mConnSvrFocusListener != null) {
            mConnSvrFocusListener.onConnectionServiceReleased(ConnectionServiceWrapper.this);
        }
        BindCallback callback = new BindCallback() {
            @Override
            public void onSuccess() {
                if (!isServiceValid("connectionServiceFocusLost")) return;
                if (mServiceInterface != null) {
                    try {
                        mServiceInterface.connectionServiceFocusLost(
                               Log.getExternalSession(TELECOM_ABBREVIATION));
                    } catch (RemoteException ignored) {
                        Log.d(this, "failed to inform the focus lost event");
                    }
                } else {
                    Log.w(this, "connectionServiceFocusLost - failed to inform focus lost event");
                }
            }

            @Override
            public void onFailure() {}
        };
        mBinder.bind(callback, null /* null call */);
    }

    @Override
    public void connectionServiceFocusGained() {
        BindCallback callback = new BindCallback() {
            @Override
            public void onSuccess() {
                if (!isServiceValid("connectionServiceFocusGained")) return;
                if (mServiceInterface != null) {
                   try {
                       mServiceInterface.connectionServiceFocusGained(
                               Log.getExternalSession(TELECOM_ABBREVIATION));
                    } catch (RemoteException ignored) {
                        Log.d(this, "failed to inform the focus gained event");
                    }
                } else {
                    Log.w(this, "connectionServiceFocusGained - failed to inform focus lost event");
                }
            }

            @Override
            public void onFailure() {}
        };
        mBinder.bind(callback, null /* null call */);
    }

    @Override
    public void setConnectionServiceFocusListener(
            ConnectionServiceFocusManager.ConnectionServiceFocusListener listener) {
        mConnSvrFocusListener = listener;
    }

    private void handleCreateConnectionComplete(
            String callId,
            ConnectionRequest request,
            ParcelableConnection connection) {
        // TODO: Note we are not using parameter "request", which is a side effect of our tacit
        // assumption that we have at most one outgoing connection attempt per ConnectionService.
        // This may not continue to be the case.
        if (connection.getState() == Connection.STATE_DISCONNECTED) {
            // A connection that begins in the DISCONNECTED state is an indication of
            // failure to connect; we handle all failures uniformly
            Call foundCall = mCallIdMapper.getCall(callId);

            if (foundCall != null) {
                if (connection.getConnectTimeMillis() != 0) {
                    foundCall.setConnectTimeMillis(connection.getConnectTimeMillis());
                }

                // The post-dial digits are created when the call is first created.  Normally
                // the ConnectionService is responsible for stripping them from the address, but
                // since a failed connection will not have done this, we could end up with duplicate
                // post-dial digits.
                foundCall.clearPostDialDigits();
            }
            removeCall(callId, connection.getDisconnectCause());
        } else {
            // Successful connection
            if (mPendingResponses.containsKey(callId)) {
                mPendingResponses.remove(callId)
                        .handleCreateConnectionSuccess(mCallIdMapper, connection);
            }
        }
    }

    private void handleCreateConferenceComplete(
            String callId,
            ConnectionRequest request,
            ParcelableConference conference) {
        // TODO: Note we are not using parameter "request", which is a side effect of our tacit
        // assumption that we have at most one outgoing conference attempt per ConnectionService.
        // This may not continue to be the case.
        if (conference.getState() == Connection.STATE_DISCONNECTED) {
            // A conference that begins in the DISCONNECTED state is an indication of
            // failure to connect; we handle all failures uniformly
            removeCall(callId, conference.getDisconnectCause());
        } else {
            // Successful connection
            if (mPendingResponses.containsKey(callId)) {
                mPendingResponses.remove(callId)
                        .handleCreateConferenceSuccess(mCallIdMapper, conference);
            }
        }
    }

    /**
     * Called when the associated connection service dies.
     */
    private void handleConnectionServiceDeath() {
        if (!mPendingResponses.isEmpty()) {
            Collection<CreateConnectionResponse> responses = mPendingResponses.values();
            mPendingResponses.clear();
            for (CreateConnectionResponse response : responses) {
                response.handleCreateConnectionFailure(new DisconnectCause(DisconnectCause.ERROR,
                        "CS_DEATH"));
            }
        }
        mCallIdMapper.clear();
        mScheduledFutureMap.clear();

        if (mConnSvrFocusListener != null) {
            mConnSvrFocusListener.onConnectionServiceDeath(this);
        }
    }

    private void logIncoming(String msg, Object... params) {
        // Keep these as debug; the incoming logging is traced on a package level through the
        // session logging.
        Log.d(this, "CS -> TC[" + Log.getPackageAbbreviation(mComponentName) + "]: "
                + msg, params);
    }

    private void logOutgoing(String msg, Object... params) {
        Log.d(this, "TC -> CS[" + Log.getPackageAbbreviation(mComponentName) + "]: "
                + msg, params);
    }

    private void queryRemoteConnectionServices(final UserHandle userHandle,
            final String callingPackage, final RemoteServiceCallback callback) {
        boolean isCallerConnectionManager = false;
        // For each Sim ConnectionService, use its subid to find the correct connection manager for
        // that ConnectionService; return those Sim ConnectionServices which match the connection
        // manager.
        final Set<ConnectionServiceWrapper> simServices = Collections.newSetFromMap(
                new ConcurrentHashMap<ConnectionServiceWrapper, Boolean>(8, 0.9f, 1));
        for (PhoneAccountHandle handle : mPhoneAccountRegistrar.getSimPhoneAccounts(userHandle)) {
            int subId = mPhoneAccountRegistrar.getSubscriptionIdForPhoneAccount(handle);
            PhoneAccountHandle connectionMgrHandle = mPhoneAccountRegistrar.getSimCallManager(subId,
                    userHandle);
            if (connectionMgrHandle == null
                    || !connectionMgrHandle.getComponentName().getPackageName().equals(
                            callingPackage)) {
                Log.v(this, "queryRemoteConnectionServices: callingPackage=%s skipped; "
                                + "doesn't match mgr %s for tfa %s",
                        callingPackage, connectionMgrHandle, handle);
            } else {
                isCallerConnectionManager = true;
            }
            ConnectionServiceWrapper service = mConnectionServiceRepository.getService(
                    handle.getComponentName(), handle.getUserHandle());
            if (service != null && service != this) {
                simServices.add(service);
            } else {
                // This is unexpected, normally PhoneAccounts with CAPABILITY_CALL_PROVIDER are not
                // also CAPABILITY_CONNECTION_MANAGER
                Log.w(this, "call provider also detected as SIM call manager: " + service);
            }
        }

        Log.i(this, "queryRemoteConnectionServices, simServices = %s", simServices);
        // Bail early if the caller isn't the sim connection mgr or no sim connection service
        // other than caller available.
        if (!isCallerConnectionManager || simServices.isEmpty()) {
            Log.d(this, "queryRemoteConnectionServices: not sim call mgr or no simservices.");
            noRemoteServices(callback);
            return;
        }

        final List<ComponentName> simServiceComponentNames = new ArrayList<>();
        final List<IBinder> simServiceBinders = new ArrayList<>();

        for (ConnectionServiceWrapper simService : simServices) {
            final ConnectionServiceWrapper currentSimService = simService;

            currentSimService.mBinder.bind(new BindCallback() {
                @Override
                public void onSuccess() {
                    Log.d(this, "queryRemoteConnectionServices: Adding simService %s",
                            currentSimService.getComponentName());
                    if (currentSimService.mServiceInterface == null) {
                        // The remote ConnectionService died, so do not add it.
                        // We will still perform maybeComplete() and notify the caller with an empty
                        // list of sim services via maybeComplete().
                        Log.w(this, "queryRemoteConnectionServices: simService %s died - Skipping.",
                                currentSimService.getComponentName());
                    } else {
                        simServiceComponentNames.add(currentSimService.getComponentName());
                        simServiceBinders.add(currentSimService.mServiceInterface.asBinder());
                    }
                    maybeComplete();
                }

                @Override
                public void onFailure() {
                    Log.d(this, "queryRemoteConnectionServices: Failed simService %s",
                            currentSimService.getComponentName());
                    // We know maybeComplete() will always be a no-op from now on, so go ahead and
                    // signal failure of the entire request
                    noRemoteServices(callback);
                }

                private void maybeComplete() {
                    if (simServiceComponentNames.size() == simServices.size()) {
                        setRemoteServices(callback, simServiceComponentNames, simServiceBinders);
                    }
                }
            }, null);
        }
    }

    private void setRemoteServices(
            RemoteServiceCallback callback,
            List<ComponentName> componentNames,
            List<IBinder> binders) {
        try {
            callback.onResult(componentNames, binders);
        } catch (RemoteException e) {
            Log.e(this, e, "setRemoteServices: Contacting ConnectionService %s",
                    ConnectionServiceWrapper.this.getComponentName());
        }
    }

    private void noRemoteServices(RemoteServiceCallback callback) {
        setRemoteServices(callback, Collections.EMPTY_LIST, Collections.EMPTY_LIST);
    }

    @Override
    public String toString() {
        StringBuilder sb = new StringBuilder();
        sb.append("[ConnectionServiceWrapper componentName=");
        sb.append(mComponentName);
        sb.append("]");
        return sb.toString();
    }

    @VisibleForTesting
    public void setScheduledExecutorService(ScheduledExecutorService service) {
        mScheduledExecutor = service;
    }

    @VisibleForTesting
    public void setAnomalyReporterAdapter(AnomalyReporterAdapter mAnomalyReporterAdapter){
        mAnomalyReporter = mAnomalyReporterAdapter;
    }

    /**
     * Given a call, unschedule and cancel the cleanup future.
     * @param call the call.
     */
    private void maybeRemoveCleanupFuture(Call call) {
        if (call == null) {
            return;
        }
        ScheduledFuture<?> future = mScheduledFutureMap.remove(call);
        if (future == null) {
            return;
        }
        future.cancel(false /* interrupt */);

    }
}<|MERGE_RESOLUTION|>--- conflicted
+++ resolved
@@ -1661,7 +1661,6 @@
                 ScheduledFuture<?> future = mScheduledExecutor.schedule(r.getRunnableToCancel(),
                         SERVICE_BINDING_TIMEOUT, TimeUnit.MILLISECONDS);
                 mScheduledFutureMap.put(call, future);
-<<<<<<< HEAD
 
                 if (mServiceInterface != null) {
                     try {
@@ -1677,24 +1676,12 @@
                         Log.e(this, e, "Failure to createConference -- %s", getComponentName());
                         mPendingResponses.remove(callId).handleCreateConferenceFailure(
                                 new DisconnectCause(DisconnectCause.ERROR, e.toString()));
+                        if (mFlags.dontTimeoutDestroyedCalls()) {
+                            maybeRemoveCleanupFuture(call);
+                        }
                     }
                 } else {
                     Log.w(this,"Failure to createConference -- %s", getComponentName());
-=======
-                try {
-                    mServiceInterface.createConference(
-                            call.getConnectionManagerPhoneAccount(),
-                            callId,
-                            connectionRequest,
-                            call.shouldAttachToExistingConnection(),
-                            call.isUnknown(),
-                            Log.getExternalSession(TELECOM_ABBREVIATION));
-                } catch (RemoteException e) {
-                    Log.e(this, e, "Failure to createConference -- %s", getComponentName());
-                    if (mFlags.dontTimeoutDestroyedCalls()) {
-                        maybeRemoveCleanupFuture(call);
-                    }
->>>>>>> d70d05c5
                     mPendingResponses.remove(callId).handleCreateConferenceFailure(
                             new DisconnectCause(DisconnectCause.ERROR));
                 }
