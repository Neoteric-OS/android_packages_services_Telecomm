--- conflicted
+++ resolved
@@ -944,7 +944,6 @@
                             connectIdToCheck = callId;
                         }
 
-<<<<<<< HEAD
                         // Handle the case where an existing connection was added by Telephony via
                         // a connection manager.  The remote connection service API does not include
                         // the ability to specify a parent connection when adding an existing
@@ -983,7 +982,7 @@
                                     connection.getCallDirection(),
                                     connection.getCallerNumberVerificationStatus());
                         }
-=======
+
                         // Check status hints image for cross user access
                         if (connection.getStatusHints() != null) {
                             Icon icon = connection.getStatusHints().getIcon();
@@ -991,7 +990,6 @@
                                     validateAccountIconUserBoundary(icon, userHandle));
                         }
 
->>>>>>> 2a10deb1
                         // Check to see if this Connection has already been added.
                         Call alreadyAddedConnection = mCallsManager
                                 .getAlreadyAddedConnection(connectIdToCheck);
