/*
 * Copyright 2014, The Android Open Source Project
 *
 * Licensed under the Apache License, Version 2.0 (the "License");
 * you may not use this file except in compliance with the License.
 * You may obtain a copy of the License at
 *
 *     http://www.apache.org/licenses/LICENSE-2.0
 *
 * Unless required by applicable law or agreed to in writing, software
 * distributed under the License is distributed on an "AS IS" BASIS,
 * WITHOUT WARRANTIES OR CONDITIONS OF ANY KIND, either express or implied.
 * See the License for the specific language governing permissions and
 * limitations under the License.
 */

package com.android.server.telecom;

import static android.Manifest.permission.MODIFY_PHONE_STATE;

import android.Manifest;
import android.app.AppOpsManager;
import android.content.ComponentName;
import android.content.Context;
import android.content.pm.PackageManager;
import android.graphics.drawable.Icon;
import android.location.Location;
import android.location.LocationManager;
import android.location.LocationRequest;
import android.net.Uri;
import android.os.Binder;
import android.os.Bundle;
import android.os.CancellationSignal;
import android.os.IBinder;
import android.os.ParcelFileDescriptor;
import android.os.RemoteException;
import android.os.ResultReceiver;
import android.os.UserHandle;
import android.telecom.CallAudioState;
import android.telecom.CallEndpoint;
import android.telecom.Connection;
import android.telecom.ConnectionRequest;
import android.telecom.ConnectionService;
import android.telecom.DisconnectCause;
import android.telecom.GatewayInfo;
import android.telecom.Log;
import android.telecom.Logging.Session;
import android.telecom.ParcelableConference;
import android.telecom.ParcelableConnection;
import android.telecom.PhoneAccount;
import android.telecom.PhoneAccountHandle;
import android.telecom.QueryLocationException;
import android.telecom.StatusHints;
import android.telecom.TelecomManager;
import android.telecom.VideoProfile;
import android.telephony.CellIdentity;
import android.telephony.TelephonyManager;
import android.util.Pair;

import androidx.annotation.Nullable;

import com.android.internal.annotations.VisibleForTesting;
import com.android.internal.telecom.IConnectionService;
import com.android.internal.telecom.IConnectionServiceAdapter;
import com.android.internal.telecom.IVideoProvider;
import com.android.internal.telecom.RemoteServiceCallback;
import com.android.internal.util.Preconditions;
import com.android.server.telecom.flags.FeatureFlags;

import java.util.ArrayList;
import java.util.Collection;
import java.util.Collections;
import java.util.HashMap;
import java.util.List;
import java.util.Map;
import java.util.Set;
import java.util.concurrent.CompletableFuture;
import java.util.concurrent.ConcurrentHashMap;
import java.util.concurrent.ExecutorService;
import java.util.concurrent.Executors;
import java.util.concurrent.TimeUnit;
import java.util.Objects;

/**
 * Wrapper for {@link IConnectionService}s, handles binding to {@link IConnectionService} and keeps
 * track of when the object can safely be unbound. Other classes should not use
 * {@link IConnectionService} directly and instead should use this class to invoke methods of
 * {@link IConnectionService}.
 */
@VisibleForTesting
public class ConnectionServiceWrapper extends ServiceBinder implements
        ConnectionServiceFocusManager.ConnectionServiceFocus, CallSourceService {

    private static final String TELECOM_ABBREVIATION = "cast";
    private CompletableFuture<Pair<Integer, Location>> mQueryLocationFuture = null;
    private @Nullable CancellationSignal mOngoingQueryLocationRequest = null;
    private final ExecutorService mQueryLocationExecutor = Executors.newSingleThreadExecutor();

    private final class Adapter extends IConnectionServiceAdapter.Stub {

        @Override
        public void handleCreateConnectionComplete(String callId, ConnectionRequest request,
                ParcelableConnection connection, Session.Info sessionInfo) {
            Log.startSession(sessionInfo, LogUtils.Sessions.CSW_HANDLE_CREATE_CONNECTION_COMPLETE,
                    mPackageAbbreviation);
            UserHandle callingUserHandle = Binder.getCallingUserHandle();
            long token = Binder.clearCallingIdentity();
            try {
                synchronized (mLock) {
                    logIncoming("handleCreateConnectionComplete %s", callId);
                    // Check status hints image for cross user access
                    if (connection.getStatusHints() != null) {
                        Icon icon = connection.getStatusHints().getIcon();
                        connection.getStatusHints().setIcon(StatusHints.
                                validateAccountIconUserBoundary(icon, callingUserHandle));
                    }
                    ConnectionServiceWrapper.this
                            .handleCreateConnectionComplete(callId, request, connection);

                    if (mServiceInterface != null) {
                        logOutgoing("createConnectionComplete %s", callId);
                        try {
                            mServiceInterface.createConnectionComplete(callId,
                                    Log.getExternalSession());
                        } catch (RemoteException e) {
                            logOutgoing("createConnectionComplete remote exception=%s", e);
                        }
                    }
                }
            } catch (Throwable t) {
                Log.e(ConnectionServiceWrapper.this, t, "");
                throw t;
            } finally {
                Binder.restoreCallingIdentity(token);
                Log.endSession();
            }
        }

        @Override
        public void handleCreateConferenceComplete(String callId, ConnectionRequest request,
                ParcelableConference conference, Session.Info sessionInfo) {
            Log.startSession(sessionInfo, LogUtils.Sessions.CSW_HANDLE_CREATE_CONNECTION_COMPLETE,
                    mPackageAbbreviation);
            UserHandle callingUserHandle = Binder.getCallingUserHandle();
            long token = Binder.clearCallingIdentity();
            try {
                synchronized (mLock) {
                    logIncoming("handleCreateConferenceComplete %s", callId);
                    // Check status hints image for cross user access
                    if (conference.getStatusHints() != null) {
                        Icon icon = conference.getStatusHints().getIcon();
                        conference.getStatusHints().setIcon(StatusHints.
                                validateAccountIconUserBoundary(icon, callingUserHandle));
                    }
                    ConnectionServiceWrapper.this
                            .handleCreateConferenceComplete(callId, request, conference);

                    if (mServiceInterface != null) {
                        logOutgoing("createConferenceComplete %s", callId);
                        try {
                            mServiceInterface.createConferenceComplete(callId,
                                    Log.getExternalSession());
                        } catch (RemoteException e) {
                        }
                    }
                }
            } catch (Throwable t) {
                Log.e(ConnectionServiceWrapper.this, t, "");
                throw t;
            } finally {
                Binder.restoreCallingIdentity(token);
                Log.endSession();
            }
        }


        @Override
        public void setActive(String callId, Session.Info sessionInfo) {
            Log.startSession(sessionInfo, LogUtils.Sessions.CSW_SET_ACTIVE,
                    mPackageAbbreviation);
            long token = Binder.clearCallingIdentity();
            try {
                synchronized (mLock) {
                    logIncoming("setActive %s", callId);
                    Call call = mCallIdMapper.getCall(callId);
                    if (call != null) {
                        mCallsManager.markCallAsActive(call);
                    } else {
                        // Log.w(this, "setActive, unknown call id: %s", msg.obj);
                    }
                }
            } catch (Throwable t) {
                Log.e(ConnectionServiceWrapper.this, t, "");
                throw t;
            } finally {
                Binder.restoreCallingIdentity(token);
                Log.endSession();
            }
        }

        @Override
        public void setRinging(String callId, Session.Info sessionInfo) {
            Log.startSession(sessionInfo, LogUtils.Sessions.CSW_SET_RINGING, mPackageAbbreviation);
            long token = Binder.clearCallingIdentity();
            try {
                synchronized (mLock) {
                    logIncoming("setRinging %s", callId);
                    Call call = mCallIdMapper.getCall(callId);
                    if (call != null) {
                        mCallsManager.markCallAsRinging(call);
                    } else {
                        // Log.w(this, "setRinging, unknown call id: %s", msg.obj);
                    }
                }
            } catch (Throwable t) {
                Log.e(ConnectionServiceWrapper.this, t, "");
                throw t;
            } finally {
                Binder.restoreCallingIdentity(token);
                Log.endSession();
            }
        }

        @Override
        public void resetConnectionTime(String callId, Session.Info sessionInfo) {
            Log.startSession(sessionInfo, "CSW.rCCT", mPackageAbbreviation);
            long token = Binder.clearCallingIdentity();
            try {
                synchronized (mLock) {
                    logIncoming("resetConnectionTime %s", callId);
                    Call call = mCallIdMapper.getCall(callId);
                    if (call != null) {
                        mCallsManager.resetConnectionTime(call);
                    } else {
                        // Log.w(this, "resetConnectionTime, unknown call id: %s", msg.obj);
                    }
                }
            } finally {
                Binder.restoreCallingIdentity(token);
                Log.endSession();
            }
        }

        @Override
        public void setVideoProvider(String callId, IVideoProvider videoProvider,
                Session.Info sessionInfo) {
            Log.startSession(sessionInfo, "CSW.sVP", mPackageAbbreviation);
            long token = Binder.clearCallingIdentity();
            try {
                synchronized (mLock) {
                    logIncoming("setVideoProvider %s", callId);
                    Call call = mCallIdMapper.getCall(callId);
                    if (call != null) {
                        call.setVideoProvider(videoProvider);
                    }
                }
            } catch (Throwable t) {
                Log.e(ConnectionServiceWrapper.this, t, "");
                throw t;
            } finally {
                Binder.restoreCallingIdentity(token);
                Log.endSession();
            }
        }

        @Override
        public void setDialing(String callId, Session.Info sessionInfo) {
            Log.startSession(sessionInfo, LogUtils.Sessions.CSW_SET_DIALING, mPackageAbbreviation);
            long token = Binder.clearCallingIdentity();
            try {
                synchronized (mLock) {
                    logIncoming("setDialing %s", callId);
                    Call call = mCallIdMapper.getCall(callId);
                    if (call != null) {
                        mCallsManager.markCallAsDialing(call);
                    } else {
                        // Log.w(this, "setDialing, unknown call id: %s", msg.obj);
                    }
                }
            } catch (Throwable t) {
                Log.e(ConnectionServiceWrapper.this, t, "");
                throw t;
            } finally {
                Binder.restoreCallingIdentity(token);
                Log.endSession();
            }
        }

        @Override
        public void setPulling(String callId, Session.Info sessionInfo) {
            Log.startSession(sessionInfo, LogUtils.Sessions.CSW_SET_PULLING, mPackageAbbreviation);
            long token = Binder.clearCallingIdentity();
            try {
                synchronized (mLock) {
                    logIncoming("setPulling %s", callId);
                    Call call = mCallIdMapper.getCall(callId);
                    if (call != null) {
                        mCallsManager.markCallAsPulling(call);
                    }
                }
            } catch (Throwable t) {
                Log.e(ConnectionServiceWrapper.this, t, "");
                throw t;
            } finally {
                Binder.restoreCallingIdentity(token);
                Log.endSession();
            }
        }

        @Override
        public void setDisconnected(String callId, DisconnectCause disconnectCause,
                Session.Info sessionInfo) {
            Log.startSession(sessionInfo, LogUtils.Sessions.CSW_SET_DISCONNECTED,
                    mPackageAbbreviation);
            long token = Binder.clearCallingIdentity();
            try {
                synchronized (mLock) {
                    logIncoming("setDisconnected %s %s", callId, disconnectCause);
                    Call call = mCallIdMapper.getCall(callId);
                    Log.d(this, "disconnect call %s %s", disconnectCause, call);
                    if (call != null) {
                        mCallsManager.markCallAsDisconnected(call, disconnectCause);
                    } else {
                        // Log.w(this, "setDisconnected, unknown call id: %s", args.arg1);
                    }
                }
            } catch (Throwable t) {
                Log.e(ConnectionServiceWrapper.this, t, "");
                throw t;
            } finally {
                Binder.restoreCallingIdentity(token);
                Log.endSession();
            }
        }

        @Override
        public void setOnHold(String callId, Session.Info sessionInfo) {
            Log.startSession(sessionInfo, LogUtils.Sessions.CSW_SET_ON_HOLD, mPackageAbbreviation);
            long token = Binder.clearCallingIdentity();
            try {
                synchronized (mLock) {
                    logIncoming("setOnHold %s", callId);
                    Call call = mCallIdMapper.getCall(callId);
                    if (call != null) {
                        mCallsManager.markCallAsOnHold(call);
                    } else {
                        // Log.w(this, "setOnHold, unknown call id: %s", msg.obj);
                    }
                }
            } catch (Throwable t) {
                Log.e(ConnectionServiceWrapper.this, t, "");
                throw t;
            } finally {
                Binder.restoreCallingIdentity(token);
                Log.endSession();
            }
        }

        @Override
        public void setRingbackRequested(String callId, boolean ringback,
                Session.Info sessionInfo) {
            Log.startSession(sessionInfo, "CSW.SRR", mPackageAbbreviation);
            long token = Binder.clearCallingIdentity();
            try {
                synchronized (mLock) {
                    logIncoming("setRingbackRequested %s %b", callId, ringback);
                    Call call = mCallIdMapper.getCall(callId);
                    if (call != null) {
                        call.setRingbackRequested(ringback);
                    } else {
                        // Log.w(this, "setRingback, unknown call id: %s", args.arg1);
                    }
                }
            } catch (Throwable t) {
                Log.e(ConnectionServiceWrapper.this, t, "");
                throw t;
            } finally {
                Binder.restoreCallingIdentity(token);
                Log.endSession();
            }
        }

        @Override
        public void removeCall(String callId, Session.Info sessionInfo) {
            Log.startSession(sessionInfo, LogUtils.Sessions.CSW_REMOVE_CALL, mPackageAbbreviation);
            long token = Binder.clearCallingIdentity();
            try {
                synchronized (mLock) {
                    logIncoming("removeCall %s", callId);
                    Call call = mCallIdMapper.getCall(callId);
                    if (call != null) {
                        boolean isRemovalPending = mFlags.cancelRemovalOnEmergencyRedial()
                                && call.isRemovalPending();
                        if (call.isAlive() && !call.isDisconnectHandledViaFuture()
                                && !isRemovalPending) {
                            Log.w(this, "call not disconnected when removeCall"
                                    + " called, marking disconnected first.");
                            mCallsManager.markCallAsDisconnected(
                                    call, new DisconnectCause(DisconnectCause.REMOTE));
                        }
                        mCallsManager.markCallAsRemoved(call);
                    }
                }
            } catch (Throwable t) {
                Log.e(ConnectionServiceWrapper.this, t, "");
                throw t;
            } finally {
                Binder.restoreCallingIdentity(token);
                Log.endSession();
            }
        }

        @Override
        public void setConnectionCapabilities(String callId, int connectionCapabilities,
                Session.Info sessionInfo) {
            Log.startSession(sessionInfo, "CSW.sCC", mPackageAbbreviation);
            long token = Binder.clearCallingIdentity();
            try {
                synchronized (mLock) {
                    logIncoming("setConnectionCapabilities %s %d", callId, connectionCapabilities);
                    Call call = mCallIdMapper.getCall(callId);
                    if (call != null) {
                        call.setConnectionCapabilities(connectionCapabilities);
                    } else {
                        // Log.w(ConnectionServiceWrapper.this,
                        // "setConnectionCapabilities, unknown call id: %s", msg.obj);
                    }
                }
            } catch (Throwable t) {
                Log.e(ConnectionServiceWrapper.this, t, "");
                throw t;
            } finally {
                Binder.restoreCallingIdentity(token);
                Log.endSession();
            }
        }

        @Override
        public void setConnectionProperties(String callId, int connectionProperties,
                Session.Info sessionInfo) {
            Log.startSession("CSW.sCP", mPackageAbbreviation);
            long token = Binder.clearCallingIdentity();
            try {
                synchronized (mLock) {
                    logIncoming("setConnectionProperties %s %d", callId, connectionProperties);
                    Call call = mCallIdMapper.getCall(callId);
                    if (call != null) {
                        call.setConnectionProperties(connectionProperties);
                    }
                }
            } catch (Throwable t) {
                Log.e(ConnectionServiceWrapper.this, t, "");
                throw t;
            } finally {
                Binder.restoreCallingIdentity(token);
                Log.endSession();
            }
        }

        @Override
        public void setIsConferenced(String callId, String conferenceCallId,
                Session.Info sessionInfo) {
            Log.startSession(sessionInfo, LogUtils.Sessions.CSW_SET_IS_CONFERENCED,
                    mPackageAbbreviation);
            long token = Binder.clearCallingIdentity();
            try {
                synchronized (mLock) {
                    logIncoming("setIsConferenced %s %s", callId, conferenceCallId);
                    Call childCall = mCallIdMapper.getCall(callId);
                    if (childCall != null) {
                        if (conferenceCallId == null) {
                            Log.d(this, "unsetting parent: %s", conferenceCallId);
                            childCall.setParentAndChildCall(null);
                        } else {
                            Call conferenceCall = mCallIdMapper.getCall(conferenceCallId);
                            // In a situation where a cmgr is used, the conference should be tracked
                            // by that cmgr's instance of CSW. The cmgr instance of CSW will track
                            // and properly set the parent and child calls so the request from the
                            // original Telephony instance of CSW can be ignored.
                            if (conferenceCall != null){
                                childCall.setParentAndChildCall(conferenceCall);
                            }
                        }
                    } else {
                        // Log.w(this, "setIsConferenced, unknown call id: %s", args.arg1);
                    }
                }
            } catch (Throwable t) {
                Log.e(ConnectionServiceWrapper.this, t, "");
                throw t;
            } finally {
                Binder.restoreCallingIdentity(token);
                Log.endSession();
            }
        }

        @Override
        public void setConferenceMergeFailed(String callId, Session.Info sessionInfo) {
            Log.startSession(sessionInfo, "CSW.sCMF", mPackageAbbreviation);
            long token = Binder.clearCallingIdentity();
            try {
                synchronized (mLock) {
                    logIncoming("setConferenceMergeFailed %s", callId);
                    // TODO: we should move the UI for indication a merge failure here
                    // from CallNotifier.onSuppServiceFailed(). This way the InCallUI can
                    // deliver the message anyway that they want. b/20530631.
                    Call call = mCallIdMapper.getCall(callId);
                    if (call != null) {
                        call.onConnectionEvent(Connection.EVENT_CALL_MERGE_FAILED, null);
                    } else {
                        Log.w(this, "setConferenceMergeFailed, unknown call id: %s", callId);
                    }
                }
            } catch (Throwable t) {
                Log.e(ConnectionServiceWrapper.this, t, "");
                throw t;
            } finally {
                Binder.restoreCallingIdentity(token);
                Log.endSession();
            }
        }

        @Override
        public void addConferenceCall(String callId, ParcelableConference parcelableConference,
                Session.Info sessionInfo) {
            Log.startSession(sessionInfo, LogUtils.Sessions.CSW_ADD_CONFERENCE_CALL,
                    mPackageAbbreviation);

            UserHandle callingUserHandle = Binder.getCallingUserHandle();
            // Check status hints image for cross user access
            if (parcelableConference.getStatusHints() != null) {
                Icon icon = parcelableConference.getStatusHints().getIcon();
                parcelableConference.getStatusHints().setIcon(StatusHints
                        .validateAccountIconUserBoundary(icon, callingUserHandle));
            }

            if (parcelableConference.getConnectElapsedTimeMillis() != 0
                    && mContext.checkCallingOrSelfPermission(MODIFY_PHONE_STATE)
                            != PackageManager.PERMISSION_GRANTED) {
                Log.w(this, "addConferenceCall from caller without permission!");
                parcelableConference = new ParcelableConference.Builder(
                        parcelableConference.getPhoneAccount(),
                        parcelableConference.getState())
                        .setConnectionCapabilities(parcelableConference.getConnectionCapabilities())
                        .setConnectionProperties(parcelableConference.getConnectionProperties())
                        .setConnectionIds(parcelableConference.getConnectionIds())
                        .setVideoAttributes(parcelableConference.getVideoProvider(),
                                parcelableConference.getVideoState())
                        .setStatusHints(parcelableConference.getStatusHints())
                        .setExtras(parcelableConference.getExtras())
                        .setAddress(parcelableConference.getHandle(),
                                parcelableConference.getHandlePresentation())
                        // no caller display name set.
                        .setDisconnectCause(parcelableConference.getDisconnectCause())
                        .setRingbackRequested(parcelableConference.isRingbackRequested())
                        .build();
            }

            long token = Binder.clearCallingIdentity();
            try {
                synchronized (mLock) {
                    if (mCallIdMapper.getCall(callId) != null) {
                        Log.w(this, "Attempting to add a conference call using an existing " +
                                "call id %s", callId);
                        return;
                    }
                    logIncoming("addConferenceCall %s %s [%s]", callId, parcelableConference,
                            parcelableConference.getConnectionIds());

                    // Make sure that there's at least one valid call. For remote connections
                    // we'll get a add conference msg from both the remote connection service
                    // and from the real connection service.
                    boolean hasValidCalls = false;
                    for (String connId : parcelableConference.getConnectionIds()) {
                        if (mCallIdMapper.getCall(connId) != null) {
                            hasValidCalls = true;
                        }
                    }
                    // But don't bail out if the connection count is 0, because that is a valid
                    // IMS conference state.
                    if (!hasValidCalls && parcelableConference.getConnectionIds().size() > 0) {
                        Log.d(this, "Attempting to add a conference with no valid calls");
                        return;
                    }

                    PhoneAccountHandle phAcc = null;
                    if (parcelableConference != null &&
                            parcelableConference.getPhoneAccount() != null) {
                        phAcc = parcelableConference.getPhoneAccount();
                    }

                    Bundle connectionExtras = parcelableConference.getExtras();

                    String connectIdToCheck = null;
                    if (connectionExtras != null && connectionExtras
                            .containsKey(Connection.EXTRA_ORIGINAL_CONNECTION_ID)) {
                        // Conference was added via a connection manager, see if its original id is
                        // known.
                        connectIdToCheck = connectionExtras
                                .getString(Connection.EXTRA_ORIGINAL_CONNECTION_ID);
                    } else {
                        connectIdToCheck = callId;
                    }

                    Call conferenceCall;
                    // Check to see if this conference has already been added.
                    Call alreadyAddedConnection = mCallsManager
                            .getAlreadyAddedConnection(connectIdToCheck);
                    if (alreadyAddedConnection != null && mCallIdMapper.getCall(callId) == null) {
                        // We are currently attempting to add the conference via a connection mgr,
                        // and the originating ConnectionService has already added it.  Instead of
                        // making a new Telecom call, we will simply add it to the ID mapper here,
                        // and replace the ConnectionService on the call.
                        mCallIdMapper.addCall(alreadyAddedConnection, callId);
                        alreadyAddedConnection.replaceConnectionService(
                                ConnectionServiceWrapper.this);
                        conferenceCall = alreadyAddedConnection;
                    } else {
                        // need to create a new Call
                        Call newConferenceCall = mCallsManager.createConferenceCall(callId,
                                phAcc, parcelableConference);
                        mCallIdMapper.addCall(newConferenceCall, callId);
                        newConferenceCall.setConnectionService(ConnectionServiceWrapper.this);
                        conferenceCall = newConferenceCall;
                    }

                    Log.d(this, "adding children to conference %s phAcc %s",
                            parcelableConference.getConnectionIds(), phAcc);
                    for (String connId : parcelableConference.getConnectionIds()) {
                        Call childCall = mCallIdMapper.getCall(connId);
                        Log.d(this, "found child: %s", connId);
                        if (childCall != null) {
                            childCall.setParentAndChildCall(conferenceCall);
                        }
                    }
                }
            } catch (Throwable t) {
                Log.e(ConnectionServiceWrapper.this, t, "");
                throw t;
            } finally {
                Binder.restoreCallingIdentity(token);
                Log.endSession();
            }
        }

        @Override
        public void onPostDialWait(String callId, String remaining,
                Session.Info sessionInfo) throws RemoteException {
            Log.startSession(sessionInfo, "CSW.oPDW", mPackageAbbreviation);
            long token = Binder.clearCallingIdentity();
            try {
                synchronized (mLock) {
                    logIncoming("onPostDialWait %s %s", callId, remaining);
                    Call call = mCallIdMapper.getCall(callId);
                    if (call != null) {
                        call.onPostDialWait(remaining);
                    } else {
                        // Log.w(this, "onPostDialWait, unknown call id: %s", args.arg1);
                    }
                }
            } catch (Throwable t) {
                Log.e(ConnectionServiceWrapper.this, t, "");
                throw t;
            } finally {
                Binder.restoreCallingIdentity(token);
                Log.endSession();
            }
        }

        @Override
        public void onPostDialChar(String callId, char nextChar,
                Session.Info sessionInfo) throws RemoteException {
            Log.startSession(sessionInfo, "CSW.oPDC", mPackageAbbreviation);
            long token = Binder.clearCallingIdentity();
            try {
                synchronized (mLock) {
                    logIncoming("onPostDialChar %s %s", callId, nextChar);
                    Call call = mCallIdMapper.getCall(callId);
                    if (call != null) {
                        call.onPostDialChar(nextChar);
                    } else {
                        // Log.w(this, "onPostDialChar, unknown call id: %s", args.arg1);
                    }
                }
            } catch (Throwable t) {
                Log.e(ConnectionServiceWrapper.this, t, "");
                throw t;
            } finally {
                Binder.restoreCallingIdentity(token);
                Log.endSession();
            }
        }

        @Override
        public void queryRemoteConnectionServices(RemoteServiceCallback callback,
                String callingPackage, Session.Info sessionInfo) {
            final UserHandle callingUserHandle = Binder.getCallingUserHandle();
            Log.startSession(sessionInfo, "CSW.qRCS", mPackageAbbreviation);
            long token = Binder.clearCallingIdentity();
            try {
                synchronized (mLock) {
                    logIncoming("queryRemoteConnectionServices callingPackage=" + callingPackage);
                    ConnectionServiceWrapper.this
                            .queryRemoteConnectionServices(callingUserHandle, callingPackage,
                                    callback);
                }
            } catch (Throwable t) {
                Log.e(ConnectionServiceWrapper.this, t, "");
                throw t;
            } finally {
                Binder.restoreCallingIdentity(token);
                Log.endSession();
            }
        }

        @Override
        public void setVideoState(String callId, int videoState, Session.Info sessionInfo) {
            Log.startSession(sessionInfo, "CSW.sVS", mPackageAbbreviation);
            long token = Binder.clearCallingIdentity();
            try {
                synchronized (mLock) {
                    logIncoming("setVideoState %s %d", callId, videoState);
                    Call call = mCallIdMapper.getCall(callId);
                    if (call != null) {
                        call.setVideoState(videoState);
                    }
                }
            } catch (Throwable t) {
                Log.e(ConnectionServiceWrapper.this, t, "");
                throw t;
            } finally {
                Binder.restoreCallingIdentity(token);
                Log.endSession();
            }
        }

        @Override
        public void setIsVoipAudioMode(String callId, boolean isVoip, Session.Info sessionInfo) {
            Log.startSession(sessionInfo, "CSW.sIVAM", mPackageAbbreviation);
            long token = Binder.clearCallingIdentity();
            try {
                synchronized (mLock) {
                    logIncoming("setIsVoipAudioMode %s %b", callId, isVoip);
                    Call call = mCallIdMapper.getCall(callId);
                    if (call != null) {
                        call.setIsVoipAudioMode(isVoip);
                    }
                }
            } catch (Throwable t) {
                Log.e(ConnectionServiceWrapper.this, t, "");
                throw t;
            } finally {
                Binder.restoreCallingIdentity(token);
                Log.endSession();
            }
        }

        @Override
        public void setAudioRoute(String callId, int audioRoute,
                String bluetoothAddress, Session.Info sessionInfo) {
            Log.startSession(sessionInfo, "CSW.sAR", mPackageAbbreviation);
            long token = Binder.clearCallingIdentity();
            try {
                synchronized (mLock) {
                    logIncoming("setAudioRoute %s %s", callId,
                            CallAudioState.audioRouteToString(audioRoute));
                    mCallsManager.setAudioRoute(audioRoute, bluetoothAddress);
                }
            } catch (Throwable t) {
                Log.e(ConnectionServiceWrapper.this, t, "");
                throw t;
            } finally {
                Binder.restoreCallingIdentity(token);
                Log.endSession();
            }
        }

        @Override
        public void requestCallEndpointChange(String callId, CallEndpoint endpoint,
                ResultReceiver callback, Session.Info sessionInfo) {
            Log.startSession(sessionInfo, "CSW.rCEC", mPackageAbbreviation);
            long token = Binder.clearCallingIdentity();
            try {
                synchronized (mLock) {
                    logIncoming("requestCallEndpointChange %s %s", callId,
                            endpoint.getEndpointName());
                    mCallsManager.requestCallEndpointChange(endpoint, callback);
                }
            } catch (Throwable t) {
                Log.e(ConnectionServiceWrapper.this, t, "");
                throw t;
            } finally {
                Binder.restoreCallingIdentity(token);
                Log.endSession();
            }
        }

        @Override
        public void setStatusHints(String callId, StatusHints statusHints,
                Session.Info sessionInfo) {
            Log.startSession(sessionInfo, "CSW.sSH", mPackageAbbreviation);
            UserHandle callingUserHandle = Binder.getCallingUserHandle();
            long token = Binder.clearCallingIdentity();
            try {
                synchronized (mLock) {
                    logIncoming("setStatusHints %s %s", callId, statusHints);
                    // Check status hints image for cross user access
                    if (statusHints != null) {
                        Icon icon = statusHints.getIcon();
                        statusHints.setIcon(StatusHints.validateAccountIconUserBoundary(
                                icon, callingUserHandle));
                    }
                    Call call = mCallIdMapper.getCall(callId);
                    if (call != null) {
                        call.setStatusHints(statusHints);
                    }
                }
            } catch (Throwable t) {
                Log.e(ConnectionServiceWrapper.this, t, "");
                throw t;
            } finally {
                Binder.restoreCallingIdentity(token);
                Log.endSession();
            }
        }

        @Override
        public void putExtras(String callId, Bundle extras, Session.Info sessionInfo) {
            Log.startSession(sessionInfo, "CSW.pE", mPackageAbbreviation);
            long token = Binder.clearCallingIdentity();
            try {
                synchronized (mLock) {
                    Bundle.setDefusable(extras, true);
                    Call call = mCallIdMapper.getCall(callId);
                    if (call != null) {
                        call.putConnectionServiceExtras(extras);
                    }
                }
            } catch (Throwable t) {
                Log.e(ConnectionServiceWrapper.this, t, "");
                throw t;
            } finally {
                Binder.restoreCallingIdentity(token);
                Log.endSession();
            }
        }

        @Override
        public void removeExtras(String callId, List<String> keys, Session.Info sessionInfo) {
            Log.startSession(sessionInfo, "CSW.rE", mPackageAbbreviation);
            long token = Binder.clearCallingIdentity();
            try {
                synchronized (mLock) {
                    logIncoming("removeExtra %s %s", callId, keys);
                    Call call = mCallIdMapper.getCall(callId);
                    if (call != null) {
                        call.removeExtras(Call.SOURCE_CONNECTION_SERVICE, keys);
                    }
                }
            } catch (Throwable t) {
                Log.e(ConnectionServiceWrapper.this, t, "");
                throw t;
            } finally {
                Binder.restoreCallingIdentity(token);
                Log.endSession();
            }
        }

        @Override
        public void setAddress(String callId, Uri address, int presentation,
                Session.Info sessionInfo) {
            Log.startSession(sessionInfo, "CSW.sA", mPackageAbbreviation);

            long token = Binder.clearCallingIdentity();
            try {
                synchronized (mLock) {
                    logIncoming("setAddress %s %s %d", callId, address, presentation);
                    Call call = mCallIdMapper.getCall(callId);
                    if (call != null) {
                        call.setHandle(address, presentation);
                    }
                }
            } catch (Throwable t) {
                Log.e(ConnectionServiceWrapper.this, t, "");
                throw t;
            } finally {
                Binder.restoreCallingIdentity(token);
                Log.endSession();
            }
        }

        @Override
        public void setCallerDisplayName(String callId, String callerDisplayName, int presentation,
                Session.Info sessionInfo) {
            Log.startSession(sessionInfo, "CSW.sCDN", mPackageAbbreviation);
            long token = Binder.clearCallingIdentity();
            try {
                synchronized (mLock) {
                    logIncoming("setCallerDisplayName %s %s %d", callId, callerDisplayName,
                            presentation);
                    Call call = mCallIdMapper.getCall(callId);
                    if (call != null) {
                        call.setCallerDisplayName(callerDisplayName, presentation);
                    }
                }
            } catch (Throwable t) {
                Log.e(ConnectionServiceWrapper.this, t, "");
                throw t;
            } finally {
                Binder.restoreCallingIdentity(token);
                Log.endSession();
            }
        }

        @Override
        public void setConferenceableConnections(String callId, List<String> conferenceableCallIds,
                Session.Info sessionInfo) {
            Log.startSession(sessionInfo, "CSW.sCC", mPackageAbbreviation);
            long token = Binder.clearCallingIdentity();
            try {
                synchronized (mLock) {

                    Call call = mCallIdMapper.getCall(callId);
                    if (call != null) {
                        logIncoming("setConferenceableConnections %s %s", callId,
                                conferenceableCallIds);
                        List<Call> conferenceableCalls =
                                new ArrayList<>(conferenceableCallIds.size());
                        for (String otherId : conferenceableCallIds) {
                            Call otherCall = mCallIdMapper.getCall(otherId);
                            if (otherCall != null && otherCall != call) {
                                conferenceableCalls.add(otherCall);
                            }
                        }
                        call.setConferenceableCalls(conferenceableCalls);
                    }
                }
            } catch (Throwable t) {
                Log.e(ConnectionServiceWrapper.this, t, "");
                throw t;
            } finally {
                Binder.restoreCallingIdentity(token);
                Log.endSession();
            }
        }

        @Override
        public void addExistingConnection(String callId, ParcelableConnection connection,
                Session.Info sessionInfo) {
            Log.startSession(sessionInfo, "CSW.aEC", mPackageAbbreviation);
            UserHandle userHandle = Binder.getCallingUserHandle();
            // Check that the Calling Package matches PhoneAccountHandle's Component Package
            PhoneAccountHandle callingPhoneAccountHandle = connection.getPhoneAccount();
            if (callingPhoneAccountHandle != null) {
                mAppOpsManager.checkPackage(Binder.getCallingUid(),
                        callingPhoneAccountHandle.getComponentName().getPackageName());
            }

            boolean hasCrossUserAccess = mContext.checkCallingOrSelfPermission(
                    android.Manifest.permission.INTERACT_ACROSS_USERS)
                    == PackageManager.PERMISSION_GRANTED;
            long token = Binder.clearCallingIdentity();
            try {
                synchronized (mLock) {
                    // Make sure that the PhoneAccount associated with the incoming
                    // ParcelableConnection is in fact registered to Telecom and is being called
                    // from the correct user.
                    List<PhoneAccountHandle> accountHandles =
                    // Include CAPABILITY_EMERGENCY_CALLS_ONLY in this list in case we are adding
                    // an emergency call.
                            mPhoneAccountRegistrar.getCallCapablePhoneAccounts(null /*uriScheme*/,
                            false /*includeDisabledAccounts*/, userHandle, 0 /*capabilities*/,
                            0 /*excludedCapabilities*/, hasCrossUserAccess);
                    PhoneAccountHandle phoneAccountHandle = null;
                    for (PhoneAccountHandle accountHandle : accountHandles) {
                        if(accountHandle.equals(callingPhoneAccountHandle)) {
                            phoneAccountHandle = accountHandle;
                        }
                    }
                    // Allow the Sim call manager account as well, even if its disabled.
                    if (phoneAccountHandle == null && callingPhoneAccountHandle != null) {
                        // Search all SIM PhoneAccounts to see if there is a SIM call manager
                        // associated with any of them and verify that the calling handle matches.
                        for (PhoneAccountHandle handle :
                                mPhoneAccountRegistrar.getSimPhoneAccounts(userHandle)) {
                            int subId = mPhoneAccountRegistrar.getSubscriptionIdForPhoneAccount(
                                    handle);
                            PhoneAccountHandle connectionMgrHandle =
                                    mPhoneAccountRegistrar.getSimCallManager(subId, userHandle);
                            if (callingPhoneAccountHandle.equals(connectionMgrHandle)) {
                                phoneAccountHandle = connectionMgrHandle;
                                break;
                            }
                        }
                    }
                    if (phoneAccountHandle != null) {
                        logIncoming("addExistingConnection %s %s", callId, connection);

                        Bundle connectionExtras = connection.getExtras();
                        String connectIdToCheck = null;
                        if (connectionExtras != null && connectionExtras
                                .containsKey(Connection.EXTRA_ORIGINAL_CONNECTION_ID)) {
                            connectIdToCheck = connectionExtras
                                    .getString(Connection.EXTRA_ORIGINAL_CONNECTION_ID);
                        } else {
                            connectIdToCheck = callId;
                        }

                        // Check status hints image for cross user access
                        if (connection.getStatusHints() != null) {
                            Icon icon = connection.getStatusHints().getIcon();
                            connection.getStatusHints().setIcon(StatusHints.
                                    validateAccountIconUserBoundary(icon, userHandle));
                        }
                        // Handle the case where an existing connection was added by Telephony via
                        // a connection manager.  The remote connection service API does not include
                        // the ability to specify a parent connection when adding an existing
                        // connection, so we stash the desired parent in the connection extras.
                        if (connectionExtras != null
                                && connectionExtras.containsKey(
                                        Connection.EXTRA_ADD_TO_CONFERENCE_ID)
                                && connection.getParentCallId() == null) {
                            String parentId = connectionExtras.getString(
                                    Connection.EXTRA_ADD_TO_CONFERENCE_ID);
                            Log.i(ConnectionServiceWrapper.this, "addExistingConnection: remote "
                                    + "connection will auto-add to parent %s", parentId);
                            // Replace parcelable connection instance, swapping the new desired
                            // parent in.
                            connection = new ParcelableConnection(
                                    connection.getPhoneAccount(),
                                    connection.getState(),
                                    connection.getConnectionCapabilities(),
                                    connection.getConnectionProperties(),
                                    connection.getSupportedAudioRoutes(),
                                    connection.getHandle(),
                                    connection.getHandlePresentation(),
                                    connection.getCallerDisplayName(),
                                    connection.getCallerDisplayNamePresentation(),
                                    connection.getVideoProvider(),
                                    connection.getVideoState(),
                                    connection.isRingbackRequested(),
                                    connection.getIsVoipAudioMode(),
                                    connection.getConnectTimeMillis(),
                                    connection.getConnectElapsedTimeMillis(),
                                    connection.getStatusHints(),
                                    connection.getDisconnectCause(),
                                    connection.getConferenceableConnectionIds(),
                                    connection.getExtras(),
                                    parentId,
                                    connection.getCallDirection(),
                                    connection.getCallerNumberVerificationStatus());
                        }
                        // Check to see if this Connection has already been added.
                        Call alreadyAddedConnection = mCallsManager
                                .getAlreadyAddedConnection(connectIdToCheck);

                        if (alreadyAddedConnection != null
                                && mCallIdMapper.getCall(callId) == null) {
                            if (!Objects.equals(connection.getHandle(),
                                    alreadyAddedConnection.getHandle())) {
                                alreadyAddedConnection.setHandle(connection.getHandle());
                            }
                            if (connection.getHandlePresentation() !=
                                    alreadyAddedConnection.getHandlePresentation()) {
                                alreadyAddedConnection.setHandle(connection.getHandle(),
                                        connection.getHandlePresentation());
                            }
                            if (!Objects.equals(connection.getCallerDisplayName(),
                                    alreadyAddedConnection.getCallerDisplayName())) {
                                alreadyAddedConnection.setCallerDisplayName(connection
                                                .getCallerDisplayName(),
                                        connection.getCallerDisplayNamePresentation());
                            }
                            if (connection.getConnectionCapabilities() !=
                                    alreadyAddedConnection.getConnectionCapabilities()) {
                                alreadyAddedConnection.setConnectionCapabilities(connection
                                        .getConnectionCapabilities());
                            }
                            if (connection.getConnectionProperties() !=
                                    alreadyAddedConnection.getConnectionProperties()) {
                                alreadyAddedConnection.setConnectionCapabilities(connection
                                        .getConnectionProperties());
                            }
                            mCallIdMapper.addCall(alreadyAddedConnection, callId);
                            alreadyAddedConnection
                                    .replaceConnectionService(ConnectionServiceWrapper.this);
                            return;
                        }

                        Call existingCall = mCallsManager
                                .createCallForExistingConnection(callId, connection);
                        mCallIdMapper.addCall(existingCall, callId);
                        existingCall.setConnectionService(ConnectionServiceWrapper.this);
                    } else {
                        Log.e(this, new RemoteException("The PhoneAccount being used is not " +
                                "currently registered with Telecom."), "Unable to " +
                                "addExistingConnection.");
                    }
                }
            } catch (Throwable t) {
                Log.e(ConnectionServiceWrapper.this, t, "");
                throw t;
            } finally {
                Binder.restoreCallingIdentity(token);
                Log.endSession();
            }
        }

        @Override
        public void onConnectionEvent(String callId, String event, Bundle extras,
                Session.Info sessionInfo) {
            Log.startSession(sessionInfo, "CSW.oCE", mPackageAbbreviation);
            long token = Binder.clearCallingIdentity();
            try {
                synchronized (mLock) {
                    Bundle.setDefusable(extras, true);
                    Call call = mCallIdMapper.getCall(callId);
                    if (call != null) {
                        call.onConnectionEvent(event, extras);
                    }
                }
            } catch (Throwable t) {
                Log.e(ConnectionServiceWrapper.this, t, "");
                throw t;
            } finally {
                Binder.restoreCallingIdentity(token);
                Log.endSession();
            }
        }

        @Override
        public void onRttInitiationSuccess(String callId, Session.Info sessionInfo)
                throws RemoteException {

        }

        @Override
        public void onRttInitiationFailure(String callId, int reason, Session.Info sessionInfo)
                throws RemoteException {
            Log.startSession(sessionInfo, "CSW.oRIF", mPackageAbbreviation);
            long token = Binder.clearCallingIdentity();
            try {
                synchronized (mLock) {
                    Call call = mCallIdMapper.getCall(callId);
                    if (call != null) {
                        call.onRttConnectionFailure(reason);
                    }
                }
            } catch (Throwable t) {
                Log.e(ConnectionServiceWrapper.this, t, "");
                throw t;
            } finally {
                Binder.restoreCallingIdentity(token);
                Log.endSession();
            }
        }

        @Override
        public void onRttSessionRemotelyTerminated(String callId, Session.Info sessionInfo)
                throws RemoteException {

        }

        @Override
        public void onRemoteRttRequest(String callId, Session.Info sessionInfo)
                throws RemoteException {
            Log.startSession(sessionInfo, "CSW.oRRR", mPackageAbbreviation);
            long token = Binder.clearCallingIdentity();
            try {
                synchronized (mLock) {
                    Call call = mCallIdMapper.getCall(callId);
                    if (call != null) {
                        call.onRemoteRttRequest();
                    }
                }
            } catch (Throwable t) {
                Log.e(ConnectionServiceWrapper.this, t, "");
                throw t;
            } finally {
                Binder.restoreCallingIdentity(token);
                Log.endSession();
            }
        }

        @Override
        public void onPhoneAccountChanged(String callId, PhoneAccountHandle pHandle,
                Session.Info sessionInfo) throws RemoteException {
            // Check that the Calling Package matches PhoneAccountHandle's Component Package
            if (pHandle != null) {
                mAppOpsManager.checkPackage(Binder.getCallingUid(),
                        pHandle.getComponentName().getPackageName());
            }
            Log.startSession(sessionInfo, "CSW.oPAC", mPackageAbbreviation);
            long token = Binder.clearCallingIdentity();
            try {
                synchronized (mLock) {
                    Call call = mCallIdMapper.getCall(callId);
                    if (call != null) {
                        call.setTargetPhoneAccount(pHandle);
                    }
                }
            } catch (Throwable t) {
                Log.e(ConnectionServiceWrapper.this, t, "");
                throw t;
            } finally {
                Binder.restoreCallingIdentity(token);
                Log.endSession();
            }
        }

        @Override
        public void onConnectionServiceFocusReleased(Session.Info sessionInfo)
                throws RemoteException {
            Log.startSession(sessionInfo, "CSW.oCSFR", mPackageAbbreviation);
            long token = Binder.clearCallingIdentity();
            try {
                synchronized (mLock) {
                    mConnSvrFocusListener.onConnectionServiceReleased(
                            ConnectionServiceWrapper.this);
                }
            } catch (Throwable t) {
                Log.e(ConnectionServiceWrapper.this, t, "");
                throw t;
            } finally {
                Binder.restoreCallingIdentity(token);
                Log.endSession();
            }
        }

        @Override
        public void setConferenceState(String callId, boolean isConference,
                Session.Info sessionInfo) throws RemoteException {
            Log.startSession(sessionInfo, "CSW.sCS", mPackageAbbreviation);

            if (mContext.checkCallingOrSelfPermission(MODIFY_PHONE_STATE)
                    != PackageManager.PERMISSION_GRANTED) {
                Log.w(this, "setConferenceState from caller without permission.");
                Log.endSession();
                return;
            }

            long token = Binder.clearCallingIdentity();
            try {
                synchronized (mLock) {
                    Call call = mCallIdMapper.getCall(callId);
                    if (call != null) {
                        call.setConferenceState(isConference);
                    }
                }
            } catch (Throwable t) {
                Log.e(ConnectionServiceWrapper.this, t, "");
                throw t;
            } finally {
                Binder.restoreCallingIdentity(token);
                Log.endSession();
            }
        }

        @Override
        public void setCallDirection(String callId, int direction, Session.Info sessionInfo) {
            Log.startSession(sessionInfo, "CSW.sCD", mPackageAbbreviation);

            if (mContext.checkCallingOrSelfPermission(MODIFY_PHONE_STATE)
                    != PackageManager.PERMISSION_GRANTED) {
                Log.w(this, "setCallDirection from caller without permission.");
                Log.endSession();
                return;
            }

            long token = Binder.clearCallingIdentity();
            try {
                synchronized (mLock) {
                    logIncoming("setCallDirection %s %d", callId, direction);
                    Call call = mCallIdMapper.getCall(callId);
                    if (call != null) {
                        call.setCallDirection(Call.getRemappedCallDirection(direction));
                    }
                }
            } catch (Throwable t) {
                Log.e(ConnectionServiceWrapper.this, t, "");
                throw t;
            } finally {
                Binder.restoreCallingIdentity(token);
                Log.endSession();
            }
        }

        @Override
        public void queryLocation(String callId, long timeoutMillis, String provider,
                ResultReceiver callback, Session.Info sessionInfo) {
            Log.startSession(sessionInfo, "CSW.qL", mPackageAbbreviation);

            TelecomManager telecomManager = mContext.getSystemService(TelecomManager.class);
            if (telecomManager == null || !telecomManager.getSimCallManager().getComponentName()
                    .equals(getComponentName())) {
                callback.send(0 /* isSuccess */,
                        getQueryLocationErrorResult(QueryLocationException.ERROR_NOT_PERMITTED));
                Log.endSession();
                return;
            }

            String opPackageName = mContext.getOpPackageName();
            int packageUid = -1;
            try {
                packageUid = mContext.getPackageManager().getPackageUid(opPackageName,
                        PackageManager.PackageInfoFlags.of(0));
            } catch (PackageManager.NameNotFoundException e) {
                // packageUid is -1
            }

            try {
                mAppOpsManager.noteProxyOp(
                        AppOpsManager.OPSTR_FINE_LOCATION,
                        opPackageName,
                        packageUid,
                        null,
                        null);
            } catch (SecurityException e) {
                Log.e(ConnectionServiceWrapper.this, e, "");
            }

            if (!callingUidMatchesPackageManagerRecords(getComponentName().getPackageName())) {
                throw new SecurityException(String.format("queryCurrentLocation: "
                                + "uid mismatch found : callingPackageName=[%s], callingUid=[%d]",
                        getComponentName().getPackageName(), Binder.getCallingUid()));
            }

            Call call = mCallIdMapper.getCall(callId);
            if (call == null || !call.isEmergencyCall()) {
                callback.send(0 /* isSuccess */,
                        getQueryLocationErrorResult(QueryLocationException
                                .ERROR_NOT_ALLOWED_FOR_NON_EMERGENCY_CONNECTIONS));
                Log.endSession();
                return;
            }

            long token = Binder.clearCallingIdentity();
            try {
                synchronized (mLock) {
                    logIncoming("queryLocation %s %d", callId, timeoutMillis);
                    ConnectionServiceWrapper.this.queryCurrentLocation(timeoutMillis, provider,
                            callback);
                }
            } catch (Throwable t) {
                Log.e(ConnectionServiceWrapper.this, t, "");
                throw t;
            } finally {
                Binder.restoreCallingIdentity(token);
                Log.endSession();
            }
        }
    }

    private final Adapter mAdapter = new Adapter();
    private final CallIdMapper mCallIdMapper = new CallIdMapper(Call::getConnectionId);
    private final Map<String, CreateConnectionResponse> mPendingResponses = new HashMap<>();

    private Binder2 mBinder = new Binder2();
    private IConnectionService mServiceInterface;
    private final ConnectionServiceRepository mConnectionServiceRepository;
    private final PhoneAccountRegistrar mPhoneAccountRegistrar;
    private final CallsManager mCallsManager;
    private final AppOpsManager mAppOpsManager;
    private final Context mContext;

    private ConnectionServiceFocusManager.ConnectionServiceFocusListener mConnSvrFocusListener;

    /**
     * Creates a connection service.
     *
     * @param componentName The component name of the service with which to bind.
     * @param connectionServiceRepository Connection service repository.
     * @param phoneAccountRegistrar Phone account registrar
     * @param callsManager Calls manager
     * @param context The context.
     * @param userHandle The {@link UserHandle} to use when binding.
     */
    @VisibleForTesting
    public ConnectionServiceWrapper(
            ComponentName componentName,
            ConnectionServiceRepository connectionServiceRepository,
            PhoneAccountRegistrar phoneAccountRegistrar,
            CallsManager callsManager,
            Context context,
            TelecomSystem.SyncRoot lock,
            UserHandle userHandle,
            FeatureFlags featureFlags) {
        super(ConnectionService.SERVICE_INTERFACE, componentName, context, lock, userHandle,
                featureFlags);
        mConnectionServiceRepository = connectionServiceRepository;
        phoneAccountRegistrar.addListener(new PhoneAccountRegistrar.Listener() {
            // TODO -- Upon changes to PhoneAccountRegistrar, need to re-wire connections
            // To do this, we must proxy remote ConnectionService objects
        });
        mPhoneAccountRegistrar = phoneAccountRegistrar;
        mCallsManager = callsManager;
        mAppOpsManager = (AppOpsManager) context.getSystemService(Context.APP_OPS_SERVICE);
        mContext = context;
    }

    /** See {@link IConnectionService#addConnectionServiceAdapter}. */
    private void addConnectionServiceAdapter(IConnectionServiceAdapter adapter) {
        if (isServiceValid("addConnectionServiceAdapter")) {
            try {
                logOutgoing("addConnectionServiceAdapter %s", adapter);
                mServiceInterface.addConnectionServiceAdapter(adapter, Log.getExternalSession());
            } catch (RemoteException e) {
            }
        }
    }

    /** See {@link IConnectionService#removeConnectionServiceAdapter}. */
    private void removeConnectionServiceAdapter(IConnectionServiceAdapter adapter) {
        if (isServiceValid("removeConnectionServiceAdapter")) {
            try {
                logOutgoing("removeConnectionServiceAdapter %s", adapter);
                mServiceInterface.removeConnectionServiceAdapter(adapter, Log.getExternalSession());
            } catch (RemoteException e) {
            }
        }
    }

    @VisibleForTesting
    public CellIdentity getLastKnownCellIdentity() {
        TelephonyManager telephonyManager = mContext.getSystemService(TelephonyManager.class);
        if (telephonyManager != null) {
            try {
                CellIdentity lastKnownCellIdentity = telephonyManager.getLastKnownCellIdentity();
                mAppOpsManager.noteOp(AppOpsManager.OP_FINE_LOCATION,
                        mContext.getPackageManager().getPackageUid(
                                getComponentName().getPackageName(), 0),
                        getComponentName().getPackageName());
                return lastKnownCellIdentity;
            } catch (UnsupportedOperationException ignored) {
                Log.w(this, "getLastKnownCellIdentity - no telephony on this device");
            } catch (PackageManager.NameNotFoundException nameNotFoundException) {
                Log.e(this, nameNotFoundException, "could not find the package -- %s",
                        getComponentName().getPackageName());
            }
        }
        return null;
    }

    @VisibleForTesting
    @SuppressWarnings("FutureReturnValueIgnored")
    public void queryCurrentLocation(long timeoutMillis, String provider, ResultReceiver callback) {

        if (mQueryLocationFuture != null && !mQueryLocationFuture.isDone()) {
            callback.send(0 /* isSuccess */,
                    getQueryLocationErrorResult(
                            QueryLocationException.ERROR_PREVIOUS_REQUEST_EXISTS));
            return;
        }

        LocationManager locationManager = (LocationManager) mContext.createAttributionContext(
                ConnectionServiceWrapper.class.getSimpleName()).getSystemService(
                Context.LOCATION_SERVICE);

        if (locationManager == null) {
            callback.send(0 /* isSuccess */,
                    getQueryLocationErrorResult(QueryLocationException.ERROR_SERVICE_UNAVAILABLE));
        }

        mQueryLocationFuture = new CompletableFuture<Pair<Integer, Location>>()
                .completeOnTimeout(
                        Pair.create(QueryLocationException.ERROR_REQUEST_TIME_OUT, null),
                        timeoutMillis, TimeUnit.MILLISECONDS);

        mOngoingQueryLocationRequest = new CancellationSignal();
        locationManager.getCurrentLocation(
                provider,
                new LocationRequest.Builder(0)
                        .setQuality(LocationRequest.QUALITY_HIGH_ACCURACY)
                        .setLocationSettingsIgnored(true)
                        .build(),
                mOngoingQueryLocationRequest,
                mQueryLocationExecutor,
                (location) -> mQueryLocationFuture.complete(Pair.create(null, location)));

        mQueryLocationFuture.whenComplete((result, e) -> {
            if (e != null) {
                callback.send(0,
                        getQueryLocationErrorResult(QueryLocationException.ERROR_UNSPECIFIED));
            }
            //make sure we don't pass mock locations diretly, always reset() mock locations
            if (result.second != null) {
                if(result.second.isMock()) {
                    result.second.reset();
                }
                callback.send(1, getQueryLocationResult(result.second));
            } else {
                callback.send(0, getQueryLocationErrorResult(result.first));
            }

            if (mOngoingQueryLocationRequest != null) {
                mOngoingQueryLocationRequest.cancel();
                mOngoingQueryLocationRequest = null;
            }

            if (mQueryLocationFuture != null) {
                mQueryLocationFuture = null;
            }
        });
    }

    private Bundle getQueryLocationResult(Location location) {
        Bundle extras = new Bundle();
        extras.putParcelable(Connection.EXTRA_KEY_QUERY_LOCATION, location);
        return extras;
    }

    private Bundle getQueryLocationErrorResult(int result) {
        String message;

        switch (result) {
            case QueryLocationException.ERROR_REQUEST_TIME_OUT:
                message = "The operation was not completed on time";
                break;
            case QueryLocationException.ERROR_PREVIOUS_REQUEST_EXISTS:
                message = "The operation was rejected due to a previous request exists";
                break;
            case QueryLocationException.ERROR_NOT_PERMITTED:
                message = "The operation is not permitted";
                break;
            case QueryLocationException.ERROR_NOT_ALLOWED_FOR_NON_EMERGENCY_CONNECTIONS:
                message = "Non-emergency call connection are not allowed";
                break;
            case QueryLocationException.ERROR_SERVICE_UNAVAILABLE:
                message = "The operation has failed due to service is not available";
                break;
            default:
                message = "The operation has failed due to an unknown or unspecified error";
        }

        QueryLocationException exception = new QueryLocationException(message, result);
        Bundle extras = new Bundle();
        extras.putParcelable(QueryLocationException.QUERY_LOCATION_ERROR, exception);
        return extras;
    }

    /**
     * helper method that compares the binder_uid to what the packageManager_uid reports for the
     * passed in packageName.
     *
     * returns true if the binder_uid matches the packageManager_uid records
     */
    private boolean callingUidMatchesPackageManagerRecords(String packageName) {
        int packageUid = -1;
        int callingUid = Binder.getCallingUid();

        PackageManager pm;
        try{
            pm = mContext.createContextAsUser(
                    UserHandle.getUserHandleForUid(callingUid), 0).getPackageManager();
        }
        catch (Exception e){
            Log.i(this, "callingUidMatchesPackageManagerRecords:"
                    + " createContextAsUser hit exception=[%s]", e.toString());
            return false;
        }

        if (pm != null) {
            try {
                packageUid = pm.getPackageUid(packageName, PackageManager.PackageInfoFlags.of(0));
            } catch (PackageManager.NameNotFoundException e) {
                // packageUid is -1.
            }
        }

        if (packageUid != callingUid) {
            Log.i(this, "callingUidMatchesPackageManagerRecords: uid mismatch found for "
                    + "packageName=[%s]. packageManager reports packageUid=[%d] but "
                    + "binder reports callingUid=[%d]", packageName, packageUid, callingUid);
        }

        return packageUid == callingUid;
    }

    /**
     * Creates a conference for a new outgoing call or attach to an existing incoming call.
     */
    public void createConference(final Call call, final CreateConnectionResponse response) {
        Log.d(this, "createConference(%s) via %s.", call, getComponentName());
        BindCallback callback = new BindCallback() {
            @Override
            public void onSuccess() {
                String callId = mCallIdMapper.getCallId(call);
                mPendingResponses.put(callId, response);

                Bundle extras = call.getIntentExtras();
                if (extras == null) {
                    extras = new Bundle();
                }
                extras.putString(Connection.EXTRA_ORIGINAL_CONNECTION_ID, callId);

                Log.addEvent(call, LogUtils.Events.START_CONFERENCE,
                        Log.piiHandle(call.getHandle()));

                ConnectionRequest connectionRequest = new ConnectionRequest.Builder()
                        .setAccountHandle(call.getTargetPhoneAccount())
                        .setAddress(call.getHandle())
                        .setExtras(extras)
                        .setVideoState(call.getVideoState())
                        .setTelecomCallId(callId)
                        // For self-managed incoming calls, if there is another ongoing call Telecom
                        // is responsible for showing a UI to ask the user if they'd like to answer
                        // this new incoming call.
                        .setShouldShowIncomingCallUi(
                                !mCallsManager.shouldShowSystemIncomingCallUi(call))
                        .setRttPipeFromInCall(call.getInCallToCsRttPipeForCs())
                        .setRttPipeToInCall(call.getCsToInCallRttPipeForCs())
                        .setParticipants(call.getParticipants())
                        .setIsAdhocConferenceCall(call.isAdhocConferenceCall())
                        .build();

                if (mServiceInterface != null) {
                    try {
                        mServiceInterface.createConference(
                                call.getConnectionManagerPhoneAccount(),
                                callId,
                                connectionRequest,
                                call.shouldAttachToExistingConnection(),
                                call.isUnknown(),
                                Log.getExternalSession(TELECOM_ABBREVIATION));

                    } catch (RemoteException e) {
                        Log.e(this, e, "Failure to createConference -- %s", getComponentName());
                        mPendingResponses.remove(callId).handleCreateConferenceFailure(
                                new DisconnectCause(DisconnectCause.ERROR, e.toString()));
                    }
                } else {
                    Log.w(this,"Failure to createConference -- %s", getComponentName());
                    mPendingResponses.remove(callId).handleCreateConferenceFailure(
                            new DisconnectCause(DisconnectCause.ERROR));
                }
            }

            @Override
            public void onFailure() {
                Log.e(this, new Exception(), "Failure to conference %s", getComponentName());
                response.handleCreateConferenceFailure(new DisconnectCause(DisconnectCause.ERROR));
            }
        };

        mBinder.bind(callback, call);

    }

    /**
     * Creates a new connection for a new outgoing call or to attach to an existing incoming call.
     */
    @VisibleForTesting
    public void createConnection(final Call call, final CreateConnectionResponse response) {
        Log.i(this, "createConnection(%s) via %s.", call, getComponentName());
        BindCallback callback = new BindCallback() {
            @Override
            public void onSuccess() {
                String callId = mCallIdMapper.getCallId(call);
                if (callId == null) {
                    Log.i(ConnectionServiceWrapper.this, "Call not present"
                            + " in call id mapper, maybe it was aborted before the bind"
                            + " completed successfully?");
                    response.handleCreateConnectionFailure(
                            new DisconnectCause(DisconnectCause.CANCELED));
                    return;
                }
                mPendingResponses.put(callId, response);

                GatewayInfo gatewayInfo = call.getGatewayInfo();
                Bundle extras = call.getIntentExtras();
                if (gatewayInfo != null && gatewayInfo.getGatewayProviderPackageName() != null &&
                        gatewayInfo.getOriginalAddress() != null) {
                    extras = (Bundle) extras.clone();
                    extras.putString(
                            TelecomManager.GATEWAY_PROVIDER_PACKAGE,
                            gatewayInfo.getGatewayProviderPackageName());
                    extras.putParcelable(
                            TelecomManager.GATEWAY_ORIGINAL_ADDRESS,
                            gatewayInfo.getOriginalAddress());
                }

                if (call.isIncoming() && mCallsManager.getEmergencyCallHelper()
                        .getLastEmergencyCallTimeMillis() > 0) {
                  // Add the last emergency call time to the connection request for incoming calls
                  if (extras == call.getIntentExtras()) {
                    extras = (Bundle) extras.clone();
                  }
                  extras.putLong(android.telecom.Call.EXTRA_LAST_EMERGENCY_CALLBACK_TIME_MILLIS,
                      mCallsManager.getEmergencyCallHelper().getLastEmergencyCallTimeMillis());
                }

                // Call is incoming and added because we're handing over from another; tell CS
                // that its expected to handover.
                if (call.isIncoming() && call.getHandoverSourceCall() != null) {
                    extras.putBoolean(TelecomManager.EXTRA_IS_HANDOVER, true);
                    extras.putParcelable(TelecomManager.EXTRA_HANDOVER_FROM_PHONE_ACCOUNT,
                            call.getHandoverSourceCall().getTargetPhoneAccount());
                }

                Log.addEvent(call, LogUtils.Events.START_CONNECTION,
                        Log.piiHandle(call.getHandle()) + " via:" +
                                getComponentName().getPackageName());

                if (call.isEmergencyCall()) {
                    extras.putParcelable(Connection.EXTRA_LAST_KNOWN_CELL_IDENTITY,
                            getLastKnownCellIdentity());
                }

                ConnectionRequest connectionRequest = new ConnectionRequest.Builder()
                        .setAccountHandle(call.getTargetPhoneAccount())
                        .setAddress(call.getHandle())
                        .setExtras(extras)
                        .setVideoState(call.getVideoState())
                        .setTelecomCallId(callId)
                        // For self-managed incoming calls, if there is another ongoing call Telecom
                        // is responsible for showing a UI to ask the user if they'd like to answer
                        // this new incoming call.
                        .setShouldShowIncomingCallUi(
                                !mCallsManager.shouldShowSystemIncomingCallUi(call))
                        .setRttPipeFromInCall(call.getInCallToCsRttPipeForCs())
                        .setRttPipeToInCall(call.getCsToInCallRttPipeForCs())
                        .build();
<<<<<<< HEAD

                if (mServiceInterface != null) {
                    try {
=======
                try {
                    if (mFlags.cswServiceInterfaceIsNull() && mServiceInterface == null) {
                        mPendingResponses.remove(callId).handleCreateConnectionFailure(
                                new DisconnectCause(DisconnectCause.ERROR,
                                        "CSW#oCC ServiceInterface is null"));
                    } else {
>>>>>>> c62bf0d2
                        mServiceInterface.createConnection(
                                call.getConnectionManagerPhoneAccount(),
                                callId,
                                connectionRequest,
                                call.shouldAttachToExistingConnection(),
                                call.isUnknown(),
                                Log.getExternalSession(TELECOM_ABBREVIATION));
<<<<<<< HEAD
                    } catch (RemoteException e) {
                        Log.e(this, e, "Failure to createConnection -- %s", getComponentName());
                        mPendingResponses.remove(callId).handleCreateConnectionFailure(
                                new DisconnectCause(DisconnectCause.ERROR, e.toString()));
                    }
                } else {
                    Log.w(this, "Failure to createConnection; no service interface -- %s",
                            getComponentName());
=======
                    }
                } catch (RemoteException e) {
                    Log.e(this, e, "Failure to createConnection -- %s", getComponentName());
>>>>>>> c62bf0d2
                    mPendingResponses.remove(callId).handleCreateConnectionFailure(
                            new DisconnectCause(DisconnectCause.ERROR));
                }
            }

            @Override
            public void onFailure() {
                Log.e(this, new Exception(), "Failure to call %s", getComponentName());
                response.handleCreateConnectionFailure(new DisconnectCause(DisconnectCause.ERROR));
            }
        };

        mBinder.bind(callback, call);
    }

    /**
     * Notifies the {@link ConnectionService} associated with a {@link Call} that the request to
     * create a connection has been denied or failed.
     * @param call The call.
     */
    @VisibleForTesting
    public void createConnectionFailed(final Call call) {
        Log.d(this, "createConnectionFailed(%s) via %s.", call, getComponentName());
        BindCallback callback = new BindCallback() {
            @Override
            public void onSuccess() {
                final String callId = mCallIdMapper.getCallId(call);
                // If still bound, tell the connection service create connection has failed.
                if (callId != null && isServiceValid("createConnectionFailed")) {
                    Log.addEvent(call, LogUtils.Events.CREATE_CONNECTION_FAILED,
                            Log.piiHandle(call.getHandle()));
                    if (mServiceInterface != null) {
                        try {
                            logOutgoing("createConnectionFailed %s", callId);
                            mServiceInterface.createConnectionFailed(
                                    call.getConnectionManagerPhoneAccount(),
                                    callId,
                                    new ConnectionRequest(
                                            call.getTargetPhoneAccount(),
                                            call.getHandle(),
                                            call.getIntentExtras(),
                                            call.getVideoState(),
                                            callId,
                                            false),
                                    call.isIncoming(),
                                    Log.getExternalSession(TELECOM_ABBREVIATION));
                        } catch (RemoteException e) {
                        }
                    } else {
                        Log.w(this, "createConnectionFailed - service interface null");
                    }
                    call.setDisconnectCause(new DisconnectCause(DisconnectCause.CANCELED));
                    call.disconnect();
                }
            }

            @Override
            public void onFailure() {
                // Binding failed.  Oh no.
                Log.w(this, "onFailure - could not bind to CS for call %s", call.getId());
            }
        };

        mBinder.bind(callback, call);
    }

    /**
     * Notifies the {@link ConnectionService} associated with a {@link Call} that the request to
     * create a conference has been denied or failed.
     * @param call The call.
     */
    void createConferenceFailed(final Call call) {
        Log.d(this, "createConferenceFailed(%s) via %s.", call, getComponentName());
        BindCallback callback = new BindCallback() {
            @Override
            public void onSuccess() {
                final String callId = mCallIdMapper.getCallId(call);
                // If still bound, tell the connection service create connection has failed.
                if (callId != null && isServiceValid("createConferenceFailed")) {
                    Log.addEvent(call, LogUtils.Events.CREATE_CONFERENCE_FAILED,
                            Log.piiHandle(call.getHandle()));
                    if (mServiceInterface != null) {
                        try {
                            logOutgoing("createConferenceFailed %s", callId);
                            mServiceInterface.createConferenceFailed(
                                    call.getConnectionManagerPhoneAccount(),
                                    callId,
                                    new ConnectionRequest(
                                            call.getTargetPhoneAccount(),
                                            call.getHandle(),
                                            call.getIntentExtras(),
                                            call.getVideoState(),
                                            callId,
                                            false),
                                    call.isIncoming(),
                                    Log.getExternalSession(TELECOM_ABBREVIATION));
                        } catch (RemoteException e) {
                        }
                    } else {
                        Log.w(this, "createConnectionFailed - service interface null");
                    }
                    call.setDisconnectCause(new DisconnectCause(DisconnectCause.CANCELED));
                    call.disconnect();
                }
            }

            @Override
            public void onFailure() {
                // Binding failed.  Oh no.
                Log.w(this, "onFailure - could not bind to CS for conf call %s", call.getId());
            }
        };

        mBinder.bind(callback, call);
    }


    void handoverFailed(final Call call, final int reason) {
        Log.d(this, "handoverFailed(%s) via %s.", call, getComponentName());
        BindCallback callback = new BindCallback() {
            @Override
            public void onSuccess() {
                final String callId = mCallIdMapper.getCallId(call);
                // If still bound, tell the connection service create connection has failed.
                if (callId != null && isServiceValid("handoverFailed")) {
                    Log.addEvent(call, LogUtils.Events.HANDOVER_FAILED,
                            Log.piiHandle(call.getHandle()));
                    if (mServiceInterface != null) {
                        try {
                            mServiceInterface.handoverFailed(
                                    callId,
                                    new ConnectionRequest(
                                            call.getTargetPhoneAccount(),
                                            call.getHandle(),
                                            call.getIntentExtras(),
                                            call.getVideoState(),
                                            callId,
                                            false),
                                    reason,
                                    Log.getExternalSession(TELECOM_ABBREVIATION));
                        } catch (RemoteException e) {
                        }
                    }
                }
            }

            @Override
            public void onFailure() {
                // Binding failed.
                Log.w(this, "onFailure - could not bind to CS for call %s",
                        call.getId());
            }
        };

        mBinder.bind(callback, call);
    }

    void handoverComplete(final Call call) {
        Log.d(this, "handoverComplete(%s) via %s.", call, getComponentName());
        BindCallback callback = new BindCallback() {
            @Override
            public void onSuccess() {
                final String callId = mCallIdMapper.getCallId(call);
                // If still bound, tell the connection service create connection has failed.
                if (callId != null && isServiceValid("handoverComplete")
                        && mServiceInterface != null) {
                    try {
                        mServiceInterface.handoverComplete(
                                callId,
                                Log.getExternalSession(TELECOM_ABBREVIATION));
                    } catch (RemoteException e) {
                    }
                }
            }

            @Override
            public void onFailure() {
                // Binding failed.
                Log.w(this, "onFailure - could not bind to CS for call %s",
                        call.getId());
            }
        };

        mBinder.bind(callback, call);
    }

    /** @see IConnectionService#abort(String, Session.Info)  */
    void abort(Call call) {
        // Clear out any pending outgoing call data
        final String callId = mCallIdMapper.getCallId(call);

        // If still bound, tell the connection service to abort.
        if (callId != null && isServiceValid("abort") && mServiceInterface != null) {
            try {
                logOutgoing("abort %s", callId);
                mServiceInterface.abort(callId, Log.getExternalSession(TELECOM_ABBREVIATION));
            } catch (RemoteException e) {
            }
        }

        removeCall(call, new DisconnectCause(DisconnectCause.LOCAL));
    }

    /** @see IConnectionService#silence(String, Session.Info) */
    void silence(Call call) {
        final String callId = mCallIdMapper.getCallId(call);
        if (callId != null && isServiceValid("silence") && mServiceInterface != null) {
            try {
                logOutgoing("silence %s", callId);
                mServiceInterface.silence(callId, Log.getExternalSession(TELECOM_ABBREVIATION));
            } catch (RemoteException e) {
            }
        }
    }

    /** @see IConnectionService#hold(String, Session.Info) */
    void hold(Call call) {
        final String callId = mCallIdMapper.getCallId(call);
        if (callId != null && isServiceValid("hold") && mServiceInterface != null) {
            try {
                logOutgoing("hold %s", callId);
                mServiceInterface.hold(callId, Log.getExternalSession(TELECOM_ABBREVIATION));
            } catch (RemoteException e) {
            }
        }
    }

    /** @see IConnectionService#unhold(String, Session.Info) */
    void unhold(Call call) {
        final String callId = mCallIdMapper.getCallId(call);
        if (callId != null && isServiceValid("unhold") && mServiceInterface != null) {
            try {
                logOutgoing("unhold %s", callId);
                mServiceInterface.unhold(callId, Log.getExternalSession(TELECOM_ABBREVIATION));
            } catch (RemoteException e) {
            }
        }
    }

    /** @see IConnectionService#onCallAudioStateChanged(String, CallAudioState, Session.Info) */
    @VisibleForTesting
    public void onCallAudioStateChanged(Call activeCall, CallAudioState audioState) {
        final String callId = mCallIdMapper.getCallId(activeCall);
        if (callId != null && isServiceValid("onCallAudioStateChanged")
                && mServiceInterface != null) {
            try {
                logOutgoing("onCallAudioStateChanged %s %s", callId, audioState);
                mServiceInterface.onCallAudioStateChanged(callId, audioState,
                        Log.getExternalSession(TELECOM_ABBREVIATION));
            } catch (RemoteException e) {
            }
        }
    }

    /** @see IConnectionService#onCallEndpointChanged(String, CallEndpoint, Session.Info) */
    @VisibleForTesting(visibility = VisibleForTesting.Visibility.PACKAGE)
    @Override
    public void onCallEndpointChanged(Call activeCall, CallEndpoint callEndpoint) {
        final String callId = mCallIdMapper.getCallId(activeCall);
        if (callId != null && isServiceValid("onCallEndpointChanged")) {
            try {
                logOutgoing("onCallEndpointChanged %s %s", callId, callEndpoint);
                mServiceInterface.onCallEndpointChanged(callId, callEndpoint,
                        Log.getExternalSession(TELECOM_ABBREVIATION));
            } catch (RemoteException e) {
                Log.d(this, "Remote exception calling onCallEndpointChanged");
            }
        }
    }

    /** @see IConnectionService#onAvailableCallEndpointsChanged(String, List, Session.Info) */
    @VisibleForTesting(visibility = VisibleForTesting.Visibility.PACKAGE)
    @Override
    public void onAvailableCallEndpointsChanged(Call activeCall,
            Set<CallEndpoint> availableCallEndpoints) {
        final String callId = mCallIdMapper.getCallId(activeCall);
        if (callId != null && isServiceValid("onAvailableCallEndpointsChanged")) {
            try {
                logOutgoing("onAvailableCallEndpointsChanged %s", callId);
                List<CallEndpoint> availableEndpoints = new ArrayList<>(availableCallEndpoints);
                mServiceInterface.onAvailableCallEndpointsChanged(callId, availableEndpoints,
                        Log.getExternalSession(TELECOM_ABBREVIATION));
            } catch (RemoteException e) {
                Log.d(this,
                        "Remote exception calling onAvailableCallEndpointsChanged");
            }
        }
    }

    @Override
    public void onVideoStateChanged(Call call, int videoState){
        // pass through. ConnectionService does not implement this method.
    }

    /** @see IConnectionService#onMuteStateChanged(String, boolean, Session.Info) */
    @VisibleForTesting(visibility = VisibleForTesting.Visibility.PACKAGE)
    @Override
    public void onMuteStateChanged(Call activeCall, boolean isMuted) {
        final String callId = mCallIdMapper.getCallId(activeCall);
        if (callId != null && isServiceValid("onMuteStateChanged")) {
            try {
                logOutgoing("onMuteStateChanged %s %s", callId, isMuted);
                mServiceInterface.onMuteStateChanged(callId, isMuted,
                        Log.getExternalSession(TELECOM_ABBREVIATION));
            } catch (RemoteException e) {
                Log.d(this, "Remote exception calling onMuteStateChanged");
            }
        }
    }

    /** @see IConnectionService#onUsingAlternativeUi(String, boolean, Session.Info) */
    @VisibleForTesting
    public void onUsingAlternativeUi(Call activeCall, boolean isUsingAlternativeUi) {
        final String callId = mCallIdMapper.getCallId(activeCall);
        if (callId != null && isServiceValid("onUsingAlternativeUi")) {
            try {
                logOutgoing("onUsingAlternativeUi %s", isUsingAlternativeUi);
                mServiceInterface.onUsingAlternativeUi(callId, isUsingAlternativeUi,
                        Log.getExternalSession(TELECOM_ABBREVIATION));
            } catch (RemoteException e) {
            }
        }
    }

    /** @see IConnectionService#onTrackedByNonUiService(String, boolean, Session.Info) */
    @VisibleForTesting
    public void onTrackedByNonUiService(Call activeCall, boolean isTracked) {
        final String callId = mCallIdMapper.getCallId(activeCall);
        if (callId != null && isServiceValid("onTrackedByNonUiService")) {
            try {
                logOutgoing("onTrackedByNonUiService %s", isTracked);
                mServiceInterface.onTrackedByNonUiService(callId, isTracked,
                        Log.getExternalSession(TELECOM_ABBREVIATION));
            } catch (RemoteException e) {
            }
        }
    }

    /** @see IConnectionService#disconnect(String, Session.Info) */
    @VisibleForTesting
    public void disconnect(Call call) {
        final String callId = mCallIdMapper.getCallId(call);
        if (callId != null && isServiceValid("disconnect") && mServiceInterface != null) {
            try {
                logOutgoing("disconnect %s", callId);
                mServiceInterface.disconnect(callId, Log.getExternalSession(TELECOM_ABBREVIATION));
            } catch (RemoteException e) {
            }
        }
    }

    /** @see IConnectionService#answer(String, Session.Info) */
    void answer(Call call, int videoState) {
        final String callId = mCallIdMapper.getCallId(call);
        if (callId != null && isServiceValid("answer") && mServiceInterface != null) {
            try {
                logOutgoing("answer %s %d", callId, videoState);
                if (VideoProfile.isAudioOnly(videoState)) {
                    mServiceInterface.answer(callId, Log.getExternalSession(TELECOM_ABBREVIATION));
                } else {
                    mServiceInterface.answerVideo(callId, videoState,
                            Log.getExternalSession(TELECOM_ABBREVIATION));
                }
            } catch (RemoteException e) {
            }
        }
    }

    /** @see IConnectionService#deflect(String, Uri , Session.Info) */
    void deflect(Call call, Uri address) {
        final String callId = mCallIdMapper.getCallId(call);
        if (callId != null && isServiceValid("deflect") && mServiceInterface != null) {
            try {
                logOutgoing("deflect %s", callId);
                mServiceInterface.deflect(callId, address,
                        Log.getExternalSession(TELECOM_ABBREVIATION));
            } catch (RemoteException e) {
            }
        }
    }

    /** @see IConnectionService#reject(String, Session.Info) */
    void reject(Call call, boolean rejectWithMessage, String message) {
        final String callId = mCallIdMapper.getCallId(call);
        if (callId != null && isServiceValid("reject") && mServiceInterface != null) {
            try {
                logOutgoing("reject %s", callId);

                if (rejectWithMessage && call.can(
                        Connection.CAPABILITY_CAN_SEND_RESPONSE_VIA_CONNECTION)) {
                    mServiceInterface.rejectWithMessage(callId, message,
                            Log.getExternalSession(TELECOM_ABBREVIATION));
                } else {
                    mServiceInterface.reject(callId, Log.getExternalSession(TELECOM_ABBREVIATION));
                }
            } catch (RemoteException e) {
            }
        }
    }

    /** @see IConnectionService#reject(String, Session.Info) */
    void rejectWithReason(Call call, @android.telecom.Call.RejectReason int rejectReason) {
        final String callId = mCallIdMapper.getCallId(call);
        if (callId != null && isServiceValid("rejectReason") && mServiceInterface != null) {
            try {
                logOutgoing("rejectReason %s, %d", callId, rejectReason);

                mServiceInterface.rejectWithReason(callId, rejectReason,
                        Log.getExternalSession(TELECOM_ABBREVIATION));
            } catch (RemoteException e) {
            }
        }
    }

    /** @see IConnectionService#transfer(String, Uri , boolean, Session.Info) */
    void transfer(Call call, Uri number, boolean isConfirmationRequired) {
        final String callId = mCallIdMapper.getCallId(call);
        if (callId != null && isServiceValid("transfer") && mServiceInterface != null) {
            try {
                logOutgoing("transfer %s", callId);
                mServiceInterface.transfer(callId, number, isConfirmationRequired,
                        Log.getExternalSession(TELECOM_ABBREVIATION));
            } catch (RemoteException e) {
            }
        }
    }

    /** @see IConnectionService#consultativeTransfer(String, String, Session.Info) */
    void transfer(Call call, Call otherCall) {
        final String callId = mCallIdMapper.getCallId(call);
        final String otherCallId = mCallIdMapper.getCallId(otherCall);
        if (callId != null && otherCallId != null && isServiceValid("consultativeTransfer")
                && mServiceInterface != null) {
            try {
                logOutgoing("consultativeTransfer %s", callId);
                mServiceInterface.consultativeTransfer(callId, otherCallId,
                        Log.getExternalSession(TELECOM_ABBREVIATION));
            } catch (RemoteException e) {
            }
        }
    }

    /** @see IConnectionService#playDtmfTone(String, char, Session.Info) */
    void playDtmfTone(Call call, char digit) {
        final String callId = mCallIdMapper.getCallId(call);
        if (callId != null && isServiceValid("playDtmfTone") && mServiceInterface != null) {
            try {
                logOutgoing("playDtmfTone %s %c", callId, digit);
                mServiceInterface.playDtmfTone(callId, digit,
                        Log.getExternalSession(TELECOM_ABBREVIATION));
            } catch (RemoteException e) {
            }
        }
    }

    /** @see IConnectionService#stopDtmfTone(String, Session.Info) */
    void stopDtmfTone(Call call) {
        final String callId = mCallIdMapper.getCallId(call);
        if (callId != null && isServiceValid("stopDtmfTone") && mServiceInterface != null) {
            try {
                logOutgoing("stopDtmfTone %s", callId);
                mServiceInterface.stopDtmfTone(callId,
                        Log.getExternalSession(TELECOM_ABBREVIATION));
            } catch (RemoteException e) {
            }
        }
    }

    void addCall(Call call) {
        if (mCallIdMapper.getCallId(call) == null) {
            mCallIdMapper.addCall(call);
        }
    }

    /**
     * Associates newCall with this connection service by replacing callToReplace.
     */
    void replaceCall(Call newCall, Call callToReplace) {
        Preconditions.checkState(callToReplace.getConnectionService() == this);
        mCallIdMapper.replaceCall(newCall, callToReplace);
    }

    void removeCall(Call call) {
        removeCall(call, new DisconnectCause(DisconnectCause.ERROR));
    }

    void removeCall(String callId, DisconnectCause disconnectCause) {
        CreateConnectionResponse response = mPendingResponses.remove(callId);
        if (response != null) {
            response.handleCreateConnectionFailure(disconnectCause);
        }

        mCallIdMapper.removeCall(callId);
    }

    void removeCall(Call call, DisconnectCause disconnectCause) {
        CreateConnectionResponse response = mPendingResponses.remove(mCallIdMapper.getCallId(call));
        if (response != null) {
            response.handleCreateConnectionFailure(disconnectCause);
        }

        mCallIdMapper.removeCall(call);
    }

    void onPostDialContinue(Call call, boolean proceed) {
        final String callId = mCallIdMapper.getCallId(call);
        if (callId != null && isServiceValid("onPostDialContinue") && mServiceInterface != null) {
            try {
                logOutgoing("onPostDialContinue %s %b", callId, proceed);
                mServiceInterface.onPostDialContinue(callId, proceed,
                        Log.getExternalSession(TELECOM_ABBREVIATION));
            } catch (RemoteException ignored) {
            }
        }
    }

    void conference(final Call call, Call otherCall) {
        final String callId = mCallIdMapper.getCallId(call);
        final String otherCallId = mCallIdMapper.getCallId(otherCall);
        if (callId != null && otherCallId != null && isServiceValid("conference")
                && mServiceInterface != null) {
            try {
                logOutgoing("conference %s %s", callId, otherCallId);
                mServiceInterface.conference(callId, otherCallId,
                        Log.getExternalSession(TELECOM_ABBREVIATION));
            } catch (RemoteException ignored) {
            }
        }
    }

    void splitFromConference(Call call) {
        final String callId = mCallIdMapper.getCallId(call);
        if (callId != null && isServiceValid("splitFromConference") && mServiceInterface != null) {
            try {
                logOutgoing("splitFromConference %s", callId);
                mServiceInterface.splitFromConference(callId,
                        Log.getExternalSession(TELECOM_ABBREVIATION));
            } catch (RemoteException ignored) {
            }
        }
    }

    void mergeConference(Call call) {
        final String callId = mCallIdMapper.getCallId(call);
        if (callId != null && isServiceValid("mergeConference") && mServiceInterface != null) {
            try {
                logOutgoing("mergeConference %s", callId);
                mServiceInterface.mergeConference(callId,
                        Log.getExternalSession(TELECOM_ABBREVIATION));
            } catch (RemoteException ignored) {
            }
        }
    }

    void swapConference(Call call) {
        final String callId = mCallIdMapper.getCallId(call);
        if (callId != null && isServiceValid("swapConference") && mServiceInterface != null) {
            try {
                logOutgoing("swapConference %s", callId);
                mServiceInterface.swapConference(callId,
                        Log.getExternalSession(TELECOM_ABBREVIATION));
            } catch (RemoteException ignored) {
            }
        }
    }

    void addConferenceParticipants(Call call, List<Uri> participants) {
        final String callId = mCallIdMapper.getCallId(call);
        if (callId != null && isServiceValid("addConferenceParticipants")
                && mServiceInterface != null) {
            try {
                logOutgoing("addConferenceParticipants %s", callId);
                mServiceInterface.addConferenceParticipants(callId, participants,
                        Log.getExternalSession(TELECOM_ABBREVIATION));
            } catch (RemoteException ignored) {
            }
        }
    }

    @VisibleForTesting
    public void pullExternalCall(Call call) {
        final String callId = mCallIdMapper.getCallId(call);
        if (callId != null && isServiceValid("pullExternalCall") && mServiceInterface != null) {
            try {
                logOutgoing("pullExternalCall %s", callId);
                mServiceInterface.pullExternalCall(callId,
                        Log.getExternalSession(TELECOM_ABBREVIATION));
            } catch (RemoteException ignored) {
            }
        }
    }

    @Override
    public void sendCallEvent(Call call, String event, Bundle extras) {
        final String callId = mCallIdMapper.getCallId(call);
        if (callId != null && isServiceValid("sendCallEvent") && mServiceInterface != null) {
            try {
                logOutgoing("sendCallEvent %s %s", callId, event);
                mServiceInterface.sendCallEvent(callId, event, extras,
                        Log.getExternalSession(TELECOM_ABBREVIATION));
            } catch (RemoteException ignored) {
            }
        }
    }

    void onCallFilteringCompleted(Call call,
            Connection.CallFilteringCompletionInfo completionInfo) {
        final String callId = mCallIdMapper.getCallId(call);
        if (callId != null && isServiceValid("onCallFilteringCompleted")) {
            try {
                logOutgoing("onCallFilteringCompleted %s", completionInfo);
                int contactsPermission = mContext.getPackageManager()
                        .checkPermission(Manifest.permission.READ_CONTACTS,
                                getComponentName().getPackageName());
                if (contactsPermission == PackageManager.PERMISSION_GRANTED) {
                    mServiceInterface.onCallFilteringCompleted(callId, completionInfo,
                            Log.getExternalSession(TELECOM_ABBREVIATION));
                } else {
                    logOutgoing("Skipping call filtering complete message for %s due"
                            + " to lack of READ_CONTACTS", getComponentName().getPackageName());
                }
            } catch (RemoteException e) {
                Log.e(this, e, "Remote exception calling onCallFilteringCompleted");
            }
        }
    }

    void onExtrasChanged(Call call, Bundle extras) {
        final String callId = mCallIdMapper.getCallId(call);
        if (callId != null && isServiceValid("onExtrasChanged") && mServiceInterface != null) {
            try {
                logOutgoing("onExtrasChanged %s %s", callId, extras);
                mServiceInterface.onExtrasChanged(callId, extras,
                        Log.getExternalSession(TELECOM_ABBREVIATION));
            } catch (RemoteException ignored) {
            }
        }
    }

    void startRtt(Call call, ParcelFileDescriptor fromInCall, ParcelFileDescriptor toInCall) {
        final String callId = mCallIdMapper.getCallId(call);
        if (callId != null && isServiceValid("startRtt") && mServiceInterface != null) {
            try {
                logOutgoing("startRtt: %s %s %s", callId, fromInCall, toInCall);
                mServiceInterface.startRtt(callId, fromInCall, toInCall,
                        Log.getExternalSession(TELECOM_ABBREVIATION));
            } catch (RemoteException ignored) {
            }
        }
    }

    void stopRtt(Call call) {
        final String callId = mCallIdMapper.getCallId(call);
        if (callId != null && isServiceValid("stopRtt") && mServiceInterface != null) {
            try {
                logOutgoing("stopRtt: %s", callId);
                mServiceInterface.stopRtt(callId, Log.getExternalSession(TELECOM_ABBREVIATION));
            } catch (RemoteException ignored) {
            }
        }
    }

    void respondToRttRequest(
            Call call, ParcelFileDescriptor fromInCall, ParcelFileDescriptor toInCall) {
        final String callId = mCallIdMapper.getCallId(call);
        if (callId != null && isServiceValid("respondToRttRequest") && mServiceInterface != null) {
            try {
                logOutgoing("respondToRttRequest: %s %s %s", callId, fromInCall, toInCall);
                mServiceInterface.respondToRttUpgradeRequest(
                        callId, fromInCall, toInCall, Log.getExternalSession(TELECOM_ABBREVIATION));
            } catch (RemoteException ignored) {
            }
        }
    }

    /** {@inheritDoc} */
    @Override
    protected void setServiceInterface(IBinder binder) {
        mServiceInterface = IConnectionService.Stub.asInterface(binder);
        Log.v(this, "Adding Connection Service Adapter.");
        addConnectionServiceAdapter(mAdapter);
    }

    /** {@inheritDoc} */
    @Override
    protected void removeServiceInterface() {
        Log.v(this, "Removing Connection Service Adapter.");
        removeConnectionServiceAdapter(mAdapter);
        // We have lost our service connection. Notify the world that this service is done.
        // We must notify the adapter before CallsManager. The adapter will force any pending
        // outgoing calls to try the next service. This needs to happen before CallsManager
        // tries to clean up any calls still associated with this service.
        handleConnectionServiceDeath();
        mCallsManager.handleConnectionServiceDeath(this);
        mServiceInterface = null;
    }

    @Override
    public void connectionServiceFocusLost() {
        // Immediately response to the Telecom that it has released the call resources.
        // TODO(mpq): Change back to the default implementation once b/69651192 done.
        if (mConnSvrFocusListener != null) {
            mConnSvrFocusListener.onConnectionServiceReleased(ConnectionServiceWrapper.this);
        }
        BindCallback callback = new BindCallback() {
            @Override
            public void onSuccess() {
                if (!isServiceValid("connectionServiceFocusLost")) return;
                if (mServiceInterface != null) {
                    try {
                        mServiceInterface.connectionServiceFocusLost(
                               Log.getExternalSession(TELECOM_ABBREVIATION));
                    } catch (RemoteException ignored) {
                        Log.d(this, "failed to inform the focus lost event");
                    }
                } else {
                    Log.w(this, "connectionServiceFocusLost - failed to inform focus lost event");
                }
            }

            @Override
            public void onFailure() {}
        };
        mBinder.bind(callback, null /* null call */);
    }

    @Override
    public void connectionServiceFocusGained() {
        BindCallback callback = new BindCallback() {
            @Override
            public void onSuccess() {
                if (!isServiceValid("connectionServiceFocusGained")) return;
                if (mServiceInterface != null) {
                   try {
                       mServiceInterface.connectionServiceFocusGained(
                               Log.getExternalSession(TELECOM_ABBREVIATION));
                    } catch (RemoteException ignored) {
                        Log.d(this, "failed to inform the focus gained event");
                    }
                } else {
                    Log.w(this, "connectionServiceFocusGained - failed to inform focus lost event");
                }
            }

            @Override
            public void onFailure() {}
        };
        mBinder.bind(callback, null /* null call */);
    }

    @Override
    public void setConnectionServiceFocusListener(
            ConnectionServiceFocusManager.ConnectionServiceFocusListener listener) {
        mConnSvrFocusListener = listener;
    }

    private void handleCreateConnectionComplete(
            String callId,
            ConnectionRequest request,
            ParcelableConnection connection) {
        // TODO: Note we are not using parameter "request", which is a side effect of our tacit
        // assumption that we have at most one outgoing connection attempt per ConnectionService.
        // This may not continue to be the case.
        if (connection.getState() == Connection.STATE_DISCONNECTED) {
            // A connection that begins in the DISCONNECTED state is an indication of
            // failure to connect; we handle all failures uniformly
            Call foundCall = mCallIdMapper.getCall(callId);

            if (foundCall != null) {
                if (connection.getConnectTimeMillis() != 0) {
                    foundCall.setConnectTimeMillis(connection.getConnectTimeMillis());
                }

                // The post-dial digits are created when the call is first created.  Normally
                // the ConnectionService is responsible for stripping them from the address, but
                // since a failed connection will not have done this, we could end up with duplicate
                // post-dial digits.
                foundCall.clearPostDialDigits();
            }
            removeCall(callId, connection.getDisconnectCause());
        } else {
            // Successful connection
            if (mPendingResponses.containsKey(callId)) {
                mPendingResponses.remove(callId)
                        .handleCreateConnectionSuccess(mCallIdMapper, connection);
            }
        }
    }

    private void handleCreateConferenceComplete(
            String callId,
            ConnectionRequest request,
            ParcelableConference conference) {
        // TODO: Note we are not using parameter "request", which is a side effect of our tacit
        // assumption that we have at most one outgoing conference attempt per ConnectionService.
        // This may not continue to be the case.
        if (conference.getState() == Connection.STATE_DISCONNECTED) {
            // A conference that begins in the DISCONNECTED state is an indication of
            // failure to connect; we handle all failures uniformly
            removeCall(callId, conference.getDisconnectCause());
        } else {
            // Successful connection
            if (mPendingResponses.containsKey(callId)) {
                mPendingResponses.remove(callId)
                        .handleCreateConferenceSuccess(mCallIdMapper, conference);
            }
        }
    }

    /**
     * Called when the associated connection service dies.
     */
    private void handleConnectionServiceDeath() {
        if (!mPendingResponses.isEmpty()) {
            Collection<CreateConnectionResponse> responses = mPendingResponses.values();
            mPendingResponses.clear();
            for (CreateConnectionResponse response : responses) {
                response.handleCreateConnectionFailure(new DisconnectCause(DisconnectCause.ERROR,
                        "CS_DEATH"));
            }
        }
        mCallIdMapper.clear();

        if (mConnSvrFocusListener != null) {
            mConnSvrFocusListener.onConnectionServiceDeath(this);
        }
    }

    private void logIncoming(String msg, Object... params) {
        // Keep these as debug; the incoming logging is traced on a package level through the
        // session logging.
        Log.d(this, "CS -> TC[" + Log.getPackageAbbreviation(mComponentName) + "]: "
                + msg, params);
    }

    private void logOutgoing(String msg, Object... params) {
        Log.d(this, "TC -> CS[" + Log.getPackageAbbreviation(mComponentName) + "]: "
                + msg, params);
    }

    private void queryRemoteConnectionServices(final UserHandle userHandle,
            final String callingPackage, final RemoteServiceCallback callback) {
        boolean isCallerConnectionManager = false;
        // For each Sim ConnectionService, use its subid to find the correct connection manager for
        // that ConnectionService; return those Sim ConnectionServices which match the connection
        // manager.
        final Set<ConnectionServiceWrapper> simServices = Collections.newSetFromMap(
                new ConcurrentHashMap<ConnectionServiceWrapper, Boolean>(8, 0.9f, 1));
        for (PhoneAccountHandle handle : mPhoneAccountRegistrar.getSimPhoneAccounts(userHandle)) {
            int subId = mPhoneAccountRegistrar.getSubscriptionIdForPhoneAccount(handle);
            PhoneAccountHandle connectionMgrHandle = mPhoneAccountRegistrar.getSimCallManager(subId,
                    userHandle);
            if (connectionMgrHandle == null
                    || !connectionMgrHandle.getComponentName().getPackageName().equals(
                            callingPackage)) {
                Log.v(this, "queryRemoteConnectionServices: callingPackage=%s skipped; "
                                + "doesn't match mgr %s for tfa %s",
                        callingPackage, connectionMgrHandle, handle);
            } else {
                isCallerConnectionManager = true;
            }
            ConnectionServiceWrapper service = mConnectionServiceRepository.getService(
                    handle.getComponentName(), handle.getUserHandle());
            if (service != null && service != this) {
                simServices.add(service);
            } else {
                // This is unexpected, normally PhoneAccounts with CAPABILITY_CALL_PROVIDER are not
                // also CAPABILITY_CONNECTION_MANAGER
                Log.w(this, "call provider also detected as SIM call manager: " + service);
            }
        }

        Log.i(this, "queryRemoteConnectionServices, simServices = %s", simServices);
        // Bail early if the caller isn't the sim connection mgr or no sim connection service
        // other than caller available.
        if (!isCallerConnectionManager || simServices.isEmpty()) {
            Log.d(this, "queryRemoteConnectionServices: not sim call mgr or no simservices.");
            noRemoteServices(callback);
            return;
        }

        final List<ComponentName> simServiceComponentNames = new ArrayList<>();
        final List<IBinder> simServiceBinders = new ArrayList<>();

        for (ConnectionServiceWrapper simService : simServices) {
            final ConnectionServiceWrapper currentSimService = simService;

            currentSimService.mBinder.bind(new BindCallback() {
                @Override
                public void onSuccess() {
                    Log.d(this, "queryRemoteConnectionServices: Adding simService %s",
                            currentSimService.getComponentName());
                    if (currentSimService.mServiceInterface == null) {
                        // The remote ConnectionService died, so do not add it.
                        // We will still perform maybeComplete() and notify the caller with an empty
                        // list of sim services via maybeComplete().
                        Log.w(this, "queryRemoteConnectionServices: simService %s died - Skipping.",
                                currentSimService.getComponentName());
                    } else {
                        simServiceComponentNames.add(currentSimService.getComponentName());
                        simServiceBinders.add(currentSimService.mServiceInterface.asBinder());
                    }
                    maybeComplete();
                }

                @Override
                public void onFailure() {
                    Log.d(this, "queryRemoteConnectionServices: Failed simService %s",
                            currentSimService.getComponentName());
                    // We know maybeComplete() will always be a no-op from now on, so go ahead and
                    // signal failure of the entire request
                    noRemoteServices(callback);
                }

                private void maybeComplete() {
                    if (simServiceComponentNames.size() == simServices.size()) {
                        setRemoteServices(callback, simServiceComponentNames, simServiceBinders);
                    }
                }
            }, null);
        }
    }

    private void setRemoteServices(
            RemoteServiceCallback callback,
            List<ComponentName> componentNames,
            List<IBinder> binders) {
        try {
            callback.onResult(componentNames, binders);
        } catch (RemoteException e) {
            Log.e(this, e, "setRemoteServices: Contacting ConnectionService %s",
                    ConnectionServiceWrapper.this.getComponentName());
        }
    }

    private void noRemoteServices(RemoteServiceCallback callback) {
        setRemoteServices(callback, Collections.EMPTY_LIST, Collections.EMPTY_LIST);
    }

    @Override
    public String toString() {
        StringBuilder sb = new StringBuilder();
        sb.append("[ConnectionServiceWrapper componentName=");
        sb.append(mComponentName);
        sb.append("]");
        return sb.toString();
    }
}<|MERGE_RESOLUTION|>--- conflicted
+++ resolved
@@ -1720,18 +1720,12 @@
                         .setRttPipeFromInCall(call.getInCallToCsRttPipeForCs())
                         .setRttPipeToInCall(call.getCsToInCallRttPipeForCs())
                         .build();
-<<<<<<< HEAD
-
-                if (mServiceInterface != null) {
-                    try {
-=======
                 try {
                     if (mFlags.cswServiceInterfaceIsNull() && mServiceInterface == null) {
                         mPendingResponses.remove(callId).handleCreateConnectionFailure(
                                 new DisconnectCause(DisconnectCause.ERROR,
                                         "CSW#oCC ServiceInterface is null"));
                     } else {
->>>>>>> c62bf0d2
                         mServiceInterface.createConnection(
                                 call.getConnectionManagerPhoneAccount(),
                                 callId,
@@ -1739,20 +1733,9 @@
                                 call.shouldAttachToExistingConnection(),
                                 call.isUnknown(),
                                 Log.getExternalSession(TELECOM_ABBREVIATION));
-<<<<<<< HEAD
-                    } catch (RemoteException e) {
-                        Log.e(this, e, "Failure to createConnection -- %s", getComponentName());
-                        mPendingResponses.remove(callId).handleCreateConnectionFailure(
-                                new DisconnectCause(DisconnectCause.ERROR, e.toString()));
-                    }
-                } else {
-                    Log.w(this, "Failure to createConnection; no service interface -- %s",
-                            getComponentName());
-=======
                     }
                 } catch (RemoteException e) {
                     Log.e(this, e, "Failure to createConnection -- %s", getComponentName());
->>>>>>> c62bf0d2
                     mPendingResponses.remove(callId).handleCreateConnectionFailure(
                             new DisconnectCause(DisconnectCause.ERROR));
                 }
