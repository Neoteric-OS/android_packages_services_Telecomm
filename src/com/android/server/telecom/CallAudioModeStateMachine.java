/*
 * Copyright (C) 2015 The Android Open Source Project
 *
 * Licensed under the Apache License, Version 2.0 (the "License");
 * you may not use this file except in compliance with the License.
 * You may obtain a copy of the License at
 *
 *      http://www.apache.org/licenses/LICENSE-2.0
 *
 * Unless required by applicable law or agreed to in writing, software
 * distributed under the License is distributed on an "AS IS" BASIS,
 * WITHOUT WARRANTIES OR CONDITIONS OF ANY KIND, either express or implied.
 * See the License for the specific language governing permissions and
 * limitations under the License
 */

package com.android.server.telecom;

import android.media.AudioDeviceInfo;
import android.media.AudioManager;
import android.os.Looper;
import android.os.Message;
import android.os.Trace;
import android.telecom.Log;
import android.telecom.Logging.Runnable;
import android.telecom.Logging.Session;
import android.util.LocalLog;
import android.util.SparseArray;
import com.android.internal.util.IState;
import com.android.internal.util.IndentingPrintWriter;
import com.android.internal.util.State;
import com.android.internal.util.StateMachine;

import java.util.concurrent.Executors;

public class CallAudioModeStateMachine extends StateMachine {
    /**
     * Captures the most recent CallAudioModeStateMachine state transitions and the corresponding
     * changes to the {@link AudioManager#setMode}.
     */
    private LocalLog mLocalLog = new LocalLog(20);
    public static class Factory {
        public CallAudioModeStateMachine create(SystemStateHelper systemStateHelper,
                AudioManager am) {
            return new CallAudioModeStateMachine(systemStateHelper, am);
        }
    }

    public static class MessageArgs {
        public boolean hasActiveOrDialingCalls;
        public boolean hasRingingCalls;
        public boolean hasHoldingCalls;
        public boolean hasAudioProcessingCalls;
        public boolean isTonePlaying;
        public boolean foregroundCallIsVoip;
        public boolean isStreaming;
        public Session session;
        public boolean isCrsCall;

        private MessageArgs(boolean hasActiveOrDialingCalls, boolean hasRingingCalls,
                boolean hasHoldingCalls, boolean hasAudioProcessingCalls, boolean isTonePlaying,
<<<<<<< HEAD
                boolean foregroundCallIsVoip, Session session,
                boolean isCrsCall) {
=======
                boolean foregroundCallIsVoip, boolean isStreaming, Session session) {
>>>>>>> ed2e1113
            this.hasActiveOrDialingCalls = hasActiveOrDialingCalls;
            this.hasRingingCalls = hasRingingCalls;
            this.hasHoldingCalls = hasHoldingCalls;
            this.hasAudioProcessingCalls = hasAudioProcessingCalls;
            this.isTonePlaying = isTonePlaying;
            this.foregroundCallIsVoip = foregroundCallIsVoip;
            this.isStreaming = isStreaming;
            this.session = session;
            this.isCrsCall = isCrsCall;
        }

        @Override
        public String toString() {
            return "MessageArgs{" +
                    "hasActiveCalls=" + hasActiveOrDialingCalls +
                    ", hasRingingCalls=" + hasRingingCalls +
                    ", hasHoldingCalls=" + hasHoldingCalls +
                    ", hasAudioProcessingCalls=" + hasAudioProcessingCalls +
                    ", isTonePlaying=" + isTonePlaying +
                    ", foregroundCallIsVoip=" + foregroundCallIsVoip +
                    ", isStreaming=" + isStreaming +
                    ", session=" + session +
                    ", isCrsCall=" + isCrsCall +
                    '}';
        }

        public static class Builder {
            private boolean mHasActiveOrDialingCalls;
            private boolean mHasRingingCalls;
            private boolean mHasHoldingCalls;
            private boolean mHasAudioProcessingCalls;
            private boolean mIsTonePlaying;
            private boolean mForegroundCallIsVoip;
            private boolean mIsStreaming;
            private Session mSession;
            private boolean mIsCrsCall;

            public Builder setHasActiveOrDialingCalls(boolean hasActiveOrDialingCalls) {
                mHasActiveOrDialingCalls = hasActiveOrDialingCalls;
                return this;
            }

            public Builder setHasRingingCalls(boolean hasRingingCalls) {
                mHasRingingCalls = hasRingingCalls;
                return this;
            }

            public Builder setHasHoldingCalls(boolean hasHoldingCalls) {
                mHasHoldingCalls = hasHoldingCalls;
                return this;
            }

            public Builder setHasAudioProcessingCalls(boolean hasAudioProcessingCalls) {
                mHasAudioProcessingCalls = hasAudioProcessingCalls;
                return this;
            }

            public Builder setIsTonePlaying(boolean isTonePlaying) {
                mIsTonePlaying = isTonePlaying;
                return this;
            }

            public Builder setForegroundCallIsVoip(boolean foregroundCallIsVoip) {
                mForegroundCallIsVoip = foregroundCallIsVoip;
                return this;
            }

            public Builder setSession(Session session) {
                mSession = session;
                return this;
            }

<<<<<<< HEAD
            public Builder setIsCrsCall(boolean isCrsCall) {
                mIsCrsCall = isCrsCall;
=======
            public Builder setIsStreaming(boolean isStraeming) {
                mIsStreaming = isStraeming;
>>>>>>> ed2e1113
                return this;
            }

            public MessageArgs build() {
                return new MessageArgs(mHasActiveOrDialingCalls, mHasRingingCalls, mHasHoldingCalls,
                        mHasAudioProcessingCalls, mIsTonePlaying, mForegroundCallIsVoip,
<<<<<<< HEAD
                        mSession, mIsCrsCall);
=======
                        mIsStreaming, mSession);
>>>>>>> ed2e1113
            }
        }
    }

    // TODO: remove this and replace when the new audio mode gets pushed to AOSP.
    public static final int NEW_AUDIO_MODE_FOR_AUDIO_PROCESSING = 4;

    public static final int INITIALIZE = 1;
    // These ENTER_*_FOCUS commands are for testing.
    public static final int ENTER_CALL_FOCUS_FOR_TESTING = 2;
    public static final int ENTER_COMMS_FOCUS_FOR_TESTING = 3;
    public static final int ENTER_RING_FOCUS_FOR_TESTING = 4;
    public static final int ENTER_TONE_OR_HOLD_FOCUS_FOR_TESTING = 5;
    public static final int ENTER_AUDIO_PROCESSING_FOCUS_FOR_TESTING = 6;
    public static final int ENTER_STREAMING_FOCUS_FOR_TESTING = 7;
    public static final int ABANDON_FOCUS_FOR_TESTING = 8;

    public static final int NO_MORE_ACTIVE_OR_DIALING_CALLS = 1001;
    public static final int NO_MORE_RINGING_CALLS = 1002;
    public static final int NO_MORE_HOLDING_CALLS = 1003;
    public static final int NO_MORE_AUDIO_PROCESSING_CALLS = 1004;

    public static final int NEW_ACTIVE_OR_DIALING_CALL = 2001;
    public static final int NEW_RINGING_CALL = 2002;
    public static final int NEW_HOLDING_CALL = 2003;
    public static final int NEW_AUDIO_PROCESSING_CALL = 2004;

    public static final int TONE_STARTED_PLAYING = 3001;
    public static final int TONE_STOPPED_PLAYING = 3002;

    public static final int FOREGROUND_VOIP_MODE_CHANGE = 4001;

    public static final int RINGER_MODE_CHANGE = 5001;
    public static final int CRS_CHANGE_SILENCE = 5002;
    public static final int RINGING_CALLS_CHANGED = 5003;

    // Used to indicate that Telecom is done doing things to the AudioManager and that it's safe
    // to release focus for other apps to take over.
    public static final int AUDIO_OPERATIONS_COMPLETE = 6001;

    public static final int START_CALL_STREAMING = 7001;
    public static final int STOP_CALL_STREAMING = 7002;

    public static final int RUN_RUNNABLE = 9001;

    private static final SparseArray<String> MESSAGE_CODE_TO_NAME = new SparseArray<String>() {{
        put(ENTER_CALL_FOCUS_FOR_TESTING, "ENTER_CALL_FOCUS_FOR_TESTING");
        put(ENTER_COMMS_FOCUS_FOR_TESTING, "ENTER_COMMS_FOCUS_FOR_TESTING");
        put(ENTER_RING_FOCUS_FOR_TESTING, "ENTER_RING_FOCUS_FOR_TESTING");
        put(ENTER_AUDIO_PROCESSING_FOCUS_FOR_TESTING, "ENTER_AUDIO_PROCESSING_FOCUS_FOR_TESTING");
        put(ENTER_TONE_OR_HOLD_FOCUS_FOR_TESTING, "ENTER_TONE_OR_HOLD_FOCUS_FOR_TESTING");
        put(ABANDON_FOCUS_FOR_TESTING, "ABANDON_FOCUS_FOR_TESTING");
        put(NO_MORE_ACTIVE_OR_DIALING_CALLS, "NO_MORE_ACTIVE_OR_DIALING_CALLS");
        put(NO_MORE_RINGING_CALLS, "NO_MORE_RINGING_CALLS");
        put(NO_MORE_HOLDING_CALLS, "NO_MORE_HOLDING_CALLS");
        put(NO_MORE_AUDIO_PROCESSING_CALLS, "NO_MORE_AUDIO_PROCESSING_CALLS");
        put(NEW_ACTIVE_OR_DIALING_CALL, "NEW_ACTIVE_OR_DIALING_CALL");
        put(NEW_RINGING_CALL, "NEW_RINGING_CALL");
        put(NEW_HOLDING_CALL, "NEW_HOLDING_CALL");
        put(NEW_AUDIO_PROCESSING_CALL, "NEW_AUDIO_PROCESSING_CALL");
        put(TONE_STARTED_PLAYING, "TONE_STARTED_PLAYING");
        put(TONE_STOPPED_PLAYING, "TONE_STOPPED_PLAYING");
        put(FOREGROUND_VOIP_MODE_CHANGE, "FOREGROUND_VOIP_MODE_CHANGE");
        put(RINGER_MODE_CHANGE, "RINGER_MODE_CHANGE");
        put(AUDIO_OPERATIONS_COMPLETE, "AUDIO_OPERATIONS_COMPLETE");
<<<<<<< HEAD
        put(CRS_CHANGE_SILENCE, "CRS_CHANGE_SILENCE");
        put(RINGING_CALLS_CHANGED, "RINGING_CALLS_CHANGED");
=======
        put(START_CALL_STREAMING, "START_CALL_STREAMING");
        put(STOP_CALL_STREAMING, "STOP_CALL_STREAMING");
>>>>>>> ed2e1113

        put(RUN_RUNNABLE, "RUN_RUNNABLE");
    }};

    public static final String TONE_HOLD_STATE_NAME = OtherFocusState.class.getSimpleName();
    public static final String UNFOCUSED_STATE_NAME = UnfocusedState.class.getSimpleName();
    public static final String AUDIO_PROCESSING_STATE_NAME =
            AudioProcessingFocusState.class.getSimpleName();
    public static final String CALL_STATE_NAME = SimCallFocusState.class.getSimpleName();
    public static final String RING_STATE_NAME = RingingFocusState.class.getSimpleName();
    public static final String STREAMING_STATE_NAME = StreamingFocusState.class.getSimpleName();
    public static final String COMMS_STATE_NAME = VoipCallFocusState.class.getSimpleName();

    private class BaseState extends State {
        @Override
        public boolean processMessage(Message msg) {
            switch (msg.what) {
                case ENTER_CALL_FOCUS_FOR_TESTING:
                    transitionTo(mSimCallFocusState);
                    return HANDLED;
                case ENTER_COMMS_FOCUS_FOR_TESTING:
                    transitionTo(mVoipCallFocusState);
                    return HANDLED;
                case ENTER_RING_FOCUS_FOR_TESTING:
                    MessageArgs args = (MessageArgs) msg.obj;
                    transitionTo(args.isCrsCall ?
                            mCrsFocusState : mRingingFocusState);
                    return HANDLED;
                case ENTER_TONE_OR_HOLD_FOCUS_FOR_TESTING:
                    transitionTo(mOtherFocusState);
                    return HANDLED;
                case ENTER_AUDIO_PROCESSING_FOCUS_FOR_TESTING:
                    transitionTo(mAudioProcessingFocusState);
                    return HANDLED;
                case ENTER_STREAMING_FOCUS_FOR_TESTING:
                    transitionTo(mStreamingFocusState);
                    return HANDLED;
                case ABANDON_FOCUS_FOR_TESTING:
                    transitionTo(mUnfocusedState);
                    return HANDLED;
                case INITIALIZE:
                    mIsInitialized = true;
                    return HANDLED;
                case RUN_RUNNABLE:
                    java.lang.Runnable r = (java.lang.Runnable) msg.obj;
                    r.run();
                    return HANDLED;
                default:
                    return NOT_HANDLED;
            }
        }
    }

    private class UnfocusedState extends BaseState {
        @Override
        public void enter() {
            Log.i(LOG_TAG, "Audio focus entering UNFOCUSED state");
            mLocalLog.log("Enter UNFOCUSED");
            if (mIsInitialized) {
                mCallAudioManager.setCallAudioRouteFocusState(CallAudioRouteStateMachine.NO_FOCUS);
                mAudioManager.setMode(AudioManager.MODE_NORMAL);
                mLocalLog.log("Mode MODE_NORMAL");
                mMostRecentMode = AudioManager.MODE_NORMAL;
                // Don't release focus here -- wait until we get a signal that any other audio
                // operations triggered by this are done before releasing focus.
            }
        }

        @Override
        public boolean processMessage(Message msg) {
            if (super.processMessage(msg) == HANDLED) {
                return HANDLED;
            }
            MessageArgs args = (MessageArgs) msg.obj;
            switch (msg.what) {
                case NO_MORE_ACTIVE_OR_DIALING_CALLS:
                    // Do nothing.
                    return HANDLED;
                case NO_MORE_RINGING_CALLS:
                    // Do nothing.
                    return HANDLED;
                case NO_MORE_HOLDING_CALLS:
                    // Do nothing.
                    return HANDLED;
                case NO_MORE_AUDIO_PROCESSING_CALLS:
                    // Do nothing.
                    return HANDLED;
                case NEW_ACTIVE_OR_DIALING_CALL:
                    transitionTo(args.foregroundCallIsVoip
                            ? mVoipCallFocusState : mSimCallFocusState);
                    return HANDLED;
                case NEW_RINGING_CALL:
                    transitionTo(args.isCrsCall ?
                            mCrsFocusState: mRingingFocusState);
                    return HANDLED;
                case NEW_AUDIO_PROCESSING_CALL:
                    transitionTo(mAudioProcessingFocusState);
                    return HANDLED;
                case NEW_HOLDING_CALL:
                    // This really shouldn't happen, but transition to the focused state anyway.
                    Log.w(LOG_TAG, "Call was surprisingly put into hold from an unknown state." +
                            " Args are: \n" + args.toString());
                    transitionTo(mOtherFocusState);
                    return HANDLED;
                case START_CALL_STREAMING:
                    transitionTo(mStreamingFocusState);
                    return HANDLED;
                case TONE_STARTED_PLAYING:
                    // This shouldn't happen either, but perform the action anyway.
                    Log.w(LOG_TAG, "Tone started playing unexpectedly. Args are: \n"
                            + args.toString());
                    return HANDLED;
                case AUDIO_OPERATIONS_COMPLETE:
                    Log.i(LOG_TAG, "Abandoning audio focus: now UNFOCUSED");
                    mAudioManager.abandonAudioFocusForCall();
                    return HANDLED;
                default:
                    // The forced focus switch commands are handled by BaseState.
                    return NOT_HANDLED;
            }
        }
    }

    private class AudioProcessingFocusState extends BaseState {
        @Override
        public void enter() {
            Log.i(LOG_TAG, "Audio focus entering AUDIO_PROCESSING state");
            mLocalLog.log("Enter AUDIO_PROCESSING");
            if (mIsInitialized) {
                mCallAudioManager.setCallAudioRouteFocusState(CallAudioRouteStateMachine.NO_FOCUS);
                mAudioManager.setMode(NEW_AUDIO_MODE_FOR_AUDIO_PROCESSING);
                mLocalLog.log("Mode MODE_CALL_SCREENING");
                mMostRecentMode = NEW_AUDIO_MODE_FOR_AUDIO_PROCESSING;
            }
        }

        @Override
        public boolean processMessage(Message msg) {
            if (super.processMessage(msg) == HANDLED) {
                return HANDLED;
            }
            MessageArgs args = (MessageArgs) msg.obj;
            switch (msg.what) {
                case NO_MORE_ACTIVE_OR_DIALING_CALLS:
                    // Do nothing.
                    return HANDLED;
                case NO_MORE_RINGING_CALLS:
                    // Do nothing.
                    return HANDLED;
                case NO_MORE_HOLDING_CALLS:
                    // Do nothing.
                    return HANDLED;
                case NO_MORE_AUDIO_PROCESSING_CALLS:
                    BaseState destState = calculateProperStateFromArgs(args);
                    if (destState == this) {
                        Log.w(LOG_TAG, "Got spurious NO_MORE_AUDIO_PROCESSING_CALLS");
                    }
                    transitionTo(destState);
                    return HANDLED;
                case NEW_ACTIVE_OR_DIALING_CALL:
                    transitionTo(args.foregroundCallIsVoip
                            ? mVoipCallFocusState : mSimCallFocusState);
                    return HANDLED;
                case NEW_RINGING_CALL:
                    transitionTo(args.isCrsCall ? mCrsFocusState : mRingingFocusState);
                    return HANDLED;
                case NEW_HOLDING_CALL:
                    // This really shouldn't happen, but recalculate from args and do the transition
                    Log.w(LOG_TAG, "Call was surprisingly put into hold from an unknown state." +
                            " Args are: \n" + args.toString());
                    transitionTo(mOtherFocusState);
                    return HANDLED;
                case NEW_AUDIO_PROCESSING_CALL:
                    // Can happen as a duplicate message
                    return HANDLED;
                case TONE_STARTED_PLAYING:
                    // This shouldn't happen either, but perform the action anyway.
                    Log.w(LOG_TAG, "Tone started playing unexpectedly. Args are: \n"
                            + args.toString());
                    return HANDLED;
                case START_CALL_STREAMING:
                    transitionTo(mStreamingFocusState);
                    return HANDLED;
                case AUDIO_OPERATIONS_COMPLETE:
                    Log.i(LOG_TAG, "Abandoning audio focus: now AUDIO_PROCESSING");
                    mAudioManager.abandonAudioFocusForCall();
                    return HANDLED;
                default:
                    // The forced focus switch commands are handled by BaseState.
                    return NOT_HANDLED;
            }
        }
    }

    private class CrsFocusState extends RingingFocusState {
        // Keeps track of whether we're ringing with audio focus or if we've just entered the state
        // without acquiring focus because of a silent ringtone or something.
        private boolean mHasFocus = false;
        private CommunicationDeviceChangedListener mCommunicationDeviceChangedListener = null;
        class CommunicationDeviceChangedListener implements
                AudioManager.OnCommunicationDeviceChangedListener {
            @Override
            public void onCommunicationDeviceChanged(AudioDeviceInfo device) {
                if (device == null) {
                    return;
                }
                Log.i(this,"onCommunicationDeviceChanged, Device type is: "
                        + device.getInternalType());
                if (device.getInternalType() == AudioDeviceInfo.TYPE_BUILTIN_SPEAKER) {
                    mAudioManager.setMode(AudioManager.MODE_IN_CALL);
                }
            }
        }

        private void tryStartRinging() {
            if (mHasFocus) {
                Log.i(LOG_TAG, "CrsFocusState#tryStartRinging -- audio focus previously acquired.");
                return;
            }

            if (mCallAudioManager.startPlayingCrs()) {
                Log.i(LOG_TAG, "RINGING state, try start video CRS");
                mAudioManager.requestAudioFocusForCall(AudioManager.STREAM_VOICE_CALL,
                        AudioManager.AUDIOFOCUS_GAIN_TRANSIENT);
                if (mAudioManager.isSpeakerphoneOn()) {
                    mAudioManager.setMode(AudioManager.MODE_IN_CALL);
                } else {
                    mCommunicationDeviceChangedListener = new CommunicationDeviceChangedListener();
                    try {
                        mAudioManager.addOnCommunicationDeviceChangedListener(
                                mCallAudioManager.getContext().getMainExecutor(),
                                mCommunicationDeviceChangedListener);
                    } catch (Exception e) {
                        Log.i(this, "addOnCommunicationDeviceChangedListener"
                                + "failed with exception: " + e);
                    }
                }
                mCallAudioManager.setCallAudioRouteFocusState(
                        CallAudioRouteStateMachine.ACTIVE_FOCUS);
                mHasFocus = true;
                if (mAudioManager.getStreamVolume(AudioManager.STREAM_RING) == 0) {
                    silenceCrs();
                }
            } else {
                Log.i(LOG_TAG, "RINGING state, try start ringing but not acquiring audio focus");
            }
        }

        private void silenceCrs() {
            Log.i(this, "Silence CRS.");
            mCallAudioManager.setCallAudioRouteFocusState(CallAudioRouteStateMachine.NO_FOCUS);
            mAudioManager.setMode(AudioManager.MODE_NORMAL);
            mHasFocus = false;
        }

        @Override
        public void enter() {
            Log.i(LOG_TAG, "Audio focus entering CRS state");
            tryStartRinging();
            mCallAudioManager.stopCallWaiting();
        }

        @Override
        public void exit() {
            // Audio mode and audio stream will be set by the next state.
            if (mCommunicationDeviceChangedListener != null) {
                try {
                    mAudioManager.removeOnCommunicationDeviceChangedListener(
                            mCommunicationDeviceChangedListener);
                } catch (Exception e) {
                    Log.i(this, "removeOnCommunicationDeviceChangedListener"
                            + "failed with exception: " + e);
                }
                mCommunicationDeviceChangedListener = null;
            }
            mCallAudioManager.stopPlayingCrs();
            mHasFocus = false;
        }

        @Override
        public boolean processMessage(Message msg) {
            if (super.processMessage(msg) == HANDLED) {
                return HANDLED;
            }
            MessageArgs args = (MessageArgs) msg.obj;
            switch (msg.what) {
                case NO_MORE_ACTIVE_OR_DIALING_CALLS:
                    // Do nothing. Loss of an active call should not impact ringer.
                    return HANDLED;
                case NO_MORE_HOLDING_CALLS:
                    // Do nothing and keep ringing.
                    return HANDLED;
                case NO_MORE_RINGING_CALLS:
                    if (args.isCrsCall) {
                        transitionTo(mUnfocusedState);
                        return HANDLED;
                    }
                    BaseState destState = calculateProperStateFromArgs(args);
                    if (destState == this) {
                        Log.w(LOG_TAG, "Got spurious NO_MORE_RINGING_CALLS");
                    }
                    transitionTo(destState);
                    return HANDLED;
                case NEW_ACTIVE_OR_DIALING_CALL:
                    // If a call becomes active suddenly, give it priority over ringing.
                    transitionTo(args.foregroundCallIsVoip
                            ? mVoipCallFocusState : mSimCallFocusState);
                    return HANDLED;
                case NEW_AUDIO_PROCESSING_CALL:
                    // If we don't have any more ringing calls, transition to audio processing.
                    if (!args.hasRingingCalls) {
                        transitionTo(mAudioProcessingFocusState);
                    } else {
                        Log.w(LOG_TAG, "Got a audio processing call while there's still a call "
                                + "ringing");
                    }
                case NEW_RINGING_CALL:
                    // Can happen as a duplicate message
                    return HANDLED;
                case NEW_HOLDING_CALL:
                    // This really shouldn't happen, but transition to the focused state anyway.
                    Log.w(LOG_TAG, "Call was surprisingly put into hold while ringing." +
                            " Args are: " + args.toString());
                    transitionTo(mOtherFocusState);
                    return HANDLED;
                case RINGER_MODE_CHANGE: {
                    Log.i(LOG_TAG, "RINGING state, received RINGER_MODE_CHANGE");
                    tryStartRinging();
                    return HANDLED;
                }
                case AUDIO_OPERATIONS_COMPLETE:
                    Log.w(LOG_TAG, "Should not be seeing AUDIO_OPERATIONS_COMPLETE in a focused"
                            + " state");
                    return HANDLED;
                case CRS_CHANGE_SILENCE:
                    Log.i(LOG_TAG, "CRS state, received CRS_CHANGE_SILENCE");
                    silenceCrs();
                    return HANDLED;
                case RINGING_CALLS_CHANGED:
                    Log.i(LOG_TAG, "CRS RINGING state, received RINGING_CALLS_CHANGED");
                    BaseState newDestState = calculateProperStateFromArgs(args);
                    transitionTo(newDestState);
                    return HANDLED;
                default:
                    // The forced focus switch commands are handled by BaseState.
                    return NOT_HANDLED;
            }
        }
    }

    private class RingingFocusState extends BaseState {
        // Keeps track of whether we're ringing with audio focus or if we've just entered the state
        // without acquiring focus because of a silent ringtone or something.
        private boolean mHasFocus = false;

        private void tryStartRinging() {
            Trace.traceBegin(Trace.TRACE_TAG_AUDIO, "CallAudioMode.tryStartRinging");
            try {
                if (mHasFocus && mCallAudioManager.isRingtonePlaying()) {
                    Log.i(LOG_TAG,
                        "RingingFocusState#tryStartRinging -- audio focus previously"
                            + " acquired and ringtone already playing -- skipping.");
                    return;
                }

                if (mCallAudioManager.startRinging()) {
                    mAudioManager.requestAudioFocusForCall(
                        AudioManager.STREAM_RING, AudioManager.AUDIOFOCUS_GAIN_TRANSIENT);
                    // Do not set MODE_RINGTONE if we were previously in the CALL_SCREENING mode --
                    // this trips up the audio system.
                    if (mAudioManager.getMode() != AudioManager.MODE_CALL_SCREENING) {
                        mAudioManager.setMode(AudioManager.MODE_RINGTONE);
                        mLocalLog.log("Mode MODE_RINGTONE");
                    }
                    mCallAudioManager.setCallAudioRouteFocusState(
                        CallAudioRouteStateMachine.RINGING_FOCUS);
                    mHasFocus = true;
                } else {
                    Log.i(
                        LOG_TAG, "RINGING state, try start ringing but not acquiring audio focus");
                }
            } finally {
                Trace.traceEnd(Trace.TRACE_TAG_AUDIO);
            }
        }

        @Override
        public void enter() {
            Log.i(LOG_TAG, "Audio focus entering RINGING state");
            mLocalLog.log("Enter RINGING");
            tryStartRinging();
            mCallAudioManager.stopCallWaiting();
        }

        @Override
        public void exit() {
            // Audio mode and audio stream will be set by the next state.
            mCallAudioManager.stopRinging();
            mHasFocus = false;
        }

        @Override
        public boolean processMessage(Message msg) {
            if (super.processMessage(msg) == HANDLED) {
                return HANDLED;
            }
            MessageArgs args = (MessageArgs) msg.obj;
            switch (msg.what) {
                case NO_MORE_ACTIVE_OR_DIALING_CALLS:
                    // Do nothing. Loss of an active call should not impact ringer.
                    return HANDLED;
                case NO_MORE_HOLDING_CALLS:
                    // Do nothing and keep ringing.
                    return HANDLED;
                case NO_MORE_RINGING_CALLS:
                    BaseState destState = calculateProperStateFromArgs(args);
                    if (destState == this) {
                        Log.w(LOG_TAG, "Got spurious NO_MORE_RINGING_CALLS");
                    }
                    transitionTo(destState);
                    return HANDLED;
                case NEW_ACTIVE_OR_DIALING_CALL:
                    // If a call becomes active suddenly, give it priority over ringing.
                    transitionTo(args.foregroundCallIsVoip
                            ? mVoipCallFocusState : mSimCallFocusState);
                    return HANDLED;
                case NEW_AUDIO_PROCESSING_CALL:
                    // If we don't have any more ringing calls, transition to audio processing.
                    if (!args.hasRingingCalls) {
                        transitionTo(mAudioProcessingFocusState);
                    } else {
                        Log.w(LOG_TAG, "Got a audio processing call while there's still a call "
                                + "ringing");
                    }
                case NEW_RINGING_CALL:
                    // Can happen as a duplicate message
                    return HANDLED;
                case NEW_HOLDING_CALL:
                    // This really shouldn't happen, but transition to the focused state anyway.
                    Log.w(LOG_TAG, "Call was surprisingly put into hold while ringing." +
                            " Args are: " + args.toString());
                    transitionTo(mOtherFocusState);
                    return HANDLED;
                case RINGER_MODE_CHANGE: {
                    Log.i(LOG_TAG, "RINGING state, received RINGER_MODE_CHANGE");
                    tryStartRinging();
                    return HANDLED;
                }
                case AUDIO_OPERATIONS_COMPLETE:
                    Log.w(LOG_TAG, "Should not be seeing AUDIO_OPERATIONS_COMPLETE in a focused"
                            + " state");
                    return HANDLED;
                case RINGING_CALLS_CHANGED:
                    Log.i(LOG_TAG, "RINGING state, received RINGING_CALLS_CHANGED");
                    BaseState newDestState = calculateProperStateFromArgs(args);
                    transitionTo(newDestState);
                    return HANDLED;
                default:
                    // The forced focus switch commands are handled by BaseState.
                    return NOT_HANDLED;
            }
        }
    }

    private class SimCallFocusState extends BaseState {
        @Override
        public void enter() {
            Log.i(LOG_TAG, "Audio focus entering SIM CALL state");
            mLocalLog.log("Enter SIM_CALL");
            mAudioManager.requestAudioFocusForCall(AudioManager.STREAM_VOICE_CALL,
                    AudioManager.AUDIOFOCUS_GAIN_TRANSIENT);
            mAudioManager.setMode(AudioManager.MODE_IN_CALL);
            mLocalLog.log("Mode MODE_IN_CALL");
            mMostRecentMode = AudioManager.MODE_IN_CALL;
            mCallAudioManager.setCallAudioRouteFocusState(CallAudioRouteStateMachine.ACTIVE_FOCUS);
        }

        @Override
        public boolean processMessage(Message msg) {
            if (super.processMessage(msg) == HANDLED) {
                return HANDLED;
            }
            MessageArgs args = (MessageArgs) msg.obj;
            switch (msg.what) {
                case NO_MORE_ACTIVE_OR_DIALING_CALLS:
                    // Switch to either ringing, holding, or inactive
                    transitionTo(calculateProperStateFromArgs(args));
                    return HANDLED;
                case NO_MORE_RINGING_CALLS:
                    // Don't transition state, but stop any call-waiting tones that may have been
                    // playing.
                    if (args.isTonePlaying) {
                        mCallAudioManager.stopCallWaiting();
                    }
                    // If a MT-audio-speedup call gets disconnected by the connection service
                    // concurrently with the user answering it, we may get this message
                    // indicating that a ringing call has disconnected while this state machine
                    // is in the SimCallFocusState.
                    if (!args.hasActiveOrDialingCalls) {
                        transitionTo(calculateProperStateFromArgs(args));
                    }
                    return HANDLED;
                case NO_MORE_HOLDING_CALLS:
                    if (args.foregroundCallIsVoip) {
                        transitionTo(mVoipCallFocusState);
                    }
                    return HANDLED;
                case NEW_ACTIVE_OR_DIALING_CALL:
                    if (args.foregroundCallIsVoip) {
                        transitionTo(mVoipCallFocusState);
                    }
                    return HANDLED;
                case NEW_RINGING_CALL:
                    // Don't make a call ring over an active call, but do play a call waiting tone.
                    mCallAudioManager.startCallWaiting("call already active");
                    return HANDLED;
                case NEW_HOLDING_CALL:
                    // Just check the voip mode. Putting an active call on hold will be handled when
                    // NO_MORE_ACTIVE_CALLS is processed.
                    if (args.foregroundCallIsVoip) {
                        transitionTo(mVoipCallFocusState);
                    }
                    return HANDLED;
                case NEW_AUDIO_PROCESSING_CALL:
                    // If we don't have any more active calls, transition to audio processing.
                    if (!args.hasActiveOrDialingCalls) {
                        transitionTo(mAudioProcessingFocusState);
                    } else {
                        Log.w(LOG_TAG, "Got a audio processing call while there's still a call "
                                + "active");
                    }
                case FOREGROUND_VOIP_MODE_CHANGE:
                    if (args.foregroundCallIsVoip) {
                        transitionTo(mVoipCallFocusState);
                    }
                    return HANDLED;
                case AUDIO_OPERATIONS_COMPLETE:
                    Log.w(LOG_TAG, "Should not be seeing AUDIO_OPERATIONS_COMPLETE in a focused"
                            + " state");
                    return HANDLED;
                default:
                    // The forced focus switch commands are handled by BaseState.
                    return NOT_HANDLED;
            }
        }
    }

    private class VoipCallFocusState extends BaseState {
        @Override
        public void enter() {
            Log.i(LOG_TAG, "Audio focus entering VOIP CALL state");
            mLocalLog.log("Enter VOIP_CALL");
            mAudioManager.requestAudioFocusForCall(AudioManager.STREAM_VOICE_CALL,
                    AudioManager.AUDIOFOCUS_GAIN_TRANSIENT);
            mAudioManager.setMode(AudioManager.MODE_IN_COMMUNICATION);
            mLocalLog.log("Mode MODE_IN_COMMUNICATION");
            mMostRecentMode = AudioManager.MODE_IN_COMMUNICATION;
            mCallAudioManager.setCallAudioRouteFocusState(CallAudioRouteStateMachine.ACTIVE_FOCUS);
        }

        @Override
        public boolean processMessage(Message msg) {
            if (super.processMessage(msg) == HANDLED) {
                return HANDLED;
            }
            MessageArgs args = (MessageArgs) msg.obj;
            switch (msg.what) {
                case NO_MORE_ACTIVE_OR_DIALING_CALLS:
                    // Switch to either ringing, holding, or inactive
                    transitionTo(calculateProperStateFromArgs(args));
                    return HANDLED;
                case NO_MORE_RINGING_CALLS:
                    // Don't transition state, but stop any call-waiting tones that may have been
                    // playing.
                    if (args.isTonePlaying) {
                        mCallAudioManager.stopCallWaiting();
                    }
                    return HANDLED;
                case NO_MORE_HOLDING_CALLS:
                    if (!args.foregroundCallIsVoip) {
                        transitionTo(mSimCallFocusState);
                    }
                    return HANDLED;
                case NEW_ACTIVE_OR_DIALING_CALL:
                    if (!args.foregroundCallIsVoip) {
                        transitionTo(mSimCallFocusState);
                    }
                    return HANDLED;
                case NEW_RINGING_CALL:
                    // Don't make a call ring over an active call, but do play a call waiting tone.
                    mCallAudioManager.startCallWaiting("call already active");
                    return HANDLED;
                case NEW_HOLDING_CALL:
                    // Just check the voip mode. Putting an active call on hold will be handled when
                    // NO_MORE_ACTIVE_CALLS is processed.
                    if (!args.foregroundCallIsVoip) {
                        transitionTo(mSimCallFocusState);
                    }
                    return HANDLED;
                case NEW_AUDIO_PROCESSING_CALL:
                    // If we don't have any more active calls, transition to audio processing.
                    if (!args.hasActiveOrDialingCalls) {
                        transitionTo(mAudioProcessingFocusState);
                    } else {
                        Log.w(LOG_TAG, "Got a audio processing call while there's still a call "
                                + "active");
                    }
                case FOREGROUND_VOIP_MODE_CHANGE:
                    if (!args.foregroundCallIsVoip) {
                        transitionTo(mSimCallFocusState);
                    }
                    return HANDLED;
                case AUDIO_OPERATIONS_COMPLETE:
                    Log.w(LOG_TAG, "Should not be seeing AUDIO_OPERATIONS_COMPLETE in a focused"
                            + " state");
                    return HANDLED;
                case START_CALL_STREAMING:
                    transitionTo(mStreamingFocusState);
                    return HANDLED;
                default:
                    // The forced focus switch commands are handled by BaseState.
                    return NOT_HANDLED;
            }
        }
    }

    private class StreamingFocusState extends BaseState {
        @Override
        public void enter() {
            Log.i(LOG_TAG, "Audio focus entering streaming state");
            mAudioManager.setMode(AudioManager.MODE_CALL_REDIRECT);
            mMostRecentMode = AudioManager.MODE_NORMAL;
            mCallAudioManager.setCallAudioRouteFocusState(CallAudioRouteStateMachine.ACTIVE_FOCUS);
            mCallAudioManager.getCallAudioRouteStateMachine().sendMessageWithSessionInfo(
                    CallAudioRouteStateMachine.STREAMING_FORCE_ENABLED);
        }

        private void preExit() {
            mCallAudioManager.getCallAudioRouteStateMachine().sendMessageWithSessionInfo(
                    CallAudioRouteStateMachine.STREAMING_FORCE_DISABLED);
        }

        @Override
        public boolean processMessage(Message msg) {
            if (super.processMessage(msg) == HANDLED) {
                return HANDLED;
            }
            MessageArgs args = (MessageArgs) msg.obj;
            switch (msg.what) {
                case NO_MORE_ACTIVE_OR_DIALING_CALLS:
                    // Do nothing.
                    return HANDLED;
                case NO_MORE_RINGING_CALLS:
                    // Do nothing.
                    return HANDLED;
                case NO_MORE_HOLDING_CALLS:
                    // Do nothing.
                    return HANDLED;
                case NO_MORE_AUDIO_PROCESSING_CALLS:
                    // Do nothing.
                    return HANDLED;
                case NEW_ACTIVE_OR_DIALING_CALL:
                    // Only possible for emergency call
                    BaseState destState = calculateProperStateFromArgs(args);
                    if (destState != this) {
                        preExit();
                        transitionTo(destState);
                    }
                    return HANDLED;
                case NEW_RINGING_CALL:
                    // Only possible for emergency call
                    preExit();
                    transitionTo(mRingingFocusState);
                    return HANDLED;
                case NEW_HOLDING_CALL:
                    // Do nothing.
                    return HANDLED;
                case NEW_AUDIO_PROCESSING_CALL:
                    // Do nothing.
                    return HANDLED;
                case START_CALL_STREAMING:
                    // Can happen as a duplicate message
                    return HANDLED;
                case TONE_STARTED_PLAYING:
                    // Do nothing.
                    return HANDLED;
                case STOP_CALL_STREAMING:
                    transitionTo(calculateProperStateFromArgs(args));
                    return HANDLED;
                default:
                    // The forced focus switch commands are handled by BaseState.
                    return NOT_HANDLED;
            }
        }
    }

    /**
     * This class is used for calls on hold and end-of-call tones.
     */
    private class OtherFocusState extends BaseState {
        @Override
        public void enter() {
            Log.i(LOG_TAG, "Audio focus entering TONE/HOLDING state");
            mLocalLog.log("Enter TONE/HOLDING");
            mAudioManager.requestAudioFocusForCall(AudioManager.STREAM_VOICE_CALL,
                    AudioManager.AUDIOFOCUS_GAIN_TRANSIENT);
            mAudioManager.setMode(mMostRecentMode);
            mLocalLog.log("Mode " + mMostRecentMode);
            mCallAudioManager.setCallAudioRouteFocusState(CallAudioRouteStateMachine.ACTIVE_FOCUS);
        }

        @Override
        public boolean processMessage(Message msg) {
            if (super.processMessage(msg) == HANDLED) {
                return HANDLED;
            }
            MessageArgs args = (MessageArgs) msg.obj;
            switch (msg.what) {
                case NO_MORE_HOLDING_CALLS:
                    if (args.hasActiveOrDialingCalls) {
                        transitionTo(args.foregroundCallIsVoip
                                ? mVoipCallFocusState : mSimCallFocusState);
                    } else if (args.hasRingingCalls) {
                        transitionTo(args.isCrsCall ? mCrsFocusState : mRingingFocusState);
                    } else if (!args.isTonePlaying) {
                        transitionTo(mUnfocusedState);
                    }
                    // Do nothing if a tone is playing.
                    return HANDLED;
                case NEW_ACTIVE_OR_DIALING_CALL:
                    transitionTo(args.foregroundCallIsVoip
                            ? mVoipCallFocusState : mSimCallFocusState);
                    return HANDLED;
                case NEW_RINGING_CALL:
                    // TODO: consider whether to move this into MessageArgs if more things start
                    // to use it.
                    if (args.hasHoldingCalls && mSystemStateHelper.isDeviceAtEar()) {
                        mCallAudioManager.startCallWaiting(
                                "Device is at ear with held call");
                    } else {
                        transitionTo(args.isCrsCall ? mCrsFocusState : mRingingFocusState);
                    }
                    return HANDLED;
                case NEW_HOLDING_CALL:
                    // Do nothing.
                    return HANDLED;
                case NO_MORE_RINGING_CALLS:
                    // If there are no more ringing calls in this state, then stop any call-waiting
                    // tones that may be playing.
                    mCallAudioManager.stopCallWaiting();
                    return HANDLED;
                case TONE_STOPPED_PLAYING:
                    transitionTo(calculateProperStateFromArgs(args));
                    return HANDLED;
                case AUDIO_OPERATIONS_COMPLETE:
                    Log.w(LOG_TAG, "Should not be seeing AUDIO_OPERATIONS_COMPLETE in a focused"
                            + " state");
                    return HANDLED;
                default:
                    return NOT_HANDLED;
            }
        }
    }

    private static final String LOG_TAG = CallAudioModeStateMachine.class.getSimpleName();

    private final BaseState mUnfocusedState = new UnfocusedState();
    private final BaseState mRingingFocusState = new RingingFocusState();
    private final BaseState mCrsFocusState = new CrsFocusState();
    private final BaseState mSimCallFocusState = new SimCallFocusState();
    private final BaseState mVoipCallFocusState = new VoipCallFocusState();
    private final BaseState mAudioProcessingFocusState = new AudioProcessingFocusState();
    private final BaseState mStreamingFocusState = new StreamingFocusState();
    private final BaseState mOtherFocusState = new OtherFocusState();

    private final AudioManager mAudioManager;
    private final SystemStateHelper mSystemStateHelper;
    private CallAudioManager mCallAudioManager;

    private int mMostRecentMode;
    private boolean mIsInitialized = false;

    public CallAudioModeStateMachine(SystemStateHelper systemStateHelper,
            AudioManager audioManager) {
        super(CallAudioModeStateMachine.class.getSimpleName());
        mAudioManager = audioManager;
        mSystemStateHelper = systemStateHelper;
        mMostRecentMode = AudioManager.MODE_NORMAL;

        createStates();
    }

    /**
     * Used for testing
     */
    public CallAudioModeStateMachine(SystemStateHelper systemStateHelper,
            AudioManager audioManager, Looper looper) {
        super(CallAudioModeStateMachine.class.getSimpleName(), looper);
        mAudioManager = audioManager;
        mSystemStateHelper = systemStateHelper;
        mMostRecentMode = AudioManager.MODE_NORMAL;

        createStates();
    }

    private void createStates() {
        addState(mUnfocusedState);
        addState(mRingingFocusState);
        addState(mCrsFocusState);
        addState(mSimCallFocusState);
        addState(mVoipCallFocusState);
        addState(mAudioProcessingFocusState);
        addState(mStreamingFocusState);
        addState(mOtherFocusState);
        setInitialState(mUnfocusedState);
        start();
        sendMessage(INITIALIZE, new MessageArgs.Builder()
                .setHasActiveOrDialingCalls(false)
                .setHasRingingCalls(false)
                .setHasHoldingCalls(false)
                .setIsTonePlaying(false)
                .setForegroundCallIsVoip(false)
                .setIsStreaming(false)
                .setSession(Log.createSubsession())
                .build());
    }

    public void setCallAudioManager(CallAudioManager callAudioManager) {
        mCallAudioManager = callAudioManager;
    }

    public String getCurrentStateName() {
        IState currentState = getCurrentState();
        return currentState == null ? "no state" : currentState.getName();
    }

    public void sendMessageWithArgs(int messageCode, MessageArgs args) {
        sendMessage(messageCode, args);
    }

    @Override
    protected void onPreHandleMessage(Message msg) {
        if (msg.obj != null && msg.obj instanceof MessageArgs) {
            Log.continueSession(((MessageArgs) msg.obj).session, "CAMSM.pM_" + msg.what);
            Log.i(LOG_TAG, "Message received: %s.", MESSAGE_CODE_TO_NAME.get(msg.what));
        } else if (msg.what == RUN_RUNNABLE && msg.obj instanceof Runnable) {
            Log.i(LOG_TAG, "Running runnable for testing");
        } else {
                Log.w(LOG_TAG, "Message sent must be of type nonnull MessageArgs, but got " +
                        (msg.obj == null ? "null" : msg.obj.getClass().getSimpleName()));
                Log.w(LOG_TAG, "The message was of code %d = %s",
                        msg.what, MESSAGE_CODE_TO_NAME.get(msg.what));
        }
    }

    public void dumpPendingMessages(IndentingPrintWriter pw) {
        getHandler().getLooper().dump(pw::println, "");
    }

    public void dump(IndentingPrintWriter pw) {
        pw.println("History:");
        mLocalLog.dump(pw);
        pw.println("Pending Msg:");
        dumpPendingMessages(pw);
    }

    @Override
    protected void onPostHandleMessage(Message msg) {
        Log.endSession();
    }

    private BaseState calculateProperStateFromArgs(MessageArgs args) {
        // If there are active, audio-processing, holding, or ringing calls,
        // switch to the appropriate focus.
        // Otherwise abandon focus.

        // The order matters here. If there is streaming call, holding streaming route for them
        // takes priority. After that, holding focus for active calls takes priority. After that, we
        // want to prioritize holding calls over ringing calls so that when a call-waiting call gets
        // answered, there's no transition in and out of the ringing focus state. After that, we
        // want tones since we actually hold focus during them, then the audio processing state
        // because that will release focus.
        if (args.isStreaming) {
            return mSimCallFocusState;
        } else if (args.hasActiveOrDialingCalls) {
            if (args.foregroundCallIsVoip) {
                return mVoipCallFocusState;
            } else {
                return mSimCallFocusState;
            }
        } else if (args.hasHoldingCalls) {
            return mOtherFocusState;
        } else if (args.hasRingingCalls) {
            return args.isCrsCall ? mCrsFocusState : mRingingFocusState;
        } else if (args.isTonePlaying) {
            return mOtherFocusState;
        } else if (args.hasAudioProcessingCalls) {
            return mAudioProcessingFocusState;
        }
        return mUnfocusedState;
    }

}<|MERGE_RESOLUTION|>--- conflicted
+++ resolved
@@ -59,12 +59,8 @@
 
         private MessageArgs(boolean hasActiveOrDialingCalls, boolean hasRingingCalls,
                 boolean hasHoldingCalls, boolean hasAudioProcessingCalls, boolean isTonePlaying,
-<<<<<<< HEAD
-                boolean foregroundCallIsVoip, Session session,
+                boolean foregroundCallIsVoip, boolean isStreaming, Session session,
                 boolean isCrsCall) {
-=======
-                boolean foregroundCallIsVoip, boolean isStreaming, Session session) {
->>>>>>> ed2e1113
             this.hasActiveOrDialingCalls = hasActiveOrDialingCalls;
             this.hasRingingCalls = hasRingingCalls;
             this.hasHoldingCalls = hasHoldingCalls;
@@ -137,24 +133,20 @@
                 return this;
             }
 
-<<<<<<< HEAD
             public Builder setIsCrsCall(boolean isCrsCall) {
                 mIsCrsCall = isCrsCall;
-=======
+                return this;
+            }
+
             public Builder setIsStreaming(boolean isStraeming) {
                 mIsStreaming = isStraeming;
->>>>>>> ed2e1113
                 return this;
             }
 
             public MessageArgs build() {
                 return new MessageArgs(mHasActiveOrDialingCalls, mHasRingingCalls, mHasHoldingCalls,
                         mHasAudioProcessingCalls, mIsTonePlaying, mForegroundCallIsVoip,
-<<<<<<< HEAD
-                        mSession, mIsCrsCall);
-=======
-                        mIsStreaming, mSession);
->>>>>>> ed2e1113
+                        mIsStreaming, mSession, mIsCrsCall);
             }
         }
     }
@@ -220,13 +212,10 @@
         put(FOREGROUND_VOIP_MODE_CHANGE, "FOREGROUND_VOIP_MODE_CHANGE");
         put(RINGER_MODE_CHANGE, "RINGER_MODE_CHANGE");
         put(AUDIO_OPERATIONS_COMPLETE, "AUDIO_OPERATIONS_COMPLETE");
-<<<<<<< HEAD
+        put(START_CALL_STREAMING, "START_CALL_STREAMING");
+        put(STOP_CALL_STREAMING, "STOP_CALL_STREAMING");
         put(CRS_CHANGE_SILENCE, "CRS_CHANGE_SILENCE");
         put(RINGING_CALLS_CHANGED, "RINGING_CALLS_CHANGED");
-=======
-        put(START_CALL_STREAMING, "START_CALL_STREAMING");
-        put(STOP_CALL_STREAMING, "STOP_CALL_STREAMING");
->>>>>>> ed2e1113
 
         put(RUN_RUNNABLE, "RUN_RUNNABLE");
     }};
