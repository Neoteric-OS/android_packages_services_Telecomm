/*
 * Copyright (C) 2013 The Android Open Source Project
 *
 * Licensed under the Apache License, Version 2.0 (the "License");
 * you may not use this file except in compliance with the License.
 * You may obtain a copy of the License at
 *
 *      http://www.apache.org/licenses/LICENSE-2.0
 *
 * Unless required by applicable law or agreed to in writing, software
 * distributed under the License is distributed on an "AS IS" BASIS,
 * WITHOUT WARRANTIES OR CONDITIONS OF ANY KIND, either express or implied.
 * See the License for the specific language governing permissions and
 * limitations under the License.
 */

package com.android.server.telecom;

import static android.provider.CallLog.Calls.MISSED_REASON_NOT_MISSED;
import static android.provider.CallLog.Calls.SHORT_RING_THRESHOLD;
import static android.provider.CallLog.Calls.USER_MISSED_NEVER_RANG;
import static android.provider.CallLog.Calls.USER_MISSED_NO_ANSWER;
import static android.provider.CallLog.Calls.USER_MISSED_SHORT_RING;
import static android.telecom.TelecomManager.ACTION_POST_CALL;
import static android.telecom.TelecomManager.DURATION_LONG;
import static android.telecom.TelecomManager.DURATION_MEDIUM;
import static android.telecom.TelecomManager.DURATION_SHORT;
import static android.telecom.TelecomManager.DURATION_VERY_SHORT;
import static android.telecom.TelecomManager.EXTRA_CALL_DURATION;
import static android.telecom.TelecomManager.EXTRA_DISCONNECT_CAUSE;
import static android.telecom.TelecomManager.EXTRA_HANDLE;
import static android.telecom.TelecomManager.MEDIUM_CALL_TIME_MS;
import static android.telecom.TelecomManager.SHORT_CALL_TIME_MS;
import static android.telecom.TelecomManager.VERY_SHORT_CALL_TIME_MS;
import static android.provider.CallLog.Calls.AUTO_MISSED_EMERGENCY_CALL;
import static android.provider.CallLog.Calls.AUTO_MISSED_MAXIMUM_DIALING;
import static android.provider.CallLog.Calls.AUTO_MISSED_MAXIMUM_RINGING;
import static android.provider.CallLog.Calls.USER_MISSED_CALL_FILTERS_TIMEOUT;
import static android.provider.CallLog.Calls.USER_MISSED_CALL_SCREENING_SERVICE_SILENCED;

import android.Manifest;
import android.annotation.NonNull;
import android.app.ActivityManager;
import android.app.AlertDialog;
import android.app.KeyguardManager;
import android.content.BroadcastReceiver;
import android.content.ComponentName;
import android.content.Context;
import android.content.DialogInterface;
import android.content.Intent;
import android.content.IntentFilter;
import android.content.pm.PackageManager;
import android.content.pm.UserInfo;
import android.graphics.Color;
import android.graphics.drawable.ColorDrawable;
import android.media.AudioManager;
import android.media.AudioSystem;
import android.media.MediaPlayer;
import android.media.ToneGenerator;
import android.net.Uri;
import android.os.AsyncTask;
import android.os.Bundle;
import android.os.Handler;
import android.os.HandlerThread;
import android.os.Looper;
import android.os.PersistableBundle;
import android.os.Process;
import android.os.SystemClock;
import android.os.SystemVibrator;
import android.os.Trace;
import android.os.UserHandle;
import android.os.UserManager;
import android.provider.BlockedNumberContract;
import android.provider.BlockedNumberContract.SystemContract;
import android.provider.CallLog.Calls;
import android.provider.Settings;
import android.sysprop.TelephonyProperties;
import android.telecom.CallAudioState;
import android.telecom.CallScreeningService;
import android.telecom.CallerInfo;
import android.telecom.Conference;
import android.telecom.Connection;
import android.telecom.DisconnectCause;
import android.telecom.GatewayInfo;
import android.telecom.Log;
import android.telecom.Logging.Runnable;
import android.telecom.Logging.Session;
import android.telecom.ParcelableConference;
import android.telecom.ParcelableConnection;
import android.telecom.PhoneAccount;
import android.telecom.PhoneAccountHandle;
import android.telecom.PhoneAccountSuggestion;
import android.telecom.TelecomManager;
import android.telecom.VideoProfile;
import android.telephony.CarrierConfigManager;
import android.telephony.PhoneNumberUtils;
import android.telephony.TelephonyManager;
import android.text.TextUtils;
import android.util.Pair;
import android.view.LayoutInflater;
import android.view.View;
import android.view.WindowManager;
import android.widget.Button;

import com.android.internal.annotations.VisibleForTesting;
import com.android.internal.util.IndentingPrintWriter;
import com.android.server.telecom.bluetooth.BluetoothRouteManager;
import com.android.server.telecom.bluetooth.BluetoothStateReceiver;
import com.android.server.telecom.callfiltering.BlockCheckerAdapter;
import com.android.server.telecom.callfiltering.BlockCheckerFilter;
import com.android.server.telecom.callfiltering.CallFilterResultCallback;
import com.android.server.telecom.callfiltering.CallFilteringResult;
import com.android.server.telecom.callfiltering.CallFilteringResult.Builder;
import com.android.server.telecom.callfiltering.CallScreeningServiceFilter;
import com.android.server.telecom.callfiltering.DirectToVoicemailFilter;
import com.android.server.telecom.callfiltering.IncomingCallFilterGraph;
import com.android.server.telecom.callredirection.CallRedirectionProcessor;
import com.android.server.telecom.components.ErrorDialogActivity;
import com.android.server.telecom.components.TelecomBroadcastReceiver;
import com.android.server.telecom.settings.BlockedNumbersUtil;
import com.android.server.telecom.ui.AudioProcessingNotification;
import com.android.server.telecom.ui.CallRedirectionTimeoutDialogActivity;
import com.android.server.telecom.ui.ConfirmCallDialogActivity;
import com.android.server.telecom.ui.DisconnectedCallNotifier;
import com.android.server.telecom.ui.IncomingCallNotifier;
import com.android.server.telecom.ui.ToastFactory;

import java.util.ArrayList;
import java.util.Arrays;
import java.util.Collection;
import java.util.Collections;
import java.util.HashMap;
import java.util.HashSet;
import java.util.Iterator;
import java.util.LinkedList;
import java.util.List;
import java.util.Map;
import java.util.Objects;
import java.util.Optional;
import java.util.Set;
import java.util.concurrent.CompletableFuture;
import java.util.concurrent.ConcurrentHashMap;
import java.util.concurrent.CopyOnWriteArrayList;
import java.util.concurrent.CountDownLatch;
import java.util.concurrent.Executors;
import java.util.concurrent.TimeUnit;
import java.util.stream.Collectors;
import java.util.stream.IntStream;
import java.util.stream.Stream;

/**
 * Singleton.
 *
 * NOTE: by design most APIs are package private, use the relevant adapter/s to allow
 * access from other packages specifically refraining from passing the CallsManager instance
 * beyond the com.android.server.telecom package boundary.
 */
@VisibleForTesting
public class CallsManager extends Call.ListenerBase
        implements VideoProviderProxy.Listener, CallFilterResultCallback, CurrentUserProxy {

    // TODO: Consider renaming this CallsManagerPlugin.
    @VisibleForTesting
    public interface CallsManagerListener {
        void onCallAdded(Call call);
        void onCallRemoved(Call call);
        void onCallStateChanged(Call call, int oldState, int newState);
        void onConnectionServiceChanged(
                Call call,
                ConnectionServiceWrapper oldService,
                ConnectionServiceWrapper newService);
        void onIncomingCallAnswered(Call call);
        void onIncomingCallRejected(Call call, boolean rejectWithMessage, String textMessage);
        void onCallAudioStateChanged(CallAudioState oldAudioState, CallAudioState newAudioState);
        void onRingbackRequested(Call call, boolean ringback);
        void onIsConferencedChanged(Call call);
        void onIsVoipAudioModeChanged(Call call);
        void onVideoStateChanged(Call call, int previousVideoState, int newVideoState);
        void onCanAddCallChanged(boolean canAddCall);
        void onSessionModifyRequestReceived(Call call, VideoProfile videoProfile);
        void onHoldToneRequested(Call call);
        void onExternalCallChanged(Call call, boolean isExternalCall);
        void onDisconnectedTonePlaying(boolean isTonePlaying);
        void onConnectionTimeChanged(Call call);
        void onConferenceStateChanged(Call call, boolean isConference);
        void onCdmaConferenceSwap(Call call);
        void onSetCamera(Call call, String cameraId);
    }

    /** Interface used to define the action which is executed delay under some condition. */
    interface PendingAction {
        void performAction();
    }

    private static final String TAG = "CallsManager";

    /**
     * Call filter specifier used with
     * {@link #getNumCallsWithState(int, Call, PhoneAccountHandle, int...)} to indicate only
     * self-managed calls should be included.
     */
    private static final int CALL_FILTER_SELF_MANAGED = 1;

    /**
     * Call filter specifier used with
     * {@link #getNumCallsWithState(int, Call, PhoneAccountHandle, int...)} to indicate only
     * managed calls should be included.
     */
    private static final int CALL_FILTER_MANAGED = 2;

    /**
     * Call filter specifier used with
     * {@link #getNumCallsWithState(int, Call, PhoneAccountHandle, int...)} to indicate both managed
     * and self-managed calls should be included.
     */
    private static final int CALL_FILTER_ALL = 3;

    private static final String PERMISSION_PROCESS_PHONE_ACCOUNT_REGISTRATION =
            "android.permission.PROCESS_PHONE_ACCOUNT_REGISTRATION";

    private static final int HANDLER_WAIT_TIMEOUT = 10000;
    private static final int MAXIMUM_LIVE_CALLS = 1;
    private static final int MAXIMUM_HOLD_CALLS = 1;
    private static final int MAXIMUM_RINGING_CALLS = 1;
    private static final int MAXIMUM_DIALING_CALLS = 1;
    private static final int MAXIMUM_OUTGOING_CALLS = 1;
    private static final int MAXIMUM_TOP_LEVEL_CALLS = 2;
    private static final int MAXIMUM_SELF_MANAGED_CALLS = 10;

    private static final int[] OUTGOING_CALL_STATES =
            {CallState.CONNECTING, CallState.SELECT_PHONE_ACCOUNT, CallState.DIALING,
                    CallState.PULLING};

    /**
     * These states are used by {@link #makeRoomForOutgoingCall(Call, boolean)} to determine which
     * call should be ended first to make room for a new outgoing call.
     */
    private static final int[] LIVE_CALL_STATES =
            {CallState.CONNECTING, CallState.SELECT_PHONE_ACCOUNT, CallState.DIALING,
                    CallState.PULLING, CallState.ACTIVE, CallState.AUDIO_PROCESSING};

    /**
     * These states determine which calls will cause {@link TelecomManager#isInCall()} or
     * {@link TelecomManager#isInManagedCall()} to return true.
     *
     * See also {@link PhoneStateBroadcaster}, which considers a similar set of states as being
     * off-hook.
     */
    public static final int[] ONGOING_CALL_STATES =
            {CallState.SELECT_PHONE_ACCOUNT, CallState.DIALING, CallState.PULLING, CallState.ACTIVE,
                    CallState.ON_HOLD, CallState.RINGING,  CallState.SIMULATED_RINGING,
                    CallState.ANSWERED, CallState.AUDIO_PROCESSING};

    private static final int[] ANY_CALL_STATE =
            {CallState.NEW, CallState.CONNECTING, CallState.SELECT_PHONE_ACCOUNT, CallState.DIALING,
                    CallState.RINGING, CallState.SIMULATED_RINGING, CallState.ACTIVE,
                    CallState.ON_HOLD, CallState.DISCONNECTED, CallState.ABORTED,
                    CallState.DISCONNECTING, CallState.PULLING, CallState.ANSWERED,
                    CallState.AUDIO_PROCESSING};

    public static final String TELECOM_CALL_ID_PREFIX = "TC@";

    // Maps call technologies in TelephonyManager to those in Analytics.
    private static final Map<Integer, Integer> sAnalyticsTechnologyMap;
    static {
        sAnalyticsTechnologyMap = new HashMap<>(5);
        sAnalyticsTechnologyMap.put(TelephonyManager.PHONE_TYPE_CDMA, Analytics.CDMA_PHONE);
        sAnalyticsTechnologyMap.put(TelephonyManager.PHONE_TYPE_GSM, Analytics.GSM_PHONE);
        sAnalyticsTechnologyMap.put(TelephonyManager.PHONE_TYPE_IMS, Analytics.IMS_PHONE);
        sAnalyticsTechnologyMap.put(TelephonyManager.PHONE_TYPE_SIP, Analytics.SIP_PHONE);
        sAnalyticsTechnologyMap.put(TelephonyManager.PHONE_TYPE_THIRD_PARTY,
                Analytics.THIRD_PARTY_PHONE);
    }

    /**
     * The main call repository. Keeps an instance of all live calls. New incoming and outgoing
     * calls are added to the map and removed when the calls move to the disconnected state.
     *
     * ConcurrentHashMap constructor params: 8 is initial table size, 0.9f is
     * load factor before resizing, 1 means we only expect a single thread to
     * access the map so make only a single shard
     */
    private final Set<Call> mCalls = Collections.newSetFromMap(
            new ConcurrentHashMap<Call, Boolean>(8, 0.9f, 1));

    /**
     * A pending call is one which requires user-intervention in order to be placed.
     * Used by {@link #startCallConfirmation}.
     */
    private Call mPendingCall;
    /**
     * Cached latest pending redirected call which requires user-intervention in order to be placed.
     * Used by {@link #onCallRedirectionComplete}.
     */
    private Call mPendingRedirectedOutgoingCall;

    /**
     * Cached call that's been answered but will be added to mCalls pending confirmation of active
     * status from the connection service.
     */
    private Call mPendingAudioProcessingCall;

    /**
     * Cached latest pending redirected call information which require user-intervention in order
     * to be placed. Used by {@link #onCallRedirectionComplete}.
     */
    private final Map<String, Runnable> mPendingRedirectedOutgoingCallInfo =
            new ConcurrentHashMap<>();
    /**
     * Cached latest pending Unredirected call information which require user-intervention in order
     * to be placed. Used by {@link #onCallRedirectionComplete}.
     */
    private final Map<String, Runnable> mPendingUnredirectedOutgoingCallInfo =
            new ConcurrentHashMap<>();

    private CompletableFuture<Call> mPendingCallConfirm;
    private CompletableFuture<Pair<Call, PhoneAccountHandle>> mPendingAccountSelection;

    // Instance variables for testing -- we keep the latest copy of the outgoing call futures
    // here so that we can wait on them in tests
    private CompletableFuture<Call> mLatestPostSelectionProcessingFuture;
    private CompletableFuture<Pair<Call, List<PhoneAccountSuggestion>>>
            mLatestPreAccountSelectionFuture;

    /**
     * The current telecom call ID.  Used when creating new instances of {@link Call}.  Should
     * only be accessed using the {@link #getNextCallId()} method which synchronizes on the
     * {@link #mLock} sync root.
     */
    private int mCallId = 0;

    private int mRttRequestId = 0;
    /**
     * Stores the current foreground user.
     */
    private UserHandle mCurrentUserHandle = UserHandle.of(ActivityManager.getCurrentUser());

    private final ConnectionServiceRepository mConnectionServiceRepository;
    private final DtmfLocalTonePlayer mDtmfLocalTonePlayer;
    private final InCallController mInCallController;
    private final CallDiagnosticServiceController mCallDiagnosticServiceController;
    private final CallAudioManager mCallAudioManager;
    private final CallRecordingTonePlayer mCallRecordingTonePlayer;
    private RespondViaSmsManager mRespondViaSmsManager;
    private final Ringer mRinger;
    private final InCallWakeLockController mInCallWakeLockController;
    private final CopyOnWriteArrayList<CallsManagerListener> mListeners =
            new CopyOnWriteArrayList<>();
    private final HeadsetMediaButton mHeadsetMediaButton;
    private final WiredHeadsetManager mWiredHeadsetManager;
    private final SystemStateHelper mSystemStateHelper;
    private final BluetoothRouteManager mBluetoothRouteManager;
    private final DockManager mDockManager;
    private final TtyManager mTtyManager;
    private final ProximitySensorManager mProximitySensorManager;
    private final PhoneStateBroadcaster mPhoneStateBroadcaster;
    private final CallLogManager mCallLogManager;
    private final Context mContext;
    private final TelecomSystem.SyncRoot mLock;
    private final PhoneAccountRegistrar mPhoneAccountRegistrar;
    private final MissedCallNotifier mMissedCallNotifier;
    private final DisconnectedCallNotifier mDisconnectedCallNotifier;
    private IncomingCallNotifier mIncomingCallNotifier;
    private final CallerInfoLookupHelper mCallerInfoLookupHelper;
    private final DefaultDialerCache mDefaultDialerCache;
    private final Timeouts.Adapter mTimeoutsAdapter;
    private final PhoneNumberUtilsAdapter mPhoneNumberUtilsAdapter;
    private final ClockProxy mClockProxy;
    private final ToastFactory mToastFactory;
    private final Set<Call> mLocallyDisconnectingCalls = new HashSet<>();
    private final Set<Call> mPendingCallsToDisconnect = new HashSet<>();
    private final ConnectionServiceFocusManager mConnectionSvrFocusMgr;
    /* Handler tied to thread in which CallManager was initialized. */
    private final Handler mHandler = new Handler(Looper.getMainLooper());
    private final EmergencyCallHelper mEmergencyCallHelper;
    private final RoleManagerAdapter mRoleManagerAdapter;

    private final ConnectionServiceFocusManager.CallsManagerRequester mRequester =
            new ConnectionServiceFocusManager.CallsManagerRequester() {
                @Override
                public void releaseConnectionService(
                        ConnectionServiceFocusManager.ConnectionServiceFocus connectionService) {
                    mCalls.stream()
                            .filter(c -> c.getConnectionServiceWrapper().equals(connectionService))
                            .forEach(c -> c.disconnect("release " +
                                    connectionService.getComponentName().getPackageName()));
                }

                @Override
                public void setCallsManagerListener(CallsManagerListener listener) {
                    mListeners.add(listener);
                }
            };

    private boolean mCanAddCall = true;

    private int mMaxNumberOfSimultaneouslyActiveSims = -1;

    private Runnable mStopTone;

    private LinkedList<HandlerThread> mGraphHandlerThreads;

    private boolean mHasActiveRttCall = false;

    /**
     * Listener to PhoneAccountRegistrar events.
     */
    private PhoneAccountRegistrar.Listener mPhoneAccountListener =
            new PhoneAccountRegistrar.Listener() {
        public void onPhoneAccountRegistered(PhoneAccountRegistrar registrar,
                                             PhoneAccountHandle handle) {
            broadcastRegisterIntent(handle);
        }
        public void onPhoneAccountUnRegistered(PhoneAccountRegistrar registrar,
                                               PhoneAccountHandle handle) {
            broadcastUnregisterIntent(handle);
        }

        @Override
        public void onPhoneAccountChanged(PhoneAccountRegistrar registrar,
                PhoneAccount phoneAccount) {
            handlePhoneAccountChanged(registrar, phoneAccount);
        }
    };

    /**
     * Receiver for enhanced call blocking feature to update the emergency call notification
     * in below cases:
     *  1) Carrier config changed.
     *  2) Blocking suppression state changed.
     */
    private final BroadcastReceiver mReceiver = new BroadcastReceiver() {
        @Override
        public void onReceive(Context context, Intent intent) {
            Log.startSession("CM.CCCR");
            String action = intent.getAction();
            if (CarrierConfigManager.ACTION_CARRIER_CONFIG_CHANGED.equals(action)
                    || SystemContract.ACTION_BLOCK_SUPPRESSION_STATE_CHANGED.equals(action)) {
                new UpdateEmergencyCallNotificationTask().doInBackground(
                        Pair.create(context, Log.createSubsession()));
            }
        }
    };

    private static class UpdateEmergencyCallNotificationTask
            extends AsyncTask<Pair<Context, Session>, Void, Void> {
        @SafeVarargs
        @Override
        protected final Void doInBackground(Pair<Context, Session>... args) {
            if (args == null || args.length != 1 || args[0] == null) {
                Log.e(this, new IllegalArgumentException(), "Incorrect invocation");
                return null;
            }
            Log.continueSession(args[0].second, "CM.UECNT");
            Context context = args[0].first;
            BlockedNumbersUtil.updateEmergencyCallNotification(context,
                    SystemContract.shouldShowEmergencyCallNotification(context));
            Log.endSession();
            return null;
        }
    }

    /**
     * Initializes the required Telecom components.
     */
    @VisibleForTesting
    public CallsManager(
            Context context,
            TelecomSystem.SyncRoot lock,
            CallerInfoLookupHelper callerInfoLookupHelper,
            MissedCallNotifier missedCallNotifier,
            DisconnectedCallNotifier.Factory disconnectedCallNotifierFactory,
            PhoneAccountRegistrar phoneAccountRegistrar,
            HeadsetMediaButtonFactory headsetMediaButtonFactory,
            ProximitySensorManagerFactory proximitySensorManagerFactory,
            InCallWakeLockControllerFactory inCallWakeLockControllerFactory,
            ConnectionServiceFocusManager.ConnectionServiceFocusManagerFactory
                    connectionServiceFocusManagerFactory,
            CallAudioManager.AudioServiceFactory audioServiceFactory,
            BluetoothRouteManager bluetoothManager,
            WiredHeadsetManager wiredHeadsetManager,
            SystemStateHelper systemStateHelper,
            DefaultDialerCache defaultDialerCache,
            Timeouts.Adapter timeoutsAdapter,
            AsyncRingtonePlayer asyncRingtonePlayer,
            PhoneNumberUtilsAdapter phoneNumberUtilsAdapter,
            EmergencyCallHelper emergencyCallHelper,
            InCallTonePlayer.ToneGeneratorFactory toneGeneratorFactory,
            ClockProxy clockProxy,
            AudioProcessingNotification audioProcessingNotification,
            BluetoothStateReceiver bluetoothStateReceiver,
            CallAudioRouteStateMachine.Factory callAudioRouteStateMachineFactory,
            CallAudioModeStateMachine.Factory callAudioModeStateMachineFactory,
            InCallControllerFactory inCallControllerFactory,
            CallDiagnosticServiceController callDiagnosticServiceController,
            RoleManagerAdapter roleManagerAdapter,
            ToastFactory toastFactory) {
        mContext = context;
        mLock = lock;
        mPhoneNumberUtilsAdapter = phoneNumberUtilsAdapter;
        mPhoneAccountRegistrar = phoneAccountRegistrar;
        mPhoneAccountRegistrar.addListener(mPhoneAccountListener);
        mMissedCallNotifier = missedCallNotifier;
        mDisconnectedCallNotifier = disconnectedCallNotifierFactory.create(mContext, this);
        StatusBarNotifier statusBarNotifier = new StatusBarNotifier(context, this);
        mWiredHeadsetManager = wiredHeadsetManager;
        mSystemStateHelper = systemStateHelper;
        mDefaultDialerCache = defaultDialerCache;
        mBluetoothRouteManager = bluetoothManager;
        mDockManager = new DockManager(context);
        mTimeoutsAdapter = timeoutsAdapter;
        mEmergencyCallHelper = emergencyCallHelper;
        mCallerInfoLookupHelper = callerInfoLookupHelper;

        mDtmfLocalTonePlayer =
                new DtmfLocalTonePlayer(new DtmfLocalTonePlayer.ToneGeneratorProxy());
        CallAudioRouteStateMachine callAudioRouteStateMachine =
                callAudioRouteStateMachineFactory.create(
                        context,
                        this,
                        bluetoothManager,
                        wiredHeadsetManager,
                        statusBarNotifier,
                        audioServiceFactory,
                        CallAudioRouteStateMachine.EARPIECE_AUTO_DETECT
                );
        callAudioRouteStateMachine.initialize();

        CallAudioRoutePeripheralAdapter callAudioRoutePeripheralAdapter =
                new CallAudioRoutePeripheralAdapter(
                        callAudioRouteStateMachine,
                        bluetoothManager,
                        wiredHeadsetManager,
                        mDockManager);

        AudioManager audioManager = (AudioManager) mContext.getSystemService(Context.AUDIO_SERVICE);
        InCallTonePlayer.MediaPlayerFactory mediaPlayerFactory =
                (resourceId, attributes) ->
                        new InCallTonePlayer.MediaPlayerAdapterImpl(
                                MediaPlayer.create(mContext, resourceId, attributes,
                                        audioManager.generateAudioSessionId()));
        InCallTonePlayer.Factory playerFactory = new InCallTonePlayer.Factory(
                callAudioRoutePeripheralAdapter, lock, toneGeneratorFactory, mediaPlayerFactory,
                () -> audioManager.getStreamVolume(AudioManager.STREAM_RING) > 0);

        SystemSettingsUtil systemSettingsUtil = new SystemSettingsUtil();
        RingtoneFactory ringtoneFactory = new RingtoneFactory(this, context);
        SystemVibrator systemVibrator = new SystemVibrator(context);
        mInCallController = inCallControllerFactory.create(context, mLock, this,
                systemStateHelper, defaultDialerCache, mTimeoutsAdapter,
                emergencyCallHelper);
        mCallDiagnosticServiceController = callDiagnosticServiceController;
        mCallDiagnosticServiceController.setInCallTonePlayerFactory(playerFactory);
        mRinger = new Ringer(playerFactory, context, systemSettingsUtil, asyncRingtonePlayer,
                ringtoneFactory, systemVibrator,
                new Ringer.VibrationEffectProxy(), mInCallController);
        mCallRecordingTonePlayer = new CallRecordingTonePlayer(mContext, audioManager,
                mTimeoutsAdapter, mLock);
        mCallAudioManager = new CallAudioManager(callAudioRouteStateMachine,
                this, callAudioModeStateMachineFactory.create(systemStateHelper,
                (AudioManager) mContext.getSystemService(Context.AUDIO_SERVICE)),
                playerFactory, mRinger, new RingbackPlayer(playerFactory),
                bluetoothStateReceiver, mDtmfLocalTonePlayer);

        mConnectionSvrFocusMgr = connectionServiceFocusManagerFactory.create(mRequester);
        mHeadsetMediaButton = headsetMediaButtonFactory.create(context, this, mLock);
        mTtyManager = new TtyManager(context, mWiredHeadsetManager);
        mProximitySensorManager = proximitySensorManagerFactory.create(context, this);
        mPhoneStateBroadcaster = new PhoneStateBroadcaster(this);
        mCallLogManager = new CallLogManager(context, phoneAccountRegistrar, mMissedCallNotifier);
        mConnectionServiceRepository =
                new ConnectionServiceRepository(mPhoneAccountRegistrar, mContext, mLock, this);
        mInCallWakeLockController = inCallWakeLockControllerFactory.create(context, this);
        mClockProxy = clockProxy;
        mToastFactory = toastFactory;
        mRoleManagerAdapter = roleManagerAdapter;

        mListeners.add(mInCallWakeLockController);
        mListeners.add(statusBarNotifier);
        mListeners.add(mCallLogManager);
        mListeners.add(mInCallController);
        mListeners.add(mCallDiagnosticServiceController);
        mListeners.add(mCallAudioManager);
        mListeners.add(mCallRecordingTonePlayer);
        mListeners.add(missedCallNotifier);
        mListeners.add(mDisconnectedCallNotifier);
        mListeners.add(mHeadsetMediaButton);
        mListeners.add(mProximitySensorManager);
        mListeners.add(audioProcessingNotification);

        // this needs to be after the mCallAudioManager
        mListeners.add(mPhoneStateBroadcaster);

        // There is no USER_SWITCHED broadcast for user 0, handle it here explicitly.
        final UserManager userManager = UserManager.get(mContext);
        // Don't load missed call if it is run in split user model.
        if (userManager.isPrimaryUser()) {
            onUserSwitch(Process.myUserHandle());
        }
        // Register BroadcastReceiver to handle enhanced call blocking feature related event.
        IntentFilter intentFilter = new IntentFilter(
                CarrierConfigManager.ACTION_CARRIER_CONFIG_CHANGED);
        intentFilter.addAction(SystemContract.ACTION_BLOCK_SUPPRESSION_STATE_CHANGED);
        context.registerReceiver(mReceiver, intentFilter, Context.RECEIVER_EXPORTED);
        mGraphHandlerThreads = new LinkedList<>();
    }

    public void setIncomingCallNotifier(IncomingCallNotifier incomingCallNotifier) {
        if (mIncomingCallNotifier != null) {
            mListeners.remove(mIncomingCallNotifier);
        }
        mIncomingCallNotifier = incomingCallNotifier;
        mListeners.add(mIncomingCallNotifier);
    }

    public void setRespondViaSmsManager(RespondViaSmsManager respondViaSmsManager) {
        if (mRespondViaSmsManager != null) {
            mListeners.remove(mRespondViaSmsManager);
        }
        mRespondViaSmsManager = respondViaSmsManager;
        mListeners.add(respondViaSmsManager);
    }

    public RespondViaSmsManager getRespondViaSmsManager() {
        return mRespondViaSmsManager;
    }

    public CallerInfoLookupHelper getCallerInfoLookupHelper() {
        return mCallerInfoLookupHelper;
    }

    public RoleManagerAdapter getRoleManagerAdapter() {
        return mRoleManagerAdapter;
    }

    public CallDiagnosticServiceController getCallDiagnosticServiceController() {
        return mCallDiagnosticServiceController;
    }

    @Override
    public void onSuccessfulOutgoingCall(Call call, int callState) {
        Log.v(this, "onSuccessfulOutgoingCall, %s", call);
        call.setPostCallPackageName(getRoleManagerAdapter().getDefaultCallScreeningApp());

        setCallState(call, callState, "successful outgoing call");
        if (!mCalls.contains(call)) {
            // Call was not added previously in startOutgoingCall due to it being a potential MMI
            // code, so add it now.
            addCall(call);
        }

        // The call's ConnectionService has been updated.
        for (CallsManagerListener listener : mListeners) {
            listener.onConnectionServiceChanged(call, null, call.getConnectionService());
        }

        markCallAsDialing(call);
    }

    @Override
    public void onFailedOutgoingCall(Call call, DisconnectCause disconnectCause) {
        Log.v(this, "onFailedOutgoingCall, call: %s", call);

        markCallAsRemoved(call);
    }

    @Override
    public void onSuccessfulIncomingCall(Call incomingCall) {
        Log.d(this, "onSuccessfulIncomingCall");
        PhoneAccount phoneAccount = mPhoneAccountRegistrar.getPhoneAccountUnchecked(
                incomingCall.getTargetPhoneAccount());
        Bundle extras =
            phoneAccount == null || phoneAccount.getExtras() == null
                ? new Bundle()
                : phoneAccount.getExtras();
        if (incomingCall.hasProperty(Connection.PROPERTY_EMERGENCY_CALLBACK_MODE) ||
                incomingCall.isSelfManaged() ||
                extras.getBoolean(PhoneAccount.EXTRA_SKIP_CALL_FILTERING)) {
            Log.i(this, "Skipping call filtering for %s (ecm=%b, selfMgd=%b, skipExtra=%b)",
                    incomingCall.getId(),
                    incomingCall.hasProperty(Connection.PROPERTY_EMERGENCY_CALLBACK_MODE),
                    incomingCall.isSelfManaged(),
                    extras.getBoolean(PhoneAccount.EXTRA_SKIP_CALL_FILTERING));
            onCallFilteringComplete(incomingCall, new Builder()
                    .setShouldAllowCall(true)
                    .setShouldReject(false)
                    .setShouldAddToCallLog(true)
                    .setShouldShowNotification(true)
                    .build(), false);
            incomingCall.setIsUsingCallFiltering(false);
            return;
        }

        IncomingCallFilterGraph graph = setUpCallFilterGraph(incomingCall);
        graph.performFiltering();
    }

    private IncomingCallFilterGraph setUpCallFilterGraph(Call incomingCall) {
        incomingCall.setIsUsingCallFiltering(true);
        String carrierPackageName = getCarrierPackageName();
        String defaultDialerPackageName = TelecomManager.from(mContext).getDefaultDialerPackage();
        String userChosenPackageName = getRoleManagerAdapter().getDefaultCallScreeningApp();
        AppLabelProxy appLabelProxy = packageName -> AppLabelProxy.Util.getAppLabel(
                mContext.getPackageManager(), packageName);
        ParcelableCallUtils.Converter converter = new ParcelableCallUtils.Converter();

        IncomingCallFilterGraph graph = new IncomingCallFilterGraph(incomingCall,
                this::onCallFilteringComplete, mContext, mTimeoutsAdapter, mLock);
        DirectToVoicemailFilter voicemailFilter = new DirectToVoicemailFilter(incomingCall,
                mCallerInfoLookupHelper);
        BlockCheckerFilter blockCheckerFilter = new BlockCheckerFilter(mContext, incomingCall,
                mCallerInfoLookupHelper, new BlockCheckerAdapter());
        CallScreeningServiceFilter carrierCallScreeningServiceFilter =
                new CallScreeningServiceFilter(incomingCall, carrierPackageName,
                        CallScreeningServiceFilter.PACKAGE_TYPE_CARRIER, mContext, this,
                        appLabelProxy, converter);
        CallScreeningServiceFilter callScreeningServiceFilter;
        if ((userChosenPackageName != null)
                && (!userChosenPackageName.equals(defaultDialerPackageName))) {
            callScreeningServiceFilter = new CallScreeningServiceFilter(incomingCall,
                    userChosenPackageName, CallScreeningServiceFilter.PACKAGE_TYPE_USER_CHOSEN,
                    mContext, this, appLabelProxy, converter);
        } else {
            callScreeningServiceFilter = new CallScreeningServiceFilter(incomingCall,
                    defaultDialerPackageName,
                    CallScreeningServiceFilter.PACKAGE_TYPE_DEFAULT_DIALER,
                    mContext, this, appLabelProxy, converter);
        }
        graph.addFilter(voicemailFilter);
        graph.addFilter(blockCheckerFilter);
        graph.addFilter(carrierCallScreeningServiceFilter);
        graph.addFilter(callScreeningServiceFilter);
        IncomingCallFilterGraph.addEdge(voicemailFilter, carrierCallScreeningServiceFilter);
        IncomingCallFilterGraph.addEdge(blockCheckerFilter, carrierCallScreeningServiceFilter);
        IncomingCallFilterGraph.addEdge(carrierCallScreeningServiceFilter,
                callScreeningServiceFilter);
        mGraphHandlerThreads.add(graph.getHandlerThread());
        return graph;
    }

    private String getCarrierPackageName() {
        ComponentName componentName = null;
        CarrierConfigManager configManager = (CarrierConfigManager) mContext.getSystemService
                (Context.CARRIER_CONFIG_SERVICE);
        PersistableBundle configBundle = configManager.getConfig();
        if (configBundle != null) {
            componentName = ComponentName.unflattenFromString(configBundle.getString
                    (CarrierConfigManager.KEY_CARRIER_CALL_SCREENING_APP_STRING, ""));
        }

        return componentName != null ? componentName.getPackageName() : null;
    }

    @Override
    public void onCallFilteringComplete(Call incomingCall, CallFilteringResult result,
            boolean timeout) {
        // Only set the incoming call as ringing if it isn't already disconnected. It is possible
        // that the connection service disconnected the call before it was even added to Telecom, in
        // which case it makes no sense to set it back to a ringing state.
        Log.i(this, "onCallFilteringComplete");
        mGraphHandlerThreads.clear();

        if (timeout) {
            Log.i(this, "onCallFilteringCompleted: Call filters timeout!");
            incomingCall.setUserMissed(USER_MISSED_CALL_FILTERS_TIMEOUT);
        }

        if (incomingCall.getState() != CallState.DISCONNECTED &&
                incomingCall.getState() != CallState.DISCONNECTING) {
            setCallState(incomingCall, CallState.RINGING,
                    result.shouldAllowCall ? "successful incoming call" : "blocking call");
        } else {
            Log.i(this, "onCallFilteringCompleted: call already disconnected.");
            return;
        }

        // Inform our connection service that call filtering is done (if it was performed at all).
        if (incomingCall.isUsingCallFiltering()) {
            boolean isInContacts = incomingCall.getCallerInfo() != null
                    && incomingCall.getCallerInfo().contactExists;
            Connection.CallFilteringCompletionInfo completionInfo =
                    new Connection.CallFilteringCompletionInfo(!result.shouldAllowCall,
                            isInContacts,
                            result.mCallScreeningResponse == null
                                    ? null : result.mCallScreeningResponse.toCallResponse(),
                            result.mCallScreeningComponentName == null ? null
                                    : ComponentName.unflattenFromString(
                                            result.mCallScreeningComponentName));
            incomingCall.getConnectionService().onCallFilteringCompleted(incomingCall,
                    completionInfo);
        }

        // Get rid of the call composer attachments that aren't wanted
        if (result.mIsResponseFromSystemDialer && result.mCallScreeningResponse != null
                && result.mCallScreeningResponse.getCallComposerAttachmentsToShow() >= 0) {
            int attachmentMask = result.mCallScreeningResponse.getCallComposerAttachmentsToShow();
            if ((attachmentMask
                    & CallScreeningService.CallResponse.CALL_COMPOSER_ATTACHMENT_LOCATION) == 0) {
                incomingCall.getIntentExtras().remove(TelecomManager.EXTRA_LOCATION);
            }

            if ((attachmentMask
                    & CallScreeningService.CallResponse.CALL_COMPOSER_ATTACHMENT_SUBJECT) == 0) {
                incomingCall.getIntentExtras().remove(TelecomManager.EXTRA_CALL_SUBJECT);
            }

            if ((attachmentMask
                    & CallScreeningService.CallResponse.CALL_COMPOSER_ATTACHMENT_PRIORITY) == 0) {
                incomingCall.getIntentExtras().remove(TelecomManager.EXTRA_PRIORITY);
            }
        }

        if (result.shouldAllowCall) {
            incomingCall.setPostCallPackageName(
                    getRoleManagerAdapter().getDefaultCallScreeningApp());

            Log.i(this, "onCallFilteringComplete: allow call.");
            if (hasMaximumManagedRingingCalls(incomingCall)) {
                if (shouldSilenceInsteadOfReject(incomingCall)) {
                    incomingCall.silence();
                } else {
                    Log.i(this, "onCallFilteringCompleted: Call rejected! " +
                            "Exceeds maximum number of ringing calls.");
                    incomingCall.setMissedReason(AUTO_MISSED_MAXIMUM_RINGING);
                    autoMissCallAndLog(incomingCall, result);
                    return;
                }
            } else if (hasMaximumManagedDialingCalls(incomingCall)) {
                if (shouldSilenceInsteadOfReject(incomingCall)) {
                    incomingCall.silence();
                } else {
                    Log.i(this, "onCallFilteringCompleted: Call rejected! Exceeds maximum number of " +
                            "dialing calls.");
                    incomingCall.setMissedReason(AUTO_MISSED_MAXIMUM_DIALING);
                    autoMissCallAndLog(incomingCall, result);
                    return;
                }
            } else if (result.shouldScreenViaAudio) {
                Log.i(this, "onCallFilteringCompleted: starting background audio processing");
                answerCallForAudioProcessing(incomingCall);
                incomingCall.setAudioProcessingRequestingApp(result.mCallScreeningAppName);
            } else if (result.shouldSilence) {
                Log.i(this, "onCallFilteringCompleted: setting the call to silent ringing state");
                incomingCall.setSilentRingingRequested(true);
                incomingCall.setUserMissed(USER_MISSED_CALL_SCREENING_SERVICE_SILENCED);
                incomingCall.setCallScreeningAppName(result.mCallScreeningAppName);
                incomingCall.setCallScreeningComponentName(result.mCallScreeningComponentName);
                addCall(incomingCall);
            } else {
                addCall(incomingCall);
            }
        } else {
            if (result.shouldReject) {
                Log.i(this, "onCallFilteringCompleted: blocked call, rejecting.");
                incomingCall.reject(false, null);
            }
            if (result.shouldAddToCallLog) {
                Log.i(this, "onCallScreeningCompleted: blocked call, adding to call log.");
                if (result.shouldShowNotification) {
                    Log.w(this, "onCallScreeningCompleted: blocked call, showing notification.");
                }
                mCallLogManager.logCall(incomingCall, Calls.BLOCKED_TYPE,
                        result.shouldShowNotification, result);
            } else if (result.shouldShowNotification) {
                Log.i(this, "onCallScreeningCompleted: blocked call, showing notification.");
                mMissedCallNotifier.showMissedCallNotification(
                        new MissedCallNotifier.CallInfo(incomingCall));
            }
        }
    }

    /**
     * In the event that the maximum supported calls of a given type is reached, the
     * default behavior is to reject any additional calls of that type.  This checks
     * if the device is configured to silence instead of reject the call, provided
     * that the incoming call is from a different source (connection service).
     */
    private boolean shouldSilenceInsteadOfReject(Call incomingCall) {
        if (!mContext.getResources().getBoolean(
                R.bool.silence_incoming_when_different_service_and_maximum_ringing)) {
            return false;
        }

        for (Call call : mCalls) {
            // Only operate on top-level calls
            if (call.getParentCall() != null) {
                continue;
            }

            if (call.isExternalCall()) {
                continue;
            }

            if (call.getConnectionService() == incomingCall.getConnectionService()) {
                return false;
            }
        }

        return true;
    }

    @Override
    public void onFailedIncomingCall(Call call) {
        setCallState(call, CallState.DISCONNECTED, "failed incoming call");
        call.removeListener(this);
    }

    @Override
    public void onSuccessfulUnknownCall(Call call, int callState) {
        setCallState(call, callState, "successful unknown call");
        Log.i(this, "onSuccessfulUnknownCall for call %s", call);
        addCall(call);
    }

    @Override
    public void onFailedUnknownCall(Call call) {
        Log.i(this, "onFailedUnknownCall for call %s", call);
        setCallState(call, CallState.DISCONNECTED, "failed unknown call");
        call.removeListener(this);
    }

    @Override
    public void onRingbackRequested(Call call, boolean ringback) {
        for (CallsManagerListener listener : mListeners) {
            listener.onRingbackRequested(call, ringback);
        }
    }

    @Override
    public void onPostDialWait(Call call, String remaining) {
        mInCallController.onPostDialWait(call, remaining);
    }

    @Override
    public void onPostDialChar(final Call call, char nextChar) {
        if (PhoneNumberUtils.is12Key(nextChar)) {
            // Play tone if it is one of the dialpad digits, canceling out the previously queued
            // up stopTone runnable since playing a new tone automatically stops the previous tone.
            if (mStopTone != null) {
                mHandler.removeCallbacks(mStopTone.getRunnableToCancel());
                mStopTone.cancel();
            }

            mDtmfLocalTonePlayer.playTone(call, nextChar);

            mStopTone = new Runnable("CM.oPDC", mLock) {
                @Override
                public void loggedRun() {
                    // Set a timeout to stop the tone in case there isn't another tone to
                    // follow.
                    mDtmfLocalTonePlayer.stopTone(call);
                }
            };
            mHandler.postDelayed(mStopTone.prepare(),
                    Timeouts.getDelayBetweenDtmfTonesMillis(mContext.getContentResolver()));
        } else if (nextChar == 0 || nextChar == TelecomManager.DTMF_CHARACTER_WAIT ||
                nextChar == TelecomManager.DTMF_CHARACTER_PAUSE) {
            // Stop the tone if a tone is playing, removing any other stopTone callbacks since
            // the previous tone is being stopped anyway.
            if (mStopTone != null) {
                mHandler.removeCallbacks(mStopTone.getRunnableToCancel());
                mStopTone.cancel();
            }
            mDtmfLocalTonePlayer.stopTone(call);
        } else {
            Log.w(this, "onPostDialChar: invalid value %d", nextChar);
        }
    }

    @Override
    public void onConnectionPropertiesChanged(Call call, boolean didRttChange) {
        if (didRttChange) {
            updateHasActiveRttCall();
        }
    }

    @Override
    public void onParentChanged(Call call) {
        // parent-child relationship affects which call should be foreground, so do an update.
        updateCanAddCall();
        for (CallsManagerListener listener : mListeners) {
            listener.onIsConferencedChanged(call);
        }
    }

    @Override
    public void onChildrenChanged(Call call) {
        // parent-child relationship affects which call should be foreground, so do an update.
        updateCanAddCall();
        for (CallsManagerListener listener : mListeners) {
            listener.onIsConferencedChanged(call);
        }
    }

    @Override
    public void onConferenceStateChanged(Call call, boolean isConference) {
        // Conference changed whether it is treated as a conference or not.
        updateCanAddCall();
        for (CallsManagerListener listener : mListeners) {
            listener.onConferenceStateChanged(call, isConference);
        }
    }

    @Override
    public void onCdmaConferenceSwap(Call call) {
        // SWAP was executed on a CDMA conference
        for (CallsManagerListener listener : mListeners) {
            listener.onCdmaConferenceSwap(call);
        }
    }

    @Override
    public void onIsVoipAudioModeChanged(Call call) {
        for (CallsManagerListener listener : mListeners) {
            listener.onIsVoipAudioModeChanged(call);
        }
    }

    @Override
    public void onVideoStateChanged(Call call, int previousVideoState, int newVideoState) {
        for (CallsManagerListener listener : mListeners) {
            listener.onVideoStateChanged(call, previousVideoState, newVideoState);
        }
    }

    @Override
    public boolean onCanceledViaNewOutgoingCallBroadcast(final Call call,
            long disconnectionTimeout) {
        mPendingCallsToDisconnect.add(call);
        mHandler.postDelayed(new Runnable("CM.oCVNOCB", mLock) {
            @Override
            public void loggedRun() {
                if (mPendingCallsToDisconnect.remove(call)) {
                    Log.i(this, "Delayed disconnection of call: %s", call);
                    call.disconnect();
                }
            }
        }.prepare(), disconnectionTimeout);

        return true;
    }

    /**
     * Handles changes to the {@link Connection.VideoProvider} for a call.  Adds the
     * {@link CallsManager} as a listener for the {@link VideoProviderProxy} which is created
     * in {@link Call#setVideoProvider(IVideoProvider)}.  This allows the {@link CallsManager} to
     * respond to callbacks from the {@link VideoProviderProxy}.
     *
     * @param call The call.
     */
    @Override
    public void onVideoCallProviderChanged(Call call) {
        VideoProviderProxy videoProviderProxy = call.getVideoProviderProxy();

        if (videoProviderProxy == null) {
            return;
        }

        videoProviderProxy.addListener(this);
    }

    /**
     * Handles session modification requests received via the {@link TelecomVideoCallCallback} for
     * a call.  Notifies listeners of the {@link CallsManager.CallsManagerListener} of the session
     * modification request.
     *
     * @param call The call.
     * @param videoProfile The {@link VideoProfile}.
     */
    @Override
    public void onSessionModifyRequestReceived(Call call, VideoProfile videoProfile) {
        int videoState = videoProfile != null ? videoProfile.getVideoState() :
                VideoProfile.STATE_AUDIO_ONLY;
        Log.v(TAG, "onSessionModifyRequestReceived : videoProfile = " + VideoProfile
                .videoStateToString(videoState));

        for (CallsManagerListener listener : mListeners) {
            listener.onSessionModifyRequestReceived(call, videoProfile);
        }
    }

    /**
     * Handles a change to the currently active camera for a call by notifying listeners.
     * @param call The call.
     * @param cameraId The ID of the camera in use, or {@code null} if no camera is in use.
     */
    @Override
    public void onSetCamera(Call call, String cameraId) {
        for (CallsManagerListener listener : mListeners) {
            listener.onSetCamera(call, cameraId);
        }
    }

    public Collection<Call> getCalls() {
        return Collections.unmodifiableCollection(mCalls);
    }

    /**
     * Play or stop a call hold tone for a call.  Triggered via
     * {@link Connection#sendConnectionEvent(String)} when the
     * {@link Connection#EVENT_ON_HOLD_TONE_START} event or
     * {@link Connection#EVENT_ON_HOLD_TONE_STOP} event is passed through to the
     *
     * @param call The call which requested the hold tone.
     */
    @Override
    public void onHoldToneRequested(Call call) {
        for (CallsManagerListener listener : mListeners) {
            listener.onHoldToneRequested(call);
        }
    }

    /**
     * A {@link Call} managed by the {@link CallsManager} has requested a handover to another
     * {@link PhoneAccount}.
     * @param call The call.
     * @param handoverTo The {@link PhoneAccountHandle} to handover the call to.
     * @param videoState The desired video state of the call after handover.
     * @param extras
     */
    @Override
    public void onHandoverRequested(Call call, PhoneAccountHandle handoverTo, int videoState,
                                    Bundle extras, boolean isLegacy) {
        if (isLegacy) {
            requestHandoverViaEvents(call, handoverTo, videoState, extras);
        } else {
            requestHandover(call, handoverTo, videoState, extras);
        }
    }

    @VisibleForTesting
    public Call getForegroundCall() {
        if (mCallAudioManager == null) {
            // Happens when getForegroundCall is called before full initialization.
            return null;
        }
        return mCallAudioManager.getForegroundCall();
    }

    @Override
    public void onCallHoldFailed(Call call) {
        markAllAnsweredCallAsRinging(call, "hold");
    }

    @Override
    public void onCallSwitchFailed(Call call) {
        markAllAnsweredCallAsRinging(call, "switch");
    }

    private void markAllAnsweredCallAsRinging(Call call, String actionName) {
        // Normally, we don't care whether a call hold or switch has failed.
        // However, if a call was held or switched in order to answer an incoming call, that
        // incoming call needs to be brought out of the ANSWERED state so that the user can
        // try the operation again.
        for (Call call1 : mCalls) {
            if (call1 != call && call1.getState() == CallState.ANSWERED) {
                setCallState(call1, CallState.RINGING, actionName + " failed on other call");
            }
        }
    }

    @Override
    public UserHandle getCurrentUserHandle() {
        return mCurrentUserHandle;
    }

    public CallAudioManager getCallAudioManager() {
        return mCallAudioManager;
    }

    InCallController getInCallController() {
        return mInCallController;
    }

    EmergencyCallHelper getEmergencyCallHelper() {
        return mEmergencyCallHelper;
    }

    public DefaultDialerCache getDefaultDialerCache() {
        return mDefaultDialerCache;
    }

    @VisibleForTesting
    public PhoneAccountRegistrar.Listener getPhoneAccountListener() {
        return mPhoneAccountListener;
    }

    public boolean hasEmergencyRttCall() {
        for (Call call : mCalls) {
            if (call.isEmergencyCall() && call.isRttCall()) {
                return true;
            }
        }
        return false;
    }

    @VisibleForTesting
    public boolean hasOnlyDisconnectedCalls() {
        if (mCalls.size() == 0) {
            return false;
        }
        for (Call call : mCalls) {
            if (!call.isDisconnected()) {
                return false;
            }
        }
        return true;
    }

    public boolean hasVideoCall() {
        for (Call call : mCalls) {
            if (VideoProfile.isVideo(call.getVideoState())) {
                return true;
            }
        }
        return false;
    }

    @VisibleForTesting
    public CallAudioState getAudioState() {
        return mCallAudioManager.getCallAudioState();
    }

    boolean isTtySupported() {
        return mTtyManager.isTtySupported();
    }

    int getCurrentTtyMode() {
        return mTtyManager.getCurrentTtyMode();
    }

    @VisibleForTesting
    public void addListener(CallsManagerListener listener) {
        mListeners.add(listener);
    }

    @VisibleForTesting
    public void removeListener(CallsManagerListener listener) {
        mListeners.remove(listener);
    }

    void processIncomingConference(PhoneAccountHandle phoneAccountHandle, Bundle extras) {
        Log.d(this, "processIncomingCallConference");
        processIncomingCallIntent(phoneAccountHandle, extras, true);
    }

    /**
     * Starts the process to attach the call to a connection service.
     *
     * @param phoneAccountHandle The phone account which contains the component name of the
     *        connection service to use for this call.
     * @param extras The optional extras Bundle passed with the intent used for the incoming call.
     */
    void processIncomingCallIntent(PhoneAccountHandle phoneAccountHandle, Bundle extras) {
        processIncomingCallIntent(phoneAccountHandle, extras, false);
    }

    void processIncomingCallIntent(PhoneAccountHandle phoneAccountHandle, Bundle extras,
        boolean isConference) {
        Log.d(this, "processIncomingCallIntent");
        boolean isHandover = extras.getBoolean(TelecomManager.EXTRA_IS_HANDOVER);
        Uri handle = extras.getParcelable(TelecomManager.EXTRA_INCOMING_CALL_ADDRESS);
        if (handle == null) {
            // Required for backwards compatibility
            handle = extras.getParcelable(TelephonyManager.EXTRA_INCOMING_NUMBER);
        }
        Call call = new Call(
                getNextCallId(),
                mContext,
                this,
                mLock,
                mConnectionServiceRepository,
                mPhoneNumberUtilsAdapter,
                handle,
                null /* gatewayInfo */,
                null /* connectionManagerPhoneAccount */,
                phoneAccountHandle,
                Call.CALL_DIRECTION_INCOMING /* callDirection */,
                false /* forceAttachToExistingConnection */,
                isConference, /* isConference */
                mClockProxy,
                mToastFactory);

        // Ensure new calls related to self-managed calls/connections are set as such.  This will
        // be overridden when the actual connection is returned in startCreateConnection, however
        // doing this now ensures the logs and any other logic will treat this call as self-managed
        // from the moment it is created.
        PhoneAccount phoneAccount = mPhoneAccountRegistrar.getPhoneAccountUnchecked(
                phoneAccountHandle);
        if (phoneAccount != null) {
            Bundle phoneAccountExtras = phoneAccount.getExtras();
            call.setIsSelfManaged(phoneAccount.isSelfManaged());
            if (call.isSelfManaged()) {
                // Self managed calls will always be voip audio mode.
                call.setIsVoipAudioMode(true);
                call.setVisibleToInCallService(phoneAccountExtras == null
                        || phoneAccountExtras.getBoolean(
                        PhoneAccount.EXTRA_ADD_SELF_MANAGED_CALLS_TO_INCALLSERVICE, true));
            } else {
                // Incoming call is managed, the active call is self-managed and can't be held.
                // We need to set extras on it to indicate whether answering will cause a 
                // active self-managed call to drop.
                Call activeCall = (Call) mConnectionSvrFocusMgr.getCurrentFocusCall();
                if (activeCall != null && !canHold(activeCall) && activeCall.isSelfManaged()) {
                    Bundle dropCallExtras = new Bundle();
                    dropCallExtras.putBoolean(Connection.EXTRA_ANSWERING_DROPS_FG_CALL, true);

                    // Include the name of the app which will drop the call.
                    CharSequence droppedApp = activeCall.getTargetPhoneAccountLabel();
                    dropCallExtras.putCharSequence(
                            Connection.EXTRA_ANSWERING_DROPS_FG_CALL_APP_NAME, droppedApp);
                    Log.i(this, "Incoming managed call will drop %s call.", droppedApp);
                    call.putExtras(Call.SOURCE_CONNECTION_SERVICE, dropCallExtras);
                }
            }

            if (phoneAccountExtras != null
                    && phoneAccountExtras.getBoolean(
                            PhoneAccount.EXTRA_ALWAYS_USE_VOIP_AUDIO_MODE)) {
                Log.d(this, "processIncomingCallIntent: defaulting to voip mode for call %s",
                        call.getId());
                call.setIsVoipAudioMode(true);
            }
        }

        boolean isRttSettingOn = isRttSettingOn(phoneAccountHandle);
        if (isRttSettingOn ||
                extras.getBoolean(TelecomManager.EXTRA_START_CALL_WITH_RTT, false)) {
            Log.i(this, "Incoming call requesting RTT, rtt setting is %b", isRttSettingOn);
            call.createRttStreams();
            // Even if the phone account doesn't support RTT yet, the connection manager might
            // change that. Set this to check it later.
            call.setRequestedToStartWithRtt();
        }
        // If the extras specifies a video state, set it on the call if the PhoneAccount supports
        // video.
        int videoState = VideoProfile.STATE_AUDIO_ONLY;
        if (extras.containsKey(TelecomManager.EXTRA_INCOMING_VIDEO_STATE) &&
                phoneAccount != null && phoneAccount.hasCapabilities(
                        PhoneAccount.CAPABILITY_VIDEO_CALLING)) {
            videoState = extras.getInt(TelecomManager.EXTRA_INCOMING_VIDEO_STATE);
            call.setVideoState(videoState);
        }

        call.initAnalytics();
        if (getForegroundCall() != null) {
            getForegroundCall().getAnalytics().setCallIsInterrupted(true);
            call.getAnalytics().setCallIsAdditional(true);
        }
        setIntentExtrasAndStartTime(call, extras);
        // TODO: Move this to be a part of addCall()
        call.addListener(this);

        if (extras.containsKey(TelecomManager.EXTRA_CALL_DISCONNECT_MESSAGE)) {
          String disconnectMessage = extras.getString(TelecomManager.EXTRA_CALL_DISCONNECT_MESSAGE);
          Log.i(this, "processIncomingCallIntent Disconnect message " + disconnectMessage);
        }

        boolean isHandoverAllowed = true;
        if (isHandover) {
            if (!isHandoverInProgress() &&
                    isHandoverToPhoneAccountSupported(phoneAccountHandle)) {
                final String handleScheme = handle.getSchemeSpecificPart();
                Call fromCall = mCalls.stream()
                        .filter((c) -> mPhoneNumberUtilsAdapter.isSamePhoneNumber(
                                (c.getHandle() == null
                                        ? null : c.getHandle().getSchemeSpecificPart()),
                                handleScheme))
                        .findFirst()
                        .orElse(null);
                if (fromCall != null) {
                    if (!isHandoverFromPhoneAccountSupported(fromCall.getTargetPhoneAccount())) {
                        Log.w(this, "processIncomingCallIntent: From account doesn't support " +
                                "handover.");
                        isHandoverAllowed = false;
                    }
                } else {
                    Log.w(this, "processIncomingCallIntent: handover fail; can't find from call.");
                    isHandoverAllowed = false;
                }

                if (isHandoverAllowed) {
                    // Link the calls so we know we're handing over.
                    fromCall.setHandoverDestinationCall(call);
                    call.setHandoverSourceCall(fromCall);
                    call.setHandoverState(HandoverState.HANDOVER_TO_STARTED);
                    fromCall.setHandoverState(HandoverState.HANDOVER_FROM_STARTED);
                    Log.addEvent(fromCall, LogUtils.Events.START_HANDOVER,
                            "handOverFrom=%s, handOverTo=%s", fromCall.getId(), call.getId());
                    Log.addEvent(call, LogUtils.Events.START_HANDOVER,
                            "handOverFrom=%s, handOverTo=%s", fromCall.getId(), call.getId());
                    if (isSpeakerEnabledForVideoCalls() && VideoProfile.isVideo(videoState)) {
                        // Ensure when the call goes active that it will go to speakerphone if the
                        // handover to call is a video call.
                        call.setStartWithSpeakerphoneOn(true);
                    }
                }
            } else {
                Log.w(this, "processIncomingCallIntent: To account doesn't support handover.");
            }
        }

        if (!isHandoverAllowed || (call.isSelfManaged() && !isIncomingCallPermitted(call,
                call.getTargetPhoneAccount()))) {
            if (isConference) {
                notifyCreateConferenceFailed(phoneAccountHandle, call);
            } else {
                if (hasMaximumManagedRingingCalls(call)) {
                    call.setMissedReason(AUTO_MISSED_MAXIMUM_RINGING);
                    mCallLogManager.logCall(call, Calls.MISSED_TYPE,
                            true /*showNotificationForMissedCall*/, null /*CallFilteringResult*/);
                }
                notifyCreateConnectionFailed(phoneAccountHandle, call);
            }
        } else if (isInEmergencyCall()) {
            // The incoming call is implicitly being rejected so the user does not get any incoming
            // call UI during an emergency call. In this case, log the call as missed instead of
            // rejected since the user did not explicitly reject.
            call.setMissedReason(AUTO_MISSED_EMERGENCY_CALL);
            call.getAnalytics().setMissedReason(call.getMissedReason());
            mCallLogManager.logCall(call, Calls.MISSED_TYPE,
                    true /*showNotificationForMissedCall*/, null /*CallFilteringResult*/);
            if (isConference) {
                notifyCreateConferenceFailed(phoneAccountHandle, call);
            } else {
                notifyCreateConnectionFailed(phoneAccountHandle, call);
            }
        } else {
            call.startCreateConnection(mPhoneAccountRegistrar);
        }
    }

    void addNewUnknownCall(PhoneAccountHandle phoneAccountHandle, Bundle extras) {
        Uri handle = extras.getParcelable(TelecomManager.EXTRA_UNKNOWN_CALL_HANDLE);
        Log.i(this, "addNewUnknownCall with handle: %s", Log.pii(handle));
        Call call = new Call(
                getNextCallId(),
                mContext,
                this,
                mLock,
                mConnectionServiceRepository,
                mPhoneNumberUtilsAdapter,
                handle,
                null /* gatewayInfo */,
                null /* connectionManagerPhoneAccount */,
                phoneAccountHandle,
                Call.CALL_DIRECTION_UNKNOWN /* callDirection */,
                // Use onCreateIncomingConnection in TelephonyConnectionService, so that we attach
                // to the existing connection instead of trying to create a new one.
                true /* forceAttachToExistingConnection */,
                false, /* isConference */
                mClockProxy,
                mToastFactory);
        call.initAnalytics();

        setIntentExtrasAndStartTime(call, extras);
        call.addListener(this);
        call.startCreateConnection(mPhoneAccountRegistrar);
    }

    private boolean areHandlesEqual(Uri handle1, Uri handle2) {
        if (handle1 == null || handle2 == null) {
            return handle1 == handle2;
        }

        if (!TextUtils.equals(handle1.getScheme(), handle2.getScheme())) {
            return false;
        }

        final String number1 = PhoneNumberUtils.normalizeNumber(handle1.getSchemeSpecificPart());
        final String number2 = PhoneNumberUtils.normalizeNumber(handle2.getSchemeSpecificPart());
        return TextUtils.equals(number1, number2);
    }

    private Call reuseOutgoingCall(Uri handle) {
        // Check to see if we can reuse any of the calls that are waiting to disconnect.
        // See {@link Call#abort} and {@link #onCanceledViaNewOutgoingCall} for more information.
        Call reusedCall = null;
        for (Iterator<Call> callIter = mPendingCallsToDisconnect.iterator(); callIter.hasNext();) {
            Call pendingCall = callIter.next();
            if (reusedCall == null && areHandlesEqual(pendingCall.getHandle(), handle)) {
                callIter.remove();
                Log.i(this, "Reusing disconnected call %s", pendingCall);
                reusedCall = pendingCall;
            } else {
                Log.i(this, "Not reusing disconnected call %s", pendingCall);
                callIter.remove();
                pendingCall.disconnect();
            }
        }

        return reusedCall;
    }

    /**
     * Kicks off the first steps to creating an outgoing call.
     *
     * For managed connections, this is the first step to launching the Incall UI.
     * For self-managed connections, we don't expect the Incall UI to launch, but this is still a
     * first step in getting the self-managed ConnectionService to create the connection.
     * @param handle Handle to connect the call with.
     * @param requestedAccountHandle The phone account which contains the component name of the
     *        connection service to use for this call.
     * @param extras The optional extras Bundle passed with the intent used for the incoming call.
     * @param initiatingUser {@link UserHandle} of user that place the outgoing call.
     * @param originalIntent
     * @param callingPackage the package name of the app which initiated the outgoing call.
     */
    @VisibleForTesting
    public @NonNull
    CompletableFuture<Call> startOutgoingCall(Uri handle,
            PhoneAccountHandle requestedAccountHandle,
            Bundle extras, UserHandle initiatingUser, Intent originalIntent,
            String callingPackage) {
        final List<Uri> callee = new ArrayList<>();
        callee.add(handle);
        return startOutgoingCall(callee, requestedAccountHandle, extras, initiatingUser,
                originalIntent, callingPackage, false);
    }

    private CompletableFuture<Call> startOutgoingCall(List<Uri> participants,
            PhoneAccountHandle requestedAccountHandle,
            Bundle extras, UserHandle initiatingUser, Intent originalIntent,
            String callingPackage, boolean isConference) {
        boolean isReusedCall;
        Uri handle = isConference ? Uri.parse("tel:conf-factory") : participants.get(0);
        Call call = reuseOutgoingCall(handle);

        PhoneAccount account =
                mPhoneAccountRegistrar.getPhoneAccount(requestedAccountHandle, initiatingUser);
        Bundle phoneAccountExtra = account != null ? account.getExtras() : null;
        boolean isSelfManaged = account != null && account.isSelfManaged();

        StringBuffer creationLogs = new StringBuffer();
        creationLogs.append("requestedAcct:");
        if (requestedAccountHandle == null) {
            creationLogs.append("none");
        } else {
            creationLogs.append(requestedAccountHandle);
        }
        creationLogs.append(", selfMgd:");
        creationLogs.append(isSelfManaged);

        // Create a call with original handle. The handle may be changed when the call is attached
        // to a connection service, but in most cases will remain the same.
        if (call == null) {
            call = new Call(getNextCallId(), mContext,
                    this,
                    mLock,
                    mConnectionServiceRepository,
                    mPhoneNumberUtilsAdapter,
                    handle,
                    isConference ? participants : null,
                    null /* gatewayInfo */,
                    null /* connectionManagerPhoneAccount */,
                    null /* requestedAccountHandle */,
                    Call.CALL_DIRECTION_OUTGOING /* callDirection */,
                    false /* forceAttachToExistingConnection */,
                    isConference, /* isConference */
                    mClockProxy,
                    mToastFactory);
            call.initAnalytics(callingPackage, creationLogs.toString());

            // Ensure new calls related to self-managed calls/connections are set as such.  This
            // will be overridden when the actual connection is returned in startCreateConnection,
            // however doing this now ensures the logs and any other logic will treat this call as
            // self-managed from the moment it is created.
            call.setIsSelfManaged(isSelfManaged);
            if (isSelfManaged) {
                // Self-managed calls will ALWAYS use voip audio mode.
                call.setIsVoipAudioMode(true);
                call.setVisibleToInCallService(phoneAccountExtra == null
                        || phoneAccountExtra.getBoolean(
                                PhoneAccount.EXTRA_ADD_SELF_MANAGED_CALLS_TO_INCALLSERVICE, true));
            }
            call.setInitiatingUser(initiatingUser);
            isReusedCall = false;
        } else {
            isReusedCall = true;
        }

        int videoState = VideoProfile.STATE_AUDIO_ONLY;
        if (extras != null) {
            // Set the video state on the call early so that when it is added to the InCall UI the
            // UI knows to configure itself as a video call immediately.
            videoState = extras.getInt(TelecomManager.EXTRA_START_CALL_WITH_VIDEO_STATE,
                    VideoProfile.STATE_AUDIO_ONLY);

            // If this is an emergency video call, we need to check if the phone account supports
            // emergency video calling.
            // Also, ensure we don't try to place an outgoing call with video if video is not
            // supported.
            if (VideoProfile.isVideo(videoState)) {
                if (call.isEmergencyCall() && account != null &&
                        !account.hasCapabilities(PhoneAccount.CAPABILITY_EMERGENCY_VIDEO_CALLING)) {
                    // Phone account doesn't support emergency video calling, so fallback to
                    // audio-only now to prevent the InCall UI from setting up video surfaces
                    // needlessly.
                    Log.i(this, "startOutgoingCall - emergency video calls not supported; " +
                            "falling back to audio-only");
                    videoState = VideoProfile.STATE_AUDIO_ONLY;
                } else if (account != null &&
                        !account.hasCapabilities(PhoneAccount.CAPABILITY_VIDEO_CALLING)) {
                    // Phone account doesn't support video calling, so fallback to audio-only.
                    Log.i(this, "startOutgoingCall - video calls not supported; fallback to " +
                            "audio-only.");
                    videoState = VideoProfile.STATE_AUDIO_ONLY;
                }
            }

            call.setVideoState(videoState);
        }

        final int finalVideoState = videoState;
        final Call finalCall = call;
        Handler outgoingCallHandler = new Handler(Looper.getMainLooper());
        // Create a empty CompletableFuture and compose it with findOutgoingPhoneAccount to get
        // a first guess at the list of suitable outgoing PhoneAccounts.
        // findOutgoingPhoneAccount returns a CompletableFuture which is either already complete
        // (in the case where we don't need to do the per-contact lookup) or a CompletableFuture
        // that completes once the contact lookup via CallerInfoLookupHelper is complete.
        CompletableFuture<List<PhoneAccountHandle>> accountsForCall =
                CompletableFuture.completedFuture((Void) null).thenComposeAsync((x) ->
                                findOutgoingCallPhoneAccount(requestedAccountHandle, handle,
                                        VideoProfile.isVideo(finalVideoState),
                                        finalCall.isEmergencyCall(), initiatingUser,
                                        isConference),
                        new LoggedHandlerExecutor(outgoingCallHandler, "CM.fOCP", mLock));

        // This is a block of code that executes after the list of potential phone accts has been
        // retrieved.
        CompletableFuture<List<PhoneAccountHandle>> setAccountHandle =
                accountsForCall.whenCompleteAsync((potentialPhoneAccounts, exception) -> {
                    Log.i(CallsManager.this, "set outgoing call phone acct; potentialAccts=%s",
                            potentialPhoneAccounts);
                    PhoneAccountHandle phoneAccountHandle;
                    if (potentialPhoneAccounts.size() == 1) {
                        phoneAccountHandle = potentialPhoneAccounts.get(0);
                    } else {
                        phoneAccountHandle = null;
                    }
                    finalCall.setTargetPhoneAccount(phoneAccountHandle);
                }, new LoggedHandlerExecutor(outgoingCallHandler, "CM.sOCPA", mLock));


        // This composes the future containing the potential phone accounts with code that queries
        // the suggestion service if necessary (i.e. if the list is longer than 1).
        // If the suggestion service is queried, the inner lambda will return a future that
        // completes when the suggestion service calls the callback.
        CompletableFuture<List<PhoneAccountSuggestion>> suggestionFuture = accountsForCall.
                thenComposeAsync(potentialPhoneAccounts -> {
                    Log.i(CallsManager.this, "call outgoing call suggestion service stage");
                    if (potentialPhoneAccounts.size() == 1) {
                        PhoneAccountSuggestion suggestion =
                                new PhoneAccountSuggestion(potentialPhoneAccounts.get(0),
                                        PhoneAccountSuggestion.REASON_NONE, true);
                        return CompletableFuture.completedFuture(
                                Collections.singletonList(suggestion));
                    }
                    return PhoneAccountSuggestionHelper.bindAndGetSuggestions(mContext,
                            finalCall.getHandle(), potentialPhoneAccounts);
                }, new LoggedHandlerExecutor(outgoingCallHandler, "CM.cOCSS", mLock));


        // This future checks the status of existing calls and attempts to make room for the
        // outgoing call. The future returned by the inner method will usually be pre-completed --
        // we only pause here if user interaction is required to disconnect a self-managed call.
        // It runs after the account handle is set, independently of the phone account suggestion
        // future.
        CompletableFuture<Call> makeRoomForCall = setAccountHandle.thenComposeAsync(
                potentialPhoneAccounts -> {
                    Log.i(CallsManager.this, "make room for outgoing call stage");
                    if (isPotentialInCallMMICode(handle) && !isSelfManaged) {
                        return CompletableFuture.completedFuture(finalCall);
                    }
                    // If a call is being reused, then it has already passed the
                    // makeRoomForOutgoingCall check once and will fail the second time due to the
                    // call transitioning into the CONNECTING state.
                    if (isReusedCall) {
                        return CompletableFuture.completedFuture(finalCall);
                    } else {
                        Call reusableCall = reuseOutgoingCall(handle);
                        if (reusableCall != null) {
                            Log.i(CallsManager.this,
                                    "reusable call %s came in later; disconnect it.",
                                    reusableCall.getId());
                            mPendingCallsToDisconnect.remove(reusableCall);
                            reusableCall.disconnect();
                            markCallAsDisconnected(reusableCall,
                                    new DisconnectCause(DisconnectCause.CANCELED));
                        }
                    }

                    if (!finalCall.isEmergencyCall() && isInEmergencyCall()) {
                        Log.i(CallsManager.this, "Aborting call since there's an"
                                + " ongoing emergency call");
                        // If the ongoing call is a managed call, we will prevent the outgoing
                        // call from dialing.
                        if (isConference) {
                            notifyCreateConferenceFailed(finalCall.getTargetPhoneAccount(),
                                    finalCall);
                        } else {
                            notifyCreateConnectionFailed(
                                    finalCall.getTargetPhoneAccount(), finalCall);
                        }
                        return CompletableFuture.completedFuture(null);
                    }

                    // If we can not supportany more active calls, our options are to move a call
                    // to hold, disconnect a call, or cancel this call altogether.
                    boolean isRoomForCall = finalCall.isEmergencyCall() ?
                            makeRoomForOutgoingEmergencyCall(finalCall) :
                            makeRoomForOutgoingCall(finalCall);
                    if (!isRoomForCall) {
                        Call foregroundCall = getForegroundCall();
                        Log.d(CallsManager.this, "No more room for outgoing call %s ", finalCall);
                        if (foregroundCall.isSelfManaged()) {
                            // If the ongoing call is a self-managed call, then prompt the user to
                            // ask if they'd like to disconnect their ongoing call and place the
                            // outgoing call.
                            Log.i(CallsManager.this, "Prompting user to disconnect "
                                    + "self-managed call");
                            finalCall.setOriginalCallIntent(originalIntent);
                            CompletableFuture<Call> completionFuture = new CompletableFuture<>();
                            startCallConfirmation(finalCall, completionFuture);
                            return completionFuture;
                        } else {
                            // If the ongoing call is a managed call, we will prevent the outgoing
                            // call from dialing.
                            if (isConference) {
                                notifyCreateConferenceFailed(finalCall.getTargetPhoneAccount(),
                                    finalCall);
                            } else {
                                notifyCreateConnectionFailed(
                                        finalCall.getTargetPhoneAccount(), finalCall);
                            }
                        }
                        Log.i(CallsManager.this, "Aborting call since there's no room");
                        return CompletableFuture.completedFuture(null);
                    }
                    return CompletableFuture.completedFuture(finalCall);
        }, new LoggedHandlerExecutor(outgoingCallHandler, "CM.dSMCP", mLock));

        // The outgoing call can be placed, go forward. This future glues together the results of
        // the account suggestion stage and the make room for call stage.
        CompletableFuture<Pair<Call, List<PhoneAccountSuggestion>>> preSelectStage =
                makeRoomForCall.thenCombine(suggestionFuture, Pair::create);
        mLatestPreAccountSelectionFuture = preSelectStage;

        // This future takes the list of suggested accounts and the call and determines if more
        // user interaction in the form of a phone account selection screen is needed. If so, it
        // will set the call to SELECT_PHONE_ACCOUNT, add it to our internal list/send it to dialer,
        // and then execution will pause pending the dialer calling phoneAccountSelected.
        CompletableFuture<Pair<Call, PhoneAccountHandle>> dialerSelectPhoneAccountFuture =
                preSelectStage.thenComposeAsync(
                        (args) -> {
                            Log.i(CallsManager.this, "dialer phone acct select stage");
                            Call callToPlace = args.first;
                            List<PhoneAccountSuggestion> accountSuggestions = args.second;
                            if (callToPlace == null) {
                                return CompletableFuture.completedFuture(null);
                            }
                            if (accountSuggestions == null || accountSuggestions.isEmpty()) {
                                Log.i(CallsManager.this, "Aborting call since there are no"
                                        + " available accounts.");
                                showErrorMessage(R.string.cant_call_due_to_no_supported_service);
                                return CompletableFuture.completedFuture(null);
                            }
                            boolean needsAccountSelection = accountSuggestions.size() > 1
                                    && !callToPlace.isEmergencyCall() && !isSelfManaged;
                            if (!needsAccountSelection) {
                                return CompletableFuture.completedFuture(Pair.create(callToPlace,
                                        accountSuggestions.get(0).getPhoneAccountHandle()));
                            }
                            // This is the state where the user is expected to select an account
                            callToPlace.setState(CallState.SELECT_PHONE_ACCOUNT,
                                    "needs account selection");
                            // Create our own instance to modify (since extras may be Bundle.EMPTY)
                            Bundle newExtras = new Bundle(extras);
                            List<PhoneAccountHandle> accountsFromSuggestions = accountSuggestions
                                    .stream()
                                    .map(PhoneAccountSuggestion::getPhoneAccountHandle)
                                    .collect(Collectors.toList());
                            newExtras.putParcelableList(
                                    android.telecom.Call.AVAILABLE_PHONE_ACCOUNTS,
                                    accountsFromSuggestions);
                            newExtras.putParcelableList(
                                    android.telecom.Call.EXTRA_SUGGESTED_PHONE_ACCOUNTS,
                                    accountSuggestions);
                            // Set a future in place so that we can proceed once the dialer replies.
                            mPendingAccountSelection = new CompletableFuture<>();
                            callToPlace.setIntentExtras(newExtras);

                            addCall(callToPlace);
                            return mPendingAccountSelection;
                        }, new LoggedHandlerExecutor(outgoingCallHandler, "CM.dSPA", mLock));

        // Potentially perform call identification for dialed TEL scheme numbers.
        if (PhoneAccount.SCHEME_TEL.equals(handle.getScheme())) {
            // Perform an asynchronous contacts lookup in this stage; ensure post-dial digits are
            // not included.
            CompletableFuture<Pair<Uri, CallerInfo>> contactLookupFuture =
                    mCallerInfoLookupHelper.startLookup(Uri.fromParts(handle.getScheme(),
                            PhoneNumberUtils.extractNetworkPortion(handle.getSchemeSpecificPart()),
                            null));

            // Once the phone account selection stage has completed, we can handle the results from
            // that with the contacts lookup in order to determine if we should lookup bind to the
            // CallScreeningService in order for it to potentially provide caller ID.
            dialerSelectPhoneAccountFuture.thenAcceptBothAsync(contactLookupFuture,
                    (callPhoneAccountHandlePair, uriCallerInfoPair) -> {
                        Call theCall = callPhoneAccountHandlePair.first;
                        boolean isInContacts = uriCallerInfoPair.second != null
                                && uriCallerInfoPair.second.contactExists;
                        Log.d(CallsManager.this, "outgoingCallIdStage: isInContacts=%s",
                                isInContacts);

                        // We only want to provide a CallScreeningService with a call if its not in
                        // contacts or the package has READ_CONTACT permission.
                        PackageManager packageManager = mContext.getPackageManager();
                        int permission = packageManager.checkPermission(
                                Manifest.permission.READ_CONTACTS,
                                mRoleManagerAdapter.getDefaultCallScreeningApp());
                        Log.d(CallsManager.this,
                                "default call screening service package %s has permissions=%s",
                                mRoleManagerAdapter.getDefaultCallScreeningApp(),
                                permission == PackageManager.PERMISSION_GRANTED);
                        if ((!isInContacts) || (permission == PackageManager.PERMISSION_GRANTED)) {
                            bindForOutgoingCallerId(theCall);
                        }
            }, new LoggedHandlerExecutor(outgoingCallHandler, "CM.pCSB", mLock));
        }

        // Finally, after all user interaction is complete, we execute this code to finish setting
        // up the outgoing call. The inner method always returns a completed future containing the
        // call that we've finished setting up.
        mLatestPostSelectionProcessingFuture = dialerSelectPhoneAccountFuture
                .thenComposeAsync(args -> {
                    if (args == null) {
                        return CompletableFuture.completedFuture(null);
                    }
                    Log.i(CallsManager.this, "post acct selection stage");
                    Call callToUse = args.first;
                    PhoneAccountHandle phoneAccountHandle = args.second;
                    PhoneAccount accountToUse = mPhoneAccountRegistrar
                            .getPhoneAccount(phoneAccountHandle, initiatingUser);
                    callToUse.setTargetPhoneAccount(phoneAccountHandle);
                    if (accountToUse != null && accountToUse.getExtras() != null) {
                        if (accountToUse.getExtras()
                                .getBoolean(PhoneAccount.EXTRA_ALWAYS_USE_VOIP_AUDIO_MODE)) {
                            Log.d(this, "startOutgoingCall: defaulting to voip mode for call %s",
                                    callToUse.getId());
                            callToUse.setIsVoipAudioMode(true);
                        }
                    }

                    callToUse.setState(
                            CallState.CONNECTING,
                            phoneAccountHandle == null ? "no-handle"
                                    : phoneAccountHandle.toString());

                    boolean isVoicemail = isVoicemail(callToUse.getHandle(), accountToUse);

                    boolean isRttSettingOn = isRttSettingOn(phoneAccountHandle);
                    if (!isVoicemail && (isRttSettingOn || (extras != null
                            && extras.getBoolean(TelecomManager.EXTRA_START_CALL_WITH_RTT,
                            false)))) {
                        Log.d(this, "Outgoing call requesting RTT, rtt setting is %b",
                                isRttSettingOn);
                        if (callToUse.isEmergencyCall() || (accountToUse != null
                                && accountToUse.hasCapabilities(PhoneAccount.CAPABILITY_RTT))) {
                            // If the call requested RTT and it's an emergency call, ignore the
                            // capability and hope that the modem will deal with it somehow.
                            callToUse.createRttStreams();
                        }
                        // Even if the phone account doesn't support RTT yet,
                        // the connection manager might change that. Set this to check it later.
                        callToUse.setRequestedToStartWithRtt();
                    }

                    setIntentExtrasAndStartTime(callToUse, extras);
                    setCallSourceToAnalytics(callToUse, originalIntent);

                    if (isPotentialMMICode(handle) && !isSelfManaged) {
                        // Do not add the call if it is a potential MMI code.
                        callToUse.addListener(this);
                    } else if (!mCalls.contains(callToUse)) {
                        // We check if mCalls already contains the call because we could
                        // potentially be reusing
                        // a call which was previously added (See {@link #reuseOutgoingCall}).
                        addCall(callToUse);
                    }
                    return CompletableFuture.completedFuture(callToUse);
                }, new LoggedHandlerExecutor(outgoingCallHandler, "CM.pASP", mLock));
        return mLatestPostSelectionProcessingFuture;
    }

    public void startConference(List<Uri> participants, Bundle clientExtras, String callingPackage,
            UserHandle initiatingUser) {

         if (clientExtras == null) {
             clientExtras = new Bundle();
         }

         PhoneAccountHandle phoneAccountHandle = clientExtras.getParcelable(
                 TelecomManager.EXTRA_PHONE_ACCOUNT_HANDLE);
         CompletableFuture<Call> callFuture = startOutgoingCall(participants, phoneAccountHandle,
                 clientExtras, initiatingUser, null/* originalIntent */, callingPackage,
                 true/* isconference*/);

         final boolean speakerphoneOn = clientExtras.getBoolean(
                 TelecomManager.EXTRA_START_CALL_WITH_SPEAKERPHONE);
         final int videoState = clientExtras.getInt(
                 TelecomManager.EXTRA_START_CALL_WITH_VIDEO_STATE);

         final Session logSubsession = Log.createSubsession();
         callFuture.thenAccept((call) -> {
             if (call != null) {
                 Log.continueSession(logSubsession, "CM.pOGC");
                 try {
                     placeOutgoingCall(call, call.getHandle(), null/* gatewayInfo */,
                             speakerphoneOn, videoState);
                 } finally {
                     Log.endSession();
                 }
             }
         });
    }

    /**
     * Performs call identification for an outgoing phone call.
     * @param theCall The outgoing call to perform identification.
     */
    private void bindForOutgoingCallerId(Call theCall) {
        // Find the user chosen call screening app.
        String callScreeningApp =
                mRoleManagerAdapter.getDefaultCallScreeningApp();

        CompletableFuture future =
                new CallScreeningServiceHelper(mContext,
                mLock,
                callScreeningApp,
                new ParcelableCallUtils.Converter(),
                mCurrentUserHandle,
                theCall,
                new AppLabelProxy() {
                    @Override
                    public CharSequence getAppLabel(String packageName) {
                        return Util.getAppLabel(mContext.getPackageManager(), packageName);
                    }
                }).process();
        future.thenApply( v -> {
            Log.i(this, "Outgoing caller ID complete");
            return null;
        });
    }

    /**
     * Finds the {@link PhoneAccountHandle}(s) which could potentially be used to place an outgoing
     * call.  Takes into account the following:
     * 1. Any pre-chosen {@link PhoneAccountHandle} which was specified on the
     * {@link Intent#ACTION_CALL} intent.  If one was chosen it will be used if possible.
     * 2. Whether the call is a video call.  If the call being placed is a video call, an attempt is
     * first made to consider video capable phone accounts.  If no video capable phone accounts are
     * found, the usual non-video capable phone accounts will be considered.
     * 3. Whether there is a user-chosen default phone account; that one will be used if possible.
     *
     * @param targetPhoneAccountHandle The pre-chosen {@link PhoneAccountHandle} passed in when the
     *                                 call was placed.  Will be {@code null} if the
     *                                 {@link Intent#ACTION_CALL} intent did not specify a target
     *                                 phone account.
     * @param handle The handle of the outgoing call; used to determine the SIP scheme when matching
     *               phone accounts.
     * @param isVideo {@code true} if the call is a video call, {@code false} otherwise.
     * @param isEmergency {@code true} if the call is an emergency call.
     * @param initiatingUser The {@link UserHandle} the call is placed on.
     * @return
     */
    @VisibleForTesting
    public CompletableFuture<List<PhoneAccountHandle>> findOutgoingCallPhoneAccount(
            PhoneAccountHandle targetPhoneAccountHandle, Uri handle, boolean isVideo,
            boolean isEmergency, UserHandle initiatingUser) {
       return findOutgoingCallPhoneAccount(targetPhoneAccountHandle, handle, isVideo,
               isEmergency, initiatingUser, false/* isConference */);
    }

    public CompletableFuture<List<PhoneAccountHandle>> findOutgoingCallPhoneAccount(
            PhoneAccountHandle targetPhoneAccountHandle, Uri handle, boolean isVideo,
            boolean isEmergency, UserHandle initiatingUser, boolean isConference) {

        if (isSelfManaged(targetPhoneAccountHandle, initiatingUser)) {
            return CompletableFuture.completedFuture(Arrays.asList(targetPhoneAccountHandle));
        }

        List<PhoneAccountHandle> accounts;
        // Try to find a potential phone account, taking into account whether this is a video
        // call.
        accounts = constructPossiblePhoneAccounts(handle, initiatingUser, isVideo, isEmergency,
                isConference);
        if (isVideo && accounts.size() == 0) {
            // Placing a video call but no video capable accounts were found, so consider any
            // call capable accounts (we can fallback to audio).
            accounts = constructPossiblePhoneAccounts(handle, initiatingUser,
                    false /* isVideo */, isEmergency /* isEmergency */, isConference);
        }
        Log.v(this, "findOutgoingCallPhoneAccount: accounts = " + accounts);

        // Only dial with the requested phoneAccount if it is still valid. Otherwise treat this
        // call as if a phoneAccount was not specified (does the default behavior instead).
        // Note: We will not attempt to dial with a requested phoneAccount if it is disabled.
        if (targetPhoneAccountHandle != null) {
            if (accounts.contains(targetPhoneAccountHandle)) {
                // The target phone account is valid and was found.
                return CompletableFuture.completedFuture(Arrays.asList(targetPhoneAccountHandle));
            }
        }
        if (accounts.isEmpty() || accounts.size() == 1) {
            return CompletableFuture.completedFuture(accounts);
        }

        // Do the query for whether there's a preferred contact
        final CompletableFuture<PhoneAccountHandle> userPreferredAccountForContact =
                new CompletableFuture<>();
        final List<PhoneAccountHandle> possibleAccounts = accounts;
        mCallerInfoLookupHelper.startLookup(handle,
                new CallerInfoLookupHelper.OnQueryCompleteListener() {
                    @Override
                    public void onCallerInfoQueryComplete(Uri handle, CallerInfo info) {
                        if (info != null &&
                                info.preferredPhoneAccountComponent != null &&
                                info.preferredPhoneAccountId != null &&
                                !info.preferredPhoneAccountId.isEmpty()) {
                            PhoneAccountHandle contactDefaultHandle = new PhoneAccountHandle(
                                    info.preferredPhoneAccountComponent,
                                    info.preferredPhoneAccountId,
                                    initiatingUser);
                            userPreferredAccountForContact.complete(contactDefaultHandle);
                        } else {
                            userPreferredAccountForContact.complete(null);
                        }
                    }

                    @Override
                    public void onContactPhotoQueryComplete(Uri handle, CallerInfo info) {
                        // ignore this
                    }
                });

        return userPreferredAccountForContact.thenApply(phoneAccountHandle -> {
            if (phoneAccountHandle != null) {
                Log.i(CallsManager.this, "findOutgoingCallPhoneAccount; contactPrefAcct=%s",
                        phoneAccountHandle);
                return Collections.singletonList(phoneAccountHandle);
            }
            // No preset account, check if default exists that supports the URI scheme for the
            // handle and verify it can be used.
            PhoneAccountHandle defaultPhoneAccountHandle =
                    mPhoneAccountRegistrar.getOutgoingPhoneAccountForScheme(
                            handle.getScheme(), initiatingUser);
            if (defaultPhoneAccountHandle != null &&
                    possibleAccounts.contains(defaultPhoneAccountHandle)) {
                Log.i(CallsManager.this, "findOutgoingCallPhoneAccount; defaultAcctForScheme=%s",
                        defaultPhoneAccountHandle);
                return Collections.singletonList(defaultPhoneAccountHandle);
            }
            return possibleAccounts;
        });
    }

    /**
     * Determines if a {@link PhoneAccountHandle} is for a self-managed ConnectionService.
     * @param targetPhoneAccountHandle The phone account to check.
     * @param initiatingUser The user associated with the account.
     * @return {@code true} if the phone account is self-managed, {@code false} otherwise.
     */
    public boolean isSelfManaged(PhoneAccountHandle targetPhoneAccountHandle,
            UserHandle initiatingUser) {
        PhoneAccount targetPhoneAccount = mPhoneAccountRegistrar.getPhoneAccount(
                targetPhoneAccountHandle, initiatingUser);
        return targetPhoneAccount != null && targetPhoneAccount.isSelfManaged();
    }

    public void onCallRedirectionComplete(Call call, Uri handle,
                                          PhoneAccountHandle phoneAccountHandle,
                                          GatewayInfo gatewayInfo, boolean speakerphoneOn,
                                          int videoState, boolean shouldCancelCall,
                                          String uiAction) {
        Log.i(this, "onCallRedirectionComplete for Call %s with handle %s" +
                " and phoneAccountHandle %s", call, Log.pii(handle), phoneAccountHandle);

        boolean endEarly = false;
        String disconnectReason = "";
        String callRedirectionApp = mRoleManagerAdapter.getDefaultCallRedirectionApp();
        PhoneAccount phoneAccount = mPhoneAccountRegistrar
                .getPhoneAccountUnchecked(phoneAccountHandle);
        if (phoneAccount != null
                && !phoneAccount.hasCapabilities(PhoneAccount.CAPABILITY_MULTI_USER)) {
            // Check if the phoneAccountHandle belongs to the current user
            if (phoneAccountHandle != null &&
<<<<<<< HEAD
                    !phoneAccountHandle.getUserHandle().equals(mCurrentUserHandle)) {
=======
                    !phoneAccountHandle.getUserHandle().equals(call.getInitiatingUser())) {
>>>>>>> fcfb5872
                phoneAccountHandle = null;
            }
        }

        boolean isPotentialEmergencyNumber;
        try {
            isPotentialEmergencyNumber =
                    handle != null && getTelephonyManager().isPotentialEmergencyNumber(
                            handle.getSchemeSpecificPart());
        } catch (IllegalStateException ise) {
            isPotentialEmergencyNumber = false;
        } catch (RuntimeException r) {
            isPotentialEmergencyNumber = false;
        }

        if (shouldCancelCall) {
            Log.w(this, "onCallRedirectionComplete: call is canceled");
            endEarly = true;
            disconnectReason = "Canceled from Call Redirection Service";

            // Show UX when user-defined call redirection service does not response; the UX
            // is not needed to show if the call is disconnected (e.g. by the user)
            if (uiAction.equals(CallRedirectionProcessor.UI_TYPE_USER_DEFINED_TIMEOUT)
                    && !call.isDisconnected()) {
                Intent timeoutIntent = new Intent(mContext,
                        CallRedirectionTimeoutDialogActivity.class);
                timeoutIntent.putExtra(
                        CallRedirectionTimeoutDialogActivity.EXTRA_REDIRECTION_APP_NAME,
                        mRoleManagerAdapter.getApplicationLabelForPackageName(callRedirectionApp));
                timeoutIntent.setFlags(Intent.FLAG_ACTIVITY_NEW_TASK);
                mContext.startActivityAsUser(timeoutIntent, UserHandle.CURRENT);
            }
        } else if (handle == null) {
            Log.w(this, "onCallRedirectionComplete: handle is null");
            endEarly = true;
            disconnectReason = "Null handle from Call Redirection Service";
        } else if (phoneAccountHandle == null) {
            Log.w(this, "onCallRedirectionComplete: phoneAccountHandle is unavailable");
            endEarly = true;
            disconnectReason = "Unavailable phoneAccountHandle from Call Redirection Service";
        } else if (isPotentialEmergencyNumber) {
            Log.w(this, "onCallRedirectionComplete: emergency number %s is redirected from Call"
                    + " Redirection Service", handle.getSchemeSpecificPart());
            endEarly = true;
            disconnectReason = "Emergency number is redirected from Call Redirection Service";
        }
        if (endEarly) {
            if (call != null) {
                call.disconnect(disconnectReason);
            }
            return;
        }

        // If this call is already disconnected then we have nothing more to do.
        if (call.isDisconnected()) {
            Log.w(this, "onCallRedirectionComplete: Call has already been disconnected,"
                    + " ignore the call redirection %s", call);
            return;
        }

        final PhoneAccountHandle finalPhoneAccountHandle = phoneAccountHandle;
        if (uiAction.equals(CallRedirectionProcessor.UI_TYPE_USER_DEFINED_ASK_FOR_CONFIRM)) {
            Log.addEvent(call, LogUtils.Events.REDIRECTION_USER_CONFIRMATION);
            mPendingRedirectedOutgoingCall = call;

            mPendingRedirectedOutgoingCallInfo.put(call.getId(),
                    new Runnable("CM.oCRC", mLock) {
                        @Override
                        public void loggedRun() {
                            Log.addEvent(call, LogUtils.Events.REDIRECTION_USER_CONFIRMED);
                            call.setTargetPhoneAccount(finalPhoneAccountHandle);
                            placeOutgoingCall(call, handle, gatewayInfo, speakerphoneOn,
                                    videoState);
                        }
                    });

            mPendingUnredirectedOutgoingCallInfo.put(call.getId(),
                    new Runnable("CM.oCRC", mLock) {
                        @Override
                        public void loggedRun() {
                            call.setTargetPhoneAccount(finalPhoneAccountHandle);
                            placeOutgoingCall(call, handle, null, speakerphoneOn,
                                    videoState);
                        }
                    });

            Log.i(this, "onCallRedirectionComplete: UI_TYPE_USER_DEFINED_ASK_FOR_CONFIRM "
                            + "callId=%s, callRedirectionAppName=%s",
                    call.getId(), callRedirectionApp);

            showRedirectionDialog(call.getId(),
                    mRoleManagerAdapter.getApplicationLabelForPackageName(callRedirectionApp));
        } else {
            call.setTargetPhoneAccount(phoneAccountHandle);
            placeOutgoingCall(call, handle, gatewayInfo, speakerphoneOn, videoState);
        }
    }

    /**
     * Shows the call redirection confirmation dialog.  This is explicitly done here instead of in
     * an activity class such as {@link ConfirmCallDialogActivity}.  This was originally done with
     * an activity class, however due to the fact that the InCall UI is being spun up at the same
     * time as the dialog activity, there is a potential race condition where the InCall UI will
     * often be shown instead of the dialog.  Activity manager chooses not to show the redirection
     * dialog in that case since the new top activity from dialer is going to show.
     * By showing the dialog here we're able to set the dialog's window type to
     * {@link WindowManager.LayoutParams#TYPE_SYSTEM_ALERT} which guarantees it shows above other
     * content on the screen.
     * @param callId The ID of the call to show the redirection dialog for.
     */
    private void showRedirectionDialog(@NonNull String callId, @NonNull CharSequence appName) {
        AlertDialog confirmDialog = (new AlertDialog.Builder(mContext)).create();
        LayoutInflater layoutInflater = LayoutInflater.from(mContext);
        View dialogView = layoutInflater.inflate(R.layout.call_redirection_confirm_dialog, null);

        Button buttonFirstLine = (Button) dialogView.findViewById(R.id.buttonFirstLine);
        buttonFirstLine.setOnClickListener(new View.OnClickListener() {
            @Override
            public void onClick(View v) {
                Intent proceedWithoutRedirectedCall = new Intent(
                        TelecomBroadcastIntentProcessor.ACTION_PLACE_UNREDIRECTED_CALL,
                        null, mContext,
                        TelecomBroadcastReceiver.class);
                proceedWithoutRedirectedCall.putExtra(
                        TelecomBroadcastIntentProcessor.EXTRA_REDIRECTION_OUTGOING_CALL_ID,
                        callId);
                mContext.sendBroadcast(proceedWithoutRedirectedCall);
                confirmDialog.dismiss();
            }
        });

        Button buttonSecondLine = (Button) dialogView.findViewById(R.id.buttonSecondLine);
        buttonSecondLine.setText(mContext.getString(
                R.string.alert_place_outgoing_call_with_redirection, appName));
        buttonSecondLine.setOnClickListener(new View.OnClickListener() {
            @Override
            public void onClick(View v) {
                Intent proceedWithRedirectedCall = new Intent(
                        TelecomBroadcastIntentProcessor.ACTION_PLACE_REDIRECTED_CALL, null,
                        mContext,
                        TelecomBroadcastReceiver.class);
                proceedWithRedirectedCall.putExtra(
                        TelecomBroadcastIntentProcessor.EXTRA_REDIRECTION_OUTGOING_CALL_ID,
                        callId);
                mContext.sendBroadcast(proceedWithRedirectedCall);
                confirmDialog.dismiss();
            }
        });

        Button buttonThirdLine = (Button) dialogView.findViewById(R.id.buttonThirdLine);
        buttonThirdLine.setOnClickListener(new View.OnClickListener() {
            public void onClick(View v) {
                cancelRedirection(callId);
                confirmDialog.dismiss();
            }
        });

        confirmDialog.setOnCancelListener(new DialogInterface.OnCancelListener() {
            @Override
            public void onCancel(DialogInterface dialog) {
                cancelRedirection(callId);
                confirmDialog.dismiss();
            }
        });

        confirmDialog.getWindow().setBackgroundDrawable(new ColorDrawable(Color.TRANSPARENT));
        confirmDialog.getWindow().setType(WindowManager.LayoutParams.TYPE_SYSTEM_ALERT);

        confirmDialog.setCancelable(false);
        confirmDialog.setCanceledOnTouchOutside(false);
        confirmDialog.setView(dialogView);

        confirmDialog.show();
    }

    /**
     * Signals to Telecom that redirection of the call is to be cancelled.
     */
    private void cancelRedirection(String callId) {
        Intent cancelRedirectedCall = new Intent(
                TelecomBroadcastIntentProcessor.ACTION_CANCEL_REDIRECTED_CALL,
                null, mContext,
                TelecomBroadcastReceiver.class);
        cancelRedirectedCall.putExtra(
                TelecomBroadcastIntentProcessor.EXTRA_REDIRECTION_OUTGOING_CALL_ID, callId);
        mContext.sendBroadcastAsUser(cancelRedirectedCall, UserHandle.CURRENT);
    }

    public void processRedirectedOutgoingCallAfterUserInteraction(String callId, String action) {
        Log.i(this, "processRedirectedOutgoingCallAfterUserInteraction for Call ID %s, action=%s",
                callId, action);
        if (mPendingRedirectedOutgoingCall != null) {
            String pendingCallId = mPendingRedirectedOutgoingCall.getId();
            if (!pendingCallId.equals(callId)) {
                Log.i(this, "processRedirectedOutgoingCallAfterUserInteraction for new Call ID %s, "
                        + "cancel the previous pending Call with ID %s", callId, pendingCallId);
                mPendingRedirectedOutgoingCall.disconnect("Another call redirection requested");
                mPendingRedirectedOutgoingCallInfo.remove(pendingCallId);
                mPendingUnredirectedOutgoingCallInfo.remove(pendingCallId);
            }
            switch (action) {
                case TelecomBroadcastIntentProcessor.ACTION_PLACE_REDIRECTED_CALL: {
                    Runnable r = mPendingRedirectedOutgoingCallInfo.get(callId);
                    if (r != null) {
                        mHandler.post(r.prepare());
                    } else {
                        Log.w(this, "Processing %s for canceled Call ID %s",
                                action, callId);
                    }
                    break;
                }
                case TelecomBroadcastIntentProcessor.ACTION_PLACE_UNREDIRECTED_CALL: {
                    Runnable r = mPendingUnredirectedOutgoingCallInfo.get(callId);
                    if (r != null) {
                        mHandler.post(r.prepare());
                    } else {
                        Log.w(this, "Processing %s for canceled Call ID %s",
                                action, callId);
                    }
                    break;
                }
                case TelecomBroadcastIntentProcessor.ACTION_CANCEL_REDIRECTED_CALL: {
                    Log.addEvent(mPendingRedirectedOutgoingCall,
                            LogUtils.Events.REDIRECTION_USER_CANCELLED);
                    mPendingRedirectedOutgoingCall.disconnect("User canceled the redirected call.");
                    break;
                }
                default: {
                    // Unexpected, ignore
                }

            }
            mPendingRedirectedOutgoingCall = null;
            mPendingRedirectedOutgoingCallInfo.remove(callId);
            mPendingUnredirectedOutgoingCallInfo.remove(callId);
        } else {
            Log.w(this, "processRedirectedOutgoingCallAfterUserInteraction for non-matched Call ID"
                    + " %s", callId);
        }
    }

    /**
     * Attempts to issue/connect the specified call.
     *
     * @param handle Handle to connect the call with.
     * @param gatewayInfo Optional gateway information that can be used to route the call to the
     *        actual dialed handle via a gateway provider. May be null.
     * @param speakerphoneOn Whether or not to turn the speakerphone on once the call connects.
     * @param videoState The desired video state for the outgoing call.
     */
    @VisibleForTesting
    public void placeOutgoingCall(Call call, Uri handle, GatewayInfo gatewayInfo,
            boolean speakerphoneOn, int videoState) {
        if (call == null) {
            // don't do anything if the call no longer exists
            Log.i(this, "Canceling unknown call.");
            return;
        }

        final Uri uriHandle = (gatewayInfo == null) ? handle : gatewayInfo.getGatewayAddress();

        if (gatewayInfo == null) {
            Log.i(this, "Creating a new outgoing call with handle: %s", Log.piiHandle(uriHandle));
        } else {
            Log.i(this, "Creating a new outgoing call with gateway handle: %s, original handle: %s",
                    Log.pii(uriHandle), Log.pii(handle));
        }

        call.setHandle(uriHandle);
        call.setGatewayInfo(gatewayInfo);

        final boolean useSpeakerWhenDocked = mContext.getResources().getBoolean(
                R.bool.use_speaker_when_docked);
        final boolean useSpeakerForDock = isSpeakerphoneEnabledForDock();
        final boolean useSpeakerForVideoCall = isSpeakerphoneAutoEnabledForVideoCalls(videoState);

        // Auto-enable speakerphone if the originating intent specified to do so, if the call
        // is a video call, of if using speaker when docked
        PhoneAccount account = mPhoneAccountRegistrar.getPhoneAccount(
                call.getTargetPhoneAccount(), call.getInitiatingUser());
        boolean allowVideo = false;
        if (account != null) {
            allowVideo = account.hasCapabilities(PhoneAccount.CAPABILITY_VIDEO_CALLING);
        }
        call.setStartWithSpeakerphoneOn(speakerphoneOn || (useSpeakerForVideoCall && allowVideo)
                || (useSpeakerWhenDocked && useSpeakerForDock));
        call.setVideoState(videoState);

        if (speakerphoneOn) {
            Log.i(this, "%s Starting with speakerphone as requested", call);
        } else if (useSpeakerWhenDocked && useSpeakerForDock) {
            Log.i(this, "%s Starting with speakerphone because car is docked.", call);
        } else if (useSpeakerForVideoCall) {
            Log.i(this, "%s Starting with speakerphone because its a video call.", call);
        }

        if (call.isEmergencyCall()) {
            Executors.defaultThreadFactory().newThread(() ->
                    BlockedNumberContract.SystemContract.notifyEmergencyContact(mContext))
                    .start();
        }

        final boolean requireCallCapableAccountByHandle = mContext.getResources().getBoolean(
                com.android.internal.R.bool.config_requireCallCapableAccountForHandle);
        final boolean isOutgoingCallPermitted = isOutgoingCallPermitted(call,
                call.getTargetPhoneAccount());
        final String callHandleScheme =
                call.getHandle() == null ? null : call.getHandle().getScheme();
        if (call.getTargetPhoneAccount() != null || call.isEmergencyCall()) {
            // If the account has been set, proceed to place the outgoing call.
            // Otherwise the connection will be initiated when the account is set by the user.
            if (call.isSelfManaged() && !isOutgoingCallPermitted) {
                if (call.isAdhocConferenceCall()) {
                    notifyCreateConferenceFailed(call.getTargetPhoneAccount(), call);
                } else {
                    notifyCreateConnectionFailed(call.getTargetPhoneAccount(), call);
                }
            } else {
                if (call.isEmergencyCall()) {
                    // Drop any ongoing self-managed calls to make way for an emergency call.
                    disconnectSelfManagedCalls("place emerg call" /* reason */);
                }

                call.startCreateConnection(mPhoneAccountRegistrar);
            }
        } else if (mPhoneAccountRegistrar.getCallCapablePhoneAccounts(
                requireCallCapableAccountByHandle ? callHandleScheme : null, false,
                call.getInitiatingUser()).isEmpty()) {
            // If there are no call capable accounts, disconnect the call.
            markCallAsDisconnected(call, new DisconnectCause(DisconnectCause.CANCELED,
                    "No registered PhoneAccounts"));
            markCallAsRemoved(call);
        }
    }

    /**
     * Attempts to start a conference call for the specified call.
     *
     * @param call The call to conference.
     * @param otherCall The other call to conference with.
     */
    @VisibleForTesting
    public void conference(Call call, Call otherCall) {
        call.conferenceWith(otherCall);
    }

    /**
     * Instructs Telecom to answer the specified call. Intended to be invoked by the in-call
     * app through {@link InCallAdapter} after Telecom notifies it of an incoming call followed by
     * the user opting to answer said call.
     *
     * @param call The call to answer.
     * @param videoState The video state in which to answer the call.
     */
    @VisibleForTesting
    public void answerCall(Call call, int videoState) {
        if (!mCalls.contains(call)) {
            Log.i(this, "Request to answer a non-existent call %s", call);
        } else {
            // Hold or disconnect the active call and request call focus for the incoming call.
            Call activeCall = (Call) mConnectionSvrFocusMgr.getCurrentFocusCall();
            Log.d(this, "answerCall: Incoming call = %s Ongoing call %s", call, activeCall);
            holdActiveCallForNewCall(call);
            mConnectionSvrFocusMgr.requestFocus(
                    call,
                    new RequestCallback(new ActionAnswerCall(call, videoState)));
        }
    }

    private void answerCallForAudioProcessing(Call call) {
        // We don't check whether the call has been added to the internal lists yet -- it's optional
        // until the call is actually in the AUDIO_PROCESSING state.
        Call activeCall = (Call) mConnectionSvrFocusMgr.getCurrentFocusCall();
        if (activeCall != null && activeCall != call) {
            Log.w(this, "answerCallForAudioProcessing: another active call already exists. "
                    + "Ignoring request for audio processing and letting the incoming call "
                    + "through.");
            // The call should already be in the RINGING state, so all we have to do is add the
            // call to the internal tracker.
            addCall(call);
            return;
        }
        Log.d(this, "answerCallForAudioProcessing: Incoming call = %s", call);
        mConnectionSvrFocusMgr.requestFocus(
                call,
                new RequestCallback(() -> {
                    synchronized (mLock) {
                        Log.d(this, "answering call %s for audio processing with cs focus", call);
                        call.answerForAudioProcessing();
                        // Skip setting the call state to ANSWERED -- that's only for calls that
                        // were answered by user intervention.
                        mPendingAudioProcessingCall = call;
                    }
                }));

    }

    /**
     * Instructs Telecom to bring a call into the AUDIO_PROCESSING state.
     *
     * Used by the background audio call screener (also the default dialer) to signal that
     * they want to manually enter the AUDIO_PROCESSING state. The user will be aware that there is
     * an ongoing call at this time.
     *
     * @param call The call to manipulate
     */
    public void enterBackgroundAudioProcessing(Call call, String requestingPackageName) {
        if (!mCalls.contains(call)) {
            Log.w(this, "Trying to exit audio processing on an untracked call");
            return;
        }

        Call activeCall = getActiveCall();
        if (activeCall != null && activeCall != call) {
            Log.w(this, "Ignoring enter audio processing because there's already a call active");
            return;
        }

        CharSequence requestingAppName = AppLabelProxy.Util.getAppLabel(
                mContext.getPackageManager(), requestingPackageName);
        if (requestingAppName == null) {
            requestingAppName = requestingPackageName;
        }

        // We only want this to work on active or ringing calls
        if (call.getState() == CallState.RINGING) {
            // After the connection service sets up the call with the other end, it'll set the call
            // state to AUDIO_PROCESSING
            answerCallForAudioProcessing(call);
            call.setAudioProcessingRequestingApp(requestingAppName);
        } else if (call.getState() == CallState.ACTIVE) {
            setCallState(call, CallState.AUDIO_PROCESSING,
                    "audio processing set by dialer request");
            call.setAudioProcessingRequestingApp(requestingAppName);
        }
    }

    /**
     * Instructs Telecom to bring a call out of the AUDIO_PROCESSING state.
     *
     * Used by the background audio call screener (also the default dialer) to signal that it's
     * finished doing its thing and the user should be made aware of the call.
     *
     * @param call The call to manipulate
     * @param shouldRing if true, puts the call into SIMULATED_RINGING. Otherwise, makes the call
     *                   active.
     */
    public void exitBackgroundAudioProcessing(Call call, boolean shouldRing) {
        if (!mCalls.contains(call)) {
            Log.w(this, "Trying to exit audio processing on an untracked call");
            return;
        }

        Call activeCall = getActiveCall();
        if (activeCall != null) {
            Log.w(this, "Ignoring exit audio processing because there's already a call active");
        }

        if (shouldRing) {
            setCallState(call, CallState.SIMULATED_RINGING, "exitBackgroundAudioProcessing");
        } else {
            setCallState(call, CallState.ACTIVE, "exitBackgroundAudioProcessing");
        }
    }

    /**
     * Instructs Telecom to deflect the specified call. Intended to be invoked by the in-call
     * app through {@link InCallAdapter} after Telecom notifies it of an incoming call followed by
     * the user opting to deflect said call.
     */
    @VisibleForTesting
    public void deflectCall(Call call, Uri address) {
        if (!mCalls.contains(call)) {
            Log.i(this, "Request to deflect a non-existent call %s", call);
        } else {
            call.deflect(address);
        }
    }

    /**
     * Determines if the speakerphone should be automatically enabled for the call.  Speakerphone
     * should be enabled if the call is a video call and bluetooth or the wired headset are not in
     * use.
     *
     * @param videoState The video state of the call.
     * @return {@code true} if the speakerphone should be enabled.
     */
    public boolean isSpeakerphoneAutoEnabledForVideoCalls(int videoState) {
        return VideoProfile.isVideo(videoState) &&
            !mWiredHeadsetManager.isPluggedIn() &&
            !mBluetoothRouteManager.isBluetoothAvailable() &&
            isSpeakerEnabledForVideoCalls();
    }

    /**
     * Determines if the speakerphone should be enabled for when docked.  Speakerphone
     * should be enabled if the device is docked and bluetooth or the wired headset are
     * not in use.
     *
     * @return {@code true} if the speakerphone should be enabled for the dock.
     */
    private boolean isSpeakerphoneEnabledForDock() {
        return mDockManager.isDocked() &&
            !mWiredHeadsetManager.isPluggedIn() &&
            !mBluetoothRouteManager.isBluetoothAvailable();
    }

    /**
     * Determines if the speakerphone should be automatically enabled for video calls.
     *
     * @return {@code true} if the speakerphone should automatically be enabled.
     */
    private static boolean isSpeakerEnabledForVideoCalls() {
        return TelephonyProperties.videocall_audio_output()
                .orElse(TelecomManager.AUDIO_OUTPUT_DEFAULT)
                == TelecomManager.AUDIO_OUTPUT_ENABLE_SPEAKER;
    }

    /**
     * Instructs Telecom to reject the specified call. Intended to be invoked by the in-call
     * app through {@link InCallAdapter} after Telecom notifies it of an incoming call followed by
     * the user opting to reject said call.
     */
    @VisibleForTesting
    public void rejectCall(Call call, boolean rejectWithMessage, String textMessage) {
        if (!mCalls.contains(call)) {
            Log.i(this, "Request to reject a non-existent call %s", call);
        } else {
            for (CallsManagerListener listener : mListeners) {
                listener.onIncomingCallRejected(call, rejectWithMessage, textMessage);
            }
            call.reject(rejectWithMessage, textMessage);
        }
    }

    /**
     * Instructs Telecom to reject the specified call. Intended to be invoked by the in-call
     * app through {@link InCallAdapter} after Telecom notifies it of an incoming call followed by
     * the user opting to reject said call.
     */
    @VisibleForTesting
    public void rejectCall(Call call, @android.telecom.Call.RejectReason int rejectReason) {
        if (!mCalls.contains(call)) {
            Log.i(this, "Request to reject a non-existent call %s", call);
        } else {
            for (CallsManagerListener listener : mListeners) {
                listener.onIncomingCallRejected(call, false /* rejectWithMessage */,
                        null /* textMessage */);
            }
            call.reject(rejectReason);
        }
    }

    /**
     * Instructs Telecom to transfer the specified call. Intended to be invoked by the in-call
     * app through {@link InCallAdapter} after the user opts to transfer the said call.
     */
    @VisibleForTesting
    public void transferCall(Call call, Uri number, boolean isConfirmationRequired) {
        if (!mCalls.contains(call)) {
            Log.i(this, "transferCall - Request to transfer a non-existent call %s", call);
        } else {
            call.transfer(number, isConfirmationRequired);
        }
    }

    /**
     * Instructs Telecom to transfer the specified call to another ongoing call.
     * Intended to be invoked by the in-call app through {@link InCallAdapter} after the user opts
     * to transfer the said call (consultative transfer).
     */
    @VisibleForTesting
    public void transferCall(Call call, Call otherCall) {
        if (!mCalls.contains(call) || !mCalls.contains(otherCall)) {
            Log.i(this, "transferCall - Non-existent call %s or %s", call, otherCall);
        } else {
            call.transfer(otherCall);
        }
    }

    /**
     * Instructs Telecom to play the specified DTMF tone within the specified call.
     *
     * @param digit The DTMF digit to play.
     */
    @VisibleForTesting
    public void playDtmfTone(Call call, char digit) {
        if (!mCalls.contains(call)) {
            Log.i(this, "Request to play DTMF in a non-existent call %s", call);
        } else {
            if (call.getState() != CallState.ON_HOLD) {
                call.playDtmfTone(digit);
                mDtmfLocalTonePlayer.playTone(call, digit);
            } else {
                Log.i(this, "Request to play DTMF tone for held call %s", call.getId());
            }
        }
    }

    /**
     * Instructs Telecom to stop the currently playing DTMF tone, if any.
     */
    @VisibleForTesting
    public void stopDtmfTone(Call call) {
        if (!mCalls.contains(call)) {
            Log.i(this, "Request to stop DTMF in a non-existent call %s", call);
        } else {
            call.stopDtmfTone();
            mDtmfLocalTonePlayer.stopTone(call);
        }
    }

    /**
     * Instructs Telecom to continue (or not) the current post-dial DTMF string, if any.
     */
    void postDialContinue(Call call, boolean proceed) {
        if (!mCalls.contains(call)) {
            Log.i(this, "Request to continue post-dial string in a non-existent call %s", call);
        } else {
            call.postDialContinue(proceed);
        }
    }

    /**
     * Instructs Telecom to disconnect the specified call. Intended to be invoked by the
     * in-call app through {@link InCallAdapter} for an ongoing call. This is usually triggered by
     * the user hitting the end-call button.
     */
    @VisibleForTesting
    public void disconnectCall(Call call) {
        Log.v(this, "disconnectCall %s", call);

        if (!mCalls.contains(call)) {
            Log.w(this, "Unknown call (%s) asked to disconnect", call);
        } else {
            mLocallyDisconnectingCalls.add(call);
            int previousState = call.getState();
            call.disconnect();
            for (CallsManagerListener listener : mListeners) {
                listener.onCallStateChanged(call, previousState, call.getState());
            }
            // Cancel any of the outgoing call futures if they're still around.
            if (mPendingCallConfirm != null && !mPendingCallConfirm.isDone()) {
                mPendingCallConfirm.complete(null);
                mPendingCallConfirm = null;
            }
            if (mPendingAccountSelection != null && !mPendingAccountSelection.isDone()) {
                mPendingAccountSelection.complete(null);
                mPendingAccountSelection = null;
            }
        }
    }

    /**
     * Instructs Telecom to disconnect all calls.
     */
    void disconnectAllCalls() {
        Log.v(this, "disconnectAllCalls");

        for (Call call : mCalls) {
            disconnectCall(call);
        }
    }

    /**
     * Disconnects calls for any other {@link PhoneAccountHandle} but the one specified.
     * Note: As a protective measure, will NEVER disconnect an emergency call.  Although that
     * situation should never arise, its a good safeguard.
     * @param phoneAccountHandle Calls owned by {@link PhoneAccountHandle}s other than this one will
     *                          be disconnected.
     */
    private void disconnectOtherCalls(PhoneAccountHandle phoneAccountHandle) {
        mCalls.stream()
                .filter(c -> !c.isEmergencyCall() &&
                        !c.getTargetPhoneAccount().equals(phoneAccountHandle))
                .forEach(c -> disconnectCall(c));
    }

    /**
     * Instructs Telecom to put the specified call on hold. Intended to be invoked by the
     * in-call app through {@link InCallAdapter} for an ongoing call. This is usually triggered by
     * the user hitting the hold button during an active call.
     */
    @VisibleForTesting
    public void holdCall(Call call) {
        if (!mCalls.contains(call)) {
            Log.w(this, "Unknown call (%s) asked to be put on hold", call);
        } else {
            Log.d(this, "Putting call on hold: (%s)", call);
            call.hold();
        }
    }

    /**
     * Instructs Telecom to release the specified call from hold. Intended to be invoked by
     * the in-call app through {@link InCallAdapter} for an ongoing call. This is usually triggered
     * by the user hitting the hold button during a held call.
     */
    @VisibleForTesting
    public void unholdCall(Call call) {
        if (!mCalls.contains(call)) {
            Log.w(this, "Unknown call (%s) asked to be removed from hold", call);
        } else {
            if (getOutgoingCall() != null) {
                Log.w(this, "There is an outgoing call, so it is unable to unhold this call %s",
                        call);
                return;
            }
            Call activeCall = (Call) mConnectionSvrFocusMgr.getCurrentFocusCall();
            String activeCallId = null;
            if (activeCall != null && !activeCall.isLocallyDisconnecting()) {
                activeCallId = activeCall.getId();
                if (canHold(activeCall)) {
                    activeCall.hold("Swap to " + call.getId());
                    Log.addEvent(activeCall, LogUtils.Events.SWAP, "To " + call.getId());
                    Log.addEvent(call, LogUtils.Events.SWAP, "From " + activeCall.getId());
                } else {
                    // This call does not support hold. If it is from a different connection
                    // service or connection manager, then disconnect it, otherwise invoke
                    // call.hold() and allow the connection service or connection manager to handle
                    // the situation.
                    if (!areFromSameSource(activeCall, call)) {
                        if (!activeCall.isEmergencyCall()) {
                            activeCall.disconnect("Swap to " + call.getId());
                        } else {
                            Log.w(this, "unholdCall: % is an emergency call, aborting swap to %s",
                                    activeCall.getId(), call.getId());
                            // Don't unhold the call as requested; we don't want to drop an
                            // emergency call.
                            return;
                        }
                    } else {
                        activeCall.hold("Swap to " + call.getId());
                    }
                }
            }
            mConnectionSvrFocusMgr.requestFocus(
                    call,
                    new RequestCallback(new ActionUnHoldCall(call, activeCallId)));
        }
    }

    @Override
    public void onExtrasRemoved(Call c, int source, List<String> keys) {
        if (source != Call.SOURCE_CONNECTION_SERVICE) {
            return;
        }
        updateCanAddCall();
    }

    @Override
    public void onExtrasChanged(Call c, int source, Bundle extras) {
        if (source != Call.SOURCE_CONNECTION_SERVICE) {
            return;
        }
        handleCallTechnologyChange(c);
        handleChildAddressChange(c);
        updateCanAddCall();
    }

    @Override
    public void onRemoteRttRequest(Call call, int requestId) {
        Log.i(this, "onRemoteRttRequest: call %s", call.getId());
        playRttUpgradeToneForCall(call);
    }

    public void playRttUpgradeToneForCall(Call call) {
        mCallAudioManager.playRttUpgradeTone(call);
    }

    // Construct the list of possible PhoneAccounts that the outgoing call can use based on the
    // active calls in CallsManager. If any of the active calls are on a SIM based PhoneAccount,
    // then include only that SIM based PhoneAccount and any non-SIM PhoneAccounts, such as SIP.
    @VisibleForTesting
    public List<PhoneAccountHandle> constructPossiblePhoneAccounts(Uri handle, UserHandle user,
            boolean isVideo, boolean isEmergency) {
        return constructPossiblePhoneAccounts(handle, user, isVideo, isEmergency, false);
    }

    public List<PhoneAccountHandle> constructPossiblePhoneAccounts(Uri handle, UserHandle user,
            boolean isVideo, boolean isEmergency, boolean isConference) {

        if (handle == null) {
            return Collections.emptyList();
        }
        // If we're specifically looking for video capable accounts, then include that capability,
        // otherwise specify no additional capability constraints. When handling the emergency call,
        // it also needs to find the phone accounts excluded by CAPABILITY_EMERGENCY_CALLS_ONLY.
        int capabilities = isVideo ? PhoneAccount.CAPABILITY_VIDEO_CALLING : 0;
        capabilities |= isConference ? PhoneAccount.CAPABILITY_ADHOC_CONFERENCE_CALLING : 0;
        List<PhoneAccountHandle> allAccounts =
                mPhoneAccountRegistrar.getCallCapablePhoneAccounts(handle.getScheme(), false, user,
                        capabilities,
                        isEmergency ? 0 : PhoneAccount.CAPABILITY_EMERGENCY_CALLS_ONLY);
        if (mMaxNumberOfSimultaneouslyActiveSims < 0) {
            mMaxNumberOfSimultaneouslyActiveSims =
                    getTelephonyManager().getMaxNumberOfSimultaneouslyActiveSims();
        }
        // Only one SIM PhoneAccount can be active at one time for DSDS. Only that SIM PhoneAccount
        // should be available if a call is already active on the SIM account.
        if (mMaxNumberOfSimultaneouslyActiveSims == 1) {
            List<PhoneAccountHandle> simAccounts =
                    mPhoneAccountRegistrar.getSimPhoneAccountsOfCurrentUser();
            PhoneAccountHandle ongoingCallAccount = null;
            for (Call c : mCalls) {
                if (!c.isDisconnected() && !c.isNew() && simAccounts.contains(
                        c.getTargetPhoneAccount())) {
                    ongoingCallAccount = c.getTargetPhoneAccount();
                    break;
                }
            }
            if (ongoingCallAccount != null) {
                // Remove all SIM accounts that are not the active SIM from the list.
                simAccounts.remove(ongoingCallAccount);
                allAccounts.removeAll(simAccounts);
            }
        }
        return allAccounts;
    }

    private TelephonyManager getTelephonyManager() {
        return mContext.getSystemService(TelephonyManager.class);
    }

    /**
     * Informs listeners (notably {@link CallAudioManager} of a change to the call's external
     * property.
     * .
     * @param call The call whose external property changed.
     * @param isExternalCall {@code True} if the call is now external, {@code false} otherwise.
     */
    @Override
    public void onExternalCallChanged(Call call, boolean isExternalCall) {
        Log.v(this, "onConnectionPropertiesChanged: %b", isExternalCall);
        for (CallsManagerListener listener : mListeners) {
            listener.onExternalCallChanged(call, isExternalCall);
        }
    }

    private void handleCallTechnologyChange(Call call) {
        if (call.getExtras() != null
                && call.getExtras().containsKey(TelecomManager.EXTRA_CALL_TECHNOLOGY_TYPE)) {

            Integer analyticsCallTechnology = sAnalyticsTechnologyMap.get(
                    call.getExtras().getInt(TelecomManager.EXTRA_CALL_TECHNOLOGY_TYPE));
            if (analyticsCallTechnology == null) {
                analyticsCallTechnology = Analytics.THIRD_PARTY_PHONE;
            }
            call.getAnalytics().addCallTechnology(analyticsCallTechnology);
        }
    }

    public void handleChildAddressChange(Call call) {
        if (call.getExtras() != null
                && call.getExtras().containsKey(Connection.EXTRA_CHILD_ADDRESS)) {

            String viaNumber = call.getExtras().getString(Connection.EXTRA_CHILD_ADDRESS);
            call.setViaNumber(viaNumber);
        }
    }

    /** Called by the in-call UI to change the mute state. */
    void mute(boolean shouldMute) {
        if (isInEmergencyCall() && shouldMute) {
            Log.i(this, "Refusing to turn on mute because we're in an emergency call");
            shouldMute = false;
        }
        mCallAudioManager.mute(shouldMute);
    }

    /**
      * Called by the in-call UI to change the audio route, for example to change from earpiece to
      * speaker phone.
      */
    void setAudioRoute(int route, String bluetoothAddress) {
        mCallAudioManager.setAudioRoute(route, bluetoothAddress);
    }

    /** Called by the in-call UI to turn the proximity sensor on. */
    void turnOnProximitySensor() {
        mProximitySensorManager.turnOn();
    }

    /**
     * Called by the in-call UI to turn the proximity sensor off.
     * @param screenOnImmediately If true, the screen will be turned on immediately. Otherwise,
     *        the screen will be kept off until the proximity sensor goes negative.
     */
    void turnOffProximitySensor(boolean screenOnImmediately) {
        mProximitySensorManager.turnOff(screenOnImmediately);
    }

    private boolean isRttSettingOn(PhoneAccountHandle handle) {
        boolean isRttModeSettingOn = Settings.Secure.getIntForUser(mContext.getContentResolver(),
                Settings.Secure.RTT_CALLING_MODE, 0, mContext.getUserId()) != 0;
        // If the carrier config says that we should ignore the RTT mode setting from the user,
        // assume that it's off (i.e. only make an RTT call if it's requested through the extra).
        boolean shouldIgnoreRttModeSetting = getCarrierConfigForPhoneAccount(handle)
                .getBoolean(CarrierConfigManager.KEY_IGNORE_RTT_MODE_SETTING_BOOL, false);
        return isRttModeSettingOn && !shouldIgnoreRttModeSetting;
    }

    private PersistableBundle getCarrierConfigForPhoneAccount(PhoneAccountHandle handle) {
        int subscriptionId = mPhoneAccountRegistrar.getSubscriptionIdForPhoneAccount(handle);
        CarrierConfigManager carrierConfigManager =
                mContext.getSystemService(CarrierConfigManager.class);
        PersistableBundle result = carrierConfigManager.getConfigForSubId(subscriptionId);
        return result == null ? new PersistableBundle() : result;
    }

    void phoneAccountSelected(Call call, PhoneAccountHandle account, boolean setDefault) {
        if (!mCalls.contains(call)) {
            Log.i(this, "Attempted to add account to unknown call %s", call);
        } else {
            if (setDefault) {
                mPhoneAccountRegistrar
                        .setUserSelectedOutgoingPhoneAccount(account, call.getInitiatingUser());
            }

            if (mPendingAccountSelection != null) {
                mPendingAccountSelection.complete(Pair.create(call, account));
                mPendingAccountSelection = null;
            }
        }
    }

    /** Called when the audio state changes. */
    @VisibleForTesting
    public void onCallAudioStateChanged(CallAudioState oldAudioState, CallAudioState
            newAudioState) {
        Log.v(this, "onAudioStateChanged, audioState: %s -> %s", oldAudioState, newAudioState);
        for (CallsManagerListener listener : mListeners) {
            listener.onCallAudioStateChanged(oldAudioState, newAudioState);
        }
    }

    /**
     * Called when disconnect tone is started or stopped, including any InCallTone
     * after disconnected call.
     *
     * @param isTonePlaying true if the disconnected tone is started, otherwise the disconnected
     * tone is stopped.
     */
    @VisibleForTesting
    public void onDisconnectedTonePlaying(boolean isTonePlaying) {
        Log.v(this, "onDisconnectedTonePlaying, %s", isTonePlaying ? "started" : "stopped");
        for (CallsManagerListener listener : mListeners) {
            listener.onDisconnectedTonePlaying(isTonePlaying);
        }
    }

    void markCallAsRinging(Call call) {
        setCallState(call, CallState.RINGING, "ringing set explicitly");
    }

    void markCallAsDialing(Call call) {
        setCallState(call, CallState.DIALING, "dialing set explicitly");
        maybeMoveToSpeakerPhone(call);
        maybeTurnOffMute(call);
        ensureCallAudible();
    }

    void markCallAsPulling(Call call) {
        setCallState(call, CallState.PULLING, "pulling set explicitly");
        maybeMoveToSpeakerPhone(call);
    }

    /**
     * Returns true if the active call is held.
     */
    boolean holdActiveCallForNewCall(Call call) {
        Call activeCall = (Call) mConnectionSvrFocusMgr.getCurrentFocusCall();
        Log.i(this, "holdActiveCallForNewCall, newCall: %s, activeCall: %s", call, activeCall);
        if (activeCall != null && activeCall != call) {
            if (canHold(activeCall)) {
                activeCall.hold();
                return true;
            } else if (supportsHold(activeCall)
                    && areFromSameSource(activeCall, call)) {

                // Handle the case where the active call and the new call are from the same CS or
                // connection manager, and the currently active call supports hold but cannot
                // currently be held.
                // In this case we'll look for the other held call for this connectionService and
                // disconnect it prior to holding the active call.
                // E.g.
                // Call A - Held   (Supports hold, can't hold)
                // Call B - Active (Supports hold, can't hold)
                // Call C - Incoming
                // Here we need to disconnect A prior to holding B so that C can be answered.
                // This case is driven by telephony requirements ultimately.
                Call heldCall = getHeldCallByConnectionService(call.getTargetPhoneAccount());
                if (heldCall != null) {
                    heldCall.disconnect();
                    Log.i(this, "holdActiveCallForNewCall: Disconnect held call %s before "
                                    + "holding active call %s.",
                            heldCall.getId(), activeCall.getId());
                }
                Log.i(this, "holdActiveCallForNewCall: Holding active %s before making %s active.",
                        activeCall.getId(), call.getId());
                activeCall.hold();
                return true;
            } else {
                // This call does not support hold. If it is from a different connection
                // service or connection manager, then disconnect it, otherwise allow the connection
                // service or connection manager to figure out the right states.
                if (!areFromSameSource(activeCall, call)) {
                    Log.i(this, "holdActiveCallForNewCall: disconnecting %s so that %s can be "
                            + "made active.", activeCall.getId(), call.getId());
                    if (!activeCall.isEmergencyCall()) {
                        activeCall.disconnect();
                    } else {
                        // It's not possible to hold the active call, and its an emergency call so
                        // we will silently reject the incoming call instead of answering it.
                        Log.w(this, "holdActiveCallForNewCall: rejecting incoming call %s as "
                                + "the active call is an emergency call and it cannot be held.",
                                call.getId());
                        call.reject(false /* rejectWithMessage */, "" /* message */,
                                "active emergency call can't be held");
                    }
                }
            }
        }
        return false;
    }

    @VisibleForTesting
    public void markCallAsActive(Call call) {
        Log.i(this, "markCallAsActive, isSelfManaged: " + call.isSelfManaged());
        if (call.isSelfManaged()) {
            // backward compatibility, the self-managed connection service will set the call state
            // to active directly. We should hold or disconnect the current active call based on the
            // holdability, and request the call focus for the self-managed call before the state
            // change.
            holdActiveCallForNewCall(call);
            mConnectionSvrFocusMgr.requestFocus(
                    call,
                    new RequestCallback(new ActionSetCallState(
                            call,
                            CallState.ACTIVE,
                            "active set explicitly for self-managed")));
        } else {
            if (mPendingAudioProcessingCall == call) {
                if (mCalls.contains(call)) {
                    setCallState(call, CallState.AUDIO_PROCESSING, "active set explicitly");
                } else {
                    call.setState(CallState.AUDIO_PROCESSING, "active set explicitly and adding");
                    addCall(call);
                }
                // Clear mPendingAudioProcessingCall so that future attempts to mark the call as
                // active (e.g. coming off of hold) don't put the call into audio processing instead
                mPendingAudioProcessingCall = null;
                return;
            }
            setCallState(call, CallState.ACTIVE, "active set explicitly");
            maybeMoveToSpeakerPhone(call);
            ensureCallAudible();
        }
    }

    @VisibleForTesting
    public void markCallAsOnHold(Call call) {
        setCallState(call, CallState.ON_HOLD, "on-hold set explicitly");
    }

    /**
     * Marks the specified call as STATE_DISCONNECTED and notifies the in-call app. If this was the
     * last live call, then also disconnect from the in-call controller.
     *
     * @param disconnectCause The disconnect cause, see {@link android.telecom.DisconnectCause}.
     */
    @VisibleForTesting
    public void markCallAsDisconnected(Call call, DisconnectCause disconnectCause) {
        int oldState = call.getState();
        if (call.getState() == CallState.SIMULATED_RINGING
                && disconnectCause.getCode() == DisconnectCause.REMOTE) {
            // If the remote end hangs up while in SIMULATED_RINGING, the call should
            // be marked as missed.
            call.setOverrideDisconnectCauseCode(new DisconnectCause(DisconnectCause.MISSED));
        }
        if (call.getState() == CallState.NEW
                && disconnectCause.getCode() == DisconnectCause.MISSED) {
            Log.i(this, "markCallAsDisconnected: missed call never rang ", call.getId());
            call.setMissedReason(USER_MISSED_NEVER_RANG);
        }
        if (call.getState() == CallState.RINGING
                || call.getState() == CallState.SIMULATED_RINGING) {
            if (call.getStartRingTime() > 0
                    && (mClockProxy.elapsedRealtime() - call.getStartRingTime())
                    < SHORT_RING_THRESHOLD) {
                Log.i(this, "markCallAsDisconnected; callid=%s, short ring.", call.getId());
                call.setUserMissed(USER_MISSED_SHORT_RING);
            } else if (call.getStartRingTime() > 0) {
                call.setUserMissed(USER_MISSED_NO_ANSWER);
            }
        }

        // If a call diagnostic service is in use, we will log the original telephony-provided
        // disconnect cause, inform the CDS of the disconnection, and then chain the update of the
        // call state until AFTER the CDS reports it's result back.
        if ((oldState == CallState.ACTIVE || oldState == CallState.DIALING)
                && disconnectCause.getCode() != DisconnectCause.MISSED
                && mCallDiagnosticServiceController.isConnected()
                && mCallDiagnosticServiceController.onCallDisconnected(call, disconnectCause)) {
            Log.i(this, "markCallAsDisconnected; callid=%s, postingToFuture.", call.getId());

            // Log the original disconnect reason prior to calling into the
            // CallDiagnosticService.
            Log.addEvent(call, LogUtils.Events.SET_DISCONNECTED_ORIG, disconnectCause);

            // Setup the future with a timeout so that the CDS is time boxed.
            CompletableFuture<Boolean> future = call.initializeDisconnectFuture(
                    mTimeoutsAdapter.getCallDiagnosticServiceTimeoutMillis(
                            mContext.getContentResolver()));

            // Post the disconnection updates to the future for completion once the CDS returns
            // with it's overridden disconnect message.
            future.thenRunAsync(() -> {
                call.setDisconnectCause(disconnectCause);
                setCallState(call, CallState.DISCONNECTED, "disconnected set explicitly");
            }, new LoggedHandlerExecutor(mHandler, "CM.mCAD", mLock))
                    .exceptionally((throwable) -> {
                        Log.e(TAG, throwable, "Error while executing disconnect future.");
                        return null;
                    });
        } else {
            // No CallDiagnosticService, or it doesn't handle this call, so just do this
            // synchronously as always.
            call.setDisconnectCause(disconnectCause);
            setCallState(call, CallState.DISCONNECTED, "disconnected set explicitly");
        }

        if (oldState == CallState.NEW && disconnectCause.getCode() == DisconnectCause.MISSED) {
            Log.i(this, "markCallAsDisconnected: logging missed call ");
            mCallLogManager.logCall(call, Calls.MISSED_TYPE, true, null);
        }
    }

    /**
     * Removes an existing disconnected call, and notifies the in-call app.
     */
    void markCallAsRemoved(Call call) {
        if (call.isDisconnectHandledViaFuture()) {
            Log.i(this, "markCallAsRemoved; callid=%s, postingToFuture.", call.getId());
            // A future is being used due to a CallDiagnosticService handling the call.  We will
            // chain the removal operation to the end of any outstanding disconnect work.
            call.getDisconnectFuture().thenRunAsync(() -> {
                performRemoval(call);
            }, new LoggedHandlerExecutor(mHandler, "CM.mCAR", mLock))
                    .exceptionally((throwable) -> {
                        Log.e(TAG, throwable, "Error while executing disconnect future");
                        return null;
                    });

        } else {
            Log.i(this, "markCallAsRemoved; callid=%s, immediate.", call.getId());
            performRemoval(call);
        }
    }

    /**
     * Work which is completed when a call is to be removed. Can either be be run synchronously or
     * posted to a {@link Call#getDisconnectFuture()}.
     * @param call The call.
     */
    private void performRemoval(Call call) {
        mInCallController.getBindingFuture().thenRunAsync(() -> {
            call.maybeCleanupHandover();
            removeCall(call);
            Call foregroundCall = mCallAudioManager.getPossiblyHeldForegroundCall();
            if (mLocallyDisconnectingCalls.contains(call)) {
                boolean isDisconnectingChildCall = call.isDisconnectingChildCall();
                Log.v(this, "performRemoval: isDisconnectingChildCall = "
                        + isDisconnectingChildCall + "call -> %s", call);
                mLocallyDisconnectingCalls.remove(call);
                // Auto-unhold the foreground call due to a locally disconnected call, except if the
                // call which was disconnected is a member of a conference (don't want to auto
                // un-hold the conference if we remove a member of the conference).
                if (!isDisconnectingChildCall && foregroundCall != null
                        && foregroundCall.getState() == CallState.ON_HOLD) {
                    foregroundCall.unhold();
                }
            } else if (foregroundCall != null &&
                    !foregroundCall.can(Connection.CAPABILITY_SUPPORT_HOLD) &&
                    foregroundCall.getState() == CallState.ON_HOLD) {

                // The new foreground call is on hold, however the carrier does not display the hold
                // button in the UI.  Therefore, we need to auto unhold the held call since the user
                // has no means of unholding it themselves.
                Log.i(this, "performRemoval: Auto-unholding held foreground call (call doesn't "
                        + "support hold)");
                foregroundCall.unhold();
            }
        }, new LoggedHandlerExecutor(mHandler, "CM.pR", mLock))
                .exceptionally((throwable) -> {
                    Log.e(TAG, throwable, "Error while executing call removal");
                    return null;
                });
    }

    /**
     * Given a call, marks the call as disconnected and removes it.  Set the error message to
     * indicate to the user that the call cannot me placed due to an ongoing call in another app.
     *
     * Used when there are ongoing self-managed calls and the user tries to make an outgoing managed
     * call.  Called by {@link #startCallConfirmation} when the user is already confirming an
     * outgoing call.  Realistically this should almost never be called since in practice the user
     * won't make multiple outgoing calls at the same time.
     *
     * @param call The call to mark as disconnected.
     */
    void markCallDisconnectedDueToSelfManagedCall(Call call) {
        Call activeCall = getActiveCall();
        CharSequence errorMessage;
        if (activeCall == null) {
            // Realistically this shouldn't happen, but best to handle gracefully
            errorMessage = mContext.getText(R.string.cant_call_due_to_ongoing_unknown_call);
        } else {
            errorMessage = mContext.getString(R.string.cant_call_due_to_ongoing_call,
                    activeCall.getTargetPhoneAccountLabel());
        }
        // Call is managed and there are ongoing self-managed calls.
        markCallAsDisconnected(call, new DisconnectCause(DisconnectCause.ERROR,
                errorMessage, errorMessage, "Ongoing call in another app."));
        markCallAsRemoved(call);
    }

    /**
     * Cleans up any calls currently associated with the specified connection service when the
     * service binder disconnects unexpectedly.
     *
     * @param service The connection service that disconnected.
     */
    void handleConnectionServiceDeath(ConnectionServiceWrapper service) {
        if (service != null) {
            Log.i(this, "handleConnectionServiceDeath: service %s died", service);
            for (Call call : mCalls) {
                if (call.getConnectionService() == service) {
                    if (call.getState() != CallState.DISCONNECTED) {
                        markCallAsDisconnected(call, new DisconnectCause(DisconnectCause.ERROR,
                                null /* message */, null /* description */, "CS_DEATH",
                                ToneGenerator.TONE_PROP_PROMPT));
                    }
                    markCallAsRemoved(call);
                }
            }
        }
    }

    /**
     * Determines if the {@link CallsManager} has any non-external calls.
     *
     * @return {@code True} if there are any non-external calls, {@code false} otherwise.
     */
    public boolean hasAnyCalls() {
        if (mCalls.isEmpty()) {
            return false;
        }

        for (Call call : mCalls) {
            if (!call.isExternalCall()) {
                return true;
            }
        }
        return false;
    }

    boolean hasActiveOrHoldingCall() {
        return getFirstCallWithState(CallState.ACTIVE, CallState.ON_HOLD) != null;
    }

    boolean hasRingingCall() {
        return getFirstCallWithState(CallState.RINGING, CallState.ANSWERED) != null;
    }

    boolean hasRingingOrSimulatedRingingCall() {
        return getFirstCallWithState(
                CallState.SIMULATED_RINGING, CallState.RINGING, CallState.ANSWERED) != null;
    }

    @VisibleForTesting
    public boolean onMediaButton(int type) {
        if (hasAnyCalls()) {
            Call ringingCall = getFirstCallWithState(CallState.RINGING,
                    CallState.SIMULATED_RINGING);
            if (HeadsetMediaButton.SHORT_PRESS == type) {
                if (ringingCall == null) {
                    Call activeCall = getFirstCallWithState(CallState.ACTIVE);
                    Call onHoldCall = getFirstCallWithState(CallState.ON_HOLD);
                    if (activeCall != null && onHoldCall != null) {
                        // Two calls, short-press -> switch calls
                        Log.addEvent(onHoldCall, LogUtils.Events.INFO,
                                "two calls, media btn short press - switch call.");
                        unholdCall(onHoldCall);
                        return true;
                    }

                    Call callToHangup = getFirstCallWithState(CallState.RINGING, CallState.DIALING,
                            CallState.PULLING, CallState.ACTIVE, CallState.ON_HOLD);
                    Log.addEvent(callToHangup, LogUtils.Events.INFO,
                            "media btn short press - end call.");
                    if (callToHangup != null) {
                        disconnectCall(callToHangup);
                        return true;
                    }
                } else {
                    answerCall(ringingCall, VideoProfile.STATE_AUDIO_ONLY);
                    return true;
                }
            } else if (HeadsetMediaButton.LONG_PRESS == type) {
                if (ringingCall != null) {
                    Log.addEvent(getForegroundCall(),
                            LogUtils.Events.INFO, "media btn long press - reject");
                    ringingCall.reject(false, null);
                } else {
                    Call activeCall = getFirstCallWithState(CallState.ACTIVE);
                    Call onHoldCall = getFirstCallWithState(CallState.ON_HOLD);
                    if (activeCall != null && onHoldCall != null) {
                        // Two calls, long-press -> end current call
                        Log.addEvent(activeCall, LogUtils.Events.INFO,
                                "two calls, media btn long press - end current call.");
                        disconnectCall(activeCall);
                        return true;
                    }

                    Log.addEvent(getForegroundCall(), LogUtils.Events.INFO,
                            "media btn long press - mute");
                    mCallAudioManager.toggleMute();
                }
                return true;
            }
        }
        return false;
    }

    /**
     * Returns true if telecom supports adding another top-level call.
     */
    @VisibleForTesting
    public boolean canAddCall() {
        boolean isDeviceProvisioned = Settings.Global.getInt(mContext.getContentResolver(),
                Settings.Global.DEVICE_PROVISIONED, 0) != 0;
        if (!isDeviceProvisioned) {
            Log.d(TAG, "Device not provisioned, canAddCall is false.");
            return false;
        }

        if (getFirstCallWithState(OUTGOING_CALL_STATES) != null) {
            return false;
        }

        int count = 0;
        for (Call call : mCalls) {
            if (call.isEmergencyCall()) {
                // We never support add call if one of the calls is an emergency call.
                return false;
            } else if (call.isExternalCall()) {
                // External calls don't count.
                continue;
            } else if (call.getParentCall() == null) {
                count++;
            }
            Bundle extras = call.getExtras();
            if (extras != null) {
                if (extras.getBoolean(Connection.EXTRA_DISABLE_ADD_CALL, false)) {
                    return false;
                }
            }

            // We do not check states for canAddCall. We treat disconnected calls the same
            // and wait until they are removed instead. If we didn't count disconnected calls,
            // we could put InCallServices into a state where they are showing two calls but
            // also support add-call. Technically it's right, but overall looks better (UI-wise)
            // and acts better if we wait until the call is removed.
            if (count >= MAXIMUM_TOP_LEVEL_CALLS) {
                return false;
            }
        }

        return true;
    }

    @VisibleForTesting
    public Call getRingingOrSimulatedRingingCall() {
        return getFirstCallWithState(CallState.RINGING,
                CallState.ANSWERED, CallState.SIMULATED_RINGING);
    }

    public Call getActiveCall() {
        return getFirstCallWithState(CallState.ACTIVE);
    }

    Call getDialingCall() {
        return getFirstCallWithState(CallState.DIALING);
    }

    @VisibleForTesting
    public Call getHeldCall() {
        return getFirstCallWithState(CallState.ON_HOLD);
    }

    public Call getHeldCallByConnectionService(PhoneAccountHandle targetPhoneAccount) {
        Optional<Call> heldCall = mCalls.stream()
                .filter(call -> PhoneAccountHandle.areFromSamePackage(call.getTargetPhoneAccount(),
                        targetPhoneAccount)
                        && call.getParentCall() == null
                        && call.getState() == CallState.ON_HOLD)
                .findFirst();
        return heldCall.isPresent() ? heldCall.get() : null;
    }

    @VisibleForTesting
    public int getNumHeldCalls() {
        int count = 0;
        for (Call call : mCalls) {
            if (call.getParentCall() == null && call.getState() == CallState.ON_HOLD) {
                count++;
            }
        }
        return count;
    }

    @VisibleForTesting
    public Call getOutgoingCall() {
        return getFirstCallWithState(OUTGOING_CALL_STATES);
    }

    @VisibleForTesting
    public Call getFirstCallWithState(int... states) {
        return getFirstCallWithState(null, states);
    }

    @VisibleForTesting
    public PhoneNumberUtilsAdapter getPhoneNumberUtilsAdapter() {
        return mPhoneNumberUtilsAdapter;
    }

    @VisibleForTesting
    public CompletableFuture<Call> getLatestPostSelectionProcessingFuture() {
        return mLatestPostSelectionProcessingFuture;
    }

    @VisibleForTesting
    public CompletableFuture getLatestPreAccountSelectionFuture() {
        return mLatestPreAccountSelectionFuture;
    }

    /**
     * Returns the first call that it finds with the given states. The states are treated as having
     * priority order so that any call with the first state will be returned before any call with
     * states listed later in the parameter list.
     *
     * @param callToSkip Call that this method should skip while searching
     */
    Call getFirstCallWithState(Call callToSkip, int... states) {
        for (int currentState : states) {
            // check the foreground first
            Call foregroundCall = getForegroundCall();
            if (foregroundCall != null && foregroundCall.getState() == currentState) {
                return foregroundCall;
            }

            for (Call call : mCalls) {
                if (Objects.equals(callToSkip, call)) {
                    continue;
                }

                // Only operate on top-level calls
                if (call.getParentCall() != null) {
                    continue;
                }

                if (call.isExternalCall()) {
                    continue;
                }

                if (currentState == call.getState()) {
                    return call;
                }
            }
        }
        return null;
    }

    Call createConferenceCall(
            String callId,
            PhoneAccountHandle phoneAccount,
            ParcelableConference parcelableConference) {

        // If the parceled conference specifies a connect time, use it; otherwise default to 0,
        // which is the default value for new Calls.
        long connectTime =
                parcelableConference.getConnectTimeMillis() ==
                        Conference.CONNECT_TIME_NOT_SPECIFIED ? 0 :
                        parcelableConference.getConnectTimeMillis();
        long connectElapsedTime =
                parcelableConference.getConnectElapsedTimeMillis() ==
                        Conference.CONNECT_TIME_NOT_SPECIFIED ? 0 :
                        parcelableConference.getConnectElapsedTimeMillis();

        int callDirection = Call.getRemappedCallDirection(parcelableConference.getCallDirection());

        PhoneAccountHandle connectionMgr =
                    mPhoneAccountRegistrar.getSimCallManagerFromHandle(phoneAccount,
                            mCurrentUserHandle);
        Call call = new Call(
                callId,
                mContext,
                this,
                mLock,
                mConnectionServiceRepository,
                mPhoneNumberUtilsAdapter,
                null /* handle */,
                null /* gatewayInfo */,
                connectionMgr,
                phoneAccount,
                callDirection,
                false /* forceAttachToExistingConnection */,
                true /* isConference */,
                connectTime,
                connectElapsedTime,
                mClockProxy,
                mToastFactory);

        setCallState(call, Call.getStateFromConnectionState(parcelableConference.getState()),
                "new conference call");
        call.setHandle(parcelableConference.getHandle(),
                parcelableConference.getHandlePresentation());
        call.setConnectionCapabilities(parcelableConference.getConnectionCapabilities());
        call.setConnectionProperties(parcelableConference.getConnectionProperties());
        call.setVideoState(parcelableConference.getVideoState());
        call.setVideoProvider(parcelableConference.getVideoProvider());
        call.setStatusHints(parcelableConference.getStatusHints());
        call.putExtras(Call.SOURCE_CONNECTION_SERVICE, parcelableConference.getExtras());
        // In case this Conference was added via a ConnectionManager, keep track of the original
        // Connection ID as created by the originating ConnectionService.
        Bundle extras = parcelableConference.getExtras();
        if (extras != null && extras.containsKey(Connection.EXTRA_ORIGINAL_CONNECTION_ID)) {
            call.setOriginalConnectionId(extras.getString(Connection.EXTRA_ORIGINAL_CONNECTION_ID));
        }

        // TODO: Move this to be a part of addCall()
        call.addListener(this);
        addCall(call);
        return call;
    }

    /**
     * @return the call state currently tracked by {@link PhoneStateBroadcaster}
     */
    int getCallState() {
        return mPhoneStateBroadcaster.getCallState();
    }

    /**
     * Retrieves the {@link PhoneAccountRegistrar}.
     *
     * @return The {@link PhoneAccountRegistrar}.
     */
    @VisibleForTesting
    public PhoneAccountRegistrar getPhoneAccountRegistrar() {
        return mPhoneAccountRegistrar;
    }

    /**
     * Retrieves the {@link DisconnectedCallNotifier}
     * @return The {@link DisconnectedCallNotifier}.
     */
    DisconnectedCallNotifier getDisconnectedCallNotifier() {
        return mDisconnectedCallNotifier;
    }

    /**
     * Retrieves the {@link MissedCallNotifier}
     * @return The {@link MissedCallNotifier}.
     */
    MissedCallNotifier getMissedCallNotifier() {
        return mMissedCallNotifier;
    }

    /**
     * Retrieves the {@link IncomingCallNotifier}.
     * @return The {@link IncomingCallNotifier}.
     */
    IncomingCallNotifier getIncomingCallNotifier() {
        return mIncomingCallNotifier;
    }

    /**
     * Reject an incoming call and manually add it to the Call Log.
     * @param incomingCall Incoming call that has been rejected
     */
    private void autoMissCallAndLog(Call incomingCall, CallFilteringResult result) {
        incomingCall.getAnalytics().setMissedReason(incomingCall.getMissedReason());
        if (incomingCall.getConnectionService() != null) {
            // Only reject the call if it has not already been destroyed.  If a call ends while
            // incoming call filtering is taking place, it is possible that the call has already
            // been destroyed, and as such it will be impossible to send the reject to the
            // associated ConnectionService.
            incomingCall.reject(false, null);
        } else {
            Log.i(this, "rejectCallAndLog - call already destroyed.");
        }

        // Since the call was not added to the list of calls, we have to call the missed
        // call notifier and the call logger manually.
        // Do we need missed call notification for direct to Voicemail calls?
        mCallLogManager.logCall(incomingCall, Calls.MISSED_TYPE,
                true /*showNotificationForMissedCall*/, result);
    }

    /**
     * Adds the specified call to the main list of live calls.
     *
     * @param call The call to add.
     */
    @VisibleForTesting
    public void addCall(Call call) {
        Trace.beginSection("addCall");
        Log.i(this, "addCall(%s)", call);
        call.addListener(this);
        mCalls.add(call);

        // Specifies the time telecom finished routing the call. This is used by the dialer for
        // analytics.
        Bundle extras = call.getIntentExtras();
        extras.putLong(TelecomManager.EXTRA_CALL_TELECOM_ROUTING_END_TIME_MILLIS,
                SystemClock.elapsedRealtime());

        updateCanAddCall();
        updateHasActiveRttCall();
        updateExternalCallCanPullSupport();
        // onCallAdded for calls which immediately take the foreground (like the first call).
        for (CallsManagerListener listener : mListeners) {
            if (LogUtils.SYSTRACE_DEBUG) {
                Trace.beginSection(listener.getClass().toString() + " addCall");
            }
            listener.onCallAdded(call);
            if (LogUtils.SYSTRACE_DEBUG) {
                Trace.endSection();
            }
        }
        Trace.endSection();
    }

    @VisibleForTesting
    public void removeCall(Call call) {
        Trace.beginSection("removeCall");
        Log.v(this, "removeCall(%s)", call);

        call.setParentAndChildCall(null);  // clean up parent relationship before destroying.
        call.removeListener(this);
        call.clearConnectionService();
        // TODO: clean up RTT pipes

        boolean shouldNotify = false;
        if (mCalls.contains(call)) {
            mCalls.remove(call);
            shouldNotify = true;
        }

        call.destroy();
        updateExternalCallCanPullSupport();
        // Only broadcast changes for calls that are being tracked.
        if (shouldNotify) {
            updateCanAddCall();
            updateHasActiveRttCall();
            for (CallsManagerListener listener : mListeners) {
                if (LogUtils.SYSTRACE_DEBUG) {
                    Trace.beginSection(listener.getClass().toString() + " onCallRemoved");
                }
                listener.onCallRemoved(call);
                if (LogUtils.SYSTRACE_DEBUG) {
                    Trace.endSection();
                }
            }
        }
        Trace.endSection();
    }

    private void updateHasActiveRttCall() {
        boolean hasActiveRttCall = hasActiveRttCall();
        if (hasActiveRttCall != mHasActiveRttCall) {
            Log.i(this, "updateHasActiveRttCall %s -> %s", mHasActiveRttCall, hasActiveRttCall);
            AudioManager.setRttEnabled(hasActiveRttCall);
            mHasActiveRttCall = hasActiveRttCall;
        }
    }

    private boolean hasActiveRttCall() {
        for (Call call : mCalls) {
            if (call.isActive() && call.isRttCall()) {
                return true;
            }
        }
        return false;
    }

    /**
     * Sets the specified state on the specified call.
     *
     * @param call The call.
     * @param newState The new state of the call.
     */
    private void setCallState(Call call, int newState, String tag) {
        if (call == null) {
            return;
        }
        int oldState = call.getState();
        Log.i(this, "setCallState %s -> %s, call: %s",
                CallState.toString(call.getParcelableCallState()),
                CallState.toString(newState), call);
        if (newState != oldState) {
            // If the call switches to held state while a DTMF tone is playing, stop the tone to
            // ensure that the tone generator stops playing the tone.
            if (newState == CallState.ON_HOLD && call.isDtmfTonePlaying()) {
                stopDtmfTone(call);
            }

            // Unfortunately, in the telephony world the radio is king. So if the call notifies
            // us that the call is in a particular state, we allow it even if it doesn't make
            // sense (e.g., STATE_ACTIVE -> STATE_RINGING).
            // TODO: Consider putting a stop to the above and turning CallState
            // into a well-defined state machine.
            // TODO: Define expected state transitions here, and log when an
            // unexpected transition occurs.
            if (call.setState(newState, tag)) {
                if ((oldState != CallState.AUDIO_PROCESSING) &&
                        (newState == CallState.DISCONNECTED)) {
                    maybeSendPostCallScreenIntent(call);
                }
                int disconnectCode = call.getDisconnectCause().getCode();
                if ((newState == CallState.ABORTED || newState == CallState.DISCONNECTED)
                        && ((disconnectCode != DisconnectCause.MISSED)
                        && (disconnectCode != DisconnectCause.CANCELED))) {
                    call.setMissedReason(MISSED_REASON_NOT_MISSED);
                }
                call.getAnalytics().setMissedReason(call.getMissedReason());

                maybeShowErrorDialogOnDisconnect(call);

                Trace.beginSection("onCallStateChanged");

                maybeHandleHandover(call, newState);
                notifyCallStateChanged(call, oldState, newState);

                Trace.endSection();
            } else {
                Log.i(this, "failed in setting the state to new state");
            }
        }
    }

    private void notifyCallStateChanged(Call call, int oldState, int newState) {
        // Only broadcast state change for calls that are being tracked.
        if (mCalls.contains(call)) {
            updateCanAddCall();
            updateHasActiveRttCall();
            for (CallsManagerListener listener : mListeners) {
                if (LogUtils.SYSTRACE_DEBUG) {
                    Trace.beginSection(listener.getClass().toString() +
                            " onCallStateChanged");
                }
                listener.onCallStateChanged(call, oldState, newState);
                if (LogUtils.SYSTRACE_DEBUG) {
                    Trace.endSection();
                }
            }
        }
    }

    /**
     * Identifies call state transitions for a call which trigger handover events.
     * - If this call has a handover to it which just started and this call goes active, treat
     * this as if the user accepted the handover.
     * - If this call has a handover to it which just started and this call is disconnected, treat
     * this as if the user rejected the handover.
     * - If this call has a handover from it which just started and this call is disconnected, do
     * nothing as the call prematurely disconnected before the user accepted the handover.
     * - If this call has a handover from it which was already accepted by the user and this call is
     * disconnected, mark the handover as complete.
     *
     * @param call A call whose state is changing.
     * @param newState The new state of the call.
     */
    private void maybeHandleHandover(Call call, int newState) {
        if (call.getHandoverSourceCall() != null) {
            // We are handing over another call to this one.
            if (call.getHandoverState() == HandoverState.HANDOVER_TO_STARTED) {
                // A handover to this call has just been initiated.
                if (newState == CallState.ACTIVE) {
                    // This call went active, so the user has accepted the handover.
                    Log.i(this, "setCallState: handover to accepted");
                    acceptHandoverTo(call);
                } else if (newState == CallState.DISCONNECTED) {
                    // The call was disconnected, so the user has rejected the handover.
                    Log.i(this, "setCallState: handover to rejected");
                    rejectHandoverTo(call);
                }
            }
        // If this call was disconnected because it was handed over TO another call, report the
        // handover as complete.
        } else if (call.getHandoverDestinationCall() != null
                && newState == CallState.DISCONNECTED) {
            int handoverState = call.getHandoverState();
            if (handoverState == HandoverState.HANDOVER_FROM_STARTED) {
                // Disconnect before handover was accepted.
                Log.i(this, "setCallState: disconnect before handover accepted");
                // Let the handover destination know that the source has disconnected prior to
                // completion of the handover.
                call.getHandoverDestinationCall().sendCallEvent(
                        android.telecom.Call.EVENT_HANDOVER_SOURCE_DISCONNECTED, null);
            } else if (handoverState == HandoverState.HANDOVER_ACCEPTED) {
                Log.i(this, "setCallState: handover from complete");
                completeHandoverFrom(call);
            }
        }
    }

    private void completeHandoverFrom(Call call) {
        Call handoverTo = call.getHandoverDestinationCall();
        Log.addEvent(handoverTo, LogUtils.Events.HANDOVER_COMPLETE, "from=%s, to=%s",
                call.getId(), handoverTo.getId());
        Log.addEvent(call, LogUtils.Events.HANDOVER_COMPLETE, "from=%s, to=%s",
                call.getId(), handoverTo.getId());

        // Inform the "from" Call (ie the source call) that the handover from it has
        // completed; this allows the InCallService to be notified that a handover it
        // initiated completed.
        call.onConnectionEvent(Connection.EVENT_HANDOVER_COMPLETE, null);
        call.onHandoverComplete();

        // Inform the "to" ConnectionService that handover to it has completed.
        handoverTo.sendCallEvent(android.telecom.Call.EVENT_HANDOVER_COMPLETE, null);
        handoverTo.onHandoverComplete();
        answerCall(handoverTo, handoverTo.getVideoState());
        call.markFinishedHandoverStateAndCleanup(HandoverState.HANDOVER_COMPLETE);

        // If the call we handed over to is self-managed, we need to disconnect the calls for other
        // ConnectionServices.
        if (handoverTo.isSelfManaged()) {
            disconnectOtherCalls(handoverTo.getTargetPhoneAccount());
        }
    }

    private void rejectHandoverTo(Call handoverTo) {
        Call handoverFrom = handoverTo.getHandoverSourceCall();
        Log.i(this, "rejectHandoverTo: from=%s, to=%s", handoverFrom.getId(), handoverTo.getId());
        Log.addEvent(handoverFrom, LogUtils.Events.HANDOVER_FAILED, "from=%s, to=%s, rejected",
                handoverTo.getId(), handoverFrom.getId());
        Log.addEvent(handoverTo, LogUtils.Events.HANDOVER_FAILED, "from=%s, to=%s, rejected",
                handoverTo.getId(), handoverFrom.getId());

        // Inform the "from" Call (ie the source call) that the handover from it has
        // failed; this allows the InCallService to be notified that a handover it
        // initiated failed.
        handoverFrom.onConnectionEvent(Connection.EVENT_HANDOVER_FAILED, null);
        handoverFrom.onHandoverFailed(android.telecom.Call.Callback.HANDOVER_FAILURE_USER_REJECTED);

        // Inform the "to" ConnectionService that handover to it has failed.  This
        // allows the ConnectionService the call was being handed over
        if (handoverTo.getConnectionService() != null) {
            // Only attempt if the call has a bound ConnectionService if handover failed
            // early on in the handover process, the CS will be unbound and we won't be
            // able to send the call event.
            handoverTo.sendCallEvent(android.telecom.Call.EVENT_HANDOVER_FAILED, null);
            handoverTo.getConnectionService().handoverFailed(handoverTo,
                    android.telecom.Call.Callback.HANDOVER_FAILURE_USER_REJECTED);
        }
        handoverTo.markFinishedHandoverStateAndCleanup(HandoverState.HANDOVER_FAILED);
    }

    private void acceptHandoverTo(Call handoverTo) {
        Call handoverFrom = handoverTo.getHandoverSourceCall();
        Log.i(this, "acceptHandoverTo: from=%s, to=%s", handoverFrom.getId(), handoverTo.getId());
        handoverTo.setHandoverState(HandoverState.HANDOVER_ACCEPTED);
        handoverTo.onHandoverComplete();
        handoverFrom.setHandoverState(HandoverState.HANDOVER_ACCEPTED);
        handoverFrom.onHandoverComplete();

        Log.addEvent(handoverTo, LogUtils.Events.ACCEPT_HANDOVER, "from=%s, to=%s",
                handoverFrom.getId(), handoverTo.getId());
        Log.addEvent(handoverFrom, LogUtils.Events.ACCEPT_HANDOVER, "from=%s, to=%s",
                handoverFrom.getId(), handoverTo.getId());

        // Disconnect the call we handed over from.
        disconnectCall(handoverFrom);
        // If we handed over to a self-managed ConnectionService, we need to disconnect calls for
        // other ConnectionServices.
        if (handoverTo.isSelfManaged()) {
            disconnectOtherCalls(handoverTo.getTargetPhoneAccount());
        }
    }

    private void updateCanAddCall() {
        boolean newCanAddCall = canAddCall();
        if (newCanAddCall != mCanAddCall) {
            mCanAddCall = newCanAddCall;
            for (CallsManagerListener listener : mListeners) {
                if (LogUtils.SYSTRACE_DEBUG) {
                    Trace.beginSection(listener.getClass().toString() + " updateCanAddCall");
                }
                listener.onCanAddCallChanged(mCanAddCall);
                if (LogUtils.SYSTRACE_DEBUG) {
                    Trace.endSection();
                }
            }
        }
    }

    private boolean isPotentialMMICode(Uri handle) {
        return (handle != null && handle.getSchemeSpecificPart() != null
                && handle.getSchemeSpecificPart().contains("#"));
    }

    /**
     * Determines if a dialed number is potentially an In-Call MMI code.  In-Call MMI codes are
     * MMI codes which can be dialed when one or more calls are in progress.
     * <P>
     * Checks for numbers formatted similar to the MMI codes defined in:
     * {@link com.android.internal.telephony.Phone#handleInCallMmiCommands(String)}
     *
     * @param handle The URI to call.
     * @return {@code True} if the URI represents a number which could be an in-call MMI code.
     */
    private boolean isPotentialInCallMMICode(Uri handle) {
        if (handle != null && handle.getSchemeSpecificPart() != null &&
                handle.getScheme() != null &&
                handle.getScheme().equals(PhoneAccount.SCHEME_TEL)) {

            String dialedNumber = handle.getSchemeSpecificPart();
            return (dialedNumber.equals("0") ||
                    (dialedNumber.startsWith("1") && dialedNumber.length() <= 2) ||
                    (dialedNumber.startsWith("2") && dialedNumber.length() <= 2) ||
                    dialedNumber.equals("3") ||
                    dialedNumber.equals("4") ||
                    dialedNumber.equals("5"));
        }
        return false;
    }

    /**
     * Determines if there are any ongoing self managed calls for the given package/user.
     * @param packageName The package name to check.
     * @param userHandle The userhandle to check.
     * @return {@code true} if the app has ongoing calls, or {@code false} otherwise.
     */
    public boolean isInSelfManagedCall(String packageName, UserHandle userHandle) {
        return mCalls.stream().anyMatch(
                c -> c.isSelfManaged()
                && c.getTargetPhoneAccount().getComponentName().getPackageName().equals(packageName)
                && c.getTargetPhoneAccount().getUserHandle().equals(userHandle));
    }

    @VisibleForTesting
    public int getNumCallsWithState(final boolean isSelfManaged, Call excludeCall,
                                    PhoneAccountHandle phoneAccountHandle, int... states) {
        return getNumCallsWithState(isSelfManaged ? CALL_FILTER_SELF_MANAGED : CALL_FILTER_MANAGED,
                excludeCall, phoneAccountHandle, states);
    }

    /**
     * Determines the number of calls matching the specified criteria.
     * @param callFilter indicates whether to include just managed calls
     *                   ({@link #CALL_FILTER_MANAGED}), self-managed calls
     *                   ({@link #CALL_FILTER_SELF_MANAGED}), or all calls
     *                   ({@link #CALL_FILTER_ALL}).
     * @param excludeCall Where {@code non-null}, this call is excluded from the count.
     * @param phoneAccountHandle Where {@code non-null}, calls for this {@link PhoneAccountHandle}
     *                           are excluded from the count.
     * @param states The list of {@link CallState}s to include in the count.
     * @return Count of calls matching criteria.
     */
    @VisibleForTesting
    public int getNumCallsWithState(final int callFilter, Call excludeCall,
                                    PhoneAccountHandle phoneAccountHandle, int... states) {

        Set<Integer> desiredStates = IntStream.of(states).boxed().collect(Collectors.toSet());

        Stream<Call> callsStream = mCalls.stream()
                .filter(call -> desiredStates.contains(call.getState()) &&
                        call.getParentCall() == null && !call.isExternalCall());

        if (callFilter == CALL_FILTER_MANAGED) {
            callsStream = callsStream.filter(call -> !call.isSelfManaged());
        } else if (callFilter == CALL_FILTER_SELF_MANAGED) {
            callsStream = callsStream.filter(call -> call.isSelfManaged());
        }

        // If a call to exclude was specified, filter it out.
        if (excludeCall != null) {
            callsStream = callsStream.filter(call -> call != excludeCall);
        }

        // If a phone account handle was specified, only consider calls for that phone account.
        if (phoneAccountHandle != null) {
            callsStream = callsStream.filter(
                    call -> phoneAccountHandle.equals(call.getTargetPhoneAccount()));
        }

        return (int) callsStream.count();
    }

    private boolean hasMaximumLiveCalls(Call exceptCall) {
        return MAXIMUM_LIVE_CALLS <= getNumCallsWithState(CALL_FILTER_ALL,
                exceptCall, null /* phoneAccountHandle*/, LIVE_CALL_STATES);
    }

    private boolean hasMaximumManagedLiveCalls(Call exceptCall) {
        return MAXIMUM_LIVE_CALLS <= getNumCallsWithState(false /* isSelfManaged */,
                exceptCall, null /* phoneAccountHandle */, LIVE_CALL_STATES);
    }

    private boolean hasMaximumSelfManagedCalls(Call exceptCall,
                                                   PhoneAccountHandle phoneAccountHandle) {
        return MAXIMUM_SELF_MANAGED_CALLS <= getNumCallsWithState(true /* isSelfManaged */,
                exceptCall, phoneAccountHandle, ANY_CALL_STATE);
    }

    private boolean hasMaximumManagedHoldingCalls(Call exceptCall) {
        return MAXIMUM_HOLD_CALLS <= getNumCallsWithState(false /* isSelfManaged */, exceptCall,
                null /* phoneAccountHandle */, CallState.ON_HOLD);
    }

    private boolean hasMaximumManagedRingingCalls(Call exceptCall) {
        return MAXIMUM_RINGING_CALLS <= getNumCallsWithState(false /* isSelfManaged */, exceptCall,
                null /* phoneAccountHandle */, CallState.RINGING, CallState.ANSWERED);
    }

    private boolean hasMaximumSelfManagedRingingCalls(Call exceptCall,
                                                      PhoneAccountHandle phoneAccountHandle) {
        return MAXIMUM_RINGING_CALLS <= getNumCallsWithState(true /* isSelfManaged */, exceptCall,
                phoneAccountHandle, CallState.RINGING, CallState.ANSWERED);
    }

    private boolean hasMaximumOutgoingCalls(Call exceptCall) {
        return MAXIMUM_LIVE_CALLS <= getNumCallsWithState(CALL_FILTER_ALL,
                exceptCall, null /* phoneAccountHandle */, OUTGOING_CALL_STATES);
    }

    private boolean hasMaximumManagedOutgoingCalls(Call exceptCall) {
        return MAXIMUM_OUTGOING_CALLS <= getNumCallsWithState(false /* isSelfManaged */, exceptCall,
                null /* phoneAccountHandle */, OUTGOING_CALL_STATES);
    }

    private boolean hasMaximumManagedDialingCalls(Call exceptCall) {
        return MAXIMUM_DIALING_CALLS <= getNumCallsWithState(false /* isSelfManaged */, exceptCall,
                null /* phoneAccountHandle */, CallState.DIALING, CallState.PULLING);
    }

    /**
     * Given a {@link PhoneAccountHandle} determines if there are other unholdable calls owned by
     * another connection service.
     * @param phoneAccountHandle The {@link PhoneAccountHandle} to check.
     * @return {@code true} if there are other unholdable calls, {@code false} otherwise.
     */
    public boolean hasUnholdableCallsForOtherConnectionService(
            PhoneAccountHandle phoneAccountHandle) {
        return getNumUnholdableCallsForOtherConnectionService(phoneAccountHandle) > 0;
    }

    /**
     * Determines the number of unholdable calls present in a connection service other than the one
     * the passed phone account belonds to.
     * @param phoneAccountHandle The handle of the PhoneAccount.
     * @return Number of unholdable calls owned by other connection service.
     */
    public int getNumUnholdableCallsForOtherConnectionService(
            PhoneAccountHandle phoneAccountHandle) {
        return (int) mCalls.stream().filter(call ->
                !phoneAccountHandle.getComponentName().equals(
                        call.getTargetPhoneAccount().getComponentName())
                        && call.getParentCall() == null
                        && !call.isExternalCall()
                        && !canHold(call)).count();
    }

    /**
     * Determines if there are any managed calls.
     * @return {@code true} if there are managed calls, {@code false} otherwise.
     */
    public boolean hasManagedCalls() {
        return mCalls.stream().filter(call -> !call.isSelfManaged() &&
                !call.isExternalCall()).count() > 0;
    }

    /**
     * Determines if there are any self-managed calls.
     * @return {@code true} if there are self-managed calls, {@code false} otherwise.
     */
    public boolean hasSelfManagedCalls() {
        return mCalls.stream().filter(call -> call.isSelfManaged()).count() > 0;
    }

    /**
     * Determines if there are any ongoing managed or self-managed calls.
     * Note: The {@link #ONGOING_CALL_STATES} are
     * @return {@code true} if there are ongoing managed or self-managed calls, {@code false}
     *      otherwise.
     */
    public boolean hasOngoingCalls() {
        return getNumCallsWithState(
                CALL_FILTER_ALL, null /* excludeCall */,
                null /* phoneAccountHandle */,
                ONGOING_CALL_STATES) > 0;
    }

    /**
     * Determines if there are any ongoing managed calls.
     * @return {@code true} if there are ongoing managed calls, {@code false} otherwise.
     */
    public boolean hasOngoingManagedCalls() {
        return getNumCallsWithState(
                CALL_FILTER_MANAGED, null /* excludeCall */,
                null /* phoneAccountHandle */,
                ONGOING_CALL_STATES) > 0;
    }

    /**
     * Determines if the system incoming call UI should be shown.
     * The system incoming call UI will be shown if the new incoming call is self-managed, and there
     * are ongoing calls for another PhoneAccount.
     * @param incomingCall The incoming call.
     * @return {@code true} if the system incoming call UI should be shown, {@code false} otherwise.
     */
    public boolean shouldShowSystemIncomingCallUi(Call incomingCall) {
        return incomingCall.isIncoming() && incomingCall.isSelfManaged()
                && hasUnholdableCallsForOtherConnectionService(incomingCall.getTargetPhoneAccount())
                && incomingCall.getHandoverSourceCall() == null;
    }

    @VisibleForTesting
    public boolean makeRoomForOutgoingEmergencyCall(Call emergencyCall) {
        // Always disconnect any ringing/incoming calls when an emergency call is placed to minimize
        // distraction. This does not affect live call count.
        if (hasRingingOrSimulatedRingingCall()) {
            Call ringingCall = getRingingOrSimulatedRingingCall();
            ringingCall.getAnalytics().setCallIsAdditional(true);
            ringingCall.getAnalytics().setCallIsInterrupted(true);
            if (ringingCall.getState() == CallState.SIMULATED_RINGING) {
                if (!ringingCall.hasGoneActiveBefore()) {
                    // If this is an incoming call that is currently in SIMULATED_RINGING only
                    // after a call screen, disconnect to make room and mark as missed, since
                    // the user didn't get a chance to accept/reject.
                    ringingCall.disconnect("emergency call dialed during simulated ringing "
                            + "after screen.");
                } else {
                    // If this is a simulated ringing call after being active and put in
                    // AUDIO_PROCESSING state again, disconnect normally.
                    ringingCall.reject(false, null, "emergency call dialed during simulated "
                            + "ringing.");
                }
            } else { // normal incoming ringing call.
                // Hang up the ringing call to make room for the emergency call and mark as missed,
                // since the user did not reject.
                ringingCall.setOverrideDisconnectCauseCode(
                        new DisconnectCause(DisconnectCause.MISSED));
                ringingCall.reject(false, null, "emergency call dialed during ringing.");
            }
        }

        // There is already room!
        if (!hasMaximumLiveCalls(emergencyCall)) return true;

        Call liveCall = getFirstCallWithState(LIVE_CALL_STATES);
        Log.i(this, "makeRoomForOutgoingEmergencyCall call = " + emergencyCall
                + " livecall = " + liveCall);

        if (emergencyCall == liveCall) {
            // Not likely, but a good correctness check.
            return true;
        }

        if (hasMaximumOutgoingCalls(emergencyCall)) {
            Call outgoingCall = getFirstCallWithState(OUTGOING_CALL_STATES);
            if (!outgoingCall.isEmergencyCall()) {
                emergencyCall.getAnalytics().setCallIsAdditional(true);
                outgoingCall.getAnalytics().setCallIsInterrupted(true);
                outgoingCall.disconnect("Disconnecting dialing call in favor of new dialing"
                        + " emergency call.");
                return true;
            }
            if (outgoingCall.getState() == CallState.SELECT_PHONE_ACCOUNT) {
                // Correctness check: if there is an orphaned emergency call in the
                // {@link CallState#SELECT_PHONE_ACCOUNT} state, just disconnect it since the user
                // has explicitly started a new call.
                emergencyCall.getAnalytics().setCallIsAdditional(true);
                outgoingCall.getAnalytics().setCallIsInterrupted(true);
                outgoingCall.disconnect("Disconnecting call in SELECT_PHONE_ACCOUNT in favor"
                        + " of new outgoing call.");
                return true;
            }
            //  If the user tries to make two outgoing calls to different emergency call numbers,
            //  we will try to connect the first outgoing call and reject the second.
            return false;
        }

        if (liveCall.getState() == CallState.AUDIO_PROCESSING) {
            emergencyCall.getAnalytics().setCallIsAdditional(true);
            liveCall.getAnalytics().setCallIsInterrupted(true);
            liveCall.disconnect("disconnecting audio processing call for emergency");
            return true;
        }

        // If we have the max number of held managed calls and we're placing an emergency call,
        // we'll disconnect the ongoing call if it cannot be held.
        if (hasMaximumManagedHoldingCalls(emergencyCall) && !canHold(liveCall)) {
            emergencyCall.getAnalytics().setCallIsAdditional(true);
            liveCall.getAnalytics().setCallIsInterrupted(true);
            // Disconnect the active call instead of the holding call because it is historically
            // easier to do, rather than disconnect a held call.
            liveCall.disconnect("disconnecting to make room for emergency call "
                    + emergencyCall.getId());
            return true;
        }

        // TODO: Remove once b/23035408 has been corrected.
        // If the live call is a conference, it will not have a target phone account set.  This
        // means the check to see if the live call has the same target phone account as the new
        // call will not cause us to bail early.  As a result, we'll end up holding the
        // ongoing conference call.  However, the ConnectionService is already doing that.  This
        // has caused problems with some carriers.  As a workaround until b/23035408 is
        // corrected, we will try and get the target phone account for one of the conference's
        // children and use that instead.
        PhoneAccountHandle liveCallPhoneAccount = liveCall.getTargetPhoneAccount();
        if (liveCallPhoneAccount == null && liveCall.isConference() &&
                !liveCall.getChildCalls().isEmpty()) {
            liveCallPhoneAccount = getFirstChildPhoneAccount(liveCall);
            Log.i(this, "makeRoomForOutgoingEmergencyCall: using child call PhoneAccount = " +
                    liveCallPhoneAccount);
        }

        // We may not know which PhoneAccount the emergency call will be placed on yet, but if
        // the liveCall PhoneAccount does not support placing emergency calls, then we know it
        // will not be that one and we do not want multiple PhoneAccounts active during an
        // emergency call if possible. Disconnect the active call in favor of the emergency call
        // instead of trying to hold.
        if (liveCall.getTargetPhoneAccount() != null) {
            PhoneAccount pa = mPhoneAccountRegistrar.getPhoneAccountUnchecked(
                    liveCall.getTargetPhoneAccount());
            if((pa.getCapabilities() & PhoneAccount.CAPABILITY_PLACE_EMERGENCY_CALLS) == 0) {
                liveCall.setOverrideDisconnectCauseCode(new DisconnectCause(
                        DisconnectCause.LOCAL, DisconnectCause.REASON_EMERGENCY_CALL_PLACED));
                liveCall.disconnect("outgoing call does not support emergency calls, "
                        + "disconnecting.");
            }
            return true;
        }

        // First thing, if we are trying to make an emergency call with the same package name as
        // the live call, then allow it so that the connection service can make its own decision
        // about how to handle the new call relative to the current one.
        // By default, for telephony, it will try to hold the existing call before placing the new
        // emergency call except for if the carrier does not support holding calls for emergency.
        // In this case, telephony will disconnect the call.
        if (PhoneAccountHandle.areFromSamePackage(liveCallPhoneAccount,
                emergencyCall.getTargetPhoneAccount())) {
            Log.i(this, "makeRoomForOutgoingEmergencyCall: phoneAccount matches.");
            emergencyCall.getAnalytics().setCallIsAdditional(true);
            liveCall.getAnalytics().setCallIsInterrupted(true);
            return true;
        } else if (emergencyCall.getTargetPhoneAccount() == null) {
            // Without a phone account, we can't say reliably that the call will fail.
            // If the user chooses the same phone account as the live call, then it's
            // still possible that the call can be made (like with CDMA calls not supporting
            // hold but they still support adding a call by going immediately into conference
            // mode). Return true here and we'll run this code again after user chooses an
            // account.
            return true;
        }

        // Hold the live call if possible before attempting the new outgoing emergency call.
        if (canHold(liveCall)) {
            Log.i(this, "makeRoomForOutgoingEmergencyCall: holding live call.");
            emergencyCall.getAnalytics().setCallIsAdditional(true);
            liveCall.getAnalytics().setCallIsInterrupted(true);
            liveCall.hold("calling " + emergencyCall.getId());
            return true;
        }

        // The live call cannot be held so we're out of luck here.  There's no room.
        return false;
    }

    @VisibleForTesting
    public boolean makeRoomForOutgoingCall(Call call) {
        // Already room!
        if (!hasMaximumLiveCalls(call)) return true;

        // NOTE: If the amount of live calls changes beyond 1, this logic will probably
        // have to change.
        Call liveCall = getFirstCallWithState(LIVE_CALL_STATES);
        Log.i(this, "makeRoomForOutgoingCall call = " + call + " livecall = " +
               liveCall);

        if (call == liveCall) {
            // If the call is already the foreground call, then we are golden.
            // This can happen after the user selects an account in the SELECT_PHONE_ACCOUNT
            // state since the call was already populated into the list.
            return true;
        }

        // If the live call is stuck in a connecting state, then we should disconnect it in favor
        // of the new outgoing call.
        if (liveCall.getState() == CallState.CONNECTING) {
            liveCall.disconnect("Force disconnect CONNECTING call.");
            return true;
        }

        if (hasMaximumOutgoingCalls(call)) {
            Call outgoingCall = getFirstCallWithState(OUTGOING_CALL_STATES);
            if (outgoingCall.getState() == CallState.SELECT_PHONE_ACCOUNT) {
                // If there is an orphaned call in the {@link CallState#SELECT_PHONE_ACCOUNT}
                // state, just disconnect it since the user has explicitly started a new call.
                call.getAnalytics().setCallIsAdditional(true);
                outgoingCall.getAnalytics().setCallIsInterrupted(true);
                outgoingCall.disconnect("Disconnecting call in SELECT_PHONE_ACCOUNT in favor"
                        + " of new outgoing call.");
                return true;
            }
            return false;
        }

        // TODO: Remove once b/23035408 has been corrected.
        // If the live call is a conference, it will not have a target phone account set.  This
        // means the check to see if the live call has the same target phone account as the new
        // call will not cause us to bail early.  As a result, we'll end up holding the
        // ongoing conference call.  However, the ConnectionService is already doing that.  This
        // has caused problems with some carriers.  As a workaround until b/23035408 is
        // corrected, we will try and get the target phone account for one of the conference's
        // children and use that instead.
        PhoneAccountHandle liveCallPhoneAccount = liveCall.getTargetPhoneAccount();
        if (liveCallPhoneAccount == null && liveCall.isConference() &&
                !liveCall.getChildCalls().isEmpty()) {
            liveCallPhoneAccount = getFirstChildPhoneAccount(liveCall);
            Log.i(this, "makeRoomForOutgoingCall: using child call PhoneAccount = " +
                    liveCallPhoneAccount);
        }

        // First thing, if we are trying to make a call with the same phone account as the live
        // call, then allow it so that the connection service can make its own decision about
        // how to handle the new call relative to the current one.
        if (PhoneAccountHandle.areFromSamePackage(liveCallPhoneAccount,
                call.getTargetPhoneAccount())) {
            Log.i(this, "makeRoomForOutgoingCall: phoneAccount matches.");
            call.getAnalytics().setCallIsAdditional(true);
            liveCall.getAnalytics().setCallIsInterrupted(true);
            return true;
        } else if (call.getTargetPhoneAccount() == null) {
            // Without a phone account, we can't say reliably that the call will fail.
            // If the user chooses the same phone account as the live call, then it's
            // still possible that the call can be made (like with CDMA calls not supporting
            // hold but they still support adding a call by going immediately into conference
            // mode). Return true here and we'll run this code again after user chooses an
            // account.
            return true;
        }

        // Try to hold the live call before attempting the new outgoing call.
        if (canHold(liveCall)) {
            Log.i(this, "makeRoomForOutgoingCall: holding live call.");
            call.getAnalytics().setCallIsAdditional(true);
            liveCall.getAnalytics().setCallIsInterrupted(true);
            liveCall.hold("calling " + call.getId());
            return true;
        }

        // The live call cannot be held so we're out of luck here.  There's no room.
        return false;
    }

    /**
     * Given a call, find the first non-null phone account handle of its children.
     *
     * @param parentCall The parent call.
     * @return The first non-null phone account handle of the children, or {@code null} if none.
     */
    private PhoneAccountHandle getFirstChildPhoneAccount(Call parentCall) {
        for (Call childCall : parentCall.getChildCalls()) {
            PhoneAccountHandle childPhoneAccount = childCall.getTargetPhoneAccount();
            if (childPhoneAccount != null) {
                return childPhoneAccount;
            }
        }
        return null;
    }

    /**
     * Checks to see if the call should be on speakerphone and if so, set it.
     */
    private void maybeMoveToSpeakerPhone(Call call) {
        if (call.isHandoverInProgress() && call.getState() == CallState.DIALING) {
            // When a new outgoing call is initiated for the purpose of handing over, do not engage
            // speaker automatically until the call goes active.
            return;
        }
        if (call.getStartWithSpeakerphoneOn()) {
            setAudioRoute(CallAudioState.ROUTE_SPEAKER, null);
            call.setStartWithSpeakerphoneOn(false);
        }
    }

    /**
     * Checks to see if the call is an emergency call and if so, turn off mute.
     */
    private void maybeTurnOffMute(Call call) {
        if (call.isEmergencyCall()) {
            mute(false);
        }
    }

    private void ensureCallAudible() {
        AudioManager am = mContext.getSystemService(AudioManager.class);
        if (am == null) {
            Log.w(this, "ensureCallAudible: audio manager is null");
            return;
        }
        if (am.getStreamVolume(AudioManager.STREAM_VOICE_CALL) == 0) {
            Log.i(this, "ensureCallAudible: voice call stream has volume 0. Adjusting to default.");
            am.setStreamVolume(AudioManager.STREAM_VOICE_CALL,
                    AudioSystem.getDefaultStreamVolume(AudioManager.STREAM_VOICE_CALL), 0);
        }
    }

    /**
     * Creates a new call for an existing connection.
     *
     * @param callId The id of the new call.
     * @param connection The connection information.
     * @return The new call.
     */
    Call createCallForExistingConnection(String callId, ParcelableConnection connection) {
        boolean isDowngradedConference = (connection.getConnectionProperties()
                & Connection.PROPERTY_IS_DOWNGRADED_CONFERENCE) != 0;

        PhoneAccountHandle connectionMgr =
                mPhoneAccountRegistrar.getSimCallManagerFromHandle(connection.getPhoneAccount(),
                        mCurrentUserHandle);
        Call call = new Call(
                callId,
                mContext,
                this,
                mLock,
                mConnectionServiceRepository,
                mPhoneNumberUtilsAdapter,
                connection.getHandle() /* handle */,
                null /* gatewayInfo */,
                connectionMgr,
                connection.getPhoneAccount(), /* targetPhoneAccountHandle */
                Call.getRemappedCallDirection(connection.getCallDirection()) /* callDirection */,
                false /* forceAttachToExistingConnection */,
                isDowngradedConference /* isConference */,
                connection.getConnectTimeMillis() /* connectTimeMillis */,
                connection.getConnectElapsedTimeMillis(), /* connectElapsedTimeMillis */
                mClockProxy,
                mToastFactory);

        call.initAnalytics();
        call.getAnalytics().setCreatedFromExistingConnection(true);

        setCallState(call, Call.getStateFromConnectionState(connection.getState()),
                "existing connection");
        call.setVideoState(connection.getVideoState());
        call.setConnectionCapabilities(connection.getConnectionCapabilities());
        call.setConnectionProperties(connection.getConnectionProperties());
        call.setHandle(connection.getHandle(), connection.getHandlePresentation());
        call.setCallerDisplayName(connection.getCallerDisplayName(),
                connection.getCallerDisplayNamePresentation());
        call.addListener(this);
        call.putExtras(Call.SOURCE_CONNECTION_SERVICE, connection.getExtras());

        Log.i(this, "createCallForExistingConnection: %s", connection);
        Call parentCall = null;
        if (!TextUtils.isEmpty(connection.getParentCallId())) {
            String parentId = connection.getParentCallId();
            parentCall = mCalls
                    .stream()
                    .filter(c -> c.getId().equals(parentId))
                    .findFirst()
                    .orElse(null);
            if (parentCall != null) {
                Log.i(this, "createCallForExistingConnection: %s added as child of %s.",
                        call.getId(),
                        parentCall.getId());
                // Set JUST the parent property, which won't send an update to the Incall UI.
                call.setParentCall(parentCall);
            }
        }
        addCall(call);
        if (parentCall != null) {
            // Now, set the call as a child of the parent since it has been added to Telecom.  This
            // is where we will inform InCall.
            call.setChildOf(parentCall);
            call.notifyParentChanged(parentCall);
        }

        return call;
    }

    /**
     * Determines whether Telecom already knows about a Connection added via the
     * {@link android.telecom.ConnectionService#addExistingConnection(PhoneAccountHandle,
     * Connection)} API via a ConnectionManager.
     *
     * See {@link Connection#EXTRA_ORIGINAL_CONNECTION_ID}.
     * @param originalConnectionId The new connection ID to check.
     * @return {@code true} if this connection is already known by Telecom.
     */
    Call getAlreadyAddedConnection(String originalConnectionId) {
        Optional<Call> existingCall = mCalls.stream()
                .filter(call -> originalConnectionId.equals(call.getOriginalConnectionId()) ||
                            originalConnectionId.equals(call.getId()))
                .findFirst();

        if (existingCall.isPresent()) {
            Log.i(this, "isExistingConnectionAlreadyAdded - call %s already added with id %s",
                    originalConnectionId, existingCall.get().getId());
            return existingCall.get();
        }

        return null;
    }

    /**
     * @return A new unique telecom call Id.
     */
    private String getNextCallId() {
        synchronized(mLock) {
            return TELECOM_CALL_ID_PREFIX + (++mCallId);
        }
    }

    public int getNextRttRequestId() {
        synchronized (mLock) {
            return (++mRttRequestId);
        }
    }

    /**
     * Callback when foreground user is switched. We will reload missed call in all profiles
     * including the user itself. There may be chances that profiles are not started yet.
     */
    @VisibleForTesting
    public void onUserSwitch(UserHandle userHandle) {
        mCurrentUserHandle = userHandle;
        mMissedCallNotifier.setCurrentUserHandle(userHandle);
        mRoleManagerAdapter.setCurrentUserHandle(userHandle);
        final UserManager userManager = UserManager.get(mContext);
        List<UserInfo> profiles = userManager.getEnabledProfiles(userHandle.getIdentifier());
        for (UserInfo profile : profiles) {
            reloadMissedCallsOfUser(profile.getUserHandle());
        }
    }

    /**
     * Because there may be chances that profiles are not started yet though its parent user is
     * switched, we reload missed calls of profile that are just started here.
     */
    void onUserStarting(UserHandle userHandle) {
        if (UserUtil.isProfile(mContext, userHandle)) {
            reloadMissedCallsOfUser(userHandle);
        }
    }

    public TelecomSystem.SyncRoot getLock() {
        return mLock;
    }

    public Timeouts.Adapter getTimeoutsAdapter() {
        return mTimeoutsAdapter;
    }

    public SystemStateHelper getSystemStateHelper() {
        return mSystemStateHelper;
    }

    private void reloadMissedCallsOfUser(UserHandle userHandle) {
        mMissedCallNotifier.reloadFromDatabase(mCallerInfoLookupHelper,
                new MissedCallNotifier.CallInfoFactory(), userHandle);
    }

    public void onBootCompleted() {
        mMissedCallNotifier.reloadAfterBootComplete(mCallerInfoLookupHelper,
                new MissedCallNotifier.CallInfoFactory());
    }

    public boolean isIncomingCallPermitted(PhoneAccountHandle phoneAccountHandle) {
        return isIncomingCallPermitted(null /* excludeCall */, phoneAccountHandle);
    }

    public boolean isIncomingCallPermitted(Call excludeCall,
                                           PhoneAccountHandle phoneAccountHandle) {
        if (phoneAccountHandle == null) {
            return false;
        }
        PhoneAccount phoneAccount =
                mPhoneAccountRegistrar.getPhoneAccountUnchecked(phoneAccountHandle);
        if (phoneAccount == null) {
            return false;
        }
        if (isInEmergencyCall()) return false;

        if (!phoneAccount.isSelfManaged()) {
            return !hasMaximumManagedRingingCalls(excludeCall) &&
                    !hasMaximumManagedHoldingCalls(excludeCall);
        } else {
            return !hasMaximumSelfManagedRingingCalls(excludeCall, phoneAccountHandle) &&
                    !hasMaximumSelfManagedCalls(excludeCall, phoneAccountHandle);
        }
    }

    public boolean isOutgoingCallPermitted(PhoneAccountHandle phoneAccountHandle) {
        return isOutgoingCallPermitted(null /* excludeCall */, phoneAccountHandle);
    }

    public boolean isOutgoingCallPermitted(Call excludeCall,
                                           PhoneAccountHandle phoneAccountHandle) {
        if (phoneAccountHandle == null) {
            return false;
        }
        PhoneAccount phoneAccount =
                mPhoneAccountRegistrar.getPhoneAccountUnchecked(phoneAccountHandle);
        if (phoneAccount == null) {
            return false;
        }

        if (!phoneAccount.isSelfManaged()) {
            return !hasMaximumManagedOutgoingCalls(excludeCall) &&
                    !hasMaximumManagedDialingCalls(excludeCall) &&
                    !hasMaximumManagedLiveCalls(excludeCall) &&
                    !hasMaximumManagedHoldingCalls(excludeCall);
        } else {
            // Only permit self-managed outgoing calls if
            // 1. there is no emergency ongoing call
            // 2. The outgoing call is an handover call or it not hit the self-managed call limit
            // and the current active call can be held.
            Call activeCall = (Call) mConnectionSvrFocusMgr.getCurrentFocusCall();
            return !isInEmergencyCall() &&
                    ((excludeCall != null && excludeCall.getHandoverSourceCall() != null) ||
                            (!hasMaximumSelfManagedCalls(excludeCall, phoneAccountHandle) &&
                                    (activeCall == null || canHold(activeCall))));
        }
    }

    public boolean isReplyWithSmsAllowed(int uid) {
        UserHandle callingUser = UserHandle.of(UserHandle.getUserId(uid));
        UserManager userManager = mContext.getSystemService(UserManager.class);
        KeyguardManager keyguardManager = mContext.getSystemService(KeyguardManager.class);

        boolean isUserRestricted = userManager != null
                && userManager.hasUserRestriction(UserManager.DISALLOW_SMS, callingUser);
        boolean isLockscreenRestricted = keyguardManager != null
                && keyguardManager.isDeviceLocked();
        Log.d(this, "isReplyWithSmsAllowed: isUserRestricted: %s, isLockscreenRestricted: %s",
                isUserRestricted, isLockscreenRestricted);

        // TODO(hallliu): actually check the lockscreen once b/77731473 is fixed
        return !isUserRestricted;
    }
    /**
     * Blocks execution until all Telecom handlers have completed their current work.
     */
    public void waitOnHandlers() {
        CountDownLatch mainHandlerLatch = new CountDownLatch(3);
        mHandler.post(() -> {
            mainHandlerLatch.countDown();
        });
        mCallAudioManager.getCallAudioModeStateMachine().getHandler().post(() -> {
            mainHandlerLatch.countDown();
        });
        mCallAudioManager.getCallAudioRouteStateMachine().getHandler().post(() -> {
            mainHandlerLatch.countDown();
        });

        try {
            mainHandlerLatch.await(HANDLER_WAIT_TIMEOUT, TimeUnit.MILLISECONDS);
        } catch (InterruptedException e) {
            Log.w(this, "waitOnHandlers: interrupted %s", e);
        }
    }

    /**
     * Used to confirm creation of an outgoing call which was marked as pending confirmation in
     * {@link #startOutgoingCall(Uri, PhoneAccountHandle, Bundle, UserHandle, Intent, String)}.
     * Called via {@link TelecomBroadcastIntentProcessor} for a call which was confirmed via
     * {@link ConfirmCallDialogActivity}.
     * @param callId The call ID of the call to confirm.
     */
    public void confirmPendingCall(String callId) {
        Log.i(this, "confirmPendingCall: callId=%s", callId);
        if (mPendingCall != null && mPendingCall.getId().equals(callId)) {
            Log.addEvent(mPendingCall, LogUtils.Events.USER_CONFIRMED);

            // We are going to place the new outgoing call, so disconnect any ongoing self-managed
            // calls which are ongoing at this time.
            disconnectSelfManagedCalls("outgoing call " + callId);

            mPendingCallConfirm.complete(mPendingCall);
            mPendingCallConfirm = null;
            mPendingCall = null;
        }
    }

    /**
     * Used to cancel an outgoing call which was marked as pending confirmation in
     * {@link #startOutgoingCall(Uri, PhoneAccountHandle, Bundle, UserHandle, Intent, String)}.
     * Called via {@link TelecomBroadcastIntentProcessor} for a call which was confirmed via
     * {@link ConfirmCallDialogActivity}.
     * @param callId The call ID of the call to cancel.
     */
    public void cancelPendingCall(String callId) {
        Log.i(this, "cancelPendingCall: callId=%s", callId);
        if (mPendingCall != null && mPendingCall.getId().equals(callId)) {
            Log.addEvent(mPendingCall, LogUtils.Events.USER_CANCELLED);
            markCallAsDisconnected(mPendingCall, new DisconnectCause(DisconnectCause.CANCELED));
            markCallAsRemoved(mPendingCall);
            mPendingCall = null;
            mPendingCallConfirm.complete(null);
            mPendingCallConfirm = null;
        }
    }

    /**
     * Called from {@link #startOutgoingCall(Uri, PhoneAccountHandle, Bundle, UserHandle, Intent, String)} when
     * a managed call is added while there are ongoing self-managed calls.  Starts
     * {@link ConfirmCallDialogActivity} to prompt the user to see if they wish to place the
     * outgoing call or not.
     * @param call The call to confirm.
     */
    private void startCallConfirmation(Call call, CompletableFuture<Call> confirmationFuture) {
        if (mPendingCall != null) {
            Log.i(this, "startCallConfirmation: call %s is already pending; disconnecting %s",
                    mPendingCall.getId(), call.getId());
            markCallDisconnectedDueToSelfManagedCall(call);
            confirmationFuture.complete(null);
            return;
        }
        Log.addEvent(call, LogUtils.Events.USER_CONFIRMATION);
        mPendingCall = call;
        mPendingCallConfirm = confirmationFuture;

        // Figure out the name of the app in charge of the self-managed call(s).
        Call activeCall = (Call) mConnectionSvrFocusMgr.getCurrentFocusCall();
        if (activeCall != null) {
            CharSequence ongoingAppName = activeCall.getTargetPhoneAccountLabel();
            Log.i(this, "startCallConfirmation: callId=%s, ongoingApp=%s", call.getId(),
                    ongoingAppName);

            Intent confirmIntent = new Intent(mContext, ConfirmCallDialogActivity.class);
            confirmIntent.putExtra(ConfirmCallDialogActivity.EXTRA_OUTGOING_CALL_ID, call.getId());
            confirmIntent.putExtra(ConfirmCallDialogActivity.EXTRA_ONGOING_APP_NAME, ongoingAppName);
            confirmIntent.setFlags(Intent.FLAG_ACTIVITY_NEW_TASK);
            mContext.startActivityAsUser(confirmIntent, UserHandle.CURRENT);
        }
    }

    /**
     * Disconnects all self-managed calls.
     */
    private void disconnectSelfManagedCalls(String reason) {
        // Disconnect all self-managed calls to make priority for emergency call.
        // Use Call.disconnect() to command the ConnectionService to disconnect the calls.
        // CallsManager.markCallAsDisconnected doesn't actually tell the ConnectionService to
        // disconnect.
        mCalls.stream()
                .filter(c -> c.isSelfManaged())
                .forEach(c -> c.disconnect(reason));

        // When disconnecting all self-managed calls, switch audio routing back to the baseline
        // route.  This ensures if, for example, the self-managed ConnectionService was routed to
        // speakerphone that we'll switch back to earpiece for the managed call which necessitated
        // disconnecting the self-managed calls.
        mCallAudioManager.switchBaseline();
    }

    /**
     * Dumps the state of the {@link CallsManager}.
     *
     * @param pw The {@code IndentingPrintWriter} to write the state to.
     */
    public void dump(IndentingPrintWriter pw) {
        mContext.enforceCallingOrSelfPermission(android.Manifest.permission.DUMP, TAG);
        if (mCalls != null) {
            pw.println("mCalls: ");
            pw.increaseIndent();
            for (Call call : mCalls) {
                pw.println(call);
            }
            pw.decreaseIndent();
        }

        if (mPendingCall != null) {
            pw.print("mPendingCall:");
            pw.println(mPendingCall.getId());
        }

        if (mPendingRedirectedOutgoingCallInfo.size() > 0) {
            pw.print("mPendingRedirectedOutgoingCallInfo:");
            pw.println(mPendingRedirectedOutgoingCallInfo.keySet().stream().collect(
                    Collectors.joining(", ")));
        }

        if (mPendingUnredirectedOutgoingCallInfo.size() > 0) {
            pw.print("mPendingUnredirectedOutgoingCallInfo:");
            pw.println(mPendingUnredirectedOutgoingCallInfo.keySet().stream().collect(
                    Collectors.joining(", ")));
        }

        if (mCallAudioManager != null) {
            pw.println("mCallAudioManager:");
            pw.increaseIndent();
            mCallAudioManager.dump(pw);
            pw.decreaseIndent();
        }

        if (mTtyManager != null) {
            pw.println("mTtyManager:");
            pw.increaseIndent();
            mTtyManager.dump(pw);
            pw.decreaseIndent();
        }

        if (mInCallController != null) {
            pw.println("mInCallController:");
            pw.increaseIndent();
            mInCallController.dump(pw);
            pw.decreaseIndent();
        }

        if (mCallDiagnosticServiceController != null) {
            pw.println("mCallDiagnosticServiceController:");
            pw.increaseIndent();
            mCallDiagnosticServiceController.dump(pw);
            pw.decreaseIndent();
        }

        if (mDefaultDialerCache != null) {
            pw.println("mDefaultDialerCache:");
            pw.increaseIndent();
            mDefaultDialerCache.dumpCache(pw);
            pw.decreaseIndent();
        }

        if (mConnectionServiceRepository != null) {
            pw.println("mConnectionServiceRepository:");
            pw.increaseIndent();
            mConnectionServiceRepository.dump(pw);
            pw.decreaseIndent();
        }

        if (mRoleManagerAdapter != null && mRoleManagerAdapter instanceof RoleManagerAdapterImpl) {
            RoleManagerAdapterImpl impl = (RoleManagerAdapterImpl) mRoleManagerAdapter;
            pw.println("mRoleManager:");
            pw.increaseIndent();
            impl.dump(pw);
            pw.decreaseIndent();
        }
    }

    /**
    * For some disconnected causes, we show a dialog when it's a mmi code or potential mmi code.
    *
    * @param call The call.
    */
    private void maybeShowErrorDialogOnDisconnect(Call call) {
        if (call.getState() == CallState.DISCONNECTED && (isPotentialMMICode(call.getHandle())
                || isPotentialInCallMMICode(call.getHandle())) && !mCalls.contains(call)) {
            DisconnectCause disconnectCause = call.getDisconnectCause();
            if (!TextUtils.isEmpty(disconnectCause.getDescription()) && (disconnectCause.getCode()
                    == DisconnectCause.ERROR)) {
                Intent errorIntent = new Intent(mContext, ErrorDialogActivity.class);
                errorIntent.putExtra(ErrorDialogActivity.ERROR_MESSAGE_STRING_EXTRA,
                        disconnectCause.getDescription());
                errorIntent.setFlags(Intent.FLAG_ACTIVITY_NEW_TASK);
                mContext.startActivityAsUser(errorIntent, UserHandle.CURRENT);
            }
        }
    }

    private void setIntentExtrasAndStartTime(Call call, Bundle extras) {
        if (extras != null) {
            // Create our own instance to modify (since extras may be Bundle.EMPTY)
            extras = new Bundle(extras);
        } else {
            extras = new Bundle();
        }

        // Specifies the time telecom began routing the call. This is used by the dialer for
        // analytics.
        extras.putLong(TelecomManager.EXTRA_CALL_TELECOM_ROUTING_START_TIME_MILLIS,
              SystemClock.elapsedRealtime());

        if (call.visibleToInCallService()) {
            extras.putBoolean(PhoneAccount.EXTRA_ADD_SELF_MANAGED_CALLS_TO_INCALLSERVICE, true);
        }
        call.setIntentExtras(extras);
    }

    private void setCallSourceToAnalytics(Call call, Intent originalIntent) {
        if (originalIntent == null) {
            return;
        }

        int callSource = originalIntent.getIntExtra(TelecomManager.EXTRA_CALL_SOURCE,
                Analytics.CALL_SOURCE_UNSPECIFIED);

        // Call source is only used by metrics, so we simply set it to Analytics directly.
        call.getAnalytics().setCallSource(callSource);
    }

    private boolean isVoicemail(Uri callHandle, PhoneAccount phoneAccount) {
        if (callHandle == null) {
            return false;
        }
        if (PhoneAccount.SCHEME_VOICEMAIL.equals(callHandle.getScheme())) {
            return true;
        }
        return phoneAccount != null && mPhoneAccountRegistrar.isVoiceMailNumber(
                phoneAccount.getAccountHandle(),
                callHandle.getSchemeSpecificPart());
    }

    /**
     * Notifies the {@link android.telecom.ConnectionService} associated with a
     * {@link PhoneAccountHandle} that the attempt to create a new connection has failed.
     *
     * @param phoneAccountHandle The {@link PhoneAccountHandle}.
     * @param call The {@link Call} which could not be added.
     */
    private void notifyCreateConnectionFailed(PhoneAccountHandle phoneAccountHandle, Call call) {
        if (phoneAccountHandle == null) {
            return;
        }
        ConnectionServiceWrapper service = mConnectionServiceRepository.getService(
                phoneAccountHandle.getComponentName(), phoneAccountHandle.getUserHandle());
        if (service == null) {
            Log.i(this, "Found no connection service.");
            return;
        } else {
            call.setConnectionService(service);
            service.createConnectionFailed(call);
        }
    }

    /**
     * Notifies the {@link android.telecom.ConnectionService} associated with a
     * {@link PhoneAccountHandle} that the attempt to create a new connection has failed.
     *
     * @param phoneAccountHandle The {@link PhoneAccountHandle}.
     * @param call The {@link Call} which could not be added.
     */
    private void notifyCreateConferenceFailed(PhoneAccountHandle phoneAccountHandle, Call call) {
        if (phoneAccountHandle == null) {
            return;
        }
        ConnectionServiceWrapper service = mConnectionServiceRepository.getService(
                phoneAccountHandle.getComponentName(), phoneAccountHandle.getUserHandle());
        if (service == null) {
            Log.i(this, "Found no connection service.");
            return;
        } else {
            call.setConnectionService(service);
            service.createConferenceFailed(call);
        }
    }


    /**
     * Notifies the {@link android.telecom.ConnectionService} associated with a
     * {@link PhoneAccountHandle} that the attempt to handover a call has failed.
     *
     * @param call The handover call
     * @param reason The error reason code for handover failure
     */
    private void notifyHandoverFailed(Call call, int reason) {
        ConnectionServiceWrapper service = call.getConnectionService();
        service.handoverFailed(call, reason);
        call.setDisconnectCause(new DisconnectCause(DisconnectCause.CANCELED));
        call.disconnect("handover failed");
    }

    /**
     * Called in response to a {@link Call} receiving a {@link Call#sendCallEvent(String, Bundle)}
     * of type {@link android.telecom.Call#EVENT_REQUEST_HANDOVER} indicating the
     * {@link android.telecom.InCallService} has requested a handover to another
     * {@link android.telecom.ConnectionService}.
     *
     * We will explicitly disallow a handover when there is an emergency call present.
     *
     * @param handoverFromCall The {@link Call} to be handed over.
     * @param handoverToHandle The {@link PhoneAccountHandle} to hand over the call to.
     * @param videoState The desired video state of {@link Call} after handover.
     * @param initiatingExtras Extras associated with the handover, to be passed to the handover
     *               {@link android.telecom.ConnectionService}.
     */
    private void requestHandoverViaEvents(Call handoverFromCall,
                                          PhoneAccountHandle handoverToHandle,
                                          int videoState, Bundle initiatingExtras) {

        handoverFromCall.sendCallEvent(android.telecom.Call.EVENT_HANDOVER_FAILED, null);
        Log.addEvent(handoverFromCall, LogUtils.Events.HANDOVER_REQUEST, "legacy request denied");
    }

    /**
     * Called in response to a {@link Call} receiving a {@link Call#handoverTo(PhoneAccountHandle,
     * int, Bundle)} indicating the {@link android.telecom.InCallService} has requested a
     * handover to another {@link android.telecom.ConnectionService}.
     *
     * We will explicitly disallow a handover when there is an emergency call present.
     *
     * @param handoverFromCall The {@link Call} to be handed over.
     * @param handoverToHandle The {@link PhoneAccountHandle} to hand over the call to.
     * @param videoState The desired video state of {@link Call} after handover.
     * @param extras Extras associated with the handover, to be passed to the handover
     *               {@link android.telecom.ConnectionService}.
     */
    private void requestHandover(Call handoverFromCall, PhoneAccountHandle handoverToHandle,
                                 int videoState, Bundle extras) {

        // Send an error back if there are any ongoing emergency calls.
        if (isInEmergencyCall()) {
            handoverFromCall.onHandoverFailed(
                    android.telecom.Call.Callback.HANDOVER_FAILURE_ONGOING_EMERGENCY_CALL);
            return;
        }

        // If source and destination phone accounts don't support handover, send an error back.
        boolean isHandoverFromSupported = isHandoverFromPhoneAccountSupported(
                handoverFromCall.getTargetPhoneAccount());
        boolean isHandoverToSupported = isHandoverToPhoneAccountSupported(handoverToHandle);
        if (!isHandoverFromSupported || !isHandoverToSupported) {
            handoverFromCall.onHandoverFailed(
                    android.telecom.Call.Callback.HANDOVER_FAILURE_NOT_SUPPORTED);
            return;
        }

        Log.addEvent(handoverFromCall, LogUtils.Events.HANDOVER_REQUEST, handoverToHandle);

        // Create a new instance of Call
        PhoneAccount account =
                mPhoneAccountRegistrar.getPhoneAccount(handoverToHandle, getCurrentUserHandle());
        boolean isSelfManaged = account != null && account.isSelfManaged();

        Call call = new Call(getNextCallId(), mContext,
                this, mLock, mConnectionServiceRepository,
                mPhoneNumberUtilsAdapter,
                handoverFromCall.getHandle(), null,
                null, null,
                Call.CALL_DIRECTION_OUTGOING, false,
                false, mClockProxy, mToastFactory);
        call.initAnalytics();

        // Set self-managed and voipAudioMode if destination is self-managed CS
        call.setIsSelfManaged(isSelfManaged);
        if (isSelfManaged) {
            call.setIsVoipAudioMode(true);
        }
        call.setInitiatingUser(getCurrentUserHandle());

        // Ensure we don't try to place an outgoing call with video if video is not
        // supported.
        if (VideoProfile.isVideo(videoState) && account != null &&
                !account.hasCapabilities(PhoneAccount.CAPABILITY_VIDEO_CALLING)) {
            call.setVideoState(VideoProfile.STATE_AUDIO_ONLY);
        } else {
            call.setVideoState(videoState);
        }

        // Set target phone account to destAcct.
        call.setTargetPhoneAccount(handoverToHandle);

        if (account != null && account.getExtras() != null && account.getExtras()
                    .getBoolean(PhoneAccount.EXTRA_ALWAYS_USE_VOIP_AUDIO_MODE)) {
            Log.d(this, "requestHandover: defaulting to voip mode for call %s",
                        call.getId());
            call.setIsVoipAudioMode(true);
        }

        // Set call state to connecting
        call.setState(
                CallState.CONNECTING,
                handoverToHandle == null ? "no-handle" : handoverToHandle.toString());

        // Mark as handover so that the ConnectionService knows this is a handover request.
        if (extras == null) {
            extras = new Bundle();
        }
        extras.putBoolean(TelecomManager.EXTRA_IS_HANDOVER_CONNECTION, true);
        extras.putParcelable(TelecomManager.EXTRA_HANDOVER_FROM_PHONE_ACCOUNT,
                handoverFromCall.getTargetPhoneAccount());
        setIntentExtrasAndStartTime(call, extras);

        // Add call to call tracker
        if (!mCalls.contains(call)) {
            addCall(call);
        }

        Log.addEvent(handoverFromCall, LogUtils.Events.START_HANDOVER,
                "handOverFrom=%s, handOverTo=%s", handoverFromCall.getId(), call.getId());

        handoverFromCall.setHandoverDestinationCall(call);
        handoverFromCall.setHandoverState(HandoverState.HANDOVER_FROM_STARTED);
        call.setHandoverState(HandoverState.HANDOVER_TO_STARTED);
        call.setHandoverSourceCall(handoverFromCall);
        call.setNewOutgoingCallIntentBroadcastIsDone();

        // Auto-enable speakerphone if the originating intent specified to do so, if the call
        // is a video call, of if using speaker when docked
        final boolean useSpeakerWhenDocked = mContext.getResources().getBoolean(
                R.bool.use_speaker_when_docked);
        final boolean useSpeakerForDock = isSpeakerphoneEnabledForDock();
        final boolean useSpeakerForVideoCall = isSpeakerphoneAutoEnabledForVideoCalls(videoState);
        call.setStartWithSpeakerphoneOn(false || useSpeakerForVideoCall
                || (useSpeakerWhenDocked && useSpeakerForDock));
        call.setVideoState(videoState);

        final boolean isOutgoingCallPermitted = isOutgoingCallPermitted(call,
                call.getTargetPhoneAccount());

        // If the account has been set, proceed to place the outgoing call.
        if (call.isSelfManaged() && !isOutgoingCallPermitted) {
            notifyCreateConnectionFailed(call.getTargetPhoneAccount(), call);
        } else if (!call.isSelfManaged() && hasSelfManagedCalls() && !call.isEmergencyCall()) {
            markCallDisconnectedDueToSelfManagedCall(call);
        } else {
            if (call.isEmergencyCall()) {
                // Disconnect all self-managed calls to make priority for emergency call.
                disconnectSelfManagedCalls("emergency call");
            }

            call.startCreateConnection(mPhoneAccountRegistrar);
        }

    }

    /**
     * Determines if handover from the specified {@link PhoneAccountHandle} is supported.
     *
     * @param from The {@link PhoneAccountHandle} the handover originates from.
     * @return {@code true} if handover is currently allowed, {@code false} otherwise.
     */
    private boolean isHandoverFromPhoneAccountSupported(PhoneAccountHandle from) {
        return getBooleanPhoneAccountExtra(from, PhoneAccount.EXTRA_SUPPORTS_HANDOVER_FROM);
    }

    /**
     * Determines if handover to the specified {@link PhoneAccountHandle} is supported.
     *
     * @param to The {@link PhoneAccountHandle} the handover it to.
     * @return {@code true} if handover is currently allowed, {@code false} otherwise.
     */
    private boolean isHandoverToPhoneAccountSupported(PhoneAccountHandle to) {
        return getBooleanPhoneAccountExtra(to, PhoneAccount.EXTRA_SUPPORTS_HANDOVER_TO);
    }

    /**
     * Retrieves a boolean phone account extra.
     * @param handle the {@link PhoneAccountHandle} to retrieve the extra for.
     * @param key The extras key.
     * @return {@code true} if the extra {@link PhoneAccount} extra is true, {@code false}
     *      otherwise.
     */
    private boolean getBooleanPhoneAccountExtra(PhoneAccountHandle handle, String key) {
        PhoneAccount phoneAccount = getPhoneAccountRegistrar().getPhoneAccountUnchecked(handle);
        if (phoneAccount == null) {
            return false;
        }

        Bundle fromExtras = phoneAccount.getExtras();
        if (fromExtras == null) {
            return false;
        }
        return fromExtras.getBoolean(key);
    }

    /**
     * Determines if there is an existing handover in process.
     * @return {@code true} if a call in the process of handover exists, {@code false} otherwise.
     */
    private boolean isHandoverInProgress() {
        return mCalls.stream().filter(c -> c.getHandoverSourceCall() != null ||
                c.getHandoverDestinationCall() != null).count() > 0;
    }

    private void broadcastUnregisterIntent(PhoneAccountHandle accountHandle) {
        Intent intent =
                new Intent(TelecomManager.ACTION_PHONE_ACCOUNT_UNREGISTERED);
        intent.addFlags(Intent.FLAG_RECEIVER_INCLUDE_BACKGROUND);
        intent.putExtra(
                TelecomManager.EXTRA_PHONE_ACCOUNT_HANDLE, accountHandle);
        Log.i(this, "Sending phone-account %s unregistered intent as user", accountHandle);
        mContext.sendBroadcastAsUser(intent, UserHandle.ALL,
                PERMISSION_PROCESS_PHONE_ACCOUNT_REGISTRATION);

        String dialerPackage = mDefaultDialerCache.getDefaultDialerApplication(
                getCurrentUserHandle().getIdentifier());
        if (!TextUtils.isEmpty(dialerPackage)) {
            Intent directedIntent = new Intent(TelecomManager.ACTION_PHONE_ACCOUNT_UNREGISTERED)
                    .setPackage(dialerPackage);
            directedIntent.putExtra(
                    TelecomManager.EXTRA_PHONE_ACCOUNT_HANDLE, accountHandle);
            Log.i(this, "Sending phone-account unregistered intent to default dialer");
            mContext.sendBroadcastAsUser(directedIntent, UserHandle.ALL, null);
        }
        return ;
    }

    private void broadcastRegisterIntent(PhoneAccountHandle accountHandle) {
        Intent intent = new Intent(
                TelecomManager.ACTION_PHONE_ACCOUNT_REGISTERED);
        intent.addFlags(Intent.FLAG_RECEIVER_INCLUDE_BACKGROUND);
        intent.putExtra(TelecomManager.EXTRA_PHONE_ACCOUNT_HANDLE,
                accountHandle);
        Log.i(this, "Sending phone-account %s registered intent as user", accountHandle);
        mContext.sendBroadcastAsUser(intent, UserHandle.ALL,
                PERMISSION_PROCESS_PHONE_ACCOUNT_REGISTRATION);

        String dialerPackage = mDefaultDialerCache.getDefaultDialerApplication(
                getCurrentUserHandle().getIdentifier());
        if (!TextUtils.isEmpty(dialerPackage)) {
            Intent directedIntent = new Intent(TelecomManager.ACTION_PHONE_ACCOUNT_REGISTERED)
                    .setPackage(dialerPackage);
            directedIntent.putExtra(
                    TelecomManager.EXTRA_PHONE_ACCOUNT_HANDLE, accountHandle);
            Log.i(this, "Sending phone-account registered intent to default dialer");
            mContext.sendBroadcastAsUser(directedIntent, UserHandle.ALL, null);
        }
        return ;
    }

    public void acceptHandover(Uri srcAddr, int videoState, PhoneAccountHandle destAcct) {
        final String handleScheme = srcAddr.getSchemeSpecificPart();
        Call fromCall = mCalls.stream()
                .filter((c) -> mPhoneNumberUtilsAdapter.isSamePhoneNumber(
                        (c.getHandle() == null ? null : c.getHandle().getSchemeSpecificPart()),
                        handleScheme))
                .findFirst()
                .orElse(null);

        Call call = new Call(
                getNextCallId(),
                mContext,
                this,
                mLock,
                mConnectionServiceRepository,
                mPhoneNumberUtilsAdapter,
                srcAddr,
                null /* gatewayInfo */,
                null /* connectionManagerPhoneAccount */,
                destAcct,
                Call.CALL_DIRECTION_INCOMING /* callDirection */,
                false /* forceAttachToExistingConnection */,
                false, /* isConference */
                mClockProxy,
                mToastFactory);

        if (fromCall == null || isHandoverInProgress() ||
                !isHandoverFromPhoneAccountSupported(fromCall.getTargetPhoneAccount()) ||
                !isHandoverToPhoneAccountSupported(destAcct) ||
                isInEmergencyCall()) {
            Log.w(this, "acceptHandover: Handover not supported");
            notifyHandoverFailed(call,
                    android.telecom.Call.Callback.HANDOVER_FAILURE_NOT_SUPPORTED);
            return;
        }

        PhoneAccount phoneAccount = mPhoneAccountRegistrar.getPhoneAccountUnchecked(destAcct);
        if (phoneAccount == null) {
            Log.w(this, "acceptHandover: Handover not supported. phoneAccount = null");
            notifyHandoverFailed(call,
                    android.telecom.Call.Callback.HANDOVER_FAILURE_NOT_SUPPORTED);
            return;
        }
        call.setIsSelfManaged(phoneAccount.isSelfManaged());
        if (call.isSelfManaged() || (phoneAccount.getExtras() != null &&
                phoneAccount.getExtras().getBoolean(
                        PhoneAccount.EXTRA_ALWAYS_USE_VOIP_AUDIO_MODE))) {
            call.setIsVoipAudioMode(true);
        }
        if (!phoneAccount.hasCapabilities(PhoneAccount.CAPABILITY_VIDEO_CALLING)) {
            call.setVideoState(VideoProfile.STATE_AUDIO_ONLY);
        } else {
            call.setVideoState(videoState);
        }

        call.initAnalytics();
        call.addListener(this);

        fromCall.setHandoverDestinationCall(call);
        call.setHandoverSourceCall(fromCall);
        call.setHandoverState(HandoverState.HANDOVER_TO_STARTED);
        fromCall.setHandoverState(HandoverState.HANDOVER_FROM_STARTED);

        if (isSpeakerEnabledForVideoCalls() && VideoProfile.isVideo(videoState)) {
            // Ensure when the call goes active that it will go to speakerphone if the
            // handover to call is a video call.
            call.setStartWithSpeakerphoneOn(true);
        }

        Bundle extras = call.getIntentExtras();
        if (extras == null) {
            extras = new Bundle();
        }
        extras.putBoolean(TelecomManager.EXTRA_IS_HANDOVER_CONNECTION, true);
        extras.putParcelable(TelecomManager.EXTRA_HANDOVER_FROM_PHONE_ACCOUNT,
                fromCall.getTargetPhoneAccount());

        call.startCreateConnection(mPhoneAccountRegistrar);
    }

    public ConnectionServiceFocusManager getConnectionServiceFocusManager() {
        return mConnectionSvrFocusMgr;
    }

    private boolean canHold(Call call) {
        return call.can(Connection.CAPABILITY_HOLD) && call.getState() != CallState.DIALING;
    }

    private boolean supportsHold(Call call) {
        return call.can(Connection.CAPABILITY_SUPPORT_HOLD);
    }

    private final class ActionSetCallState implements PendingAction {

        private final Call mCall;
        private final int mState;
        private final String mTag;

        ActionSetCallState(Call call, int state, String tag) {
            mCall = call;
            mState = state;
            mTag = tag;
        }

        @Override
        public void performAction() {
            synchronized (mLock) {
                Log.d(this, "perform set call state for %s, state = %s", mCall, mState);
                setCallState(mCall, mState, mTag);
            }
        }
    }

    private final class ActionUnHoldCall implements PendingAction {
        private final Call mCall;
        private final String mPreviouslyHeldCallId;

        ActionUnHoldCall(Call call, String previouslyHeldCallId) {
            mCall = call;
            mPreviouslyHeldCallId = previouslyHeldCallId;
        }

        @Override
        public void performAction() {
            synchronized (mLock) {
                Log.d(this, "perform unhold call for %s", mCall);
                mCall.unhold("held " + mPreviouslyHeldCallId);
            }
        }
    }

    private final class ActionAnswerCall implements PendingAction {
        private final Call mCall;
        private final int mVideoState;

        ActionAnswerCall(Call call, int videoState) {
            mCall = call;
            mVideoState = videoState;
        }

        @Override
        public void performAction() {
            synchronized (mLock) {
                Log.d(this, "perform answer call for %s, videoState = %d", mCall, mVideoState);
                for (CallsManagerListener listener : mListeners) {
                    listener.onIncomingCallAnswered(mCall);
                }

                // We do not update the UI until we get confirmation of the answer() through
                // {@link #markCallAsActive}.
                if (mCall.getState() == CallState.RINGING) {
                    mCall.answer(mVideoState);
                    setCallState(mCall, CallState.ANSWERED, "answered");
                } else if (mCall.getState() == CallState.SIMULATED_RINGING) {
                    // If the call's in simulated ringing, we don't have to wait for the CS --
                    // we can just declare it active.
                    setCallState(mCall, CallState.ACTIVE, "answering simulated ringing");
                    Log.addEvent(mCall, LogUtils.Events.REQUEST_SIMULATED_ACCEPT);
                } else if (mCall.getState() == CallState.ANSWERED) {
                    // In certain circumstances, the connection service can lose track of a request
                    // to answer a call. Therefore, if the user presses answer again, still send it
                    // on down, but log a warning in the process and don't change the call state.
                    mCall.answer(mVideoState);
                    Log.w(this, "Duplicate answer request for call %s", mCall.getId());
                }
                if (isSpeakerphoneAutoEnabledForVideoCalls(mVideoState)) {
                    mCall.setStartWithSpeakerphoneOn(true);
                }
            }
        }
    }

    @VisibleForTesting(visibility = VisibleForTesting.Visibility.PACKAGE)
    public static final class RequestCallback implements
            ConnectionServiceFocusManager.RequestFocusCallback {
        private PendingAction mPendingAction;

        RequestCallback(PendingAction pendingAction) {
            mPendingAction = pendingAction;
        }

        @Override
        public void onRequestFocusDone(ConnectionServiceFocusManager.CallFocus call) {
            if (mPendingAction != null) {
                mPendingAction.performAction();
            }
        }
    }

    public void resetConnectionTime(Call call) {
        call.setConnectTimeMillis(System.currentTimeMillis());
        call.setConnectElapsedTimeMillis(SystemClock.elapsedRealtime());
        if (mCalls.contains(call)) {
            for (CallsManagerListener listener : mListeners) {
                listener.onConnectionTimeChanged(call);
            }
        }
    }

    public Context getContext() {
        return mContext;
    }

    /**
     * Determines if there is an ongoing emergency call. This can be either an outgoing emergency
     * call, or a number which has been identified by the number as an emergency call.
     * @return {@code true} if there is an ongoing emergency call, {@code false} otherwise.
     */
    public boolean isInEmergencyCall() {
        return mCalls.stream().filter(c -> (c.isEmergencyCall()
                || c.isNetworkIdentifiedEmergencyCall()) && !c.isDisconnected()).count() > 0;
    }

    /**
     * Trigger a recalculation of support for CAPABILITY_CAN_PULL_CALL for external calls due to
     * a possible emergency call being added/removed.
     */
    private void updateExternalCallCanPullSupport() {
        boolean isInEmergencyCall = isInEmergencyCall();
        // Remove the capability to pull an external call in the case that we are in an emergency
        // call.
        mCalls.stream().filter(Call::isExternalCall).forEach(
                c->c.setIsPullExternalCallSupported(!isInEmergencyCall));
    }

    /**
     * Trigger display of an error message to the user; we do this outside of dialer for calls which
     * fail to be created and added to Dialer.
     * @param messageId The string resource id.
     */
    private void showErrorMessage(int messageId) {
        final Intent errorIntent = new Intent(mContext, ErrorDialogActivity.class);
        errorIntent.putExtra(ErrorDialogActivity.ERROR_MESSAGE_ID_EXTRA, messageId);
        errorIntent.setFlags(Intent.FLAG_ACTIVITY_NEW_TASK);
        mContext.startActivityAsUser(errorIntent, UserHandle.CURRENT);
    }

    /**
     * Handles changes to a {@link PhoneAccount}.
     *
     * Checks for changes to video calling availability and updates whether calls for that phone
     * account are video capable.
     *
     * @param registrar The {@link PhoneAccountRegistrar} originating the change.
     * @param phoneAccount The {@link PhoneAccount} which changed.
     */
    private void handlePhoneAccountChanged(PhoneAccountRegistrar registrar,
            PhoneAccount phoneAccount) {
        Log.i(this, "handlePhoneAccountChanged: phoneAccount=%s", phoneAccount);
        boolean isVideoNowSupported = phoneAccount.hasCapabilities(
                PhoneAccount.CAPABILITY_VIDEO_CALLING);
        mCalls.stream()
                .filter(c -> phoneAccount.getAccountHandle().equals(c.getTargetPhoneAccount()))
                .forEach(c -> c.setVideoCallingSupportedByPhoneAccount(isVideoNowSupported));
    }

    /**
     * Determines if two {@link Call} instances originated from either the same target
     * {@link PhoneAccountHandle} or connection manager {@link PhoneAccountHandle}.
     * @param call1 The first call
     * @param call2 The second call
     * @return {@code true} if both calls are from the same target or connection manager
     * {@link PhoneAccountHandle}.
     */
    public static boolean areFromSameSource(@NonNull Call call1, @NonNull Call call2) {
        PhoneAccountHandle call1ConnectionMgr = call1.getConnectionManagerPhoneAccount();
        PhoneAccountHandle call2ConnectionMgr = call2.getConnectionManagerPhoneAccount();

        if (call1ConnectionMgr != null && call2ConnectionMgr != null
                && PhoneAccountHandle.areFromSamePackage(call1ConnectionMgr, call2ConnectionMgr)) {
            // Both calls share the same connection manager package, so they are from the same
            // source.
            return true;
        }

        PhoneAccountHandle call1TargetAcct = call1.getTargetPhoneAccount();
        PhoneAccountHandle call2TargetAcct = call2.getTargetPhoneAccount();
        // Otherwise if the target phone account for both is the same package, they're the same
        // source.
        return PhoneAccountHandle.areFromSamePackage(call1TargetAcct, call2TargetAcct);
    }

    public LinkedList<HandlerThread> getGraphHandlerThreads() {
        return mGraphHandlerThreads;
    }

    private void maybeSendPostCallScreenIntent(Call call) {
        if (call.isEmergencyCall() || (call.isNetworkIdentifiedEmergencyCall()) ||
                (call.getPostCallPackageName() == null)) {
            return;
        }

        Intent intent = new Intent(ACTION_POST_CALL);
        intent.setPackage(call.getPostCallPackageName());
        intent.putExtra(EXTRA_HANDLE, call.getHandle());
        intent.putExtra(EXTRA_DISCONNECT_CAUSE, call.getDisconnectCause().getCode());
        long duration = call.getAgeMillis();
        int durationCode = DURATION_VERY_SHORT;
        if ((duration >= VERY_SHORT_CALL_TIME_MS) && (duration < SHORT_CALL_TIME_MS)) {
            durationCode = DURATION_SHORT;
        } else if ((duration >= SHORT_CALL_TIME_MS) && (duration < MEDIUM_CALL_TIME_MS)) {
            durationCode = DURATION_MEDIUM;
        } else if (duration >= MEDIUM_CALL_TIME_MS) {
            durationCode = DURATION_LONG;
        }
        intent.putExtra(EXTRA_CALL_DURATION, durationCode);
        intent.addFlags(Intent.FLAG_ACTIVITY_NEW_TASK);
        mContext.startActivityAsUser(intent, mCurrentUserHandle);
    }

    @VisibleForTesting
    public void addToPendingCallsToDisconnect(Call call) {
        mPendingCallsToDisconnect.add(call);
    }

    @VisibleForTesting
    public void addConnectionServiceRepositoryCache(ComponentName componentName,
            UserHandle userHandle, ConnectionServiceWrapper service) {
        mConnectionServiceRepository.setService(componentName, userHandle, service);
    }

    /**
     * Generates a log "marking".  This is a unique call event which contains a specified message.
     * A log mark is triggered by the command: adb shell telecom log-mark MESSAGE
     * A tester can use this when executing tests to make it very clear when a particular test step
     * was reached.
     * @param message the message to mark in the logs.
     */
    public void requestLogMark(String message) {
        mCalls.forEach(c -> Log.addEvent(c, LogUtils.Events.USER_LOG_MARK, message));
        Log.addEvent(null /* global */, LogUtils.Events.USER_LOG_MARK, message);
    }

    @VisibleForTesting
    public Ringer getRinger() {
        return mRinger;
    }
}<|MERGE_RESOLUTION|>--- conflicted
+++ resolved
@@ -2097,11 +2097,7 @@
                 && !phoneAccount.hasCapabilities(PhoneAccount.CAPABILITY_MULTI_USER)) {
             // Check if the phoneAccountHandle belongs to the current user
             if (phoneAccountHandle != null &&
-<<<<<<< HEAD
-                    !phoneAccountHandle.getUserHandle().equals(mCurrentUserHandle)) {
-=======
                     !phoneAccountHandle.getUserHandle().equals(call.getInitiatingUser())) {
->>>>>>> fcfb5872
                 phoneAccountHandle = null;
             }
         }
