/*
 * Copyright (C) 2013 The Android Open Source Project
 *
 * Licensed under the Apache License, Version 2.0 (the "License");
 * you may not use this file except in compliance with the License.
 * You may obtain a copy of the License at
 *
 *      http://www.apache.org/licenses/LICENSE-2.0
 *
 * Unless required by applicable law or agreed to in writing, software
 * distributed under the License is distributed on an "AS IS" BASIS,
 * WITHOUT WARRANTIES OR CONDITIONS OF ANY KIND, either express or implied.
 * See the License for the specific language governing permissions and
 * limitations under the License.
 */

package com.android.server.telecom;

import static android.provider.CallLog.Calls.AUTO_MISSED_EMERGENCY_CALL;
import static android.provider.CallLog.Calls.AUTO_MISSED_MAXIMUM_DIALING;
import static android.provider.CallLog.Calls.AUTO_MISSED_MAXIMUM_RINGING;
import static android.provider.CallLog.Calls.MISSED_REASON_NOT_MISSED;
import static android.provider.CallLog.Calls.SHORT_RING_THRESHOLD;
import static android.provider.CallLog.Calls.USER_MISSED_CALL_FILTERS_TIMEOUT;
import static android.provider.CallLog.Calls.USER_MISSED_CALL_SCREENING_SERVICE_SILENCED;
import static android.provider.CallLog.Calls.USER_MISSED_NEVER_RANG;
import static android.provider.CallLog.Calls.USER_MISSED_NO_ANSWER;
import static android.provider.CallLog.Calls.USER_MISSED_SHORT_RING;
import static android.telecom.TelecomManager.ACTION_POST_CALL;
import static android.telecom.TelecomManager.DURATION_LONG;
import static android.telecom.TelecomManager.DURATION_MEDIUM;
import static android.telecom.TelecomManager.DURATION_SHORT;
import static android.telecom.TelecomManager.DURATION_VERY_SHORT;
import static android.telecom.TelecomManager.EXTRA_CALL_DURATION;
import static android.telecom.TelecomManager.EXTRA_DISCONNECT_CAUSE;
import static android.telecom.TelecomManager.EXTRA_HANDLE;
import static android.telecom.TelecomManager.MEDIUM_CALL_TIME_MS;
import static android.telecom.TelecomManager.SHORT_CALL_TIME_MS;
import static android.telecom.TelecomManager.VERY_SHORT_CALL_TIME_MS;

import android.Manifest;
import android.annotation.NonNull;
import android.app.ActivityManager;
import android.app.AlertDialog;
import android.app.KeyguardManager;
import android.app.NotificationManager;
import android.content.BroadcastReceiver;
import android.content.ComponentName;
import android.content.Context;
import android.content.DialogInterface;
import android.content.Intent;
import android.content.IntentFilter;
import android.content.pm.PackageManager;
import android.content.pm.PackageManager.ResolveInfoFlags;
import android.content.pm.UserInfo;
import android.graphics.Color;
import android.graphics.drawable.ColorDrawable;
import android.media.AudioManager;
import android.media.AudioSystem;
import android.media.MediaPlayer;
import android.media.ToneGenerator;
import android.net.Uri;
import android.os.Bundle;
import android.os.Handler;
import android.os.HandlerThread;
import android.os.Looper;
import android.os.OutcomeReceiver;
import android.os.PersistableBundle;
import android.os.Process;
import android.os.ResultReceiver;
import android.os.SystemClock;
import android.os.SystemVibrator;
import android.os.Trace;
import android.os.UserHandle;
import android.os.UserManager;
import android.provider.BlockedNumberContract;
import android.provider.BlockedNumberContract.SystemContract;
import android.provider.CallLog.Calls;
import android.provider.DeviceConfig;
import android.provider.Settings;
import android.sysprop.TelephonyProperties;
import android.telecom.CallAttributes;
import android.telecom.CallAudioState;
import android.telecom.CallEndpoint;
import android.telecom.CallException;
import android.telecom.CallScreeningService;
import android.telecom.CallerInfo;
import android.telecom.Conference;
import android.telecom.Connection;
import android.telecom.DisconnectCause;
import android.telecom.GatewayInfo;
import android.telecom.Log;
import android.telecom.Logging.Runnable;
import android.telecom.Logging.Session;
import android.telecom.ParcelableConference;
import android.telecom.ParcelableConnection;
import android.telecom.PhoneAccount;
import android.telecom.PhoneAccountHandle;
import android.telecom.PhoneAccountSuggestion;
import android.telecom.TelecomManager;
import android.telecom.VideoProfile;
import android.telephony.CarrierConfigManager;
import android.telephony.CellIdentity;
import android.telephony.PhoneNumberUtils;
import android.telephony.SubscriptionManager;
import android.telephony.TelephonyManager;
import android.text.TextUtils;
import android.util.Pair;
import android.view.LayoutInflater;
import android.view.View;
import android.view.WindowManager;
import android.widget.Button;

import com.android.internal.annotations.VisibleForTesting;
import com.android.internal.util.IndentingPrintWriter;
import com.android.server.telecom.bluetooth.BluetoothRouteManager;
import com.android.server.telecom.bluetooth.BluetoothStateReceiver;
import com.android.server.telecom.callfiltering.BlockCheckerAdapter;
import com.android.server.telecom.callfiltering.BlockCheckerFilter;
import com.android.server.telecom.callfiltering.BlockedNumbersAdapter;
import com.android.server.telecom.callfiltering.CallFilterResultCallback;
import com.android.server.telecom.callfiltering.CallFilteringResult;
import com.android.server.telecom.callfiltering.CallFilteringResult.Builder;
import com.android.server.telecom.callfiltering.CallScreeningServiceFilter;
import com.android.server.telecom.callfiltering.DirectToVoicemailFilter;
import com.android.server.telecom.callfiltering.DndCallFilter;
import com.android.server.telecom.callfiltering.IncomingCallFilterGraph;
import com.android.server.telecom.callredirection.CallRedirectionProcessor;
import com.android.server.telecom.components.ErrorDialogActivity;
import com.android.server.telecom.components.TelecomBroadcastReceiver;
import com.android.server.telecom.stats.CallFailureCause;
import com.android.server.telecom.ui.AudioProcessingNotification;
import com.android.server.telecom.ui.CallRedirectionTimeoutDialogActivity;
import com.android.server.telecom.ui.ConfirmCallDialogActivity;
import com.android.server.telecom.ui.DisconnectedCallNotifier;
import com.android.server.telecom.ui.IncomingCallNotifier;
import com.android.server.telecom.ui.ToastFactory;
import com.android.server.telecom.voip.TransactionManager;
import com.android.server.telecom.voip.VoipCallMonitor;

import java.util.ArrayList;
import java.util.Arrays;
import java.util.Collection;
import java.util.Collections;
import java.util.HashMap;
import java.util.HashSet;
import java.util.Iterator;
import java.util.LinkedList;
import java.util.List;
import java.util.Map;
import java.util.Objects;
import java.util.Optional;
import java.util.Set;
import java.util.UUID;
import java.util.concurrent.CompletableFuture;
import java.util.concurrent.ConcurrentHashMap;
import java.util.concurrent.CopyOnWriteArrayList;
import java.util.concurrent.CountDownLatch;
import java.util.concurrent.Executor;
import java.util.concurrent.Executors;
import java.util.concurrent.TimeUnit;
import java.util.stream.Collectors;
import java.util.stream.IntStream;
import java.util.stream.Stream;

import org.codeaurora.ims.QtiCallConstants;
import org.codeaurora.ims.utils.QtiCarrierConfigHelper;
import org.codeaurora.ims.utils.QtiImsExtUtils;
/**
 * Singleton.
 *
 * NOTE: by design most APIs are package private, use the relevant adapter/s to allow
 * access from other packages specifically refraining from passing the CallsManager instance
 * beyond the com.android.server.telecom package boundary.
 */
public class CallsManager extends Call.ListenerBase
        implements VideoProviderProxy.Listener, CallFilterResultCallback, CurrentUserProxy {

    // TODO: Consider renaming this CallsManagerPlugin.
    @VisibleForTesting
    public interface CallsManagerListener {
        /**
         * Informs listeners when a {@link Call} is newly created, but not yet returned by a
         * {@link android.telecom.ConnectionService} implementation.
         * @param call the call.
         */
        default void onStartCreateConnection(Call call) {}
        void onCallAdded(Call call);
        void onCreateConnectionFailed(Call call);
        void onCallRemoved(Call call);
        void onCallStateChanged(Call call, int oldState, int newState);
        void onConnectionServiceChanged(
                Call call,
                ConnectionServiceWrapper oldService,
                ConnectionServiceWrapper newService);
        void onIncomingCallAnswered(Call call);
        void onIncomingCallRejected(Call call, boolean rejectWithMessage, String textMessage);
        void onCallAudioStateChanged(CallAudioState oldAudioState, CallAudioState newAudioState);
        void onCallEndpointChanged(CallEndpoint callEndpoint);
        void onAvailableCallEndpointsChanged(Set<CallEndpoint> availableCallEndpoints);
        void onMuteStateChanged(boolean isMuted);
        void onRingbackRequested(Call call, boolean ringback);
        void onIsConferencedChanged(Call call);
        void onIsVoipAudioModeChanged(Call call);
        void onVideoStateChanged(Call call, int previousVideoState, int newVideoState);
        void onCanAddCallChanged(boolean canAddCall);
        void onSessionModifyRequestReceived(Call call, VideoProfile videoProfile);
        void onHoldToneRequested(Call call);
        void onExternalCallChanged(Call call, boolean isExternalCall);
        void onCallStreamingStateChanged(Call call, boolean isStreaming);
        void onDisconnectedTonePlaying(boolean isTonePlaying);
        void onConnectionTimeChanged(Call call);
        void onConferenceStateChanged(Call call, boolean isConference);
        void onCdmaConferenceSwap(Call call);
        void onSetCamera(Call call, String cameraId);
        void onCrsFallbackLocalRinging(Call call);
    }

    /** Interface used to define the action which is executed delay under some condition. */
    interface PendingAction {
        void performAction();
    }

    private static final String TAG = "CallsManager";

    /**
     * Call filter specifier used with
     * {@link #getNumCallsWithState(int, Call, PhoneAccountHandle, int...)} to indicate only
     * self-managed calls should be included.
     */
    private static final int CALL_FILTER_SELF_MANAGED = 1;

    /**
     * Call filter specifier used with
     * {@link #getNumCallsWithState(int, Call, PhoneAccountHandle, int...)} to indicate only
     * managed calls should be included.
     */
    private static final int CALL_FILTER_MANAGED = 2;

    /**
     * Call filter specifier used with
     * {@link #getNumCallsWithState(int, Call, PhoneAccountHandle, int...)} to indicate both managed
     * and self-managed calls should be included.
     */
    private static final int CALL_FILTER_ALL = 3;

    private static final String PERMISSION_PROCESS_PHONE_ACCOUNT_REGISTRATION =
            "android.permission.PROCESS_PHONE_ACCOUNT_REGISTRATION";

    private static final int HANDLER_WAIT_TIMEOUT = 10000;
    private static final int MAXIMUM_LIVE_CALLS = 1;
    private static final int MAXIMUM_HOLD_CALLS = 1;
    private static final int MAXIMUM_RINGING_CALLS = 1;
    private static final int MAXIMUM_RINGING_CALLS_DSDA = 2;
    private static final int MAXIMUM_DIALING_CALLS = 1;
    private static final int MAXIMUM_OUTGOING_CALLS = 1;
    private static final int MAXIMUM_TOP_LEVEL_CALLS = 2;
    private static final int MAXIMUM_TOP_LEVEL_CALLS_DSDA = 4;
    private static final int MAXIMUM_SELF_MANAGED_CALLS = 10;

    /**
     * Anomaly Report UUIDs and corresponding error descriptions specific to CallsManager.
     */
    public static final UUID LIVE_CALL_STUCK_CONNECTING_ERROR_UUID =
            UUID.fromString("3f95808c-9134-11ed-a1eb-0242ac120002");
    public static final String LIVE_CALL_STUCK_CONNECTING_ERROR_MSG =
            "Force disconnected a live call that was stuck in CONNECTING state.";
    public static final UUID LIVE_CALL_STUCK_CONNECTING_EMERGENCY_ERROR_UUID =
            UUID.fromString("744fdf86-9137-11ed-a1eb-0242ac120002");
    public static final String LIVE_CALL_STUCK_CONNECTING_EMERGENCY_ERROR_MSG =
            "Found a live call that was stuck in CONNECTING state while attempting to place an "
                    + "emergency call.";
    public static final UUID CALL_REMOVAL_EXECUTION_ERROR_UUID =
            UUID.fromString("030b8b16-9139-11ed-a1eb-0242ac120002");
    public static final String CALL_REMOVAL_EXECUTION_ERROR_MSG =
            "Exception thrown while executing call removal";
    public static final UUID EXCEPTION_WHILE_ESTABLISHING_CONNECTION_ERROR_UUID =
            UUID.fromString("1c4eed7c-9132-11ed-a1eb-0242ac120002");
    public static final String EXCEPTION_WHILE_ESTABLISHING_CONNECTION_ERROR_MSG =
            "Exception thrown while establishing connection.";
    public static final UUID EXCEPTION_RETRIEVING_PHONE_ACCOUNTS_ERROR_UUID =
            UUID.fromString("b68c881d-0ed8-4f31-9342-8bf416c96d18");
    public static final String EXCEPTION_RETRIEVING_PHONE_ACCOUNTS_ERROR_MSG =
            "Exception thrown while retrieving list of potential phone accounts.";
    public static final UUID EXCEPTION_RETRIEVING_PHONE_ACCOUNTS_EMERGENCY_ERROR_UUID =
            UUID.fromString("f272f89d-fb3a-4004-aa2d-20b8d679467e");
    public static final String EXCEPTION_RETRIEVING_PHONE_ACCOUNTS_EMERGENCY_ERROR_MSG =
            "Exception thrown while retrieving list of potential phone accounts when placing an "
                    + "emergency call.";
    public static final UUID EMERGENCY_CALL_DISCONNECTED_BEFORE_BEING_ADDED_ERROR_UUID =
            UUID.fromString("f9a916c8-8d61-4550-9ad3-11c2e84f6364");
    public static final String EMERGENCY_CALL_DISCONNECTED_BEFORE_BEING_ADDED_ERROR_MSG =
            "An emergency call was disconnected after the connection was created but before the "
                    + "call was successfully added to CallsManager.";
    public static final UUID EMERGENCY_CALL_ABORTED_NO_PHONE_ACCOUNTS_ERROR_UUID =
            UUID.fromString("2e994acb-1997-4345-8bf3-bad04303de26");
    public static final String EMERGENCY_CALL_ABORTED_NO_PHONE_ACCOUNTS_ERROR_MSG =
            "An emergency call was aborted since there were no available phone accounts.";

    private static final int[] OUTGOING_CALL_STATES =
            {CallState.CONNECTING, CallState.SELECT_PHONE_ACCOUNT, CallState.DIALING,
                    CallState.PULLING};

    /**
     * These states are used by {@link #makeRoomForOutgoingCall(Call, boolean)} to determine which
     * call should be ended first to make room for a new outgoing call.
     */
    private static final int[] LIVE_CALL_STATES =
            {CallState.CONNECTING, CallState.SELECT_PHONE_ACCOUNT, CallState.DIALING,
                    CallState.PULLING, CallState.ACTIVE, CallState.AUDIO_PROCESSING};

    /**
     * These states determine which calls will cause {@link TelecomManager#isInCall()} or
     * {@link TelecomManager#isInManagedCall()} to return true.
     *
     * See also {@link PhoneStateBroadcaster}, which considers a similar set of states as being
     * off-hook.
     */
    public static final int[] ONGOING_CALL_STATES =
            {CallState.SELECT_PHONE_ACCOUNT, CallState.DIALING, CallState.PULLING, CallState.ACTIVE,
                    CallState.ON_HOLD, CallState.RINGING,  CallState.SIMULATED_RINGING,
                    CallState.ANSWERED, CallState.AUDIO_PROCESSING};

    private static final int[] ANY_CALL_STATE =
            {CallState.NEW, CallState.CONNECTING, CallState.SELECT_PHONE_ACCOUNT, CallState.DIALING,
                    CallState.RINGING, CallState.SIMULATED_RINGING, CallState.ACTIVE,
                    CallState.ON_HOLD, CallState.DISCONNECTED, CallState.ABORTED,
                    CallState.DISCONNECTING, CallState.PULLING, CallState.ANSWERED,
                    CallState.AUDIO_PROCESSING};

    public static final String TELECOM_CALL_ID_PREFIX = "TC@";

    // Maps call technologies in TelephonyManager to those in Analytics.
    private static final Map<Integer, Integer> sAnalyticsTechnologyMap;
    static {
        sAnalyticsTechnologyMap = new HashMap<>(5);
        sAnalyticsTechnologyMap.put(TelephonyManager.PHONE_TYPE_CDMA, Analytics.CDMA_PHONE);
        sAnalyticsTechnologyMap.put(TelephonyManager.PHONE_TYPE_GSM, Analytics.GSM_PHONE);
        sAnalyticsTechnologyMap.put(TelephonyManager.PHONE_TYPE_IMS, Analytics.IMS_PHONE);
        sAnalyticsTechnologyMap.put(TelephonyManager.PHONE_TYPE_SIP, Analytics.SIP_PHONE);
        sAnalyticsTechnologyMap.put(TelephonyManager.PHONE_TYPE_THIRD_PARTY,
                Analytics.THIRD_PARTY_PHONE);
    }

    /**
     * The main call repository. Keeps an instance of all live calls. New incoming and outgoing
     * calls are added to the map and removed when the calls move to the disconnected state.
     *
     * ConcurrentHashMap constructor params: 8 is initial table size, 0.9f is
     * load factor before resizing, 1 means we only expect a single thread to
     * access the map so make only a single shard
     */
    private final Set<Call> mCalls = Collections.newSetFromMap(
            new ConcurrentHashMap<Call, Boolean>(8, 0.9f, 1));

    /**
     * A pending call is one which requires user-intervention in order to be placed.
     * Used by {@link #startCallConfirmation}.
     */
    private Call mPendingCall;
    /**
     * Cached latest pending redirected call which requires user-intervention in order to be placed.
     * Used by {@link #onCallRedirectionComplete}.
     */
    private Call mPendingRedirectedOutgoingCall;

    /**
     * Cached call that's been answered but will be added to mCalls pending confirmation of active
     * status from the connection service.
     */
    private Call mPendingAudioProcessingCall;

    /**
     * Cached latest pending redirected call information which require user-intervention in order
     * to be placed. Used by {@link #onCallRedirectionComplete}.
     */
    private final Map<String, Runnable> mPendingRedirectedOutgoingCallInfo =
            new ConcurrentHashMap<>();
    /**
     * Cached latest pending Unredirected call information which require user-intervention in order
     * to be placed. Used by {@link #onCallRedirectionComplete}.
     */
    private final Map<String, Runnable> mPendingUnredirectedOutgoingCallInfo =
            new ConcurrentHashMap<>();

    private CompletableFuture<Call> mPendingCallConfirm;
    private CompletableFuture<Pair<Call, PhoneAccountHandle>> mPendingAccountSelection;

    // Instance variables for testing -- we keep the latest copy of the outgoing call futures
    // here so that we can wait on them in tests
    private CompletableFuture<Call> mLatestPostSelectionProcessingFuture;
    private CompletableFuture<Pair<Call, List<PhoneAccountSuggestion>>>
            mLatestPreAccountSelectionFuture;

    /**
     * The current telecom call ID.  Used when creating new instances of {@link Call}.  Should
     * only be accessed using the {@link #getNextCallId()} method which synchronizes on the
     * {@link #mLock} sync root.
     */
    private int mCallId = 0;

    private int mRttRequestId = 0;
    /**
     * Stores the current foreground user.
     */
    private UserHandle mCurrentUserHandle = UserHandle.of(ActivityManager.getCurrentUser());

    private final ConnectionServiceRepository mConnectionServiceRepository;
    private final DtmfLocalTonePlayer mDtmfLocalTonePlayer;
    private final InCallController mInCallController;
    private final CallDiagnosticServiceController mCallDiagnosticServiceController;
    private final CallAudioManager mCallAudioManager;
    private final CallRecordingTonePlayer mCallRecordingTonePlayer;
    private RespondViaSmsManager mRespondViaSmsManager;
    private final Ringer mRinger;
    private final InCallWakeLockController mInCallWakeLockController;
    private final CopyOnWriteArrayList<CallsManagerListener> mListeners =
            new CopyOnWriteArrayList<>();
    private final HeadsetMediaButton mHeadsetMediaButton;
    private final WiredHeadsetManager mWiredHeadsetManager;
    private final SystemStateHelper mSystemStateHelper;
    private final BluetoothRouteManager mBluetoothRouteManager;
    private final DockManager mDockManager;
    private final TtyManager mTtyManager;
    private final ProximitySensorManager mProximitySensorManager;
    private final PhoneStateBroadcaster mPhoneStateBroadcaster;
    private final CallLogManager mCallLogManager;
    private final Context mContext;
    private final TelecomSystem.SyncRoot mLock;
    private final PhoneAccountRegistrar mPhoneAccountRegistrar;
    private final MissedCallNotifier mMissedCallNotifier;
    private final DisconnectedCallNotifier mDisconnectedCallNotifier;
    private IncomingCallNotifier mIncomingCallNotifier;
    private final CallerInfoLookupHelper mCallerInfoLookupHelper;
    private final DefaultDialerCache mDefaultDialerCache;
    private final Timeouts.Adapter mTimeoutsAdapter;
    private final PhoneNumberUtilsAdapter mPhoneNumberUtilsAdapter;
    private final ClockProxy mClockProxy;
    private final ToastFactory mToastFactory;
    private final Set<Call> mLocallyDisconnectingCalls = new HashSet<>();
    private final Set<Call> mPendingCallsToDisconnect = new HashSet<>();
    private final ConnectionServiceFocusManager mConnectionSvrFocusMgr;
    /* Handler tied to thread in which CallManager was initialized. */
    private final Handler mHandler = new Handler(Looper.getMainLooper());
    private final EmergencyCallHelper mEmergencyCallHelper;
    private final RoleManagerAdapter mRoleManagerAdapter;
    private final VoipCallMonitor mVoipCallMonitor;
    private final CallEndpointController mCallEndpointController;
    private final CallAnomalyWatchdog mCallAnomalyWatchdog;

    private final EmergencyCallDiagnosticLogger mEmergencyCallDiagnosticLogger;
    private final CallStreamingController mCallStreamingController;
    private final BlockedNumbersAdapter mBlockedNumbersAdapter;
    private final TransactionManager mTransactionManager;

    private final ConnectionServiceFocusManager.CallsManagerRequester mRequester =
            new ConnectionServiceFocusManager.CallsManagerRequester() {
                @Override
                public void releaseConnectionService(
                        ConnectionServiceFocusManager.ConnectionServiceFocus connectionService) {
                    mCalls.stream()
                            .filter(c -> c.getConnectionServiceWrapper().equals(connectionService))
                            .forEach(c -> c.disconnect("release " +
                                    connectionService.getComponentName().getPackageName()));
                }

                @Override
                public void setCallsManagerListener(CallsManagerListener listener) {
                    mListeners.add(listener);
                }
            };

    private boolean mCanAddCall = true;

    private Runnable mStopTone;

    private LinkedList<HandlerThread> mGraphHandlerThreads;

    // An executor that can be used to fire off async tasks that do not block Telecom in any manner.
    private final Executor mAsyncTaskExecutor;

    private boolean mHasActiveRttCall = false;

    private AnomalyReporterAdapter mAnomalyReporter = new AnomalyReporterAdapterImpl();

    // Two global variables used to handle the Emergency Call when there
    // is no room available for emergency call. Buffer the Emergency Call
    // in mPendingMOEmerCall until the Current Active call is disconnected
    // successfully and place the mPendingMOEmerCall followed by clearing
    // buffer.
    private Call mPendingMOEmerCall = null;
    private Call mDisconnectingCall = null;

    private String mCrsCallId = null;
    // Used to indicate that an error dialog should be shown if set to true
    // Stored within intent extras and should be removed once the dialog is shown
    private final String EXTRA_KEY_DISPLAY_ERROR_DIALOG = "EXTRA_KEY_DISPLAY_ERROR_DIALOG";

    private final String ACTION_MSIM_VOICE_CAPABILITY_CHANGED =
            "org.codeaurora.intent.action.MSIM_VOICE_CAPABILITY_CHANGED";
    /**
     * Listener to PhoneAccountRegistrar events.
     */
    private PhoneAccountRegistrar.Listener mPhoneAccountListener =
            new PhoneAccountRegistrar.Listener() {
        public void onPhoneAccountRegistered(PhoneAccountRegistrar registrar,
                                             PhoneAccountHandle handle) {
            broadcastRegisterIntent(handle);
        }
        public void onPhoneAccountUnRegistered(PhoneAccountRegistrar registrar,
                                               PhoneAccountHandle handle) {
            broadcastUnregisterIntent(handle);
        }

        @Override
        public void onPhoneAccountChanged(PhoneAccountRegistrar registrar,
                PhoneAccount phoneAccount) {
            handlePhoneAccountChanged(registrar, phoneAccount);
        }
    };

    /**
     * Receiver for enhanced call blocking feature to update the emergency call notification
     * in below cases:
     *  1) Carrier config changed.
     *  2) Blocking suppression state changed.
     */
    private final BroadcastReceiver mReceiver = new BroadcastReceiver() {
        @Override
        public void onReceive(Context context, Intent intent) {
            String action = intent.getAction();
            if (CarrierConfigManager.ACTION_CARRIER_CONFIG_CHANGED.equals(action)
                    || SystemContract.ACTION_BLOCK_SUPPRESSION_STATE_CHANGED.equals(action)) {
                updateEmergencyCallNotificationAsync(context);
            } else if (ACTION_MSIM_VOICE_CAPABILITY_CHANGED.equals(action)) {
                updateCanAddCall();
            }
        }
    };

    /**
     * Initializes the required Telecom components.
     */
    @VisibleForTesting
    public CallsManager(
            Context context,
            TelecomSystem.SyncRoot lock,
            CallerInfoLookupHelper callerInfoLookupHelper,
            MissedCallNotifier missedCallNotifier,
            DisconnectedCallNotifier.Factory disconnectedCallNotifierFactory,
            PhoneAccountRegistrar phoneAccountRegistrar,
            HeadsetMediaButtonFactory headsetMediaButtonFactory,
            ProximitySensorManagerFactory proximitySensorManagerFactory,
            InCallWakeLockControllerFactory inCallWakeLockControllerFactory,
            ConnectionServiceFocusManager.ConnectionServiceFocusManagerFactory
                    connectionServiceFocusManagerFactory,
            CallAudioManager.AudioServiceFactory audioServiceFactory,
            BluetoothRouteManager bluetoothManager,
            WiredHeadsetManager wiredHeadsetManager,
            SystemStateHelper systemStateHelper,
            DefaultDialerCache defaultDialerCache,
            Timeouts.Adapter timeoutsAdapter,
            AsyncRingtonePlayer asyncRingtonePlayer,
            PhoneNumberUtilsAdapter phoneNumberUtilsAdapter,
            EmergencyCallHelper emergencyCallHelper,
            InCallTonePlayer.ToneGeneratorFactory toneGeneratorFactory,
            ClockProxy clockProxy,
            AudioProcessingNotification audioProcessingNotification,
            BluetoothStateReceiver bluetoothStateReceiver,
            CallAudioRouteStateMachine.Factory callAudioRouteStateMachineFactory,
            CallAudioModeStateMachine.Factory callAudioModeStateMachineFactory,
            InCallControllerFactory inCallControllerFactory,
            CallDiagnosticServiceController callDiagnosticServiceController,
            RoleManagerAdapter roleManagerAdapter,
            ToastFactory toastFactory,
            CallEndpointControllerFactory callEndpointControllerFactory,
            CallAnomalyWatchdog callAnomalyWatchdog,
            Ringer.AccessibilityManagerAdapter accessibilityManagerAdapter,
            Executor asyncTaskExecutor,
            BlockedNumbersAdapter blockedNumbersAdapter,
            TransactionManager transactionManager,
            EmergencyCallDiagnosticLogger emergencyCallDiagnosticLogger) {

        mContext = context;
        mLock = lock;
        mPhoneNumberUtilsAdapter = phoneNumberUtilsAdapter;
        mPhoneAccountRegistrar = phoneAccountRegistrar;
        mPhoneAccountRegistrar.addListener(mPhoneAccountListener);
        mMissedCallNotifier = missedCallNotifier;
        mDisconnectedCallNotifier = disconnectedCallNotifierFactory.create(mContext, this);
        StatusBarNotifier statusBarNotifier = new StatusBarNotifier(context, this);
        mWiredHeadsetManager = wiredHeadsetManager;
        mSystemStateHelper = systemStateHelper;
        mDefaultDialerCache = defaultDialerCache;
        mBluetoothRouteManager = bluetoothManager;
        mDockManager = new DockManager(context);
        mTimeoutsAdapter = timeoutsAdapter;
        mEmergencyCallHelper = emergencyCallHelper;
        mCallerInfoLookupHelper = callerInfoLookupHelper;
        mEmergencyCallDiagnosticLogger = emergencyCallDiagnosticLogger;

        mDtmfLocalTonePlayer =
                new DtmfLocalTonePlayer(new DtmfLocalTonePlayer.ToneGeneratorProxy());
        CallAudioRouteStateMachine callAudioRouteStateMachine =
                callAudioRouteStateMachineFactory.create(
                        context,
                        this,
                        bluetoothManager,
                        wiredHeadsetManager,
                        statusBarNotifier,
                        audioServiceFactory,
                        CallAudioRouteStateMachine.EARPIECE_AUTO_DETECT,
                        asyncTaskExecutor
                );
        callAudioRouteStateMachine.initialize();

        CallAudioRoutePeripheralAdapter callAudioRoutePeripheralAdapter =
                new CallAudioRoutePeripheralAdapter(
                        callAudioRouteStateMachine,
                        bluetoothManager,
                        wiredHeadsetManager,
                        mDockManager);
        AudioManager audioManager = (AudioManager) mContext.getSystemService(Context.AUDIO_SERVICE);
        InCallTonePlayer.MediaPlayerFactory mediaPlayerFactory =
                (resourceId, attributes) ->
                        new InCallTonePlayer.MediaPlayerAdapterImpl(
                                MediaPlayer.create(mContext, resourceId, attributes,
                                        audioManager.generateAudioSessionId()));
        InCallTonePlayer.Factory playerFactory = new InCallTonePlayer.Factory(
                callAudioRoutePeripheralAdapter, lock, toneGeneratorFactory, mediaPlayerFactory,
                () -> audioManager.getStreamVolume(AudioManager.STREAM_RING) > 0);

        SystemSettingsUtil systemSettingsUtil = new SystemSettingsUtil();
        RingtoneFactory ringtoneFactory = new RingtoneFactory(this, context);
        SystemVibrator systemVibrator = new SystemVibrator(context);
        mInCallController = inCallControllerFactory.create(context, mLock, this,
                systemStateHelper, defaultDialerCache, mTimeoutsAdapter,
                emergencyCallHelper);
        mCallEndpointController = callEndpointControllerFactory.create(context, mLock, this);
        mCallDiagnosticServiceController = callDiagnosticServiceController;
        mCallDiagnosticServiceController.setInCallTonePlayerFactory(playerFactory);
        mRinger = new Ringer(playerFactory, context, systemSettingsUtil, asyncRingtonePlayer,
                ringtoneFactory, systemVibrator,
                new Ringer.VibrationEffectProxy(), mInCallController,
                mContext.getSystemService(NotificationManager.class),
                accessibilityManagerAdapter);
        mCallRecordingTonePlayer = new CallRecordingTonePlayer(mContext, audioManager,
                mTimeoutsAdapter, mLock);
        mCallAudioManager = new CallAudioManager(callAudioRouteStateMachine,
                this, callAudioModeStateMachineFactory.create(systemStateHelper,
                (AudioManager) mContext.getSystemService(Context.AUDIO_SERVICE)),
                playerFactory, mRinger, new RingbackPlayer(playerFactory),
                bluetoothStateReceiver, mDtmfLocalTonePlayer);

        mConnectionSvrFocusMgr = connectionServiceFocusManagerFactory.create(mRequester);
        mHeadsetMediaButton = headsetMediaButtonFactory.create(context, this, mLock);
        mTtyManager = new TtyManager(context, mWiredHeadsetManager);
        mProximitySensorManager = proximitySensorManagerFactory.create(context, this);
        mPhoneStateBroadcaster = new PhoneStateBroadcaster(this);
        mCallLogManager = new CallLogManager(context, phoneAccountRegistrar, mMissedCallNotifier);
        mConnectionServiceRepository =
                new ConnectionServiceRepository(mPhoneAccountRegistrar, mContext, mLock, this);
        mInCallWakeLockController = inCallWakeLockControllerFactory.create(context, this);
        mClockProxy = clockProxy;
        mToastFactory = toastFactory;
        mRoleManagerAdapter = roleManagerAdapter;
        mTransactionManager = transactionManager;
        mBlockedNumbersAdapter = blockedNumbersAdapter;
        mCallStreamingController = new CallStreamingController(mContext, mLock);
        mVoipCallMonitor = new VoipCallMonitor(mContext, mLock);

        mListeners.add(mInCallWakeLockController);
        mListeners.add(statusBarNotifier);
        mListeners.add(mCallLogManager);
        mListeners.add(mInCallController);
        mListeners.add(mCallEndpointController);
        mListeners.add(mCallDiagnosticServiceController);
        mListeners.add(mCallAudioManager);
        mListeners.add(mCallRecordingTonePlayer);
        mListeners.add(missedCallNotifier);
        mListeners.add(mDisconnectedCallNotifier);
        mListeners.add(mHeadsetMediaButton);
        mListeners.add(mProximitySensorManager);
        mListeners.add(audioProcessingNotification);
        mListeners.add(callAnomalyWatchdog);
        mListeners.add(mEmergencyCallDiagnosticLogger);
        mListeners.add(mCallStreamingController);

        // this needs to be after the mCallAudioManager
        mListeners.add(mPhoneStateBroadcaster);
        mListeners.add(mVoipCallMonitor);

        mVoipCallMonitor.startMonitor();

        // There is no USER_SWITCHED broadcast for user 0, handle it here explicitly.
        final UserManager userManager = UserManager.get(mContext);
        // Don't load missed call if it is run in split user model.
        if (userManager.isPrimaryUser()) {
            onUserSwitch(Process.myUserHandle());
        }
        // Register BroadcastReceiver to handle enhanced call blocking feature related event.
        IntentFilter intentFilter = new IntentFilter(
                CarrierConfigManager.ACTION_CARRIER_CONFIG_CHANGED);
        intentFilter.addAction(SystemContract.ACTION_BLOCK_SUPPRESSION_STATE_CHANGED);
        intentFilter.addAction(ACTION_MSIM_VOICE_CAPABILITY_CHANGED);
        context.registerReceiver(mReceiver, intentFilter, Context.RECEIVER_EXPORTED);
        mGraphHandlerThreads = new LinkedList<>();
        mCallAnomalyWatchdog = callAnomalyWatchdog;
        mAsyncTaskExecutor = asyncTaskExecutor;
        QtiCarrierConfigHelper.getInstance().setup(mContext);
    }

    public void setIncomingCallNotifier(IncomingCallNotifier incomingCallNotifier) {
        if (mIncomingCallNotifier != null) {
            mListeners.remove(mIncomingCallNotifier);
        }
        mIncomingCallNotifier = incomingCallNotifier;
        mListeners.add(mIncomingCallNotifier);
    }

    public void setRespondViaSmsManager(RespondViaSmsManager respondViaSmsManager) {
        if (mRespondViaSmsManager != null) {
            mListeners.remove(mRespondViaSmsManager);
        }
        mRespondViaSmsManager = respondViaSmsManager;
        mListeners.add(respondViaSmsManager);
    }

    public RespondViaSmsManager getRespondViaSmsManager() {
        return mRespondViaSmsManager;
    }

    public CallerInfoLookupHelper getCallerInfoLookupHelper() {
        return mCallerInfoLookupHelper;
    }

    public RoleManagerAdapter getRoleManagerAdapter() {
        return mRoleManagerAdapter;
    }

    public CallDiagnosticServiceController getCallDiagnosticServiceController() {
        return mCallDiagnosticServiceController;
    }

    @Override
    @VisibleForTesting
    public void onSuccessfulOutgoingCall(Call call, int callState) {
        Log.v(this, "onSuccessfulOutgoingCall, %s", call);
        call.setPostCallPackageName(getRoleManagerAdapter().getDefaultCallScreeningApp(
                call.getUserHandleFromTargetPhoneAccount()));

        setCallState(call, callState, "successful outgoing call");
        if (!mCalls.contains(call)) {
            // Call was not added previously in startOutgoingCall due to it being a potential MMI
            // code, so add it now.
            addCall(call);
        }

        // The call's ConnectionService has been updated.
        for (CallsManagerListener listener : mListeners) {
            listener.onConnectionServiceChanged(call, null, call.getConnectionService());
        }

        markCallAsDialing(call);
    }

    @Override
    public void onFailedOutgoingCall(Call call, DisconnectCause disconnectCause) {
        Log.i(this, "onFailedOutgoingCall for call %s", call);
        markCallAsRemoved(call);
    }

    @Override
    public void onSuccessfulIncomingCall(Call incomingCall) {
        Log.d(this, "onSuccessfulIncomingCall");
        PhoneAccount phoneAccount = mPhoneAccountRegistrar.getPhoneAccountUnchecked(
                incomingCall.getTargetPhoneAccount());
        Bundle extras =
            phoneAccount == null || phoneAccount.getExtras() == null
                ? new Bundle()
                : phoneAccount.getExtras();
        TelephonyManager telephonyManager = getTelephonyManager();
        if (incomingCall.hasProperty(Connection.PROPERTY_EMERGENCY_CALLBACK_MODE) ||
                incomingCall.hasProperty(Connection.PROPERTY_NETWORK_IDENTIFIED_EMERGENCY_CALL) ||
                telephonyManager.isInEmergencySmsMode() ||
                incomingCall.isSelfManaged() ||
                extras.getBoolean(PhoneAccount.EXTRA_SKIP_CALL_FILTERING)) {
            Log.i(this, "Skipping call filtering for %s (ecm=%b, "
                            + "networkIdentifiedEmergencyCall = %b, emergencySmsMode = %b, "
                            + "selfMgd=%b, skipExtra=%b)",
                    incomingCall.getId(),
                    incomingCall.hasProperty(Connection.PROPERTY_EMERGENCY_CALLBACK_MODE),
                    incomingCall.hasProperty(Connection.PROPERTY_NETWORK_IDENTIFIED_EMERGENCY_CALL),
                    telephonyManager.isInEmergencySmsMode(),
                    incomingCall.isSelfManaged(),
                    extras.getBoolean(PhoneAccount.EXTRA_SKIP_CALL_FILTERING));
            onCallFilteringComplete(incomingCall, new Builder()
                    .setShouldAllowCall(true)
                    .setShouldReject(false)
                    .setShouldAddToCallLog(true)
                    .setShouldShowNotification(true)
                    .build(), false);
            incomingCall.setIsUsingCallFiltering(false);
            return;
        }

        IncomingCallFilterGraph graph = setUpCallFilterGraph(incomingCall);
        graph.performFiltering();
    }

    private IncomingCallFilterGraph setUpCallFilterGraph(Call incomingCall) {
        incomingCall.setIsUsingCallFiltering(true);
        String carrierPackageName = getCarrierPackageName();
        UserHandle userHandle = incomingCall.getUserHandleFromTargetPhoneAccount();
        String defaultDialerPackageName = TelecomManager.from(mContext).
                getDefaultDialerPackage(userHandle);
        String userChosenPackageName = getRoleManagerAdapter().
                getDefaultCallScreeningApp(userHandle);
        AppLabelProxy appLabelProxy = packageName -> AppLabelProxy.Util.getAppLabel(
                mContext.getPackageManager(), packageName);
        ParcelableCallUtils.Converter converter = new ParcelableCallUtils.Converter();

        IncomingCallFilterGraph graph = new IncomingCallFilterGraph(incomingCall,
                this::onCallFilteringComplete, mContext, mTimeoutsAdapter, mLock);
        DirectToVoicemailFilter voicemailFilter = new DirectToVoicemailFilter(incomingCall,
                mCallerInfoLookupHelper);
        BlockCheckerFilter blockCheckerFilter = new BlockCheckerFilter(mContext, incomingCall,
                mCallerInfoLookupHelper, new BlockCheckerAdapter());
        DndCallFilter dndCallFilter = new DndCallFilter(incomingCall, getRinger());
        CallScreeningServiceFilter carrierCallScreeningServiceFilter =
                new CallScreeningServiceFilter(incomingCall, carrierPackageName,
                        CallScreeningServiceFilter.PACKAGE_TYPE_CARRIER, mContext, this,
                        appLabelProxy, converter);
        CallScreeningServiceFilter callScreeningServiceFilter;
        if ((userChosenPackageName != null)
                && (!userChosenPackageName.equals(defaultDialerPackageName))) {
            callScreeningServiceFilter = new CallScreeningServiceFilter(incomingCall,
                    userChosenPackageName, CallScreeningServiceFilter.PACKAGE_TYPE_USER_CHOSEN,
                    mContext, this, appLabelProxy, converter);
        } else {
            callScreeningServiceFilter = new CallScreeningServiceFilter(incomingCall,
                    defaultDialerPackageName,
                    CallScreeningServiceFilter.PACKAGE_TYPE_DEFAULT_DIALER,
                    mContext, this, appLabelProxy, converter);
        }
        graph.addFilter(voicemailFilter);
        graph.addFilter(dndCallFilter);
        graph.addFilter(blockCheckerFilter);
        graph.addFilter(carrierCallScreeningServiceFilter);
        graph.addFilter(callScreeningServiceFilter);
        IncomingCallFilterGraph.addEdge(voicemailFilter, carrierCallScreeningServiceFilter);
        IncomingCallFilterGraph.addEdge(blockCheckerFilter, carrierCallScreeningServiceFilter);
        IncomingCallFilterGraph.addEdge(carrierCallScreeningServiceFilter,
                callScreeningServiceFilter);
        mGraphHandlerThreads.add(graph.getHandlerThread());
        return graph;
    }

    private String getCarrierPackageName() {
        ComponentName componentName = null;
        CarrierConfigManager configManager = (CarrierConfigManager) mContext.getSystemService
                (Context.CARRIER_CONFIG_SERVICE);
        PersistableBundle configBundle = configManager.getConfig();
        if (configBundle != null) {
            componentName = ComponentName.unflattenFromString(configBundle.getString
                    (CarrierConfigManager.KEY_CARRIER_CALL_SCREENING_APP_STRING, ""));
        }

        return componentName != null ? componentName.getPackageName() : null;
    }

    @Override
    public void onCallFilteringComplete(Call incomingCall, CallFilteringResult result,
            boolean timeout) {
        // Only set the incoming call as ringing if it isn't already disconnected. It is possible
        // that the connection service disconnected the call before it was even added to Telecom, in
        // which case it makes no sense to set it back to a ringing state.
        Log.i(this, "onCallFilteringComplete");
        mGraphHandlerThreads.clear();

        if (timeout) {
            Log.i(this, "onCallFilteringCompleted: Call filters timeout!");
            incomingCall.setUserMissed(USER_MISSED_CALL_FILTERS_TIMEOUT);
        }

        if (incomingCall.getState() != CallState.DISCONNECTED &&
                incomingCall.getState() != CallState.DISCONNECTING) {
            setCallState(incomingCall, CallState.RINGING,
                    result.shouldAllowCall ? "successful incoming call" : "blocking call");
        } else {
            Log.i(this, "onCallFilteringCompleted: call already disconnected.");
            return;
        }

        // Store the shouldSuppress value in the call object which will be passed to InCallServices
        incomingCall.setCallIsSuppressedByDoNotDisturb(result.shouldSuppressCallDueToDndStatus);

        // Inform our connection service that call filtering is done (if it was performed at all).
        if (incomingCall.isUsingCallFiltering()) {
            boolean isInContacts = incomingCall.getCallerInfo() != null
                    && incomingCall.getCallerInfo().contactExists;
            Connection.CallFilteringCompletionInfo completionInfo =
                    new Connection.CallFilteringCompletionInfo(!result.shouldAllowCall,
                            isInContacts,
                            result.mCallScreeningResponse == null
                                    ? null : result.mCallScreeningResponse.toCallResponse(),
                            result.mCallScreeningComponentName == null ? null
                                    : ComponentName.unflattenFromString(
                                            result.mCallScreeningComponentName));
            incomingCall.getConnectionService().onCallFilteringCompleted(incomingCall,
                    completionInfo);
        }

        // Get rid of the call composer attachments that aren't wanted
        if (result.mIsResponseFromSystemDialer && result.mCallScreeningResponse != null) {
            int attachmentMask = result.mCallScreeningResponse.getCallComposerAttachmentsToShow();
            if ((attachmentMask
                    & CallScreeningService.CallResponse.CALL_COMPOSER_ATTACHMENT_LOCATION) == 0) {
                incomingCall.getIntentExtras().remove(TelecomManager.EXTRA_LOCATION);
            }

            if ((attachmentMask
                    & CallScreeningService.CallResponse.CALL_COMPOSER_ATTACHMENT_SUBJECT) == 0) {
                incomingCall.getIntentExtras().remove(TelecomManager.EXTRA_CALL_SUBJECT);
            }

            if ((attachmentMask
                    & CallScreeningService.CallResponse.CALL_COMPOSER_ATTACHMENT_PRIORITY) == 0) {
                incomingCall.getIntentExtras().remove(TelecomManager.EXTRA_PRIORITY);
            }
        }

        if (result.shouldAllowCall) {
            incomingCall.setPostCallPackageName(
                    getRoleManagerAdapter().getDefaultCallScreeningApp(
                            incomingCall.getUserHandleFromTargetPhoneAccount()
                    ));

            Log.i(this, "onCallFilteringComplete: allow call.");
            if (hasMaximumManagedRingingCalls(incomingCall)) {
                if (shouldSilenceInsteadOfReject(incomingCall)) {
                    incomingCall.silence();
                } else {
                    Log.i(this, "onCallFilteringCompleted: Call rejected! " +
                            "Exceeds maximum number of ringing calls.");
                    incomingCall.setMissedReason(AUTO_MISSED_MAXIMUM_RINGING);
                    autoMissCallAndLog(incomingCall, result);
                    return;
                }
            } else if (hasMaximumManagedDialingCalls(incomingCall) &&
                    arePhoneAccountsEqual(getDialingOrPullingCall().getTargetPhoneAccount(),
                    incomingCall.getTargetPhoneAccount())) {
                if (shouldSilenceInsteadOfReject(incomingCall)) {
                    incomingCall.silence();
                } else {
                    Log.i(this, "onCallFilteringCompleted: Call rejected! Exceeds maximum number of " +
                            "dialing calls.");
                    incomingCall.setMissedReason(AUTO_MISSED_MAXIMUM_DIALING);
                    autoMissCallAndLog(incomingCall, result);
                    return;
                }
            } else if (!isIncomingVideoCallAllowed(incomingCall)) {
                Log.i(this, "onCallFilteringCompleted: MT Video Call rejecting.");
                autoMissCallAndLog(incomingCall, result);
            } else if (result.shouldScreenViaAudio) {
                Log.i(this, "onCallFilteringCompleted: starting background audio processing");
                answerCallForAudioProcessing(incomingCall);
                incomingCall.setAudioProcessingRequestingApp(result.mCallScreeningAppName);
            } else if (result.shouldSilence) {
                Log.i(this, "onCallFilteringCompleted: setting the call to silent ringing state");
                incomingCall.setSilentRingingRequested(true);
                incomingCall.setUserMissed(USER_MISSED_CALL_SCREENING_SERVICE_SILENCED);
                incomingCall.setCallScreeningAppName(result.mCallScreeningAppName);
                incomingCall.setCallScreeningComponentName(result.mCallScreeningComponentName);
                addCall(incomingCall);
            } else {
                addCall(incomingCall);
            }
        } else {
            if (result.shouldReject) {
                Log.i(this, "onCallFilteringCompleted: blocked call, rejecting.");
                incomingCall.reject(false, null);
            }
            if (result.shouldAddToCallLog) {
                Log.i(this, "onCallScreeningCompleted: blocked call, adding to call log.");
                if (result.shouldShowNotification) {
                    Log.w(this, "onCallScreeningCompleted: blocked call, showing notification.");
                }
                mCallLogManager.logCall(incomingCall, Calls.BLOCKED_TYPE,
                        result.shouldShowNotification, result);
            }
            if (result.shouldShowNotification) {
                Log.i(this, "onCallScreeningCompleted: blocked call, showing notification.");
                mMissedCallNotifier.showMissedCallNotification(
                        new MissedCallNotifier.CallInfo(incomingCall));
            }
        }
    }

    /**
     * Determines if the incoming video call is allowed or not
     *
     * @param Call The incoming call.
     * @return {@code false} if incoming video call is not allowed.
     */
    private static boolean isIncomingVideoCallAllowed(Call call) {
        Bundle extras = call.getExtras();
        if (extras == null || (!isIncomingVideoCall(call))) {
            Log.w(TAG, "isIncomingVideoCallAllowed: null Extras or not an incoming video call " +
                    "or allow video calls in low battery");
            return true;
        }

        final boolean isLowBattery = extras.getBoolean(QtiCallConstants.LOW_BATTERY_EXTRA_KEY,
                false);
        Log.d(TAG, "isIncomingVideoCallAllowed: lowbattery = " + isLowBattery);
        return !isLowBattery;
    }

    private static boolean isIncomingVideoCall(Call call) {
        return (!VideoProfile.isAudioOnly(call.getVideoState()) &&
            call.getState() == CallState.RINGING) && !(call.isCrsCall() &&
            (call.getOriginalCallType() == VideoProfile.STATE_AUDIO_ONLY));
    }

    /**
     * In the event that the maximum supported calls of a given type is reached, the
     * default behavior is to reject any additional calls of that type.  This checks
     * if the device is configured to silence instead of reject the call, provided
     * that the incoming call is from a different source (connection service).
     */
    private boolean shouldSilenceInsteadOfReject(Call incomingCall) {
        if (!mContext.getResources().getBoolean(
                R.bool.silence_incoming_when_different_service_and_maximum_ringing)) {
            return false;
        }

        for (Call call : mCalls) {
            // Only operate on top-level calls
            if (call.getParentCall() != null) {
                continue;
            }

            if (call.isExternalCall()) {
                continue;
            }

            if (call.getConnectionService() == incomingCall.getConnectionService()) {
                return false;
            }
        }

        return true;
    }

    @Override
    public void onFailedIncomingCall(Call call) {
        Log.i(this, "onFailedIncomingCall for call %s", call);
        setCallState(call, CallState.DISCONNECTED, "failed incoming call");
        call.removeListener(this);
    }

    @Override
    public void onSuccessfulUnknownCall(Call call, int callState) {
        Log.i(this, "onSuccessfulUnknownCall for call %s", call);
        setCallState(call, callState, "successful unknown call");
        addCall(call);
    }

    @Override
    public void onFailedUnknownCall(Call call) {
        Log.i(this, "onFailedUnknownCall for call %s", call);
        setCallState(call, CallState.DISCONNECTED, "failed unknown call");
        call.removeListener(this);
    }

    @Override
    public void onRingbackRequested(Call call, boolean ringback) {
        for (CallsManagerListener listener : mListeners) {
            listener.onRingbackRequested(call, ringback);
        }
    }

    @Override
    public void onPostDialWait(Call call, String remaining) {
        mInCallController.onPostDialWait(call, remaining);
    }

    @Override
    public void onPostDialChar(final Call call, char nextChar) {
        if (PhoneNumberUtils.is12Key(nextChar)) {
            // Play tone if it is one of the dialpad digits, canceling out the previously queued
            // up stopTone runnable since playing a new tone automatically stops the previous tone.
            if (mStopTone != null) {
                mHandler.removeCallbacks(mStopTone.getRunnableToCancel());
                mStopTone.cancel();
            }

            mDtmfLocalTonePlayer.playTone(call, nextChar);

            mStopTone = new Runnable("CM.oPDC", mLock) {
                @Override
                public void loggedRun() {
                    // Set a timeout to stop the tone in case there isn't another tone to
                    // follow.
                    mDtmfLocalTonePlayer.stopTone(call);
                }
            };
            mHandler.postDelayed(mStopTone.prepare(),
                    Timeouts.getDelayBetweenDtmfTonesMillis(mContext.getContentResolver()));
        } else if (nextChar == 0 || nextChar == TelecomManager.DTMF_CHARACTER_WAIT ||
                nextChar == TelecomManager.DTMF_CHARACTER_PAUSE) {
            // Stop the tone if a tone is playing, removing any other stopTone callbacks since
            // the previous tone is being stopped anyway.
            if (mStopTone != null) {
                mHandler.removeCallbacks(mStopTone.getRunnableToCancel());
                mStopTone.cancel();
            }
            mDtmfLocalTonePlayer.stopTone(call);
        } else {
            Log.w(this, "onPostDialChar: invalid value %d", nextChar);
        }
    }

    @Override
    public void onConnectionPropertiesChanged(Call call, boolean didRttChange) {
        if (didRttChange) {
            updateHasActiveRttCall();
        }
    }

    @Override
    public void onParentChanged(Call call) {
        // parent-child relationship affects which call should be foreground, so do an update.
        updateCanAddCall();
        for (CallsManagerListener listener : mListeners) {
            listener.onIsConferencedChanged(call);
        }
    }

    @Override
    public void onChildrenChanged(Call call) {
        // parent-child relationship affects which call should be foreground, so do an update.
        updateCanAddCall();
        for (CallsManagerListener listener : mListeners) {
            listener.onIsConferencedChanged(call);
        }
    }

    @Override
    public void onConferenceStateChanged(Call call, boolean isConference) {
        // Conference changed whether it is treated as a conference or not.
        updateCanAddCall();
        for (CallsManagerListener listener : mListeners) {
            listener.onConferenceStateChanged(call, isConference);
        }
    }

    @Override
    public void onCdmaConferenceSwap(Call call) {
        // SWAP was executed on a CDMA conference
        for (CallsManagerListener listener : mListeners) {
            listener.onCdmaConferenceSwap(call);
        }
    }

    @Override
    public void onIsVoipAudioModeChanged(Call call) {
        for (CallsManagerListener listener : mListeners) {
            listener.onIsVoipAudioModeChanged(call);
        }
    }

    @Override
    public void onVideoStateChanged(Call call, int previousVideoState, int newVideoState) {
        for (CallsManagerListener listener : mListeners) {
            listener.onVideoStateChanged(call, previousVideoState, newVideoState);
        }
    }

    @Override
    public boolean onCanceledViaNewOutgoingCallBroadcast(final Call call,
            long disconnectionTimeout) {
        mPendingCallsToDisconnect.add(call);
        mHandler.postDelayed(new Runnable("CM.oCVNOCB", mLock) {
            @Override
            public void loggedRun() {
                if (mPendingCallsToDisconnect.remove(call)) {
                    Log.i(this, "Delayed disconnection of call: %s", call);
                    call.disconnect();
                }
            }
        }.prepare(), disconnectionTimeout);

        return true;
    }

    /**
     * Handles changes to the {@link Connection.VideoProvider} for a call.  Adds the
     * {@link CallsManager} as a listener for the {@link VideoProviderProxy} which is created
     * in {@link Call#setVideoProvider(IVideoProvider)}.  This allows the {@link CallsManager} to
     * respond to callbacks from the {@link VideoProviderProxy}.
     *
     * @param call The call.
     */
    @Override
    public void onVideoCallProviderChanged(Call call) {
        VideoProviderProxy videoProviderProxy = call.getVideoProviderProxy();

        if (videoProviderProxy == null) {
            return;
        }

        videoProviderProxy.addListener(this);
    }

    /**
     * Handles session modification requests received via the {@link TelecomVideoCallCallback} for
     * a call.  Notifies listeners of the {@link CallsManager.CallsManagerListener} of the session
     * modification request.
     *
     * @param call The call.
     * @param videoProfile The {@link VideoProfile}.
     */
    @Override
    public void onSessionModifyRequestReceived(Call call, VideoProfile videoProfile) {
        int videoState = videoProfile != null ? videoProfile.getVideoState() :
                VideoProfile.STATE_AUDIO_ONLY;
        Log.v(TAG, "onSessionModifyRequestReceived : videoProfile = " + VideoProfile
                .videoStateToString(videoState));

        for (CallsManagerListener listener : mListeners) {
            listener.onSessionModifyRequestReceived(call, videoProfile);
        }
    }

    /**
     * Handles a change to the currently active camera for a call by notifying listeners.
     * @param call The call.
     * @param cameraId The ID of the camera in use, or {@code null} if no camera is in use.
     */
    @Override
    public void onSetCamera(Call call, String cameraId) {
        for (CallsManagerListener listener : mListeners) {
            listener.onSetCamera(call, cameraId);
        }
    }

    public Collection<Call> getCalls() {
        return Collections.unmodifiableCollection(mCalls);
    }

    /**
     * Play or stop a call hold tone for a call.  Triggered via
     * {@link Connection#sendConnectionEvent(String)} when the
     * {@link Connection#EVENT_ON_HOLD_TONE_START} event or
     * {@link Connection#EVENT_ON_HOLD_TONE_STOP} event is passed through to the
     *
     * @param call The call which requested the hold tone.
     */
    @Override
    public void onHoldToneRequested(Call call) {
        for (CallsManagerListener listener : mListeners) {
            listener.onHoldToneRequested(call);
        }
    }

    /**
     * A {@link Call} managed by the {@link CallsManager} has requested a handover to another
     * {@link PhoneAccount}.
     * @param call The call.
     * @param handoverTo The {@link PhoneAccountHandle} to handover the call to.
     * @param videoState The desired video state of the call after handover.
     * @param extras
     */
    @Override
    public void onHandoverRequested(Call call, PhoneAccountHandle handoverTo, int videoState,
                                    Bundle extras, boolean isLegacy) {
        if (isLegacy) {
            requestHandoverViaEvents(call, handoverTo, videoState, extras);
        } else {
            requestHandover(call, handoverTo, videoState, extras);
        }
    }

    public Call getForegroundCall() {
        if (mCallAudioManager == null) {
            // Happens when getForegroundCall is called before full initialization.
            return null;
        }
        return mCallAudioManager.getForegroundCall();
    }

    @VisibleForTesting
    public Set<Call> getTrackedCalls() {
        if (mCallAudioManager == null) {
            // Happens when getTrackedCalls is called before full initialization.
            return null;
        }
        return mCallAudioManager.getTrackedCalls();
    }

    @Override
    public void onCallHoldFailed(Call call) {
        markAllAnsweredCallAsRinging(call, "hold");
    }

    @Override
    public void onCallSwitchFailed(Call call) {
        markAllAnsweredCallAsRinging(call, "switch");
    }

    private void markAllAnsweredCallAsRinging(Call call, String actionName) {
        // Normally, we don't care whether a call hold or switch has failed.
        // However, if a call was held or switched in order to answer an incoming call, that
        // incoming call needs to be brought out of the ANSWERED state so that the user can
        // try the operation again.
        for (Call call1 : mCalls) {
            if (call1 != call && call1.getState() == CallState.ANSWERED) {
                setCallState(call1, CallState.RINGING, actionName + " failed on other call");
            }
        }
    }

    @Override
    public UserHandle getCurrentUserHandle() {
        return mCurrentUserHandle;
    }

    public CallAudioManager getCallAudioManager() {
        return mCallAudioManager;
    }

    InCallController getInCallController() {
        return mInCallController;
    }

    public CallEndpointController getCallEndpointController() {
        return mCallEndpointController;
    }

    EmergencyCallHelper getEmergencyCallHelper() {
        return mEmergencyCallHelper;
    }

    EmergencyCallDiagnosticLogger getEmergencyCallDiagnosticLogger() {
        return mEmergencyCallDiagnosticLogger;
    }

    public DefaultDialerCache getDefaultDialerCache() {
        return mDefaultDialerCache;
    }

    @VisibleForTesting
    public PhoneAccountRegistrar.Listener getPhoneAccountListener() {
        return mPhoneAccountListener;
    }

    public boolean hasEmergencyRttCall() {
        for (Call call : mCalls) {
            if (call.isEmergencyCall() && call.isRttCall()) {
                return true;
            }
        }
        return false;
    }

    @VisibleForTesting
    public boolean hasOnlyDisconnectedCalls() {
        if (mCalls.size() == 0) {
            return false;
        }
        for (Call call : mCalls) {
            if (!call.isDisconnected()) {
                return false;
            }
        }
        return true;
    }

    public boolean hasVideoCall() {
        for (Call call : mCalls) {
            if (VideoProfile.isVideo(call.getVideoState())) {
                return true;
            }
        }
        return false;
    }

    @VisibleForTesting
    public CallAudioState getAudioState() {
        return mCallAudioManager.getCallAudioState();
    }

    boolean isTtySupported() {
        return mTtyManager.isTtySupported();
    }

    int getCurrentTtyMode() {
        return mTtyManager.getCurrentTtyMode();
    }

    @VisibleForTesting
    public void addListener(CallsManagerListener listener) {
        mListeners.add(listener);
    }

    @VisibleForTesting
    public void removeListener(CallsManagerListener listener) {
        mListeners.remove(listener);
    }

    @VisibleForTesting
    public void setAnomalyReporterAdapter(AnomalyReporterAdapter mAnomalyReporterAdapter){
        mAnomalyReporter = mAnomalyReporterAdapter;
    }

    void processIncomingConference(PhoneAccountHandle phoneAccountHandle, Bundle extras) {
        Log.d(this, "processIncomingCallConference");
        processIncomingCallIntent(phoneAccountHandle, extras, true);
    }

    /**
     * Starts the process to attach the call to a connection service.
     *
     * @param phoneAccountHandle The phone account which contains the component name of the
     *        connection service to use for this call.
     * @param extras The optional extras Bundle passed with the intent used for the incoming call.
     */
    void processIncomingCallIntent(PhoneAccountHandle phoneAccountHandle, Bundle extras) {
        processIncomingCallIntent(phoneAccountHandle, extras, false);
    }

    public Call processIncomingCallIntent(PhoneAccountHandle phoneAccountHandle, Bundle extras,
        boolean isConference) {
        Log.d(this, "processIncomingCallIntent");
        boolean isHandover = extras.getBoolean(TelecomManager.EXTRA_IS_HANDOVER);
        Uri handle = extras.getParcelable(TelecomManager.EXTRA_INCOMING_CALL_ADDRESS);
        if (handle == null) {
            // Required for backwards compatibility
            handle = extras.getParcelable(TelephonyManager.EXTRA_INCOMING_NUMBER);
        }
        Call call = new Call(
                generateNextCallId(extras),
                mContext,
                this,
                mLock,
                mConnectionServiceRepository,
                mPhoneNumberUtilsAdapter,
                handle,
                null /* gatewayInfo */,
                null /* connectionManagerPhoneAccount */,
                phoneAccountHandle,
                Call.CALL_DIRECTION_INCOMING /* callDirection */,
                false /* forceAttachToExistingConnection */,
                isConference, /* isConference */
                mClockProxy,
                mToastFactory);

        // set properties for transactional call
        if (extras.containsKey(TelecomManager.TRANSACTION_CALL_ID_KEY)) {
            call.setIsTransactionalCall(true);
            call.setOwnerPid(extras.getInt(CallAttributes.CALLER_PID, -1));
            extras.remove(CallAttributes.CALLER_PID);
            call.setConnectionCapabilities(
                    extras.getInt(CallAttributes.CALL_CAPABILITIES_KEY,
                            CallAttributes.SUPPORTS_SET_INACTIVE), true);
            call.setTargetPhoneAccount(phoneAccountHandle);
        }

        // Ensure new calls related to self-managed calls/connections are set as such. This will
        // be overridden when the actual connection is returned in startCreateConnection, however
        // doing this now ensures the logs and any other logic will treat this call as self-managed
        // from the moment it is created.
        PhoneAccount phoneAccount = mPhoneAccountRegistrar.getPhoneAccountUnchecked(
                phoneAccountHandle);
        if (phoneAccount != null) {
            Bundle phoneAccountExtras = phoneAccount.getExtras();
            call.setIsSelfManaged(phoneAccount.isSelfManaged());
            if (call.isSelfManaged()) {
                // Self managed calls will always be voip audio mode.
                call.setIsVoipAudioMode(true);
                call.setVisibleToInCallService(phoneAccountExtras == null
                        || phoneAccountExtras.getBoolean(
                        PhoneAccount.EXTRA_ADD_SELF_MANAGED_CALLS_TO_INCALLSERVICE, true));
            } else {
                // Incoming call is managed, the active call is self-managed and can't be held.
                // We need to set extras on it to indicate whether answering will cause a
                // active self-managed call to drop.
                Call activeCall = (Call) mConnectionSvrFocusMgr.getCurrentFocusCall();
                if (activeCall != null && !canHold(activeCall) && activeCall.isSelfManaged()) {
                    Bundle dropCallExtras = new Bundle();
                    dropCallExtras.putBoolean(Connection.EXTRA_ANSWERING_DROPS_FG_CALL, true);

                    // Include the name of the app which will drop the call.
                    CharSequence droppedApp = activeCall.getTargetPhoneAccountLabel();
                    dropCallExtras.putCharSequence(
                            Connection.EXTRA_ANSWERING_DROPS_FG_CALL_APP_NAME, droppedApp);
                    Log.i(this, "Incoming managed call will drop %s call.", droppedApp);
                    call.putConnectionServiceExtras(dropCallExtras);
                }
            }

            if (phoneAccountExtras != null
                    && phoneAccountExtras.getBoolean(
                            PhoneAccount.EXTRA_ALWAYS_USE_VOIP_AUDIO_MODE)) {
                Log.d(this, "processIncomingCallIntent: defaulting to voip mode for call %s",
                        call.getId());
                call.setIsVoipAudioMode(true);
            }
        }

        boolean isRttSettingOn = isRttSettingOn(phoneAccountHandle);
        if (isRttSettingOn ||
                extras.getBoolean(TelecomManager.EXTRA_START_CALL_WITH_RTT, false)) {
            Log.i(this, "Incoming call requesting RTT, rtt setting is %b", isRttSettingOn);
            call.createRttStreams();
            // Even if the phone account doesn't support RTT yet, the connection manager might
            // change that. Set this to check it later.
            call.setRequestedToStartWithRtt();
        }
        // If the extras specifies a video state, set it on the call if the PhoneAccount supports
        // video.
        int videoState = VideoProfile.STATE_AUDIO_ONLY;
        if (extras.containsKey(TelecomManager.EXTRA_INCOMING_VIDEO_STATE) &&
                phoneAccount != null && phoneAccount.hasCapabilities(
                        PhoneAccount.CAPABILITY_VIDEO_CALLING)) {
            videoState = extras.getInt(TelecomManager.EXTRA_INCOMING_VIDEO_STATE);
            call.setVideoState(videoState);
        }

        call.initAnalytics();
        if (getForegroundCall() != null) {
            getForegroundCall().getAnalytics().setCallIsInterrupted(true);
            call.getAnalytics().setCallIsAdditional(true);
        }
        setIntentExtrasAndStartTime(call, extras);
        // TODO: Move this to be a part of addCall()
        call.addListener(this);

        if (extras.containsKey(TelecomManager.EXTRA_CALL_DISCONNECT_MESSAGE)) {
          String disconnectMessage = extras.getString(TelecomManager.EXTRA_CALL_DISCONNECT_MESSAGE);
          Log.i(this, "processIncomingCallIntent Disconnect message " + disconnectMessage);
        }

        boolean isHandoverAllowed = true;
        if (isHandover) {
            if (!isHandoverInProgress() &&
                    isHandoverToPhoneAccountSupported(phoneAccountHandle)) {
                final String handleScheme = handle.getSchemeSpecificPart();
                Call fromCall = mCalls.stream()
                        .filter((c) -> mPhoneNumberUtilsAdapter.isSamePhoneNumber(
                                (c.getHandle() == null
                                        ? null : c.getHandle().getSchemeSpecificPart()),
                                handleScheme))
                        .findFirst()
                        .orElse(null);
                if (fromCall != null) {
                    if (!isHandoverFromPhoneAccountSupported(fromCall.getTargetPhoneAccount())) {
                        Log.w(this, "processIncomingCallIntent: From account doesn't support " +
                                "handover.");
                        isHandoverAllowed = false;
                    }
                } else {
                    Log.w(this, "processIncomingCallIntent: handover fail; can't find from call.");
                    isHandoverAllowed = false;
                }

                if (isHandoverAllowed) {
                    // Link the calls so we know we're handing over.
                    fromCall.setHandoverDestinationCall(call);
                    call.setHandoverSourceCall(fromCall);
                    call.setHandoverState(HandoverState.HANDOVER_TO_STARTED);
                    fromCall.setHandoverState(HandoverState.HANDOVER_FROM_STARTED);
                    Log.addEvent(fromCall, LogUtils.Events.START_HANDOVER,
                            "handOverFrom=%s, handOverTo=%s", fromCall.getId(), call.getId());
                    Log.addEvent(call, LogUtils.Events.START_HANDOVER,
                            "handOverFrom=%s, handOverTo=%s", fromCall.getId(), call.getId());
                    if (isSpeakerEnabledForVideoCalls() && VideoProfile.isVideo(videoState)) {
                        // Ensure when the call goes active that it will go to speakerphone if the
                        // handover to call is a video call.
                        call.setStartWithSpeakerphoneOn(true);
                    }
                }
            } else {
                Log.w(this, "processIncomingCallIntent: To account doesn't support handover.");
            }
        }

        CallFailureCause startFailCause =
                checkIncomingCallPermitted(call, call.getTargetPhoneAccount());
        if (!isHandoverAllowed ||
                (call.isSelfManaged() && !startFailCause.isSuccess())) {
            if (isConference) {
                notifyCreateConferenceFailed(phoneAccountHandle, call);
            } else {
                if (hasMaximumManagedRingingCalls(call)) {
                    call.setMissedReason(AUTO_MISSED_MAXIMUM_RINGING);
                    call.setStartFailCause(CallFailureCause.MAX_RINGING_CALLS);
                    mCallLogManager.logCall(call, Calls.MISSED_TYPE,
                            true /*showNotificationForMissedCall*/, null /*CallFilteringResult*/);
                }
                call.setStartFailCause(startFailCause);
                notifyCreateConnectionFailed(phoneAccountHandle, call);
            }
        } else if (isInEmergencyCall()) {
            // The incoming call is implicitly being rejected so the user does not get any incoming
            // call UI during an emergency call. In this case, log the call as missed instead of
            // rejected since the user did not explicitly reject.
            call.setMissedReason(AUTO_MISSED_EMERGENCY_CALL);
            call.getAnalytics().setMissedReason(call.getMissedReason());
            call.setStartFailCause(CallFailureCause.IN_EMERGENCY_CALL);
            mCallLogManager.logCall(call, Calls.MISSED_TYPE,
                    true /*showNotificationForMissedCall*/, null /*CallFilteringResult*/);
            if (isConference) {
                notifyCreateConferenceFailed(phoneAccountHandle, call);
            } else {
                notifyCreateConnectionFailed(phoneAccountHandle, call);
            }
        } else if (call.isTransactionalCall()) {
            // transactional calls should skip Call#startCreateConnection below
            // as that is meant for Call objects with a ConnectionServiceWrapper
            call.setState(CallState.RINGING, "explicitly set new incoming to ringing");
            // Transactional calls don't get created via a connection service; they are added now.
            call.setIsCreateConnectionComplete(true);
            addCall(call);
        } else {
            notifyStartCreateConnection(call);
            call.startCreateConnection(mPhoneAccountRegistrar);
        }
        return call;
    }

    void addNewUnknownCall(PhoneAccountHandle phoneAccountHandle, Bundle extras) {
        Uri handle = extras.getParcelable(TelecomManager.EXTRA_UNKNOWN_CALL_HANDLE);
        Log.i(this, "addNewUnknownCall with handle: %s", Log.pii(handle));
        Call call = new Call(
                getNextCallId(),
                mContext,
                this,
                mLock,
                mConnectionServiceRepository,
                mPhoneNumberUtilsAdapter,
                handle,
                null /* gatewayInfo */,
                null /* connectionManagerPhoneAccount */,
                phoneAccountHandle,
                Call.CALL_DIRECTION_UNKNOWN /* callDirection */,
                // Use onCreateIncomingConnection in TelephonyConnectionService, so that we attach
                // to the existing connection instead of trying to create a new one.
                true /* forceAttachToExistingConnection */,
                false, /* isConference */
                mClockProxy,
                mToastFactory);
        call.initAnalytics();

        setIntentExtrasAndStartTime(call, extras);
        call.addListener(this);
        notifyStartCreateConnection(call);
        call.startCreateConnection(mPhoneAccountRegistrar);
    }

    private boolean areHandlesEqual(Uri handle1, Uri handle2) {
        if (handle1 == null || handle2 == null) {
            return handle1 == handle2;
        }

        if (!TextUtils.equals(handle1.getScheme(), handle2.getScheme())) {
            return false;
        }

        final String number1 = PhoneNumberUtils.normalizeNumber(handle1.getSchemeSpecificPart());
        final String number2 = PhoneNumberUtils.normalizeNumber(handle2.getSchemeSpecificPart());
        return TextUtils.equals(number1, number2);
    }

    private Call reuseOutgoingCall(Uri handle) {
        // Check to see if we can reuse any of the calls that are waiting to disconnect.
        // See {@link Call#abort} and {@link #onCanceledViaNewOutgoingCall} for more information.
        Call reusedCall = null;
        for (Iterator<Call> callIter = mPendingCallsToDisconnect.iterator(); callIter.hasNext();) {
            Call pendingCall = callIter.next();
            if (reusedCall == null && areHandlesEqual(pendingCall.getHandle(), handle)) {
                callIter.remove();
                Log.i(this, "Reusing disconnected call %s", pendingCall);
                reusedCall = pendingCall;
            } else {
                Log.i(this, "Not reusing disconnected call %s", pendingCall);
                callIter.remove();
                pendingCall.disconnect();
            }
        }

        return reusedCall;
    }

    /**
     * Kicks off the first steps to creating an outgoing call.
     *
     * For managed connections, this is the first step to launching the Incall UI.
     * For self-managed connections, we don't expect the Incall UI to launch, but this is still a
     * first step in getting the self-managed ConnectionService to create the connection.
     * @param handle Handle to connect the call with.
     * @param requestedAccountHandle The phone account which contains the component name of the
     *        connection service to use for this call.
     * @param extras The optional extras Bundle passed with the intent used for the incoming call.
     * @param initiatingUser {@link UserHandle} of user that place the outgoing call.
     * @param originalIntent
     * @param callingPackage the package name of the app which initiated the outgoing call.
     */
    @VisibleForTesting
    public @NonNull
    CompletableFuture<Call> startOutgoingCall(Uri handle,
            PhoneAccountHandle requestedAccountHandle,
            Bundle extras, UserHandle initiatingUser, Intent originalIntent,
            String callingPackage) {
        final List<Uri> callee = new ArrayList<>();
        callee.add(handle);
        return startOutgoingCall(callee, requestedAccountHandle, extras, initiatingUser,
                originalIntent, callingPackage, false);
    }

    private String generateNextCallId(Bundle extras) {
        if (extras != null && extras.containsKey(TelecomManager.TRANSACTION_CALL_ID_KEY)) {
            return extras.getString(TelecomManager.TRANSACTION_CALL_ID_KEY);
        } else {
            return getNextCallId();
        }
    }

    private CompletableFuture<Call> startOutgoingCall(List<Uri> participants,
            PhoneAccountHandle requestedAccountHandle,
            Bundle extras, UserHandle initiatingUser, Intent originalIntent,
            String callingPackage, boolean isConference) {
        boolean isReusedCall;
        Uri handle = isConference ? Uri.parse("tel:conf-factory") : participants.get(0);
        Call call = reuseOutgoingCall(handle);

        PhoneAccount account =
                mPhoneAccountRegistrar.getPhoneAccount(requestedAccountHandle, initiatingUser);
        Bundle phoneAccountExtra = account != null ? account.getExtras() : null;
        boolean isSelfManaged = account != null && account.isSelfManaged();

        StringBuffer creationLogs = new StringBuffer();
        creationLogs.append("requestedAcct:");
        if (requestedAccountHandle == null) {
            creationLogs.append("none");
        } else {
            creationLogs.append(requestedAccountHandle);
        }
        creationLogs.append(", selfMgd:");
        creationLogs.append(isSelfManaged);

        // Create a call with original handle. The handle may be changed when the call is attached
        // to a connection service, but in most cases will remain the same.
        if (call == null) {
            call = new Call(generateNextCallId(extras), mContext,
                    this,
                    mLock,
                    mConnectionServiceRepository,
                    mPhoneNumberUtilsAdapter,
                    handle,
                    isConference ? participants : null,
                    null /* gatewayInfo */,
                    null /* connectionManagerPhoneAccount */,
                    null /* requestedAccountHandle */,
                    Call.CALL_DIRECTION_OUTGOING /* callDirection */,
                    false /* forceAttachToExistingConnection */,
                    isConference, /* isConference */
                    mClockProxy,
                    mToastFactory);

            if (extras.containsKey(TelecomManager.TRANSACTION_CALL_ID_KEY)) {
                call.setIsTransactionalCall(true);
                call.setOwnerPid(extras.getInt(CallAttributes.CALLER_PID, -1));
                extras.remove(CallAttributes.CALLER_PID);
                call.setConnectionCapabilities(
                        extras.getInt(CallAttributes.CALL_CAPABILITIES_KEY,
                                CallAttributes.SUPPORTS_SET_INACTIVE), true);
                call.setTargetPhoneAccount(requestedAccountHandle);
            }

            call.initAnalytics(callingPackage, creationLogs.toString());

            // Log info for emergency call
            if (call.isEmergencyCall()) {
                String simNumeric = "";
                String networkNumeric = "";
                int defaultVoiceSubId = SubscriptionManager.getDefaultVoiceSubscriptionId();
                if (defaultVoiceSubId != SubscriptionManager.INVALID_SUBSCRIPTION_ID) {
                    TelephonyManager tm = getTelephonyManager().createForSubscriptionId(
                            defaultVoiceSubId);
                    CellIdentity cellIdentity = tm.getLastKnownCellIdentity();
                    simNumeric = tm.getSimOperatorNumeric();
                    networkNumeric = (cellIdentity != null) ? cellIdentity.getPlmn() : "";
                }
                TelecomStatsLog.write(TelecomStatsLog.EMERGENCY_NUMBER_DIALED,
                            handle.getSchemeSpecificPart(),
                            callingPackage, simNumeric, networkNumeric);
            }

            // Ensure new calls related to self-managed calls/connections are set as such.  This
            // will be overridden when the actual connection is returned in startCreateConnection,
            // however doing this now ensures the logs and any other logic will treat this call as
            // self-managed from the moment it is created.
            call.setIsSelfManaged(isSelfManaged);
            if (isSelfManaged) {
                // Self-managed calls will ALWAYS use voip audio mode.
                call.setIsVoipAudioMode(true);
                call.setVisibleToInCallService(phoneAccountExtra == null
                        || phoneAccountExtra.getBoolean(
                                PhoneAccount.EXTRA_ADD_SELF_MANAGED_CALLS_TO_INCALLSERVICE, true));
            }
            call.setInitiatingUser(initiatingUser);
            isReusedCall = false;
        } else {
            isReusedCall = true;
        }

        int videoState = VideoProfile.STATE_AUDIO_ONLY;
        if (extras != null) {
            // Set the video state on the call early so that when it is added to the InCall UI the
            // UI knows to configure itself as a video call immediately.
            videoState = extras.getInt(TelecomManager.EXTRA_START_CALL_WITH_VIDEO_STATE,
                    VideoProfile.STATE_AUDIO_ONLY);

            // If this is an emergency video call, we need to check if the phone account supports
            // emergency video calling.
            // Also, ensure we don't try to place an outgoing call with video if video is not
            // supported.
            if (VideoProfile.isVideo(videoState)) {
                if (call.isEmergencyCall() && account != null &&
                        !account.hasCapabilities(PhoneAccount.CAPABILITY_EMERGENCY_VIDEO_CALLING)) {
                    // Phone account doesn't support emergency video calling, so fallback to
                    // audio-only now to prevent the InCall UI from setting up video surfaces
                    // needlessly.
                    Log.i(this, "startOutgoingCall - emergency video calls not supported; " +
                            "falling back to audio-only");
                    videoState = VideoProfile.STATE_AUDIO_ONLY;
                } else if (account != null &&
                        !account.hasCapabilities(PhoneAccount.CAPABILITY_VIDEO_CALLING)) {
                    // Phone account doesn't support video calling, so fallback to audio-only.
                    Log.i(this, "startOutgoingCall - video calls not supported; fallback to " +
                            "audio-only.");
                    videoState = VideoProfile.STATE_AUDIO_ONLY;
                }
            }

            call.setVideoState(videoState);
        }

        final int finalVideoState = videoState;
        final Call finalCall = call;
        Handler outgoingCallHandler = new Handler(Looper.getMainLooper());
        // Create a empty CompletableFuture and compose it with findOutgoingPhoneAccount to get
        // a first guess at the list of suitable outgoing PhoneAccounts.
        // findOutgoingPhoneAccount returns a CompletableFuture which is either already complete
        // (in the case where we don't need to do the per-contact lookup) or a CompletableFuture
        // that completes once the contact lookup via CallerInfoLookupHelper is complete.
        CompletableFuture<List<PhoneAccountHandle>> accountsForCall =
                CompletableFuture.completedFuture((Void) null).thenComposeAsync((x) ->
                                findOutgoingCallPhoneAccount(requestedAccountHandle, handle,
                                        VideoProfile.isVideo(finalVideoState),
                                        finalCall.isEmergencyCall(), initiatingUser,
                                        isConference),
                        new LoggedHandlerExecutor(outgoingCallHandler, "CM.fOCP", mLock));

        // This is a block of code that executes after the list of potential phone accts has been
        // retrieved.
        CompletableFuture<List<PhoneAccountHandle>> setAccountHandle =
                accountsForCall.whenCompleteAsync((potentialPhoneAccounts, exception) -> {
                    if (exception != null){
                        Log.e(TAG, exception, "Error retrieving list of potential phone accounts.");
                        if (finalCall.isEmergencyCall()) {
                            mAnomalyReporter.reportAnomaly(
                                    EXCEPTION_RETRIEVING_PHONE_ACCOUNTS_EMERGENCY_ERROR_UUID,
                                    EXCEPTION_RETRIEVING_PHONE_ACCOUNTS_EMERGENCY_ERROR_MSG);
                        } else {
                            mAnomalyReporter.reportAnomaly(
                                    EXCEPTION_RETRIEVING_PHONE_ACCOUNTS_ERROR_UUID,
                                    EXCEPTION_RETRIEVING_PHONE_ACCOUNTS_ERROR_MSG);
                        }
                    }
                    Log.i(CallsManager.this, "set outgoing call phone acct; potentialAccts=%s",
                            potentialPhoneAccounts);
                    PhoneAccountHandle phoneAccountHandle;
                    if (potentialPhoneAccounts.size() == 1) {
                        phoneAccountHandle = potentialPhoneAccounts.get(0);
                    } else {
                        phoneAccountHandle = null;
                    }
                    finalCall.setTargetPhoneAccount(phoneAccountHandle);
                }, new LoggedHandlerExecutor(outgoingCallHandler, "CM.sOCPA", mLock));


        // This composes the future containing the potential phone accounts with code that queries
        // the suggestion service if necessary (i.e. if the list is longer than 1).
        // If the suggestion service is queried, the inner lambda will return a future that
        // completes when the suggestion service calls the callback.
        CompletableFuture<List<PhoneAccountSuggestion>> suggestionFuture = accountsForCall.
                thenComposeAsync(potentialPhoneAccounts -> {
                    Log.i(CallsManager.this, "call outgoing call suggestion service stage");
                    if (potentialPhoneAccounts.size() == 1) {
                        PhoneAccountSuggestion suggestion =
                                new PhoneAccountSuggestion(potentialPhoneAccounts.get(0),
                                        PhoneAccountSuggestion.REASON_NONE, true);
                        return CompletableFuture.completedFuture(
                                Collections.singletonList(suggestion));
                    }
                    return PhoneAccountSuggestionHelper.bindAndGetSuggestions(mContext,
                            finalCall.getHandle(), potentialPhoneAccounts);
                }, new LoggedHandlerExecutor(outgoingCallHandler, "CM.cOCSS", mLock));


        // This future checks the status of existing calls and attempts to make room for the
        // outgoing call. The future returned by the inner method will usually be pre-completed --
        // we only pause here if user interaction is required to disconnect a self-managed call.
        // It runs after the account handle is set, independently of the phone account suggestion
        // future.
        CompletableFuture<Call> makeRoomForCall = setAccountHandle.thenComposeAsync(
                potentialPhoneAccounts -> {
                    Log.i(CallsManager.this, "make room for outgoing call stage");
                    if (isPotentialInCallMMICode(handle) && !isSelfManaged) {
                        return CompletableFuture.completedFuture(finalCall);
                    }
                    // If a call is being reused, then it has already passed the
                    // makeRoomForOutgoingCall check once and will fail the second time due to the
                    // call transitioning into the CONNECTING state.
                    if (isReusedCall) {
                        return CompletableFuture.completedFuture(finalCall);
                    } else {
                        Call reusableCall = reuseOutgoingCall(handle);
                        if (reusableCall != null) {
                            Log.i(CallsManager.this,
                                    "reusable call %s came in later; disconnect it.",
                                    reusableCall.getId());
                            mPendingCallsToDisconnect.remove(reusableCall);
                            reusableCall.disconnect();
                            markCallAsDisconnected(reusableCall,
                                    new DisconnectCause(DisconnectCause.CANCELED));
                        }
                    }

                    if (!finalCall.isEmergencyCall() && isInEmergencyCall()) {
                        Log.i(CallsManager.this, "Aborting call since there's an"
                                + " ongoing emergency call");
                        // If the ongoing call is a managed call, we will prevent the outgoing
                        // call from dialing.
                        if (isConference) {
                            notifyCreateConferenceFailed(finalCall.getTargetPhoneAccount(),
                                    finalCall);
                        } else {
                            notifyCreateConnectionFailed(
                                    finalCall.getTargetPhoneAccount(), finalCall);
                        }
                        finalCall.setStartFailCause(CallFailureCause.IN_EMERGENCY_CALL);
                        return CompletableFuture.completedFuture(null);
                    }

                    // If we can not supportany more active calls, our options are to move a call
                    // to hold, disconnect a call, or cancel this call altogether.
                    boolean isRoomForCall = finalCall.isEmergencyCall() ?
                            makeRoomForOutgoingEmergencyCall(finalCall) :
                            makeRoomForOutgoingCall(finalCall);

                    if (!isRoomForCall) {
                        Call foregroundCall = getForegroundCall();
                        Log.d(CallsManager.this, "No more room for outgoing call %s ", finalCall);
                        if (foregroundCall.isSelfManaged()) {
                            // If the ongoing call is a self-managed call, then prompt the user to
                            // ask if they'd like to disconnect their ongoing call and place the
                            // outgoing call.
                            Log.i(CallsManager.this, "Prompting user to disconnect "
                                    + "self-managed call");
                            finalCall.setOriginalCallIntent(originalIntent);
                            CompletableFuture<Call> completionFuture = new CompletableFuture<>();
                            startCallConfirmation(finalCall, completionFuture);
                            return completionFuture;
                        } else {
                            // If the ongoing call is a managed call, we will prevent the outgoing
                            // call from dialing.
                            if (isConference) {
                                notifyCreateConferenceFailed(finalCall.getTargetPhoneAccount(),
                                    finalCall);
                            } else {
                                notifyCreateConnectionFailed(
                                        finalCall.getTargetPhoneAccount(), finalCall);
                            }
                        }
                        Log.i(CallsManager.this, "Aborting call since there's no room");
                        return CompletableFuture.completedFuture(null);
                    }
                    return CompletableFuture.completedFuture(finalCall);
        }, new LoggedHandlerExecutor(outgoingCallHandler, "CM.dSMCP", mLock));

        // The outgoing call can be placed, go forward. This future glues together the results of
        // the account suggestion stage and the make room for call stage.
        CompletableFuture<Pair<Call, List<PhoneAccountSuggestion>>> preSelectStage =
                makeRoomForCall.thenCombine(suggestionFuture, Pair::create);
        mLatestPreAccountSelectionFuture = preSelectStage;

        // This future takes the list of suggested accounts and the call and determines if more
        // user interaction in the form of a phone account selection screen is needed. If so, it
        // will set the call to SELECT_PHONE_ACCOUNT, add it to our internal list/send it to dialer,
        // and then execution will pause pending the dialer calling phoneAccountSelected.
        CompletableFuture<Pair<Call, PhoneAccountHandle>> dialerSelectPhoneAccountFuture =
                preSelectStage.thenComposeAsync(
                        (args) -> {
                            Log.i(CallsManager.this, "dialer phone acct select stage");
                            Call callToPlace = args.first;
                            List<PhoneAccountSuggestion> accountSuggestions = args.second;
                            if (callToPlace == null) {
                                return CompletableFuture.completedFuture(null);
                            }
                            if (accountSuggestions == null || accountSuggestions.isEmpty()) {
                                if (isSwitchToManagedProfileDialogFlagEnabled()) {
                                    Uri callUri = callToPlace.getHandle();
                                    if (PhoneAccount.SCHEME_TEL.equals(callUri.getScheme())) {
                                        int managedProfileUserId = getManagedProfileUserId(mContext,
                                                initiatingUser.getIdentifier());
                                        if (managedProfileUserId != UserHandle.USER_NULL
                                                &&
                                                mPhoneAccountRegistrar.getCallCapablePhoneAccounts(
                                                        handle.getScheme(), false,
                                                        UserHandle.of(managedProfileUserId),
                                                        false).size()
                                                        != 0) {
                                            boolean dialogShown = showSwitchToManagedProfileDialog(
                                                    callUri, initiatingUser, managedProfileUserId);
                                            if (dialogShown) {
                                                return CompletableFuture.completedFuture(null);
                                            }
                                        }
                                    }
                                }

                                Log.i(CallsManager.this, "Aborting call since there are no"
                                        + " available accounts.");
                                showErrorMessage(R.string.cant_call_due_to_no_supported_service);
                                mListeners.forEach(l -> l.onCreateConnectionFailed(callToPlace));
                                if (callToPlace.isEmergencyCall()){
                                    mAnomalyReporter.reportAnomaly(
                                            EMERGENCY_CALL_ABORTED_NO_PHONE_ACCOUNTS_ERROR_UUID,
                                            EMERGENCY_CALL_ABORTED_NO_PHONE_ACCOUNTS_ERROR_MSG);
                                }
                                return CompletableFuture.completedFuture(null);
                            }
                            // For adhoc conference calls, if there is only one selectable phone
                            // account, the call is placed automatically. In DSDS transition mode
                            // the user needs to be warned beforehand in cases where the call
                            // on the other SUB will be disconnected ie, on the non-ACTIVE sub
                            // Use SELECT_PHONE_ACCOUNT, which is handled in Dialer to notify
                            boolean adhocNeedsAccountSelection = false;
                            if (callToPlace.isAdhocConferenceCall() &&
                                        getTelephonyManager().isDsdsTransitionMode()) {
                                if (!arePhoneAccountsEqual(
                                        accountSuggestions.get(0).getPhoneAccountHandle(),
                                        (getActiveCall() != null) ?
                                        getActiveCall().getTargetPhoneAccount(): null)) {
                                    adhocNeedsAccountSelection = true;
                                }
                            }
                            Log.i(CallsManager.this, "dialer adhocNeedsAccountSelection: " +
                                    adhocNeedsAccountSelection);
                            boolean needsAccountSelection = (accountSuggestions.size() > 1 ||
                                    adhocNeedsAccountSelection) && !callToPlace.isEmergencyCall() &&
                                    !isSelfManaged;
                            if (!needsAccountSelection) {
                                return CompletableFuture.completedFuture(Pair.create(callToPlace,
                                        accountSuggestions.get(0).getPhoneAccountHandle()));
                            }
                            // This is the state where the user is expected to select an account
                            callToPlace.setState(CallState.SELECT_PHONE_ACCOUNT,
                                    "needs account selection");
                            // Create our own instance to modify (since extras may be Bundle.EMPTY)
                            Bundle newExtras = new Bundle(extras);
                            List<PhoneAccountHandle> accountsFromSuggestions = accountSuggestions
                                    .stream()
                                    .map(PhoneAccountSuggestion::getPhoneAccountHandle)
                                    .collect(Collectors.toList());
                            newExtras.putParcelableList(
                                    android.telecom.Call.AVAILABLE_PHONE_ACCOUNTS,
                                    accountsFromSuggestions);
                            newExtras.putParcelableList(
                                    android.telecom.Call.EXTRA_SUGGESTED_PHONE_ACCOUNTS,
                                    accountSuggestions);
                            // Set a future in place so that we can proceed once the dialer replies.
                            mPendingAccountSelection = new CompletableFuture<>();
                            callToPlace.setIntentExtras(newExtras);

                            addCall(callToPlace);
                            return mPendingAccountSelection;
                        }, new LoggedHandlerExecutor(outgoingCallHandler, "CM.dSPA", mLock));

        // Potentially perform call identification for dialed TEL scheme numbers.
        if (PhoneAccount.SCHEME_TEL.equals(handle.getScheme())) {
            // Perform an asynchronous contacts lookup in this stage; ensure post-dial digits are
            // not included.
            CompletableFuture<Pair<Uri, CallerInfo>> contactLookupFuture =
                    mCallerInfoLookupHelper.startLookup(Uri.fromParts(handle.getScheme(),
                            PhoneNumberUtils.extractNetworkPortion(handle.getSchemeSpecificPart()),
                            null));

            // Once the phone account selection stage has completed, we can handle the results from
            // that with the contacts lookup in order to determine if we should lookup bind to the
            // CallScreeningService in order for it to potentially provide caller ID.
            dialerSelectPhoneAccountFuture.thenAcceptBothAsync(contactLookupFuture,
                    (callPhoneAccountHandlePair, uriCallerInfoPair) -> {
                        Call theCall = callPhoneAccountHandlePair.first;
                        UserHandle userHandleForCallScreening = theCall.
                                getUserHandleFromTargetPhoneAccount();
                        boolean isInContacts = uriCallerInfoPair.second != null
                                && uriCallerInfoPair.second.contactExists;
                        Log.d(CallsManager.this, "outgoingCallIdStage: isInContacts=%s",
                                isInContacts);

                        // We only want to provide a CallScreeningService with a call if its not in
                        // contacts or the package has READ_CONTACT permission.
                        PackageManager packageManager = mContext.getPackageManager();
                        int permission = packageManager.checkPermission(
                                Manifest.permission.READ_CONTACTS,
                                mRoleManagerAdapter.
                                        getDefaultCallScreeningApp(userHandleForCallScreening));
                        Log.d(CallsManager.this,
                                "default call screening service package %s has permissions=%s",
                                mRoleManagerAdapter.
                                        getDefaultCallScreeningApp(userHandleForCallScreening),
                                permission == PackageManager.PERMISSION_GRANTED);
                        if ((!isInContacts) || (permission == PackageManager.PERMISSION_GRANTED)) {
                            bindForOutgoingCallerId(theCall);
                        }
            }, new LoggedHandlerExecutor(outgoingCallHandler, "CM.pCSB", mLock));
        }

        // Finally, after all user interaction is complete, we execute this code to finish setting
        // up the outgoing call. The inner method always returns a completed future containing the
        // call that we've finished setting up.
        mLatestPostSelectionProcessingFuture = dialerSelectPhoneAccountFuture
                .thenComposeAsync(args -> {
                    if (args == null) {
                        return CompletableFuture.completedFuture(null);
                    }
                    Log.i(CallsManager.this, "post acct selection stage");
                    Call callToUse = args.first;
                    PhoneAccountHandle phoneAccountHandle = args.second;
                    PhoneAccount accountToUse = mPhoneAccountRegistrar
                            .getPhoneAccount(phoneAccountHandle, initiatingUser);
                    callToUse.setTargetPhoneAccount(phoneAccountHandle);
                    if (accountToUse != null && accountToUse.getExtras() != null) {
                        if (accountToUse.getExtras()
                                .getBoolean(PhoneAccount.EXTRA_ALWAYS_USE_VOIP_AUDIO_MODE)) {
                            Log.d(this, "startOutgoingCall: defaulting to voip mode for call %s",
                                    callToUse.getId());
                            callToUse.setIsVoipAudioMode(true);
                        }
                    }

                    callToUse.setState(
                            CallState.CONNECTING,
                            phoneAccountHandle == null ? "no-handle"
                                    : phoneAccountHandle.toString());

                    boolean isVoicemail = isVoicemail(callToUse.getHandle(), accountToUse);

                    int phoneId = SubscriptionManager.getPhoneId(
                            mPhoneAccountRegistrar.getSubscriptionIdForPhoneAccount(
                            callToUse.getTargetPhoneAccount()));
                    boolean isRttSettingOn = isRttSettingOn(phoneAccountHandle);
                    if (!isVoicemail && (!VideoProfile.isVideo(callToUse.getVideoState())
                            || QtiImsExtUtils.isRttSupportedOnVtCalls(
                            phoneId, mContext))
                            && (isRttSettingOn || (extras != null
                            && extras.getBoolean(TelecomManager.EXTRA_START_CALL_WITH_RTT,
                            false)))) {
                        Log.d(this, "Outgoing call requesting RTT, rtt setting is %b",
                                isRttSettingOn);
                        if (callToUse.isEmergencyCall() || (accountToUse != null
                                && accountToUse.hasCapabilities(PhoneAccount.CAPABILITY_RTT))) {
                            // If the call requested RTT and it's an emergency call, ignore the
                            // capability and hope that the modem will deal with it somehow.
                            callToUse.createRttStreams();
                        }
                        // Even if the phone account doesn't support RTT yet,
                        // the connection manager might change that. Set this to check it later.
                        callToUse.setRequestedToStartWithRtt();
                    }

                    setIntentExtrasAndStartTime(callToUse, extras);
                    setCallSourceToAnalytics(callToUse, originalIntent);

                    if (isPotentialMMICode(handle) && !isSelfManaged) {
                        // Do not add the call if it is a potential MMI code.
                        callToUse.addListener(this);
                    } else if (!mCalls.contains(callToUse) && mPendingMOEmerCall == null) {
                        // We check if mCalls already contains the call because we could
                        // potentially be reusing
                        // a call which was previously added (See {@link #reuseOutgoingCall}).
                        addCall(callToUse);
                    }
                    return CompletableFuture.completedFuture(callToUse);
                }, new LoggedHandlerExecutor(outgoingCallHandler, "CM.pASP", mLock));
        return mLatestPostSelectionProcessingFuture;
    }

    private static int getManagedProfileUserId(Context context, int userId) {
        UserManager um = context.getSystemService(UserManager.class);
        List<UserInfo> userProfiles = um.getProfiles(userId);
        for (UserInfo uInfo : userProfiles) {
            if (uInfo.id == userId) {
                continue;
            }
            if (uInfo.isManagedProfile()) {
                return uInfo.id;
            }
        }
        return UserHandle.USER_NULL;
    }

    private boolean isSwitchToManagedProfileDialogFlagEnabled() {
        return DeviceConfig.getBoolean(DeviceConfig.NAMESPACE_DEVICE_POLICY_MANAGER,
                "enable_switch_to_managed_profile_dialog", false);
    }

    private boolean showSwitchToManagedProfileDialog(Uri callUri, UserHandle initiatingUser,
            int managedProfileUserId) {
        try {
            Intent showErrorIntent = new Intent(
                    TelecomManager.ACTION_SHOW_SWITCH_TO_WORK_PROFILE_FOR_CALL_DIALOG, callUri);
            showErrorIntent.addCategory(Intent.CATEGORY_DEFAULT);
            showErrorIntent.setFlags(Intent.FLAG_ACTIVITY_NEW_TASK);
            showErrorIntent.putExtra(TelecomManager.EXTRA_MANAGED_PROFILE_USER_ID,
                    managedProfileUserId);

            if (mContext.getPackageManager().queryIntentActivitiesAsUser(showErrorIntent,
                    ResolveInfoFlags.of(0), initiatingUser).size() != 0) {
                mContext.startActivityAsUser(showErrorIntent, initiatingUser);
                return true;
            }
        } catch (Exception e) {
            Log.w(this, "Failed to launch switch to managed profile dialog");
        }
        return false;
    }

    public void startConference(List<Uri> participants, Bundle clientExtras, String callingPackage,
            UserHandle initiatingUser) {

         if (clientExtras == null) {
             clientExtras = new Bundle();
         }

         PhoneAccountHandle phoneAccountHandle = clientExtras.getParcelable(
                 TelecomManager.EXTRA_PHONE_ACCOUNT_HANDLE);
         CompletableFuture<Call> callFuture = startOutgoingCall(participants, phoneAccountHandle,
                 clientExtras, initiatingUser, null/* originalIntent */, callingPackage,
                 true/* isconference*/);

         final boolean speakerphoneOn = clientExtras.getBoolean(
                 TelecomManager.EXTRA_START_CALL_WITH_SPEAKERPHONE);
         final int videoState = clientExtras.getInt(
                 TelecomManager.EXTRA_START_CALL_WITH_VIDEO_STATE);

         final Session logSubsession = Log.createSubsession();
         callFuture.thenAccept((call) -> {
             if (call != null) {
                 Log.continueSession(logSubsession, "CM.pOGC");
                 try {
                     placeOutgoingCall(call, call.getHandle(), null/* gatewayInfo */,
                             speakerphoneOn, videoState);
                 } finally {
                     Log.endSession();
                 }
             }
         });
    }

    /**
     * Performs call identification for an outgoing phone call.
     * @param theCall The outgoing call to perform identification.
     */
    private void bindForOutgoingCallerId(Call theCall) {
        // Find the user chosen call screening app.
        String callScreeningApp =
                mRoleManagerAdapter.getDefaultCallScreeningApp(
                        theCall.getUserHandleFromTargetPhoneAccount());

        CompletableFuture future =
                new CallScreeningServiceHelper(mContext,
                mLock,
                callScreeningApp,
                new ParcelableCallUtils.Converter(),
                mCurrentUserHandle,
                theCall,
                new AppLabelProxy() {
                    @Override
                    public CharSequence getAppLabel(String packageName) {
                        return Util.getAppLabel(mContext.getPackageManager(), packageName);
                    }
                }).process();
        future.thenApply( v -> {
            Log.i(this, "Outgoing caller ID complete");
            return null;
        });
    }

    /**
     * Finds the {@link PhoneAccountHandle}(s) which could potentially be used to place an outgoing
     * call.  Takes into account the following:
     * 1. Any pre-chosen {@link PhoneAccountHandle} which was specified on the
     * {@link Intent#ACTION_CALL} intent.  If one was chosen it will be used if possible.
     * 2. Whether the call is a video call.  If the call being placed is a video call, an attempt is
     * first made to consider video capable phone accounts.  If no video capable phone accounts are
     * found, the usual non-video capable phone accounts will be considered.
     * 3. Whether there is a user-chosen default phone account; that one will be used if possible.
     *
     * @param targetPhoneAccountHandle The pre-chosen {@link PhoneAccountHandle} passed in when the
     *                                 call was placed.  Will be {@code null} if the
     *                                 {@link Intent#ACTION_CALL} intent did not specify a target
     *                                 phone account.
     * @param handle The handle of the outgoing call; used to determine the SIP scheme when matching
     *               phone accounts.
     * @param isVideo {@code true} if the call is a video call, {@code false} otherwise.
     * @param isEmergency {@code true} if the call is an emergency call.
     * @param initiatingUser The {@link UserHandle} the call is placed on.
     * @return
     */
    @VisibleForTesting
    public CompletableFuture<List<PhoneAccountHandle>> findOutgoingCallPhoneAccount(
            PhoneAccountHandle targetPhoneAccountHandle, Uri handle, boolean isVideo,
            boolean isEmergency, UserHandle initiatingUser) {
       return findOutgoingCallPhoneAccount(targetPhoneAccountHandle, handle, isVideo,
               isEmergency, initiatingUser, false/* isConference */);
    }

    public CompletableFuture<List<PhoneAccountHandle>> findOutgoingCallPhoneAccount(
            PhoneAccountHandle targetPhoneAccountHandle, Uri handle, boolean isVideo,
            boolean isEmergency, UserHandle initiatingUser, boolean isConference) {

        if (isSelfManaged(targetPhoneAccountHandle, initiatingUser)) {
            return CompletableFuture.completedFuture(Arrays.asList(targetPhoneAccountHandle));
        }

        List<PhoneAccountHandle> accounts;
        // Try to find a potential phone account, taking into account whether this is a video
        // call.
        accounts = constructPossiblePhoneAccounts(handle, initiatingUser, isVideo, isEmergency,
                isConference);
        if (isVideo && accounts.size() == 0) {
            // Placing a video call but no video capable accounts were found, so consider any
            // call capable accounts (we can fallback to audio).
            accounts = constructPossiblePhoneAccounts(handle, initiatingUser,
                    false /* isVideo */, isEmergency /* isEmergency */, isConference);
        }
        Log.v(this, "findOutgoingCallPhoneAccount: accounts = " + accounts);

        // Only dial with the requested phoneAccount if it is still valid. Otherwise treat this
        // call as if a phoneAccount was not specified (does the default behavior instead).
        // Note: We will not attempt to dial with a requested phoneAccount if it is disabled.
        if (targetPhoneAccountHandle != null) {
            if (accounts.contains(targetPhoneAccountHandle)) {
                // The target phone account is valid and was found.
                return CompletableFuture.completedFuture(Arrays.asList(targetPhoneAccountHandle));
            }
        }
        if (accounts.isEmpty() || accounts.size() == 1) {
            return CompletableFuture.completedFuture(accounts);
        }

        // Do the query for whether there's a preferred contact
        final CompletableFuture<PhoneAccountHandle> userPreferredAccountForContact =
                new CompletableFuture<>();
        final List<PhoneAccountHandle> possibleAccounts = accounts;
        mCallerInfoLookupHelper.startLookup(handle,
                new CallerInfoLookupHelper.OnQueryCompleteListener() {
                    @Override
                    public void onCallerInfoQueryComplete(Uri handle, CallerInfo info) {
                        if (info != null &&
                                info.preferredPhoneAccountComponent != null &&
                                info.preferredPhoneAccountId != null &&
                                !info.preferredPhoneAccountId.isEmpty()) {
                            PhoneAccountHandle contactDefaultHandle = new PhoneAccountHandle(
                                    info.preferredPhoneAccountComponent,
                                    info.preferredPhoneAccountId,
                                    initiatingUser);
                            userPreferredAccountForContact.complete(contactDefaultHandle);
                        } else {
                            userPreferredAccountForContact.complete(null);
                        }
                    }

                    @Override
                    public void onContactPhotoQueryComplete(Uri handle, CallerInfo info) {
                        // ignore this
                    }
                });

        return userPreferredAccountForContact.thenApply(phoneAccountHandle -> {
            if (phoneAccountHandle != null) {
                Log.i(CallsManager.this, "findOutgoingCallPhoneAccount; contactPrefAcct=%s",
                        phoneAccountHandle);
                return Collections.singletonList(phoneAccountHandle);
            }
            // No preset account, check if default exists that supports the URI scheme for the
            // handle and verify it can be used.
            PhoneAccountHandle defaultPhoneAccountHandle =
                    mPhoneAccountRegistrar.getOutgoingPhoneAccountForScheme(
                            handle.getScheme(), initiatingUser);
            if (defaultPhoneAccountHandle != null &&
                    possibleAccounts.contains(defaultPhoneAccountHandle)) {
                Log.i(CallsManager.this, "findOutgoingCallPhoneAccount; defaultAcctForScheme=%s",
                        defaultPhoneAccountHandle);
                return Collections.singletonList(defaultPhoneAccountHandle);
            }
            return possibleAccounts;
        });
    }

    /**
     * Determines if a {@link PhoneAccountHandle} is for a self-managed ConnectionService.
     * @param targetPhoneAccountHandle The phone account to check.
     * @param initiatingUser The user associated with the account.
     * @return {@code true} if the phone account is self-managed, {@code false} otherwise.
     */
    public boolean isSelfManaged(PhoneAccountHandle targetPhoneAccountHandle,
            UserHandle initiatingUser) {
        PhoneAccount targetPhoneAccount = mPhoneAccountRegistrar.getPhoneAccount(
                targetPhoneAccountHandle, initiatingUser);
        return targetPhoneAccount != null && targetPhoneAccount.isSelfManaged();
    }

    public void onCallRedirectionComplete(Call call, Uri handle,
                                          PhoneAccountHandle phoneAccountHandle,
                                          GatewayInfo gatewayInfo, boolean speakerphoneOn,
                                          int videoState, boolean shouldCancelCall,
                                          String uiAction) {
        Log.i(this, "onCallRedirectionComplete for Call %s with handle %s" +
                " and phoneAccountHandle %s", call, Log.pii(handle), phoneAccountHandle);

        boolean endEarly = false;
        String disconnectReason = "";
        String callRedirectionApp = mRoleManagerAdapter.getDefaultCallRedirectionApp(
                phoneAccountHandle.getUserHandle());
        PhoneAccount phoneAccount = mPhoneAccountRegistrar
                .getPhoneAccountUnchecked(phoneAccountHandle);
        if (phoneAccount != null
                && !phoneAccount.hasCapabilities(PhoneAccount.CAPABILITY_MULTI_USER)) {
            // Note that mCurrentUserHandle may not actually be the current user, i.e.
            // in the case of work profiles
            UserHandle currentUserHandle = call.getUserHandleFromTargetPhoneAccount();
            // Check if the phoneAccountHandle belongs to the current user
            if (phoneAccountHandle != null &&
                    !phoneAccountHandle.getUserHandle().equals(currentUserHandle)) {
                phoneAccountHandle = null;
            }
        }

        boolean isEmergencyNumber;
        try {
            isEmergencyNumber =
                    handle != null && getTelephonyManager().isEmergencyNumber(
                            handle.getSchemeSpecificPart());
        } catch (IllegalStateException ise) {
            isEmergencyNumber = false;
        } catch (RuntimeException r) {
            isEmergencyNumber = false;
        }

        if (shouldCancelCall) {
            Log.w(this, "onCallRedirectionComplete: call is canceled");
            endEarly = true;
            disconnectReason = "Canceled from Call Redirection Service";

            // Show UX when user-defined call redirection service does not response; the UX
            // is not needed to show if the call is disconnected (e.g. by the user)
            if (uiAction.equals(CallRedirectionProcessor.UI_TYPE_USER_DEFINED_TIMEOUT)
                    && !call.isDisconnected()) {
                Intent timeoutIntent = new Intent(mContext,
                        CallRedirectionTimeoutDialogActivity.class);
                timeoutIntent.putExtra(
                        CallRedirectionTimeoutDialogActivity.EXTRA_REDIRECTION_APP_NAME,
                        mRoleManagerAdapter.getApplicationLabelForPackageName(callRedirectionApp));
                timeoutIntent.setFlags(Intent.FLAG_ACTIVITY_NEW_TASK);
                mContext.startActivityAsUser(timeoutIntent, UserHandle.CURRENT);
            }
        } else if (handle == null) {
            Log.w(this, "onCallRedirectionComplete: handle is null");
            endEarly = true;
            disconnectReason = "Null handle from Call Redirection Service";
        } else if (phoneAccountHandle == null) {
            Log.w(this, "onCallRedirectionComplete: phoneAccountHandle is unavailable");
            endEarly = true;
            disconnectReason = "Unavailable phoneAccountHandle from Call Redirection Service";
        } else if (isEmergencyNumber) {
            Log.w(this, "onCallRedirectionComplete: emergency number %s is redirected from Call"
                    + " Redirection Service", handle.getSchemeSpecificPart());
            endEarly = true;
            disconnectReason = "Emergency number is redirected from Call Redirection Service";
        }
        if (endEarly) {
            if (call != null) {
                call.disconnect(disconnectReason);
            }
            return;
        }

        // If this call is already disconnected then we have nothing more to do.
        if (call.isDisconnected()) {
            Log.w(this, "onCallRedirectionComplete: Call has already been disconnected,"
                    + " ignore the call redirection %s", call);
            return;
        }

        final PhoneAccountHandle finalPhoneAccountHandle = phoneAccountHandle;
        if (uiAction.equals(CallRedirectionProcessor.UI_TYPE_USER_DEFINED_ASK_FOR_CONFIRM)) {
            Log.addEvent(call, LogUtils.Events.REDIRECTION_USER_CONFIRMATION);
            mPendingRedirectedOutgoingCall = call;

            mPendingRedirectedOutgoingCallInfo.put(call.getId(),
                    new Runnable("CM.oCRC", mLock) {
                        @Override
                        public void loggedRun() {
                            Log.addEvent(call, LogUtils.Events.REDIRECTION_USER_CONFIRMED);
                            call.setTargetPhoneAccount(finalPhoneAccountHandle);
                            placeOutgoingCall(call, handle, gatewayInfo, speakerphoneOn,
                                    videoState);
                        }
                    });

            mPendingUnredirectedOutgoingCallInfo.put(call.getId(),
                    new Runnable("CM.oCRC", mLock) {
                        @Override
                        public void loggedRun() {
                            call.setTargetPhoneAccount(finalPhoneAccountHandle);
                            placeOutgoingCall(call, handle, null, speakerphoneOn,
                                    videoState);
                        }
                    });

            Log.i(this, "onCallRedirectionComplete: UI_TYPE_USER_DEFINED_ASK_FOR_CONFIRM "
                            + "callId=%s, callRedirectionAppName=%s",
                    call.getId(), callRedirectionApp);

            showRedirectionDialog(call.getId(),
                    mRoleManagerAdapter.getApplicationLabelForPackageName(callRedirectionApp));
        } else {
            call.setTargetPhoneAccount(phoneAccountHandle);
            placeOutgoingCall(call, handle, gatewayInfo, speakerphoneOn, videoState);
        }
    }

    /**
     * Shows the call redirection confirmation dialog.  This is explicitly done here instead of in
     * an activity class such as {@link ConfirmCallDialogActivity}.  This was originally done with
     * an activity class, however due to the fact that the InCall UI is being spun up at the same
     * time as the dialog activity, there is a potential race condition where the InCall UI will
     * often be shown instead of the dialog.  Activity manager chooses not to show the redirection
     * dialog in that case since the new top activity from dialer is going to show.
     * By showing the dialog here we're able to set the dialog's window type to
     * {@link WindowManager.LayoutParams#TYPE_SYSTEM_ALERT} which guarantees it shows above other
     * content on the screen.
     * @param callId The ID of the call to show the redirection dialog for.
     */
    private void showRedirectionDialog(@NonNull String callId, @NonNull CharSequence appName) {
        AlertDialog confirmDialog = (new AlertDialog.Builder(mContext)).create();
        LayoutInflater layoutInflater = LayoutInflater.from(mContext);
        View dialogView = layoutInflater.inflate(R.layout.call_redirection_confirm_dialog, null);

        Button buttonFirstLine = (Button) dialogView.findViewById(R.id.buttonFirstLine);
        buttonFirstLine.setOnClickListener(new View.OnClickListener() {
            @Override
            public void onClick(View v) {
                Intent proceedWithoutRedirectedCall = new Intent(
                        TelecomBroadcastIntentProcessor.ACTION_PLACE_UNREDIRECTED_CALL,
                        null, mContext,
                        TelecomBroadcastReceiver.class);
                proceedWithoutRedirectedCall.putExtra(
                        TelecomBroadcastIntentProcessor.EXTRA_REDIRECTION_OUTGOING_CALL_ID,
                        callId);
                mContext.sendBroadcast(proceedWithoutRedirectedCall);
                confirmDialog.dismiss();
            }
        });

        Button buttonSecondLine = (Button) dialogView.findViewById(R.id.buttonSecondLine);
        buttonSecondLine.setText(mContext.getString(
                R.string.alert_place_outgoing_call_with_redirection, appName));
        buttonSecondLine.setOnClickListener(new View.OnClickListener() {
            @Override
            public void onClick(View v) {
                Intent proceedWithRedirectedCall = new Intent(
                        TelecomBroadcastIntentProcessor.ACTION_PLACE_REDIRECTED_CALL, null,
                        mContext,
                        TelecomBroadcastReceiver.class);
                proceedWithRedirectedCall.putExtra(
                        TelecomBroadcastIntentProcessor.EXTRA_REDIRECTION_OUTGOING_CALL_ID,
                        callId);
                mContext.sendBroadcast(proceedWithRedirectedCall);
                confirmDialog.dismiss();
            }
        });

        Button buttonThirdLine = (Button) dialogView.findViewById(R.id.buttonThirdLine);
        buttonThirdLine.setOnClickListener(new View.OnClickListener() {
            public void onClick(View v) {
                cancelRedirection(callId);
                confirmDialog.dismiss();
            }
        });

        confirmDialog.setOnCancelListener(new DialogInterface.OnCancelListener() {
            @Override
            public void onCancel(DialogInterface dialog) {
                cancelRedirection(callId);
                confirmDialog.dismiss();
            }
        });

        confirmDialog.getWindow().setBackgroundDrawable(new ColorDrawable(Color.TRANSPARENT));
        confirmDialog.getWindow().setType(WindowManager.LayoutParams.TYPE_SYSTEM_ALERT);

        confirmDialog.setCancelable(false);
        confirmDialog.setCanceledOnTouchOutside(false);
        confirmDialog.setView(dialogView);

        confirmDialog.show();
    }

    /**
     * Signals to Telecom that redirection of the call is to be cancelled.
     */
    private void cancelRedirection(String callId) {
        Intent cancelRedirectedCall = new Intent(
                TelecomBroadcastIntentProcessor.ACTION_CANCEL_REDIRECTED_CALL,
                null, mContext,
                TelecomBroadcastReceiver.class);
        cancelRedirectedCall.putExtra(
                TelecomBroadcastIntentProcessor.EXTRA_REDIRECTION_OUTGOING_CALL_ID, callId);
        mContext.sendBroadcastAsUser(cancelRedirectedCall, UserHandle.CURRENT);
    }

    public void processRedirectedOutgoingCallAfterUserInteraction(String callId, String action) {
        Log.i(this, "processRedirectedOutgoingCallAfterUserInteraction for Call ID %s, action=%s",
                callId, action);
        if (mPendingRedirectedOutgoingCall != null) {
            String pendingCallId = mPendingRedirectedOutgoingCall.getId();
            if (!pendingCallId.equals(callId)) {
                Log.i(this, "processRedirectedOutgoingCallAfterUserInteraction for new Call ID %s, "
                        + "cancel the previous pending Call with ID %s", callId, pendingCallId);
                mPendingRedirectedOutgoingCall.disconnect("Another call redirection requested");
                mPendingRedirectedOutgoingCallInfo.remove(pendingCallId);
                mPendingUnredirectedOutgoingCallInfo.remove(pendingCallId);
            }
            switch (action) {
                case TelecomBroadcastIntentProcessor.ACTION_PLACE_REDIRECTED_CALL: {
                    Runnable r = mPendingRedirectedOutgoingCallInfo.get(callId);
                    if (r != null) {
                        mHandler.post(r.prepare());
                    } else {
                        Log.w(this, "Processing %s for canceled Call ID %s",
                                action, callId);
                    }
                    break;
                }
                case TelecomBroadcastIntentProcessor.ACTION_PLACE_UNREDIRECTED_CALL: {
                    Runnable r = mPendingUnredirectedOutgoingCallInfo.get(callId);
                    if (r != null) {
                        mHandler.post(r.prepare());
                    } else {
                        Log.w(this, "Processing %s for canceled Call ID %s",
                                action, callId);
                    }
                    break;
                }
                case TelecomBroadcastIntentProcessor.ACTION_CANCEL_REDIRECTED_CALL: {
                    Log.addEvent(mPendingRedirectedOutgoingCall,
                            LogUtils.Events.REDIRECTION_USER_CANCELLED);
                    mPendingRedirectedOutgoingCall.disconnect("User canceled the redirected call.");
                    break;
                }
                default: {
                    // Unexpected, ignore
                }

            }
            mPendingRedirectedOutgoingCall = null;
            mPendingRedirectedOutgoingCallInfo.remove(callId);
            mPendingUnredirectedOutgoingCallInfo.remove(callId);
        } else {
            Log.w(this, "processRedirectedOutgoingCallAfterUserInteraction for non-matched Call ID"
                    + " %s", callId);
        }
    }

    /**
     * Attempts to issue/connect the specified call.
     *
     * @param handle Handle to connect the call with.
     * @param gatewayInfo Optional gateway information that can be used to route the call to the
     *        actual dialed handle via a gateway provider. May be null.
     * @param speakerphoneOn Whether or not to turn the speakerphone on once the call connects.
     * @param videoState The desired video state for the outgoing call.
     */
    @VisibleForTesting
    public void placeOutgoingCall(Call call, Uri handle, GatewayInfo gatewayInfo,
            boolean speakerphoneOn, int videoState) {
        if (call == null) {
            // don't do anything if the call no longer exists
            Log.i(this, "Canceling unknown call.");
            return;
        }

        final Uri uriHandle = (gatewayInfo == null) ? handle : gatewayInfo.getGatewayAddress();

        if (gatewayInfo == null) {
            Log.i(this, "Creating a new outgoing call with handle: %s", Log.piiHandle(uriHandle));
        } else {
            Log.i(this, "Creating a new outgoing call with gateway handle: %s, original handle: %s",
                    Log.pii(uriHandle), Log.pii(handle));
        }

        call.setHandle(uriHandle);
        call.setGatewayInfo(gatewayInfo);

        final boolean useSpeakerWhenDocked = mContext.getResources().getBoolean(
                R.bool.use_speaker_when_docked);
        final boolean useSpeakerForDock = isSpeakerphoneEnabledForDock();
        final boolean useSpeakerForVideoCall = isSpeakerphoneAutoEnabledForVideoCalls(videoState);

        // Auto-enable speakerphone if the originating intent specified to do so, if the call
        // is a video call, of if using speaker when docked
        PhoneAccount account = mPhoneAccountRegistrar.getPhoneAccount(
                call.getTargetPhoneAccount(), call.getInitiatingUser());
        boolean allowVideo = false;
        if (account != null) {
            allowVideo = account.hasCapabilities(PhoneAccount.CAPABILITY_VIDEO_CALLING);
        }
        call.setStartWithSpeakerphoneOn(speakerphoneOn || (useSpeakerForVideoCall && allowVideo)
                || (useSpeakerWhenDocked && useSpeakerForDock));
        call.setVideoState(videoState);

        if (speakerphoneOn) {
            Log.i(this, "%s Starting with speakerphone as requested", call);
        } else if (useSpeakerWhenDocked && useSpeakerForDock) {
            Log.i(this, "%s Starting with speakerphone because car is docked.", call);
        } else if (useSpeakerForVideoCall) {
            Log.i(this, "%s Starting with speakerphone because its a video call.", call);
        }

        if (call.isEmergencyCall()) {
            Executors.defaultThreadFactory().newThread(() ->
                    BlockedNumberContract.SystemContract.notifyEmergencyContact(mContext))
                    .start();
        }

        final boolean requireCallCapableAccountByHandle = mContext.getResources().getBoolean(
                com.android.internal.R.bool.config_requireCallCapableAccountForHandle);
        final boolean isOutgoingCallPermitted = isOutgoingCallPermitted(call,
                call.getTargetPhoneAccount());
        final String callHandleScheme =
                call.getHandle() == null ? null : call.getHandle().getScheme();
        if (call.getTargetPhoneAccount() != null || call.isEmergencyCall()) {
            // If the account has been set, proceed to place the outgoing call.
            // Otherwise the connection will be initiated when the account is set by the user.
            if (call.isSelfManaged() && !isOutgoingCallPermitted) {
                if (call.isAdhocConferenceCall()) {
                    notifyCreateConferenceFailed(call.getTargetPhoneAccount(), call);
                } else {
                    notifyCreateConnectionFailed(call.getTargetPhoneAccount(), call);
                }
            } else {
                if (call.isEmergencyCall()) {
                    // Drop any ongoing self-managed calls to make way for an emergency call.
                    disconnectSelfManagedCalls("place emerg call" /* reason */);
                }
                try {
                    notifyStartCreateConnection(call);
                    call.startCreateConnection(mPhoneAccountRegistrar);
                } catch (Exception exception) {
                    // If an exceptions is thrown while creating the connection, prompt the user to
                    // generate a bugreport and force disconnect.
                    Log.e(TAG, exception, "Exception thrown while establishing connection.");
                    mAnomalyReporter.reportAnomaly(
                            EXCEPTION_WHILE_ESTABLISHING_CONNECTION_ERROR_UUID,
                            EXCEPTION_WHILE_ESTABLISHING_CONNECTION_ERROR_MSG);
                    markCallAsDisconnected(call,
                            new DisconnectCause(DisconnectCause.ERROR,
                            "Failed to create the connection."));
                    markCallAsRemoved(call);
                }

            }
        } else if (mPhoneAccountRegistrar.getCallCapablePhoneAccounts(
                requireCallCapableAccountByHandle ? callHandleScheme : null, false,
                call.getInitiatingUser(), false).isEmpty()) {
            // If there are no call capable accounts, disconnect the call.
            markCallAsDisconnected(call, new DisconnectCause(DisconnectCause.CANCELED,
                    "No registered PhoneAccounts"));
            markCallAsRemoved(call);
        }
    }

    /**
     * Attempts to start a conference call for the specified call.
     *
     * @param call The call to conference.
     * @param otherCall The other call to conference with.
     */
    @VisibleForTesting
    public void conference(Call call, Call otherCall) {
        call.conferenceWith(otherCall);
    }

    /**
     * Instructs Telecom to answer the specified call. Intended to be invoked by the in-call
     * app through {@link InCallAdapter} after Telecom notifies it of an incoming call followed by
     * the user opting to answer said call.
     *
     * @param call The call to answer.
     * @param videoState The video state in which to answer the call.
     */
    @VisibleForTesting
    public void answerCall(Call call, int videoState) {
        if (!mCalls.contains(call)) {
            Log.i(this, "Request to answer a non-existent call %s", call);
        } else if (call.isTransactionalCall()) {
            // InCallAdapter is requesting to answer the given transactioanl call. Must get an ack
            // from the client via a transaction before answering.
            call.answer(videoState);
        } else {
            // Hold or disconnect the active call and request call focus for the incoming call.
            Call activeCall = (Call) mConnectionSvrFocusMgr.getCurrentFocusCall();
            Log.d(this, "answerCall: Incoming call = %s Ongoing call %s", call, activeCall);
            holdActiveCallForNewCall(call);
            mConnectionSvrFocusMgr.requestFocus(
                    call,
                    new RequestCallback(new ActionAnswerCall(call, videoState)));
        }
    }

    private void answerCallForAudioProcessing(Call call) {
        // We don't check whether the call has been added to the internal lists yet -- it's optional
        // until the call is actually in the AUDIO_PROCESSING state.
        Call activeCall = (Call) mConnectionSvrFocusMgr.getCurrentFocusCall();
        if (activeCall != null && activeCall != call) {
            Log.w(this, "answerCallForAudioProcessing: another active call already exists. "
                    + "Ignoring request for audio processing and letting the incoming call "
                    + "through.");
            // The call should already be in the RINGING state, so all we have to do is add the
            // call to the internal tracker.
            addCall(call);
            return;
        }
        Log.d(this, "answerCallForAudioProcessing: Incoming call = %s", call);
        mConnectionSvrFocusMgr.requestFocus(
                call,
                new RequestCallback(() -> {
                    synchronized (mLock) {
                        Log.d(this, "answering call %s for audio processing with cs focus", call);
                        call.answerForAudioProcessing();
                        // Skip setting the call state to ANSWERED -- that's only for calls that
                        // were answered by user intervention.
                        mPendingAudioProcessingCall = call;
                    }
                }));

    }

    /**
     * Instructs Telecom to bring a call into the AUDIO_PROCESSING state.
     *
     * Used by the background audio call screener (also the default dialer) to signal that
     * they want to manually enter the AUDIO_PROCESSING state. The user will be aware that there is
     * an ongoing call at this time.
     *
     * @param call The call to manipulate
     */
    public void enterBackgroundAudioProcessing(Call call, String requestingPackageName) {
        if (!mCalls.contains(call)) {
            Log.w(this, "Trying to exit audio processing on an untracked call");
            return;
        }

        Call activeCall = getActiveCall();
        if (activeCall != null && activeCall != call) {
            Log.w(this, "Ignoring enter audio processing because there's already a call active");
            return;
        }

        CharSequence requestingAppName = AppLabelProxy.Util.getAppLabel(
                mContext.getPackageManager(), requestingPackageName);
        if (requestingAppName == null) {
            requestingAppName = requestingPackageName;
        }

        // We only want this to work on active or ringing calls
        if (call.getState() == CallState.RINGING) {
            // After the connection service sets up the call with the other end, it'll set the call
            // state to AUDIO_PROCESSING
            answerCallForAudioProcessing(call);
            call.setAudioProcessingRequestingApp(requestingAppName);
        } else if (call.getState() == CallState.ACTIVE) {
            setCallState(call, CallState.AUDIO_PROCESSING,
                    "audio processing set by dialer request");
            call.setAudioProcessingRequestingApp(requestingAppName);
        }
    }

    /**
     * Instructs Telecom to bring a call out of the AUDIO_PROCESSING state.
     *
     * Used by the background audio call screener (also the default dialer) to signal that it's
     * finished doing its thing and the user should be made aware of the call.
     *
     * @param call The call to manipulate
     * @param shouldRing if true, puts the call into SIMULATED_RINGING. Otherwise, makes the call
     *                   active.
     */
    public void exitBackgroundAudioProcessing(Call call, boolean shouldRing) {
        if (!mCalls.contains(call)) {
            Log.w(this, "Trying to exit audio processing on an untracked call");
            return;
        }

        Call activeCall = getActiveCall();
        if (activeCall != null) {
            Log.w(this, "Ignoring exit audio processing because there's already a call active");
        }

        if (shouldRing) {
            setCallState(call, CallState.SIMULATED_RINGING, "exitBackgroundAudioProcessing");
        } else {
            setCallState(call, CallState.ACTIVE, "exitBackgroundAudioProcessing");
        }
    }

    /**
     * Instructs Telecom to deflect the specified call. Intended to be invoked by the in-call
     * app through {@link InCallAdapter} after Telecom notifies it of an incoming call followed by
     * the user opting to deflect said call.
     */
    @VisibleForTesting
    public void deflectCall(Call call, Uri address) {
        if (!mCalls.contains(call)) {
            Log.i(this, "Request to deflect a non-existent call %s", call);
        } else {
            call.deflect(address);
        }
    }

    /**
     * Determines if the speakerphone should be automatically enabled for the call.  Speakerphone
     * should be enabled if the call is a video call and bluetooth or the wired headset are not in
     * use.
     *
     * @param videoState The video state of the call.
     * @return {@code true} if the speakerphone should be enabled.
     */
    public boolean isSpeakerphoneAutoEnabledForVideoCalls(int videoState) {
        return !isVideoCrbtVoLteCall(videoState) &&
            VideoProfile.isVideo(videoState) &&
            !mWiredHeadsetManager.isPluggedIn() &&
            !mBluetoothRouteManager.isBluetoothAvailable() &&
            isSpeakerEnabledForVideoCalls();
    }

     public boolean isWiredHandsetInOrBtAvailble() {
        return mWiredHeadsetManager.isPluggedIn()
            || mBluetoothRouteManager.isBluetoothAvailable();
     }

     public boolean isWiredHandsetIn() {
        return mWiredHeadsetManager.isPluggedIn();
     }

     public boolean isBtAvailble() {
       return  mBluetoothRouteManager.isBluetoothAvailable();
     }

    /**
     * Determines if the speakerphone should be enabled for when docked.  Speakerphone
     * should be enabled if the device is docked and bluetooth or the wired headset are
     * not in use.
     *
     * @return {@code true} if the speakerphone should be enabled for the dock.
     */
    private boolean isSpeakerphoneEnabledForDock() {
        return mDockManager.isDocked() &&
            !mWiredHeadsetManager.isPluggedIn() &&
            !mBluetoothRouteManager.isBluetoothAvailable();
    }

    /**
     * Determines if the speakerphone should be automatically enabled for video calls.
     *
     * @return {@code true} if the speakerphone should automatically be enabled.
     */
    private static boolean isSpeakerEnabledForVideoCalls() {
        return TelephonyProperties.videocall_audio_output()
                .orElse(TelecomManager.AUDIO_OUTPUT_DEFAULT)
                == TelecomManager.AUDIO_OUTPUT_ENABLE_SPEAKER;
    }

    /**
     * Instructs Telecom to reject the specified call. Intended to be invoked by the in-call
     * app through {@link InCallAdapter} after Telecom notifies it of an incoming call followed by
     * the user opting to reject said call.
     */
    @VisibleForTesting
    public void rejectCall(Call call, boolean rejectWithMessage, String textMessage) {
        if (!mCalls.contains(call)) {
            Log.i(this, "Request to reject a non-existent call %s", call);
        } else {
            for (CallsManagerListener listener : mListeners) {
                listener.onIncomingCallRejected(call, rejectWithMessage, textMessage);
            }
            call.reject(rejectWithMessage, textMessage);
        }
    }

    /**
     * Instructs Telecom to reject the specified call. Intended to be invoked by the in-call
     * app through {@link InCallAdapter} after Telecom notifies it of an incoming call followed by
     * the user opting to reject said call.
     */
    @VisibleForTesting
    public void rejectCall(Call call, @android.telecom.Call.RejectReason int rejectReason) {
        if (!mCalls.contains(call)) {
            Log.i(this, "Request to reject a non-existent call %s", call);
        } else {
            for (CallsManagerListener listener : mListeners) {
                listener.onIncomingCallRejected(call, false /* rejectWithMessage */,
                        null /* textMessage */);
            }
            call.reject(rejectReason);
        }
    }

    /**
     * Instructs Telecom to transfer the specified call. Intended to be invoked by the in-call
     * app through {@link InCallAdapter} after the user opts to transfer the said call.
     */
    @VisibleForTesting
    public void transferCall(Call call, Uri number, boolean isConfirmationRequired) {
        if (!mCalls.contains(call)) {
            Log.i(this, "transferCall - Request to transfer a non-existent call %s", call);
        } else {
            call.transfer(number, isConfirmationRequired);
        }
    }

    /**
     * Instructs Telecom to transfer the specified call to another ongoing call.
     * Intended to be invoked by the in-call app through {@link InCallAdapter} after the user opts
     * to transfer the said call (consultative transfer).
     */
    @VisibleForTesting
    public void transferCall(Call call, Call otherCall) {
        if (!mCalls.contains(call) || !mCalls.contains(otherCall)) {
            Log.i(this, "transferCall - Non-existent call %s or %s", call, otherCall);
        } else {
            call.transfer(otherCall);
        }
    }

    /**
     * Instructs Telecom to play the specified DTMF tone within the specified call.
     *
     * @param digit The DTMF digit to play.
     */
    @VisibleForTesting
    public void playDtmfTone(Call call, char digit) {
        if (!mCalls.contains(call)) {
            Log.i(this, "Request to play DTMF in a non-existent call %s", call);
        } else {
            if (call.getState() != CallState.ON_HOLD) {
                call.playDtmfTone(digit);
                mDtmfLocalTonePlayer.playTone(call, digit);
            } else {
                Log.i(this, "Request to play DTMF tone for held call %s", call.getId());
            }
        }
    }

    /**
     * Instructs Telecom to stop the currently playing DTMF tone, if any.
     */
    @VisibleForTesting
    public void stopDtmfTone(Call call) {
        if (!mCalls.contains(call)) {
            Log.i(this, "Request to stop DTMF in a non-existent call %s", call);
        } else {
            call.stopDtmfTone();
            mDtmfLocalTonePlayer.stopTone(call);
        }
    }

    /**
     * Instructs Telecom to continue (or not) the current post-dial DTMF string, if any.
     */
    void postDialContinue(Call call, boolean proceed) {
        if (!mCalls.contains(call)) {
            Log.i(this, "Request to continue post-dial string in a non-existent call %s", call);
        } else {
            call.postDialContinue(proceed);
        }
    }

    /**
     * Instructs Telecom to disconnect the specified call. Intended to be invoked by the
     * in-call app through {@link InCallAdapter} for an ongoing call. This is usually triggered by
     * the user hitting the end-call button.
     */
    @VisibleForTesting
    public void disconnectCall(Call call) {
        Log.v(this, "disconnectCall %s", call);

        if (!mCalls.contains(call)) {
            Log.w(this, "Unknown call (%s) asked to disconnect", call);
        } else {
            mLocallyDisconnectingCalls.add(call);
            int previousState = call.getState();
            call.disconnect();
            for (CallsManagerListener listener : mListeners) {
                listener.onCallStateChanged(call, previousState, call.getState());
            }
            // Cancel any of the outgoing call futures if they're still around.
            if (mPendingCallConfirm != null && !mPendingCallConfirm.isDone()) {
                mPendingCallConfirm.complete(null);
                mPendingCallConfirm = null;
            }
            if (mPendingAccountSelection != null && !mPendingAccountSelection.isDone()) {
                mPendingAccountSelection.complete(null);
                mPendingAccountSelection = null;
            }
        }
    }

    /**
     * Instructs Telecom to disconnect all calls.
     */
    void disconnectAllCalls() {
        Log.v(this, "disconnectAllCalls");

        for (Call call : mCalls) {
            disconnectCall(call);
        }
    }

    /**
     * Disconnects calls for any other {@link PhoneAccountHandle} but the one specified.
     * Note: As a protective measure, will NEVER disconnect an emergency call.  Although that
     * situation should never arise, its a good safeguard.
     * @param phoneAccountHandle Calls owned by {@link PhoneAccountHandle}s other than this one will
     *                          be disconnected.
     */
    private void disconnectOtherCalls(PhoneAccountHandle phoneAccountHandle) {
        mCalls.stream()
                .filter(c -> !c.isEmergencyCall() &&
                        !c.getTargetPhoneAccount().equals(phoneAccountHandle))
                .forEach(c -> disconnectCall(c));
    }

    /**
     * Instructs Telecom to put the specified call on hold. Intended to be invoked by the
     * in-call app through {@link InCallAdapter} for an ongoing call. This is usually triggered by
     * the user hitting the hold button during an active call.
     */
    @VisibleForTesting
    public void holdCall(Call call) {
        if (!mCalls.contains(call)) {
            Log.w(this, "Unknown call (%s) asked to be put on hold", call);
        } else {
            Log.d(this, "Putting call on hold: (%s)", call);
            call.hold();
        }
    }

    /**
     * Instructs Telecom to release the specified call from hold. Intended to be invoked by
     * the in-call app through {@link InCallAdapter} for an ongoing call. This is usually triggered
     * by the user hitting the hold button during a held call.
     */
    @VisibleForTesting
    public void unholdCall(Call call) {
        if (!mCalls.contains(call)) {
            Log.w(this, "Unknown call (%s) asked to be removed from hold", call);
        } else {
            if (getOutgoingCall() != null) {
                Log.w(this, "There is an outgoing call, so it is unable to unhold this call %s",
                        call);
                return;
            }
            Call activeCall = (Call) mConnectionSvrFocusMgr.getCurrentFocusCall();
            String activeCallId = null;
            if (activeCall != null && !activeCall.isLocallyDisconnecting()) {
                activeCallId = activeCall.getId();
                Log.d(TAG, "unholdCall isDsdaOrDsdsTransitionMode = " +
                        isDsdaOrDsdsTransitionMode());
                if (canHold(activeCall)) {
                    if (!isDsdaOrDsdsTransitionMode() || !areFromSameSource(activeCall, call)) {
                        // Follow legacy behavior for non DSDA and different source/connection
                        // service use case
                        activeCall.hold("Swap to " + call.getId());
                        Log.addEvent(activeCall, LogUtils.Events.SWAP, "To " + call.getId());
                        Log.addEvent(call, LogUtils.Events.SWAP, "From " + activeCall.getId());
                    } else {
                        // This is dsda/dsds transition mode swap use case.
                        // Let ConnectionService handle hold and unhold for this case
                        Log.i(TAG, "unholdCall in DSDA across subs");
                    }
                } else {
                    // This call does not support hold. If it is from a different connection
                    // service or connection manager, then disconnect it, otherwise allow the
                    // connection service or connection manager to handle the situation.
                    if (!areFromSameSource(activeCall, call)) {
                        if (!activeCall.isEmergencyCall()) {
                            activeCall.disconnect("Swap to " + call.getId());
                        } else {
                            Log.w(this, "unholdCall: % is an emergency call, aborting swap to %s",
                                    activeCall.getId(), call.getId());
                            // Don't unhold the call as requested; we don't want to drop an
                            // emergency call.
                            return;
                        }
                    } else if (!isDsdaOrDsdsTransitionMode()) {
                        activeCall.hold("Swap to " + call.getId());
                    }
                }
            }
            mConnectionSvrFocusMgr.requestFocus(
                    call,
                    new RequestCallback(new ActionUnHoldCall(call, activeCallId)));
        }
    }

    @Override
    public void onExtrasRemoved(Call c, int source, List<String> keys) {
        if (source != Call.SOURCE_CONNECTION_SERVICE) {
            return;
        }
        updateCanAddCall();
    }

    @Override
    public void onExtrasChanged(Call c, int source, Bundle extras, String requestingPackageName) {
        if (source != Call.SOURCE_CONNECTION_SERVICE) {
            return;
        }
        handleCallTechnologyChange(c);
        handleChildAddressChange(c);
        updateCanAddCall();
        maybeUpdateVideoCrsCall(c);
    }

    @Override
    public void onRemoteRttRequest(Call call, int requestId) {
        Log.i(this, "onRemoteRttRequest: call %s", call.getId());
        playRttUpgradeToneForCall(call);
    }

    /**
     * Updates video CRS information if it is a CRS call and handling fallback
     * to play local ringing when CRS audio/video RTP timeout from network.
     */
    private void maybeUpdateVideoCrsCall(Call c) {
        if (c == null || (c.getState() != CallState.RINGING
                    && c.getState() != CallState.SIMULATED_RINGING)) {
            return;
        }
        boolean isCrs = c.isCrsCall();
        String callId = c.getId();
        if (isCrs) {
            mCrsCallId = callId;
            return;
        }

        Log.v(this, "maybeUpdateVideoCrsCall : isCrs = %b, CrsCallId =%s,"
                + "currentCallId=%s", isCrs, mCrsCallId, callId);
        if(!callId.equals(mCrsCallId)) {
            return;
        }
        mCrsCallId = null;
        for (CallsManagerListener listener : mListeners) {
            listener.onCrsFallbackLocalRinging(c);
        }
    }

    public void playRttUpgradeToneForCall(Call call) {
        mCallAudioManager.playRttUpgradeTone(call);
    }

    // Construct the list of possible PhoneAccounts that the outgoing call can use based on the
    // active calls in CallsManager. If any of the active calls are on a SIM based PhoneAccount,
    // then include only that SIM based PhoneAccount and any non-SIM PhoneAccounts, such as SIP.
    @VisibleForTesting
    public List<PhoneAccountHandle> constructPossiblePhoneAccounts(Uri handle, UserHandle user,
            boolean isVideo, boolean isEmergency) {
        return constructPossiblePhoneAccounts(handle, user, isVideo, isEmergency, false);
    }

    // Returns whether the device is capable of 2 simultaneous active voice calls on different subs.
    private boolean isDsdaCallingPossible() {
        try {
            return getTelephonyManager().getMaxNumberOfSimultaneouslyActiveSims() > 1
                    || getTelephonyManager().getPhoneCapability()
                           .getMaxActiveVoiceSubscriptions() > 1;
        } catch (Exception e) {
            Log.w(this, "exception in isDsdaCallingPossible(): ", e);
            return false;
        }
    }

    public List<PhoneAccountHandle> constructPossiblePhoneAccounts(Uri handle, UserHandle user,
            boolean isVideo, boolean isEmergency, boolean isConference) {

        if (handle == null) {
            return Collections.emptyList();
        }

        // If we're specifically looking for video capable accounts, then include that capability,
        // otherwise specify no additional capability constraints. When handling the emergency call,
        // it also needs to find the phone accounts excluded by CAPABILITY_EMERGENCY_CALLS_ONLY.
        int capabilities = isVideo ? PhoneAccount.CAPABILITY_VIDEO_CALLING : 0;
        capabilities |= isConference ? PhoneAccount.CAPABILITY_ADHOC_CONFERENCE_CALLING : 0;
        List<PhoneAccountHandle> allAccounts =
                mPhoneAccountRegistrar.getCallCapablePhoneAccounts(handle.getScheme(), false, user,
                        capabilities,
                        isEmergency ? 0 : PhoneAccount.CAPABILITY_EMERGENCY_CALLS_ONLY,
                        isEmergency);

        // If no phone account is found, let's query emergency call only account again.
        // That is happening while emergency account has capability CAPABILITY_EMERGENCY_CALLS_ONLY.
        if (isEmergency && allAccounts.size() == 0) {
            Log.v(this, "Try to find an emergency call only phone account");
            allAccounts =  mPhoneAccountRegistrar.
                    getEmergencyCallOnlyPhoneAccounts(handle.getScheme(), user);
        }

        // Only one SIM PhoneAccount can be active at one time for DSDS. Only that SIM PhoneAccount
        // should be available if a call is already active on the SIM account.
<<<<<<< HEAD
        if (!isDsdaOrDsdsTransitionMode()) {
=======
        // Similarly, the emergency call should be attempted over the same PhoneAccount as the
        // ongoing call. However, if the ongoing call is over cross-SIM registration, then the
        // emergency call will be attempted over a different Phone object at a later stage.
        if (isEmergency || !isDsdaCallingPossible()) {
>>>>>>> 17887227
            List<PhoneAccountHandle> simAccounts =
                    mPhoneAccountRegistrar.getSimPhoneAccountsOfCurrentUser();
            PhoneAccountHandle ongoingCallAccount = null;
            for (Call c : mCalls) {
                if (!c.isDisconnected() && !c.isNew() && simAccounts.contains(
                        c.getTargetPhoneAccount())) {
                    ongoingCallAccount = c.getTargetPhoneAccount();
                    break;
                }
            }
            if (ongoingCallAccount != null) {
                // Remove all SIM accounts that are not the active SIM from the list.
                simAccounts.remove(ongoingCallAccount);
                allAccounts.removeAll(simAccounts);
            }
        }
        return allAccounts;
    }

    private TelephonyManager getTelephonyManager() {
        return mContext.getSystemService(TelephonyManager.class);
    }

    /**
     * Informs listeners (notably {@link CallAudioManager} of a change to the call's external
     * property.
     * .
     * @param call The call whose external property changed.
     * @param isExternalCall {@code True} if the call is now external, {@code false} otherwise.
     */
    @Override
    public void onExternalCallChanged(Call call, boolean isExternalCall) {
        Log.v(this, "onConnectionPropertiesChanged: %b", isExternalCall);
        for (CallsManagerListener listener : mListeners) {
            listener.onExternalCallChanged(call, isExternalCall);
        }
    }

    @Override
    public void onCallStreamingStateChanged(Call call, boolean isStreaming) {
        Log.v(this, "onCallStreamingStateChanged: %b", isStreaming);
        for (CallsManagerListener listener : mListeners) {
            listener.onCallStreamingStateChanged(call, isStreaming);
        }
    }

    private void handleCallTechnologyChange(Call call) {
        if (call.getExtras() != null
                && call.getExtras().containsKey(TelecomManager.EXTRA_CALL_TECHNOLOGY_TYPE)) {

            Integer analyticsCallTechnology = sAnalyticsTechnologyMap.get(
                    call.getExtras().getInt(TelecomManager.EXTRA_CALL_TECHNOLOGY_TYPE));
            if (analyticsCallTechnology == null) {
                analyticsCallTechnology = Analytics.THIRD_PARTY_PHONE;
            }
            call.getAnalytics().addCallTechnology(analyticsCallTechnology);
        }
    }

    public void handleChildAddressChange(Call call) {
        if (call.getExtras() != null
                && call.getExtras().containsKey(Connection.EXTRA_CHILD_ADDRESS)) {

            String viaNumber = call.getExtras().getString(Connection.EXTRA_CHILD_ADDRESS);
            call.setViaNumber(viaNumber);
        }
    }

    /** Called by the in-call UI to change the mute state. */
    void mute(boolean shouldMute) {
        if (isInEmergencyCall() && shouldMute) {
            Log.i(this, "Refusing to turn on mute because we're in an emergency call");
            shouldMute = false;
        }
        mCallAudioManager.mute(shouldMute);
    }

    /**
      * Called by the in-call UI to change the audio route, for example to change from earpiece to
      * speaker phone.
      */
    void setAudioRoute(int route, String bluetoothAddress) {
        mCallAudioManager.setAudioRoute(route, bluetoothAddress);
    }

    /**
      * Called by the in-call UI to change the CallEndpoint
      */
    @VisibleForTesting(visibility = VisibleForTesting.Visibility.PACKAGE)
    public void requestCallEndpointChange(CallEndpoint endpoint, ResultReceiver callback) {
        mCallEndpointController.requestCallEndpointChange(endpoint, callback);
    }

    /** Called by the in-call UI to turn the proximity sensor on. */
    void turnOnProximitySensor() {
        mProximitySensorManager.turnOn();
    }

    /**
     * Called by the in-call UI to turn the proximity sensor off.
     * @param screenOnImmediately If true, the screen will be turned on immediately. Otherwise,
     *        the screen will be kept off until the proximity sensor goes negative.
     */
    void turnOffProximitySensor(boolean screenOnImmediately) {
        mProximitySensorManager.turnOff(screenOnImmediately);
    }

    private boolean isRttSettingOn(PhoneAccountHandle handle) {
        int phoneId = SubscriptionManager.getPhoneId(
          mPhoneAccountRegistrar.getSubscriptionIdForPhoneAccount(handle));
        if (!SubscriptionManager.isValidPhoneId(phoneId)) {
            Log.w(this, "isRttSettingOn: Invalid phone id = " + phoneId);
            return false;
        }
        boolean isRttModeSettingOn = Settings.Secure.getIntForUser(mContext.getContentResolver(),
                Settings.Secure.RTT_CALLING_MODE, 0, mContext.getUserId()) != 0;
        // If the carrier config says that we should ignore the RTT mode setting from the user,
        // assume that it's off (i.e. only make an RTT call if it's requested through the extra).
        boolean shouldIgnoreRttModeSetting = getCarrierConfigForPhoneAccount(handle)
                .getBoolean(CarrierConfigManager.KEY_IGNORE_RTT_MODE_SETTING_BOOL, false);
        return isRttModeSettingOn && !shouldIgnoreRttModeSetting;
    }

    private static String convertRttPhoneId(int phoneId) {
        return phoneId != 0 ? Integer.toString(phoneId) : "";
    }

    private PersistableBundle getCarrierConfigForPhoneAccount(PhoneAccountHandle handle) {
        int subscriptionId = mPhoneAccountRegistrar.getSubscriptionIdForPhoneAccount(handle);
        CarrierConfigManager carrierConfigManager =
                mContext.getSystemService(CarrierConfigManager.class);
        PersistableBundle result = carrierConfigManager.getConfigForSubId(subscriptionId);
        return result == null ? new PersistableBundle() : result;
    }

    void phoneAccountSelected(Call call, PhoneAccountHandle account, boolean setDefault) {
        if (!mCalls.contains(call)) {
            Log.i(this, "Attempted to add account to unknown call %s", call);
        } else {
            if (setDefault) {
                mPhoneAccountRegistrar
                        .setUserSelectedOutgoingPhoneAccount(account, call.getInitiatingUser());
            }

            if (mPendingAccountSelection != null) {
                mPendingAccountSelection.complete(Pair.create(call, account));
                mPendingAccountSelection = null;
            }
        }
    }

    /** Called when the audio state changes. */
    @VisibleForTesting
    public void onCallAudioStateChanged(CallAudioState oldAudioState, CallAudioState
            newAudioState) {
        Log.v(this, "onAudioStateChanged, audioState: %s -> %s", oldAudioState, newAudioState);
        for (CallsManagerListener listener : mListeners) {
            listener.onCallAudioStateChanged(oldAudioState, newAudioState);
        }
    }

    @VisibleForTesting(visibility = VisibleForTesting.Visibility.PACKAGE)
    public void updateCallEndpoint(CallEndpoint callEndpoint) {
        Log.v(this, "updateCallEndpoint");
        for (CallsManagerListener listener : mListeners) {
            listener.onCallEndpointChanged(callEndpoint);
        }
    }

    @VisibleForTesting(visibility = VisibleForTesting.Visibility.PACKAGE)
    public void updateAvailableCallEndpoints(Set<CallEndpoint> availableCallEndpoints) {
        Log.v(this, "updateAvailableCallEndpoints");
        for (CallsManagerListener listener : mListeners) {
            listener.onAvailableCallEndpointsChanged(availableCallEndpoints);
        }
    }

    @VisibleForTesting(visibility = VisibleForTesting.Visibility.PACKAGE)
    public void updateMuteState(boolean isMuted) {
        Log.v(this, "updateMuteState");
        for (CallsManagerListener listener : mListeners) {
            listener.onMuteStateChanged(isMuted);
        }
    }

    /**
     * Called when disconnect tone is started or stopped, including any InCallTone
     * after disconnected call.
     *
     * @param isTonePlaying true if the disconnected tone is started, otherwise the disconnected
     * tone is stopped.
     */
    @VisibleForTesting
    public void onDisconnectedTonePlaying(boolean isTonePlaying) {
        Log.v(this, "onDisconnectedTonePlaying, %s", isTonePlaying ? "started" : "stopped");
        for (CallsManagerListener listener : mListeners) {
            listener.onDisconnectedTonePlaying(isTonePlaying);
        }
    }

    void markCallAsRinging(Call call) {
        setCallState(call, CallState.RINGING, "ringing set explicitly");
    }

    @VisibleForTesting
    public void markCallAsDialing(Call call) {
        setCallState(call, CallState.DIALING, "dialing set explicitly");
        maybeMoveToSpeakerPhone(call);
        maybeTurnOffMute(call);
        ensureCallAudible();
    }

    void markCallAsPulling(Call call) {
        setCallState(call, CallState.PULLING, "pulling set explicitly");
        maybeMoveToSpeakerPhone(call);
    }

    /**
     * Returns true if the active call is held.
     */
    boolean holdActiveCallForNewCall(Call call) {
        Call activeCall = (Call) mConnectionSvrFocusMgr.getCurrentFocusCall();
        Log.i(this, "holdActiveCallForNewCall, newCall: %s, activeCall: %s", call, activeCall);
        if (activeCall != null && activeCall != call) {
            Log.d(TAG, "holdActiveCallForNewCall isDsdaOrDsdsTransitionMode = " +
                    isDsdaOrDsdsTransitionMode());
            if (isDsdaOrDsdsTransitionMode() && !arePhoneAccountsEqual(
                    call.getTargetPhoneAccount(), activeCall.getTargetPhoneAccount())) {
                // For DSDA/DSDS transition cross sub answer, let connection service handle this
                return false;
            }
            if (canHold(activeCall)) {
                activeCall.hold();
                return true;
            } else if (supportsHold(activeCall)
                    && areFromSameSource(activeCall, call)) {

                // Handle the case where the active call and the new call are from the same CS or
                // connection manager, and the currently active call supports hold but cannot
                // currently be held.
                // In this case we'll look for the other held call for this connectionService and
                // disconnect it prior to holding the active call.
                // E.g.
                // Call A - Held   (Supports hold, can't hold)
                // Call B - Active (Supports hold, can't hold)
                // Call C - Incoming
                // Here we need to disconnect A prior to holding B so that C can be answered.
                // This case is driven by telephony requirements ultimately.
                Call heldCall = getHeldCallByConnectionServiceAndPhoneAccount(call);
                if (heldCall != null) {
                    heldCall.disconnect();
                    Log.i(this, "holdActiveCallForNewCall: Disconnect held call %s before "
                                    + "holding active call %s.",
                            heldCall.getId(), activeCall.getId());
                }
                Log.i(this, "holdActiveCallForNewCall: Holding active %s before making %s active.",
                        activeCall.getId(), call.getId());
                activeCall.hold();
                call.increaseHeldByThisCallCount();
                return true;
            } else {
                // This call does not support hold. If it is from a different connection
                // service or connection manager, then disconnect it, otherwise allow the connection
                // service or connection manager to figure out the right states.
                if (!areFromSameSource(activeCall, call)) {
                    Log.i(this, "holdActiveCallForNewCall: disconnecting %s so that %s can be "
                            + "made active.", activeCall.getId(), call.getId());
                    if (!activeCall.isEmergencyCall()) {
                        activeCall.disconnect();
                    } else {
                        // It's not possible to hold the active call, and its an emergency call so
                        // we will silently reject the incoming call instead of answering it.
                        Log.w(this, "holdActiveCallForNewCall: rejecting incoming call %s as "
                                + "the active call is an emergency call and it cannot be held.",
                                call.getId());
                        call.reject(false /* rejectWithMessage */, "" /* message */,
                                "active emergency call can't be held");
                    }
                }
            }
        }
        return false;
    }

    // attempt to hold the requested call and complete the callback on the result
    public void transactionHoldPotentialActiveCallForNewCall(Call newCall,
            OutcomeReceiver<Boolean, CallException> callback) {
        Call activeCall = (Call) mConnectionSvrFocusMgr.getCurrentFocusCall();
        Log.i(this, "transactionHoldPotentialActiveCallForNewCall: "
                + "newCall=[%s], activeCall=[%s]", newCall, activeCall);

        // early exit if there is no need to hold an active call
        if (activeCall == null || activeCall == newCall) {
            Log.i(this, "transactionHoldPotentialActiveCallForNewCall:"
                    + " no need to hold activeCall");
            callback.onResult(true);
            return;
        }

        // before attempting CallsManager#holdActiveCallForNewCall(Call), check if it'll fail early
        if (!canHold(activeCall) &&
                !(supportsHold(activeCall) && areFromSameSource(activeCall, newCall))) {
            Log.i(this, "transactionHoldPotentialActiveCallForNewCall: "
                    + "conditions show the call cannot be held.");
            callback.onError(new CallException("call does not support hold",
                    CallException.CODE_CANNOT_HOLD_CURRENT_ACTIVE_CALL));
            return;
        }

        // attempt to hold the active call
        if (!holdActiveCallForNewCall(newCall)) {
            Log.i(this, "transactionHoldPotentialActiveCallForNewCall: "
                    + "attempted to hold call but failed.");
            callback.onError(new CallException("cannot hold active call failed",
                    CallException.CODE_CANNOT_HOLD_CURRENT_ACTIVE_CALL));
            return;
        }

        // officially mark the activeCall as held
        markCallAsOnHold(activeCall);
        callback.onResult(true);
    }

    @VisibleForTesting
    public void markCallAsActive(Call call) {
        Log.i(this, "markCallAsActive, isSelfManaged: " + call.isSelfManaged());
        if (call.isSelfManaged()) {
            // backward compatibility, the self-managed connection service will set the call state
            // to active directly. We should hold or disconnect the current active call based on the
            // holdability, and request the call focus for the self-managed call before the state
            // change.
            holdActiveCallForNewCall(call);
            mConnectionSvrFocusMgr.requestFocus(
                    call,
                    new RequestCallback(new ActionSetCallState(
                            call,
                            CallState.ACTIVE,
                            "active set explicitly for self-managed")));
        } else {
            if (mPendingAudioProcessingCall == call) {
                if (mCalls.contains(call)) {
                    setCallState(call, CallState.AUDIO_PROCESSING, "active set explicitly");
                } else {
                    call.setState(CallState.AUDIO_PROCESSING, "active set explicitly and adding");
                    addCall(call);
                }
                // Clear mPendingAudioProcessingCall so that future attempts to mark the call as
                // active (e.g. coming off of hold) don't put the call into audio processing instead
                mPendingAudioProcessingCall = null;
                return;
            }
            setCallState(call, CallState.ACTIVE, "active set explicitly");
            maybeMoveToSpeakerPhone(call);
            ensureCallAudible();
        }
    }

    public void markCallAsOnHold(Call call) {
        setCallState(call, CallState.ON_HOLD, "on-hold set explicitly");
    }

    /**
     * Marks the specified call as STATE_DISCONNECTED and notifies the in-call app. If this was the
     * last live call, then also disconnect from the in-call controller.
     *
     * @param disconnectCause The disconnect cause, see {@link android.telecom.DisconnectCause}.
     */
    public void markCallAsDisconnected(Call call, DisconnectCause disconnectCause) {
        Log.i(this, "markCallAsDisconnected: call=%s; disconnectCause=%s",
                call.toString(), disconnectCause.toString());
        int oldState = call.getState();
        if (call.getState() == CallState.SIMULATED_RINGING
                && disconnectCause.getCode() == DisconnectCause.REMOTE) {
            // If the remote end hangs up while in SIMULATED_RINGING, the call should
            // be marked as missed.
            call.setOverrideDisconnectCauseCode(new DisconnectCause(DisconnectCause.MISSED));
        }
        if (call.getState() == CallState.NEW
                && disconnectCause.getCode() == DisconnectCause.MISSED) {
            Log.i(this, "markCallAsDisconnected: missed call never rang ", call.getId());
            call.setMissedReason(USER_MISSED_NEVER_RANG);
        }
        if (call.getState() == CallState.RINGING
                || call.getState() == CallState.SIMULATED_RINGING) {
            if (call.getStartRingTime() > 0
                    && (mClockProxy.elapsedRealtime() - call.getStartRingTime())
                    < SHORT_RING_THRESHOLD) {
                Log.i(this, "markCallAsDisconnected; callid=%s, short ring.", call.getId());
                call.setUserMissed(USER_MISSED_SHORT_RING);
            } else if (call.getStartRingTime() > 0) {
                call.setUserMissed(USER_MISSED_NO_ANSWER);
            }
        }

        // Notify listeners that the call was disconnected before being added to CallsManager.
        // Listeners will not receive onAdded or onRemoved callbacks.
        if (!mCalls.contains(call)) {
            if (call.isEmergencyCall()) {
                mAnomalyReporter.reportAnomaly(
                        EMERGENCY_CALL_DISCONNECTED_BEFORE_BEING_ADDED_ERROR_UUID,
                        EMERGENCY_CALL_DISCONNECTED_BEFORE_BEING_ADDED_ERROR_MSG);
            }
            mListeners.forEach(l -> l.onCreateConnectionFailed(call));
        }

        // If a call diagnostic service is in use, we will log the original telephony-provided
        // disconnect cause, inform the CDS of the disconnection, and then chain the update of the
        // call state until AFTER the CDS reports it's result back.
        if ((oldState == CallState.ACTIVE || oldState == CallState.DIALING)
                && disconnectCause.getCode() != DisconnectCause.MISSED
                && mCallDiagnosticServiceController.isConnected()
                && mCallDiagnosticServiceController.onCallDisconnected(call, disconnectCause)) {
            Log.i(this, "markCallAsDisconnected; callid=%s, postingToFuture.", call.getId());

            // Log the original disconnect reason prior to calling into the
            // CallDiagnosticService.
            Log.addEvent(call, LogUtils.Events.SET_DISCONNECTED_ORIG, disconnectCause);

            // Setup the future with a timeout so that the CDS is time boxed.
            CompletableFuture<Boolean> future = call.initializeDisconnectFuture(
                    mTimeoutsAdapter.getCallDiagnosticServiceTimeoutMillis(
                            mContext.getContentResolver()));

            // Post the disconnection updates to the future for completion once the CDS returns
            // with it's overridden disconnect message.
            future.thenRunAsync(() -> {
                call.setDisconnectCause(disconnectCause);
                setCallState(call, CallState.DISCONNECTED, "disconnected set explicitly");
            }, new LoggedHandlerExecutor(mHandler, "CM.mCAD", mLock))
                    .exceptionally((throwable) -> {
                        Log.e(TAG, throwable, "Error while executing disconnect future.");
                        return null;
                    });
        } else {
            // No CallDiagnosticService, or it doesn't handle this call, so just do this
            // synchronously as always.
            call.setDisconnectCause(disconnectCause);
            setCallState(call, CallState.DISCONNECTED, "disconnected set explicitly");
        }

        if (oldState == CallState.NEW && disconnectCause.getCode() == DisconnectCause.MISSED) {
            Log.i(this, "markCallAsDisconnected: logging missed call ");
            mCallLogManager.logCall(call, Calls.MISSED_TYPE, true, null);
        }

        // Emergency MO call is still pending and current active call is
        // disconnected succesfully. So initiating pending Emergency call
        // now and clearing both pending and Disconnectcalls.
        if (mPendingMOEmerCall != null && mDisconnectingCall == call) {
            addCall(mPendingMOEmerCall);
            mPendingMOEmerCall.startCreateConnection(mPhoneAccountRegistrar);
            clearPendingMOEmergencyCall();
        }
    }

    /**
     * Removes an existing disconnected call, and notifies the in-call app.
     */
    public void markCallAsRemoved(Call call) {
        if (call.isDisconnectHandledViaFuture()) {
            Log.i(this, "markCallAsRemoved; callid=%s, postingToFuture.", call.getId());
            // A future is being used due to a CallDiagnosticService handling the call.  We will
            // chain the removal operation to the end of any outstanding disconnect work.
            call.getDisconnectFuture().thenRunAsync(() -> {
                performRemoval(call);
            }, new LoggedHandlerExecutor(mHandler, "CM.mCAR", mLock))
                    .exceptionally((throwable) -> {
                        Log.e(TAG, throwable, "Error while executing disconnect future");
                        return null;
                    });

        } else {
            Log.i(this, "markCallAsRemoved; callid=%s, immediate.", call.getId());
            performRemoval(call);
        }
    }

    /**
     * Work which is completed when a call is to be removed. Can either be be run synchronously or
     * posted to a {@link Call#getDisconnectFuture()}.
     * @param call The call.
     */
    private void performRemoval(Call call) {
        mInCallController.getBindingFuture().thenRunAsync(() -> {
            call.maybeCleanupHandover();
            removeCall(call);
            Call foregroundCall = mCallAudioManager.getPossiblyHeldForegroundCall();
            if (mLocallyDisconnectingCalls.contains(call)) {
                boolean isDisconnectingChildCall = call.isDisconnectingChildCall();
                Log.v(this, "performRemoval: isDisconnectingChildCall = "
                        + isDisconnectingChildCall + "call -> %s", call);
                mLocallyDisconnectingCalls.remove(call);
                // Auto-unhold the foreground call due to a locally disconnected call, except if the
                // call which was disconnected is a member of a conference (don't want to auto
                // un-hold the conference if we remove a member of the conference).
                if (!isDisconnectingChildCall && foregroundCall != null
                        && foregroundCall.getState() == CallState.ON_HOLD) {
                    foregroundCall.unhold();
                }
            } else if (foregroundCall != null &&
                    !foregroundCall.can(Connection.CAPABILITY_SUPPORT_HOLD) &&
                    foregroundCall.getState() == CallState.ON_HOLD) {

                // The new foreground call is on hold, however the carrier does not display the hold
                // button in the UI.  Therefore, we need to auto unhold the held call since the user
                // has no means of unholding it themselves.
                Log.i(this, "performRemoval: Auto-unholding held foreground call (call doesn't "
                        + "support hold)");
                foregroundCall.unhold();
            }
        }, new LoggedHandlerExecutor(mHandler, "CM.pR", mLock))
                .exceptionally((throwable) -> {
                    Log.e(TAG, throwable, "Error while executing call removal");
                    mAnomalyReporter.reportAnomaly(CALL_REMOVAL_EXECUTION_ERROR_UUID,
                            CALL_REMOVAL_EXECUTION_ERROR_MSG);
                    return null;
                });
    }

    /**
     * Given a call, marks the call as disconnected and removes it.  Set the error message to
     * indicate to the user that the call cannot me placed due to an ongoing call in another app.
     *
     * Used when there are ongoing self-managed calls and the user tries to make an outgoing managed
     * call.  Called by {@link #startCallConfirmation} when the user is already confirming an
     * outgoing call.  Realistically this should almost never be called since in practice the user
     * won't make multiple outgoing calls at the same time.
     *
     * @param call The call to mark as disconnected.
     */
    void markCallDisconnectedDueToSelfManagedCall(Call call) {
        Call activeCall = getActiveCall();
        CharSequence errorMessage;
        if (activeCall == null) {
            // Realistically this shouldn't happen, but best to handle gracefully
            errorMessage = mContext.getText(R.string.cant_call_due_to_ongoing_unknown_call);
        } else {
            errorMessage = mContext.getString(R.string.cant_call_due_to_ongoing_call,
                    activeCall.getTargetPhoneAccountLabel());
        }
        // Call is managed and there are ongoing self-managed calls.
        markCallAsDisconnected(call, new DisconnectCause(DisconnectCause.ERROR,
                errorMessage, errorMessage, "Ongoing call in another app."));
        markCallAsRemoved(call);
    }

    /**
     * Cleans up any calls currently associated with the specified connection service when the
     * service binder disconnects unexpectedly.
     *
     * @param service The connection service that disconnected.
     */
    void handleConnectionServiceDeath(ConnectionServiceWrapper service) {
        if (service != null) {
            Log.i(this, "handleConnectionServiceDeath: service %s died", service);
            for (Call call : mCalls) {
                if (call.getConnectionService() == service) {
                    if (call.getState() != CallState.DISCONNECTED) {
                        markCallAsDisconnected(call, new DisconnectCause(DisconnectCause.ERROR,
                                null /* message */, null /* description */, "CS_DEATH",
                                ToneGenerator.TONE_PROP_PROMPT));
                    }
                    markCallAsRemoved(call);
                }
            }
        }
    }

    /**
     * Determines if the {@link CallsManager} has any non-external calls.
     *
     * @return {@code True} if there are any non-external calls, {@code false} otherwise.
     */
    public boolean hasAnyCalls() {
        if (mCalls.isEmpty()) {
            return false;
        }

        for (Call call : mCalls) {
            if (!call.isExternalCall()) {
                return true;
            }
        }
        return false;
    }

    boolean hasRingingCall() {
        return getFirstCallWithState(CallState.RINGING, CallState.ANSWERED) != null;
    }

    boolean hasRingingOrSimulatedRingingCall() {
        return getFirstCallWithState(
                CallState.SIMULATED_RINGING, CallState.RINGING, CallState.ANSWERED) != null;
    }

    @VisibleForTesting
    public boolean onMediaButton(int type) {
        if (hasAnyCalls()) {
            Call ringingCall = getFirstCallWithState(CallState.RINGING,
                    CallState.SIMULATED_RINGING);
            if (HeadsetMediaButton.SHORT_PRESS == type) {
                if (ringingCall == null) {
                    Call activeCall = getFirstCallWithState(CallState.ACTIVE);
                    Call onHoldCall = getFirstCallWithState(CallState.ON_HOLD);
                    if (activeCall != null && onHoldCall != null) {
                        // Two calls, short-press -> switch calls
                        Log.addEvent(onHoldCall, LogUtils.Events.INFO,
                                "two calls, media btn short press - switch call.");
                        unholdCall(onHoldCall);
                        return true;
                    }

                    Call callToHangup = getFirstCallWithState(CallState.RINGING, CallState.DIALING,
                            CallState.PULLING, CallState.ACTIVE, CallState.ON_HOLD);
                    Log.addEvent(callToHangup, LogUtils.Events.INFO,
                            "media btn short press - end call.");
                    if (callToHangup != null) {
                        disconnectCall(callToHangup);
                        return true;
                    }
                } else {
                    answerCall(ringingCall, VideoProfile.STATE_AUDIO_ONLY);
                    return true;
                }
            } else if (HeadsetMediaButton.LONG_PRESS == type) {
                if (ringingCall != null) {
                    Log.addEvent(getForegroundCall(),
                            LogUtils.Events.INFO, "media btn long press - reject");
                    ringingCall.reject(false, null);
                } else {
                    Call activeCall = getFirstCallWithState(CallState.ACTIVE);
                    Call onHoldCall = getFirstCallWithState(CallState.ON_HOLD);
                    if (activeCall != null && onHoldCall != null) {
                        // Two calls, long-press -> end current call
                        Log.addEvent(activeCall, LogUtils.Events.INFO,
                                "two calls, media btn long press - end current call.");
                        disconnectCall(activeCall);
                        return true;
                    }

                    Log.addEvent(getForegroundCall(), LogUtils.Events.INFO,
                            "media btn long press - mute");
                    mCallAudioManager.toggleMute();
                }
                return true;
            }
        }
        return false;
    }

    /**
     * Returns true if telecom supports adding another top-level call.
     */
    @VisibleForTesting
    public boolean canAddCall() {
        boolean isDeviceProvisioned = Settings.Global.getInt(mContext.getContentResolver(),
                Settings.Global.DEVICE_PROVISIONED, 0) != 0;
        if (!isDeviceProvisioned) {
            Log.d(TAG, "Device not provisioned, canAddCall is false.");
            return false;
        }

        if (getFirstCallWithState(OUTGOING_CALL_STATES) != null) {
            return false;
        }

        int count = 0;
        // Allow for 4 calls in DSDA/DSDS Transition mode
        int maxTopLevelCalls = isDsdaOrDsdsTransitionMode() ?
                MAXIMUM_TOP_LEVEL_CALLS_DSDA : MAXIMUM_TOP_LEVEL_CALLS;
        for (Call call : mCalls) {
            if (call.isEmergencyCall()) {
                // We never support add call if one of the calls is an emergency call.
                return false;
            } else if (call.isExternalCall()) {
                // External calls don't count.
                continue;
            } else if (call.getParentCall() == null) {
                count++;
            }
            Bundle extras = call.getExtras();
            if (extras != null) {
                if (extras.getBoolean(Connection.EXTRA_DISABLE_ADD_CALL, false)) {
                    return false;
                }
            }

            // We do not check states for canAddCall. We treat disconnected calls the same
            // and wait until they are removed instead. If we didn't count disconnected calls,
            // we could put InCallServices into a state where they are showing two calls but
            // also support add-call. Technically it's right, but overall looks better (UI-wise)
            // and acts better if we wait until the call is removed.

            if (count >= maxTopLevelCalls) {
                return false;
            }
        }

        return true;
    }

    @VisibleForTesting
    public Call getRingingOrSimulatedRingingCall() {
        return getFirstCallWithState(CallState.RINGING,
                CallState.ANSWERED, CallState.SIMULATED_RINGING);
    }

    public Call getActiveCall() {
        return getFirstCallWithState(CallState.ACTIVE);
    }

    private Call getDialingCall() {
        return getFirstCallWithState(CallState.DIALING);
    }

    /** Helper function to retrieve the dialing or pulling call */
    private Call getDialingOrPullingCall() {
        return getFirstCallWithState(CallState.DIALING, CallState.PULLING);
    }

    public Call getHeldCallByConnectionService(PhoneAccountHandle targetPhoneAccount) {
        Optional<Call> heldCall = mCalls.stream()
                .filter(call -> PhoneAccountHandle.areFromSamePackage(call.getTargetPhoneAccount(),
                        targetPhoneAccount)
                        && call.getParentCall() == null
                        && call.getState() == CallState.ON_HOLD)
                .findFirst();
        return heldCall.isPresent() ? heldCall.get() : null;
    }

    @VisibleForTesting
    public int getNumHeldCalls() {
        int count = 0;
        for (Call call : mCalls) {
            if (call.getParentCall() == null && call.getState() == CallState.ON_HOLD) {
                count++;
            }
        }
        return count;
    }

    @VisibleForTesting
    public Call getOutgoingCall() {
        return getFirstCallWithState(OUTGOING_CALL_STATES);
    }

    @VisibleForTesting
    public Call getFirstCallWithState(int... states) {
        return getFirstCallWithState(null, states);
    }

    @VisibleForTesting
    public PhoneNumberUtilsAdapter getPhoneNumberUtilsAdapter() {
        return mPhoneNumberUtilsAdapter;
    }

    @VisibleForTesting
    public CompletableFuture<Call> getLatestPostSelectionProcessingFuture() {
        return mLatestPostSelectionProcessingFuture;
    }

    @VisibleForTesting
    public CompletableFuture getLatestPreAccountSelectionFuture() {
        return mLatestPreAccountSelectionFuture;
    }

    /**
     * Returns the first call that it finds with the given states. The states are treated as having
     * priority order so that any call with the first state will be returned before any call with
     * states listed later in the parameter list.
     *
     * @param callToSkip Call that this method should skip while searching
     */
    Call getFirstCallWithState(Call callToSkip, int... states) {
        for (int currentState : states) {
            // check the foreground first
            Call foregroundCall = getForegroundCall();
            if (foregroundCall != null && foregroundCall.getState() == currentState) {
                return foregroundCall;
            }

            for (Call call : mCalls) {
                if (Objects.equals(callToSkip, call)) {
                    continue;
                }

                // Only operate on top-level calls
                if (call.getParentCall() != null) {
                    continue;
                }

                if (call.isExternalCall()) {
                    continue;
                }

                if (currentState == call.getState()) {
                    return call;
                }
            }
        }
        return null;
    }

    Call createConferenceCall(
            String callId,
            PhoneAccountHandle phoneAccount,
            ParcelableConference parcelableConference) {

        // If the parceled conference specifies a connect time, use it; otherwise default to 0,
        // which is the default value for new Calls.
        long connectTime =
                parcelableConference.getConnectTimeMillis() ==
                        Conference.CONNECT_TIME_NOT_SPECIFIED ? 0 :
                        parcelableConference.getConnectTimeMillis();
        long connectElapsedTime =
                parcelableConference.getConnectElapsedTimeMillis() ==
                        Conference.CONNECT_TIME_NOT_SPECIFIED ? 0 :
                        parcelableConference.getConnectElapsedTimeMillis();

        int callDirection = Call.getRemappedCallDirection(parcelableConference.getCallDirection());

        PhoneAccountHandle connectionMgr =
                    mPhoneAccountRegistrar.getSimCallManagerFromHandle(phoneAccount,
                            mCurrentUserHandle);
        Call call = new Call(
                callId,
                mContext,
                this,
                mLock,
                mConnectionServiceRepository,
                mPhoneNumberUtilsAdapter,
                null /* handle */,
                null /* gatewayInfo */,
                connectionMgr,
                phoneAccount,
                callDirection,
                false /* forceAttachToExistingConnection */,
                true /* isConference */,
                connectTime,
                connectElapsedTime,
                mClockProxy,
                mToastFactory);

        // Unlike connections, conferences are not created first and then notified as create
        // connection complete from the CS.  They originate from the CS and are reported directly to
        // telecom where they're added (see below).
        call.setIsCreateConnectionComplete(true);

        setCallState(call, Call.getStateFromConnectionState(parcelableConference.getState()),
                "new conference call");
        call.setHandle(parcelableConference.getHandle(),
                parcelableConference.getHandlePresentation());
        call.setConnectionCapabilities(parcelableConference.getConnectionCapabilities());
        call.setConnectionProperties(parcelableConference.getConnectionProperties());
        call.setVideoState(parcelableConference.getVideoState());
        call.setVideoProvider(parcelableConference.getVideoProvider());
        call.setStatusHints(parcelableConference.getStatusHints());
        call.putConnectionServiceExtras(parcelableConference.getExtras());
        // In case this Conference was added via a ConnectionManager, keep track of the original
        // Connection ID as created by the originating ConnectionService.
        Bundle extras = parcelableConference.getExtras();
        if (extras != null && extras.containsKey(Connection.EXTRA_ORIGINAL_CONNECTION_ID)) {
            call.setOriginalConnectionId(extras.getString(Connection.EXTRA_ORIGINAL_CONNECTION_ID));
        }

        // TODO: Move this to be a part of addCall()
        call.addListener(this);
        addCall(call);
        return call;
    }

    /**
     * @return the call state currently tracked by {@link PhoneStateBroadcaster}
     */
    int getCallState() {
        return mPhoneStateBroadcaster.getCallState();
    }

    /**
     * Retrieves the {@link PhoneAccountRegistrar}.
     *
     * @return The {@link PhoneAccountRegistrar}.
     */
    @VisibleForTesting
    public PhoneAccountRegistrar getPhoneAccountRegistrar() {
        return mPhoneAccountRegistrar;
    }

    /**
     * Retrieves the {@link DisconnectedCallNotifier}
     * @return The {@link DisconnectedCallNotifier}.
     */
    DisconnectedCallNotifier getDisconnectedCallNotifier() {
        return mDisconnectedCallNotifier;
    }

    /**
     * Retrieves the {@link MissedCallNotifier}
     * @return The {@link MissedCallNotifier}.
     */
    MissedCallNotifier getMissedCallNotifier() {
        return mMissedCallNotifier;
    }

    /**
     * Retrieves the {@link IncomingCallNotifier}.
     * @return The {@link IncomingCallNotifier}.
     */
    IncomingCallNotifier getIncomingCallNotifier() {
        return mIncomingCallNotifier;
    }

    /**
     * Reject an incoming call and manually add it to the Call Log.
     * @param incomingCall Incoming call that has been rejected
     */
    private void autoMissCallAndLog(Call incomingCall, CallFilteringResult result) {
        incomingCall.getAnalytics().setMissedReason(incomingCall.getMissedReason());
        if (incomingCall.getConnectionService() != null) {
            // Only reject the call if it has not already been destroyed.  If a call ends while
            // incoming call filtering is taking place, it is possible that the call has already
            // been destroyed, and as such it will be impossible to send the reject to the
            // associated ConnectionService.
            incomingCall.reject(false, null);
        } else {
            Log.i(this, "rejectCallAndLog - call already destroyed.");
        }

        // Since the call was not added to the list of calls, we have to call the missed
        // call notifier and the call logger manually.
        // Do we need missed call notification for direct to Voicemail calls?
        mCallLogManager.logCall(incomingCall, Calls.MISSED_TYPE,
                true /*showNotificationForMissedCall*/, result);
    }

    /**
     * Adds the specified call to the main list of live calls.
     *
     * @param call The call to add.
     */
    @VisibleForTesting
    public void addCall(Call call) {
        if (mCalls.contains(call)) {
            Log.i(this, "addCall(%s) is already added");
            return;
        }
        Trace.beginSection("addCall");
        Log.i(this, "addCall(%s)", call);
        call.addListener(this);
        mCalls.add(call);

        // Specifies the time telecom finished routing the call. This is used by the dialer for
        // analytics.
        Bundle extras = call.getIntentExtras();
        extras.putLong(TelecomManager.EXTRA_CALL_TELECOM_ROUTING_END_TIME_MILLIS,
                SystemClock.elapsedRealtime());

        updateCanAddCall();
        updateHasActiveRttCall();
        updateExternalCallCanPullSupport();
        maybeUpdateVideoCrsCall(call);
        // onCallAdded for calls which immediately take the foreground (like the first call).
        for (CallsManagerListener listener : mListeners) {
            if (LogUtils.SYSTRACE_DEBUG) {
                Trace.beginSection(listener.getClass().toString() + " addCall");
            }
            listener.onCallAdded(call);
            if (LogUtils.SYSTRACE_DEBUG) {
                Trace.endSection();
            }
        }
        Trace.endSection();
    }

    @VisibleForTesting
    public void removeCall(Call call) {
        Trace.beginSection("removeCall");
        Log.v(this, "removeCall(%s)", call);

        if (call.isTransactionalCall() && call.getTransactionServiceWrapper() != null) {
            // remove call from wrappers
            call.getTransactionServiceWrapper().removeCallFromWrappers(call);
        }

        call.setParentAndChildCall(null);  // clean up parent relationship before destroying.
        call.removeListener(this);
        call.clearConnectionService();
        // TODO: clean up RTT pipes

        boolean shouldNotify = false;
        if (mCalls.contains(call)) {
            mCalls.remove(call);
            shouldNotify = true;
        }

        call.destroy();
        updateExternalCallCanPullSupport();
        // Only broadcast changes for calls that are being tracked.
        if (shouldNotify) {
            updateCanAddCall();
            updateHasActiveRttCall();
            for (CallsManagerListener listener : mListeners) {
                if (LogUtils.SYSTRACE_DEBUG) {
                    Trace.beginSection(listener.getClass().toString() + " onCallRemoved");
                }
                listener.onCallRemoved(call);
                if (LogUtils.SYSTRACE_DEBUG) {
                    Trace.endSection();
                }
            }
        }
        Trace.endSection();
    }

    private void updateHasActiveRttCall() {
        boolean hasActiveRttCall = hasActiveRttCall();
        if (hasActiveRttCall != mHasActiveRttCall) {
            Log.i(this, "updateHasActiveRttCall %s -> %s", mHasActiveRttCall, hasActiveRttCall);
            AudioManager.setRttEnabled(hasActiveRttCall);
            mHasActiveRttCall = hasActiveRttCall;
        }
    }

    private boolean hasActiveRttCall() {
        for (Call call : mCalls) {
            if (call.isActive() && call.isRttCall()) {
                return true;
            }
        }
        return false;
    }

    /**
     * Sets the specified state on the specified call.
     *
     * @param call The call.
     * @param newState The new state of the call.
     */
    private void setCallState(Call call, int newState, String tag) {
        if (call == null) {
            return;
        }
        int oldState = call.getState();
        Log.i(this, "setCallState %s -> %s, call: %s",
                CallState.toString(call.getParcelableCallState()),
                CallState.toString(newState), call);
        if (newState != oldState) {
            // If the call switches to held state while a DTMF tone is playing, stop the tone to
            // ensure that the tone generator stops playing the tone.
            if (newState == CallState.ON_HOLD && call.isDtmfTonePlaying()) {
                stopDtmfTone(call);
            }
            // Maybe start a vibration for MO call.
            if (newState == CallState.ACTIVE && !call.isIncoming() && !call.isUnknown()) {
                mRinger.startVibratingForOutgoingCallActive();
            }

            // Unfortunately, in the telephony world the radio is king. So if the call notifies
            // us that the call is in a particular state, we allow it even if it doesn't make
            // sense (e.g., STATE_ACTIVE -> STATE_RINGING).
            // TODO: Consider putting a stop to the above and turning CallState
            // into a well-defined state machine.
            // TODO: Define expected state transitions here, and log when an
            // unexpected transition occurs.
            if (call.setState(newState, tag)) {
                if ((oldState != CallState.AUDIO_PROCESSING) &&
                        (newState == CallState.DISCONNECTED)) {
                    maybeSendPostCallScreenIntent(call);
                }
                int disconnectCode = call.getDisconnectCause().getCode();
                if ((newState == CallState.ABORTED || newState == CallState.DISCONNECTED)
                        && ((disconnectCode != DisconnectCause.MISSED)
                        && (disconnectCode != DisconnectCause.CANCELED))) {
                    call.setMissedReason(MISSED_REASON_NOT_MISSED);
                }
                call.getAnalytics().setMissedReason(call.getMissedReason());

                maybeShowErrorDialogOnDisconnect(call);

                Trace.beginSection("onCallStateChanged");

                maybeHandleHandover(call, newState);
                notifyCallStateChanged(call, oldState, newState);

                Trace.endSection();
            } else {
                Log.i(this, "failed in setting the state to new state");
            }
        }
    }

    private void notifyCallStateChanged(Call call, int oldState, int newState) {
        // Only broadcast state change for calls that are being tracked.
        if (mCalls.contains(call)) {
            updateCanAddCall();
            updateHasActiveRttCall();
            for (CallsManagerListener listener : mListeners) {
                if (LogUtils.SYSTRACE_DEBUG) {
                    Trace.beginSection(listener.getClass().toString() +
                            " onCallStateChanged");
                }
                listener.onCallStateChanged(call, oldState, newState);
                if (LogUtils.SYSTRACE_DEBUG) {
                    Trace.endSection();
                }
            }
        }
    }

    /**
     * Identifies call state transitions for a call which trigger handover events.
     * - If this call has a handover to it which just started and this call goes active, treat
     * this as if the user accepted the handover.
     * - If this call has a handover to it which just started and this call is disconnected, treat
     * this as if the user rejected the handover.
     * - If this call has a handover from it which just started and this call is disconnected, do
     * nothing as the call prematurely disconnected before the user accepted the handover.
     * - If this call has a handover from it which was already accepted by the user and this call is
     * disconnected, mark the handover as complete.
     *
     * @param call A call whose state is changing.
     * @param newState The new state of the call.
     */
    private void maybeHandleHandover(Call call, int newState) {
        if (call.getHandoverSourceCall() != null) {
            // We are handing over another call to this one.
            if (call.getHandoverState() == HandoverState.HANDOVER_TO_STARTED) {
                // A handover to this call has just been initiated.
                if (newState == CallState.ACTIVE) {
                    // This call went active, so the user has accepted the handover.
                    Log.i(this, "setCallState: handover to accepted");
                    acceptHandoverTo(call);
                } else if (newState == CallState.DISCONNECTED) {
                    // The call was disconnected, so the user has rejected the handover.
                    Log.i(this, "setCallState: handover to rejected");
                    rejectHandoverTo(call);
                }
            }
        // If this call was disconnected because it was handed over TO another call, report the
        // handover as complete.
        } else if (call.getHandoverDestinationCall() != null
                && newState == CallState.DISCONNECTED) {
            int handoverState = call.getHandoverState();
            if (handoverState == HandoverState.HANDOVER_FROM_STARTED) {
                // Disconnect before handover was accepted.
                Log.i(this, "setCallState: disconnect before handover accepted");
                // Let the handover destination know that the source has disconnected prior to
                // completion of the handover.
                call.getHandoverDestinationCall().sendCallEvent(
                        android.telecom.Call.EVENT_HANDOVER_SOURCE_DISCONNECTED, null);
            } else if (handoverState == HandoverState.HANDOVER_ACCEPTED) {
                Log.i(this, "setCallState: handover from complete");
                completeHandoverFrom(call);
            }
        }
    }

    private void completeHandoverFrom(Call call) {
        Call handoverTo = call.getHandoverDestinationCall();
        Log.addEvent(handoverTo, LogUtils.Events.HANDOVER_COMPLETE, "from=%s, to=%s",
                call.getId(), handoverTo.getId());
        Log.addEvent(call, LogUtils.Events.HANDOVER_COMPLETE, "from=%s, to=%s",
                call.getId(), handoverTo.getId());

        // Inform the "from" Call (ie the source call) that the handover from it has
        // completed; this allows the InCallService to be notified that a handover it
        // initiated completed.
        call.onConnectionEvent(Connection.EVENT_HANDOVER_COMPLETE, null);
        call.onHandoverComplete();

        // Inform the "to" ConnectionService that handover to it has completed.
        handoverTo.sendCallEvent(android.telecom.Call.EVENT_HANDOVER_COMPLETE, null);
        handoverTo.onHandoverComplete();
        answerCall(handoverTo, handoverTo.getVideoState());
        call.markFinishedHandoverStateAndCleanup(HandoverState.HANDOVER_COMPLETE);

        // If the call we handed over to is self-managed, we need to disconnect the calls for other
        // ConnectionServices.
        if (handoverTo.isSelfManaged()) {
            disconnectOtherCalls(handoverTo.getTargetPhoneAccount());
        }
    }

    private void rejectHandoverTo(Call handoverTo) {
        Call handoverFrom = handoverTo.getHandoverSourceCall();
        Log.i(this, "rejectHandoverTo: from=%s, to=%s", handoverFrom.getId(), handoverTo.getId());
        Log.addEvent(handoverFrom, LogUtils.Events.HANDOVER_FAILED, "from=%s, to=%s, rejected",
                handoverTo.getId(), handoverFrom.getId());
        Log.addEvent(handoverTo, LogUtils.Events.HANDOVER_FAILED, "from=%s, to=%s, rejected",
                handoverTo.getId(), handoverFrom.getId());

        // Inform the "from" Call (ie the source call) that the handover from it has
        // failed; this allows the InCallService to be notified that a handover it
        // initiated failed.
        handoverFrom.onConnectionEvent(Connection.EVENT_HANDOVER_FAILED, null);
        handoverFrom.onHandoverFailed(android.telecom.Call.Callback.HANDOVER_FAILURE_USER_REJECTED);

        // Inform the "to" ConnectionService that handover to it has failed.  This
        // allows the ConnectionService the call was being handed over
        if (handoverTo.getConnectionService() != null) {
            // Only attempt if the call has a bound ConnectionService if handover failed
            // early on in the handover process, the CS will be unbound and we won't be
            // able to send the call event.
            handoverTo.sendCallEvent(android.telecom.Call.EVENT_HANDOVER_FAILED, null);
            handoverTo.getConnectionService().handoverFailed(handoverTo,
                    android.telecom.Call.Callback.HANDOVER_FAILURE_USER_REJECTED);
        }
        handoverTo.markFinishedHandoverStateAndCleanup(HandoverState.HANDOVER_FAILED);
    }

    private void acceptHandoverTo(Call handoverTo) {
        Call handoverFrom = handoverTo.getHandoverSourceCall();
        Log.i(this, "acceptHandoverTo: from=%s, to=%s", handoverFrom.getId(), handoverTo.getId());
        handoverTo.setHandoverState(HandoverState.HANDOVER_ACCEPTED);
        handoverTo.onHandoverComplete();
        handoverFrom.setHandoverState(HandoverState.HANDOVER_ACCEPTED);
        handoverFrom.onHandoverComplete();

        Log.addEvent(handoverTo, LogUtils.Events.ACCEPT_HANDOVER, "from=%s, to=%s",
                handoverFrom.getId(), handoverTo.getId());
        Log.addEvent(handoverFrom, LogUtils.Events.ACCEPT_HANDOVER, "from=%s, to=%s",
                handoverFrom.getId(), handoverTo.getId());

        // Disconnect the call we handed over from.
        disconnectCall(handoverFrom);
        // If we handed over to a self-managed ConnectionService, we need to disconnect calls for
        // other ConnectionServices.
        if (handoverTo.isSelfManaged()) {
            disconnectOtherCalls(handoverTo.getTargetPhoneAccount());
        }
    }

    private void updateCanAddCall() {
        boolean newCanAddCall = canAddCall();
        if (newCanAddCall != mCanAddCall) {
            mCanAddCall = newCanAddCall;
            for (CallsManagerListener listener : mListeners) {
                if (LogUtils.SYSTRACE_DEBUG) {
                    Trace.beginSection(listener.getClass().toString() + " updateCanAddCall");
                }
                listener.onCanAddCallChanged(mCanAddCall);
                if (LogUtils.SYSTRACE_DEBUG) {
                    Trace.endSection();
                }
            }
        }
    }

    private boolean isPotentialMMICode(Uri handle) {
        return (handle != null && handle.getSchemeSpecificPart() != null
                && handle.getSchemeSpecificPart().contains("#"));
    }

    /**
     * Determines if a dialed number is potentially an In-Call MMI code.  In-Call MMI codes are
     * MMI codes which can be dialed when one or more calls are in progress.
     * <P>
     * Checks for numbers formatted similar to the MMI codes defined in:
     * {@link com.android.internal.telephony.Phone#handleInCallMmiCommands(String)}
     *
     * @param handle The URI to call.
     * @return {@code True} if the URI represents a number which could be an in-call MMI code.
     */
    private boolean isPotentialInCallMMICode(Uri handle) {
        if (handle != null && handle.getSchemeSpecificPart() != null &&
                handle.getScheme() != null &&
                handle.getScheme().equals(PhoneAccount.SCHEME_TEL)) {

            String dialedNumber = handle.getSchemeSpecificPart();
            return (dialedNumber.equals("0") ||
                    (dialedNumber.startsWith("1") && dialedNumber.length() <= 2) ||
                    (dialedNumber.startsWith("2") && dialedNumber.length() <= 2) ||
                    dialedNumber.equals("3") ||
                    dialedNumber.equals("4") ||
                    dialedNumber.equals("5"));
        }
        return false;
    }

    /**
     * Determines if there are any ongoing self managed calls for the given package/user.
     * @param packageName The package name to check.
     * @param userHandle The userhandle to check.
     * @return {@code true} if the app has ongoing calls, or {@code false} otherwise.
     */
    public boolean isInSelfManagedCall(String packageName, UserHandle userHandle) {
        return mCalls.stream().anyMatch(
                c -> c.isSelfManaged()
                && c.getTargetPhoneAccount().getComponentName().getPackageName().equals(packageName)
                && c.getTargetPhoneAccount().getUserHandle().equals(userHandle));
    }

    @VisibleForTesting
    public int getNumCallsWithState(final boolean isSelfManaged, Call excludeCall,
                                    PhoneAccountHandle phoneAccountHandle, int... states) {
        return getNumCallsWithState(isSelfManaged ? CALL_FILTER_SELF_MANAGED : CALL_FILTER_MANAGED,
                excludeCall, phoneAccountHandle, states);
    }

    /**
     * Determines the number of calls matching the specified criteria.
     * @param callFilter indicates whether to include just managed calls
     *                   ({@link #CALL_FILTER_MANAGED}), self-managed calls
     *                   ({@link #CALL_FILTER_SELF_MANAGED}), or all calls
     *                   ({@link #CALL_FILTER_ALL}).
     * @param excludeCall Where {@code non-null}, this call is excluded from the count.
     * @param phoneAccountHandle Where {@code non-null}, calls for this {@link PhoneAccountHandle}
     *                           are excluded from the count.
     * @param states The list of {@link CallState}s to include in the count.
     * @return Count of calls matching criteria.
     */
    @VisibleForTesting
    public int getNumCallsWithState(final int callFilter, Call excludeCall,
                                    PhoneAccountHandle phoneAccountHandle, int... states) {

        Set<Integer> desiredStates = IntStream.of(states).boxed().collect(Collectors.toSet());

        Stream<Call> callsStream = mCalls.stream()
                .filter(call -> desiredStates.contains(call.getState()) &&
                        call.getParentCall() == null && !call.isExternalCall());

        if (callFilter == CALL_FILTER_MANAGED) {
            callsStream = callsStream.filter(call -> !call.isSelfManaged());
        } else if (callFilter == CALL_FILTER_SELF_MANAGED) {
            callsStream = callsStream.filter(call -> call.isSelfManaged());
        }

        // If a call to exclude was specified, filter it out.
        if (excludeCall != null) {
            callsStream = callsStream.filter(call -> call != excludeCall);
        }

        // If a phone account handle was specified, only consider calls for that phone account.
        if (phoneAccountHandle != null) {
            callsStream = callsStream.filter(
                    call -> phoneAccountHandle.equals(call.getTargetPhoneAccount()));
        }

        return (int) callsStream.count();
    }

    /**
     * Determines the number of calls (visible to the calling user) matching the specified criteria.
     * This is an overloaded method which is being used in a security patch to fix up the call
     * state type APIs which are acting across users when they should not be.
     *
     * See {@link TelecomManager#isInCall()} and {@link TelecomManager#isInManagedCall()}.
     *
     * @param callFilter indicates whether to include just managed calls
     *                   ({@link #CALL_FILTER_MANAGED}), self-managed calls
     *                   ({@link #CALL_FILTER_SELF_MANAGED}), or all calls
     *                   ({@link #CALL_FILTER_ALL}).
     * @param excludeCall Where {@code non-null}, this call is excluded from the count.
     * @param callingUser Where {@code non-null}, call visibility is scoped to this
     *                    {@link UserHandle}.
     * @param hasCrossUserAccess indicates if calling user has the INTERACT_ACROSS_USERS permission.
     * @param phoneAccountHandle Where {@code non-null}, calls for this {@link PhoneAccountHandle}
     *                           are excluded from the count.
     * @param states The list of {@link CallState}s to include in the count.
     * @return Count of calls matching criteria.
     */
    @VisibleForTesting
    public int getNumCallsWithState(final int callFilter, Call excludeCall,
            UserHandle callingUser, boolean hasCrossUserAccess,
            PhoneAccountHandle phoneAccountHandle, int... states) {

        Set<Integer> desiredStates = IntStream.of(states).boxed().collect(Collectors.toSet());

        Stream<Call> callsStream = mCalls.stream()
                .filter(call -> desiredStates.contains(call.getState()) &&
                        call.getParentCall() == null && !call.isExternalCall());

        if (callFilter == CALL_FILTER_MANAGED) {
            callsStream = callsStream.filter(call -> !call.isSelfManaged());
        } else if (callFilter == CALL_FILTER_SELF_MANAGED) {
            callsStream = callsStream.filter(call -> call.isSelfManaged());
        }

        // If a call to exclude was specified, filter it out.
        if (excludeCall != null) {
            callsStream = callsStream.filter(call -> call != excludeCall);
        }

        // If a phone account handle was specified, only consider calls for that phone account.
        if (phoneAccountHandle != null) {
            callsStream = callsStream.filter(
                    call -> phoneAccountHandle.equals(call.getTargetPhoneAccount()));
        }

        callsStream = callsStream.filter(
                call -> hasCrossUserAccess || isCallVisibleForUser(call, callingUser));

        return (int) callsStream.count();
    }

    private boolean hasMaximumLiveCalls(Call exceptCall) {
        return MAXIMUM_LIVE_CALLS <= getNumCallsWithState(CALL_FILTER_ALL,
                exceptCall, null /* phoneAccountHandle*/, LIVE_CALL_STATES);
    }

    private boolean hasMaximumManagedLiveCalls(Call exceptCall) {
        return MAXIMUM_LIVE_CALLS <= getNumCallsWithState(false /* isSelfManaged */,
                exceptCall, null /* phoneAccountHandle */, LIVE_CALL_STATES);
    }

    private boolean hasMaximumSelfManagedCalls(Call exceptCall,
                                                   PhoneAccountHandle phoneAccountHandle) {
        return MAXIMUM_SELF_MANAGED_CALLS <= getNumCallsWithState(true /* isSelfManaged */,
                exceptCall, phoneAccountHandle, ANY_CALL_STATE);
    }

    private boolean hasMaximumManagedHoldingCalls(Call exceptCall) {
        return MAXIMUM_HOLD_CALLS <= getNumCallsWithState(false /* isSelfManaged */, exceptCall,
                null /* phoneAccountHandle */, CallState.ON_HOLD);
    }

    /**
     * @return true if more than maximum managed allowed ringing calls exist.
     * Maximum ringing calls in case of SS/DSDS is one and two in case of
     * DSDA (one per phone account).
     */
    private boolean hasMaximumManagedRingingCalls(Call exceptCall) {
        // At any point we should have only one incoming call on a given PhoneAccount.
        if (MAXIMUM_RINGING_CALLS <= getNumCallsWithState(false /* isSelfManaged */,
                exceptCall, exceptCall.getTargetPhoneAccount(), CallState.RINGING,
                CallState.ANSWERED)) {
            return true;
        }
        // Check if we are exceeding overall maximum ringing call count.
        int maxAllowedManagedRingingCalls = isDsdaOrDsdsTransitionMode() ?
                MAXIMUM_RINGING_CALLS_DSDA : MAXIMUM_RINGING_CALLS;
        return maxAllowedManagedRingingCalls <= getNumCallsWithState(false /* isSelfManaged */,
                exceptCall, null /*phoneAccountHandle*/, CallState.RINGING, CallState.ANSWERED);
    }

    private boolean hasMaximumSelfManagedRingingCalls(Call exceptCall,
                                                      PhoneAccountHandle phoneAccountHandle) {
        return MAXIMUM_RINGING_CALLS <= getNumCallsWithState(true /* isSelfManaged */, exceptCall,
                phoneAccountHandle, CallState.RINGING, CallState.ANSWERED);
    }

    private boolean hasMaximumOutgoingCalls(Call exceptCall) {
        return MAXIMUM_LIVE_CALLS <= getNumCallsWithState(CALL_FILTER_ALL,
                exceptCall, null /* phoneAccountHandle */, OUTGOING_CALL_STATES);
    }

    private boolean hasMaximumManagedOutgoingCalls(Call exceptCall) {
        return MAXIMUM_OUTGOING_CALLS <= getNumCallsWithState(false /* isSelfManaged */, exceptCall,
                null /* phoneAccountHandle */, OUTGOING_CALL_STATES);
    }

    private boolean hasMaximumManagedDialingCalls(Call exceptCall) {
        return MAXIMUM_DIALING_CALLS <= getNumCallsWithState(false /* isSelfManaged */, exceptCall,
                null /* phoneAccountHandle */, CallState.DIALING, CallState.PULLING);
    }

    /**
     * Given a {@link PhoneAccountHandle} determines if there are other unholdable calls owned by
     * another connection service.
     * @param phoneAccountHandle The {@link PhoneAccountHandle} to check.
     * @return {@code true} if there are other unholdable calls, {@code false} otherwise.
     */
    public boolean hasUnholdableCallsForOtherConnectionService(
            PhoneAccountHandle phoneAccountHandle) {
        return getNumUnholdableCallsForOtherConnectionService(phoneAccountHandle) > 0;
    }

    /**
     * Determines the number of unholdable calls present in a connection service other than the one
     * the passed phone account belonds to.
     * @param phoneAccountHandle The handle of the PhoneAccount.
     * @return Number of unholdable calls owned by other connection service.
     */
    public int getNumUnholdableCallsForOtherConnectionService(
            PhoneAccountHandle phoneAccountHandle) {
        return (int) mCalls.stream().filter(call ->
                !phoneAccountHandle.getComponentName().equals(
                        call.getTargetPhoneAccount().getComponentName())
                        && call.getParentCall() == null
                        && !call.isExternalCall()
                        && !canHold(call)).count();
    }

    /**
     * Determines if there are any managed calls.
     * @return {@code true} if there are managed calls, {@code false} otherwise.
     */
    public boolean hasManagedCalls() {
        return mCalls.stream().filter(call -> !call.isSelfManaged() &&
                !call.isExternalCall()).count() > 0;
    }

    /**
     * Determines if there are any self-managed calls.
     * @return {@code true} if there are self-managed calls, {@code false} otherwise.
     */
    public boolean hasSelfManagedCalls() {
        return mCalls.stream().filter(call -> call.isSelfManaged()).count() > 0;
    }

    /**
     * Determines if there are any ongoing managed or self-managed calls.
     * Note: The {@link #ONGOING_CALL_STATES} are
     * @param callingUser The user to scope the calls to.
     * @param hasCrossUserAccess indicates if user has the INTERACT_ACROSS_USERS permission.
     * @return {@code true} if there are ongoing managed or self-managed calls, {@code false}
     *      otherwise.
     */
    public boolean hasOngoingCalls(UserHandle callingUser, boolean hasCrossUserAccess) {
        return getNumCallsWithState(
                CALL_FILTER_ALL, null /* excludeCall */,
                callingUser, hasCrossUserAccess,
                null /* phoneAccountHandle */,
                ONGOING_CALL_STATES) > 0;
    }

    /**
     * Determines if there are any ongoing managed calls.
     * @param callingUser The user to scope the calls to.
     * @param hasCrossUserAccess indicates if user has the INTERACT_ACROSS_USERS permission.
     * @return {@code true} if there are ongoing managed calls, {@code false} otherwise.
     */
    public boolean hasOngoingManagedCalls(UserHandle callingUser, boolean hasCrossUserAccess) {
        return getNumCallsWithState(
                CALL_FILTER_MANAGED, null /* excludeCall */,
                callingUser, hasCrossUserAccess,
                null /* phoneAccountHandle */,
                ONGOING_CALL_STATES) > 0;
    }

    /**
     * Determines if the system incoming call UI should be shown.
     * The system incoming call UI will be shown if the new incoming call is self-managed, and there
     * are ongoing calls for another PhoneAccount.
     * @param incomingCall The incoming call.
     * @return {@code true} if the system incoming call UI should be shown, {@code false} otherwise.
     */
    public boolean shouldShowSystemIncomingCallUi(Call incomingCall) {
        return incomingCall.isIncoming() && incomingCall.isSelfManaged()
                && hasUnholdableCallsForOtherConnectionService(incomingCall.getTargetPhoneAccount())
                && incomingCall.getHandoverSourceCall() == null;
    }

    @VisibleForTesting
    public boolean makeRoomForOutgoingEmergencyCall(Call emergencyCall) {
        // Always disconnect any ringing/incoming calls when an emergency call is placed to minimize
        // distraction. This does not affect live call count.
        if (hasRingingOrSimulatedRingingCall()) {
            Call ringingCall = getRingingOrSimulatedRingingCall();
            ringingCall.getAnalytics().setCallIsAdditional(true);
            ringingCall.getAnalytics().setCallIsInterrupted(true);
            if (ringingCall.getState() == CallState.SIMULATED_RINGING) {
                if (!ringingCall.hasGoneActiveBefore()) {
                    // If this is an incoming call that is currently in SIMULATED_RINGING only
                    // after a call screen, disconnect to make room and mark as missed, since
                    // the user didn't get a chance to accept/reject.
                    ringingCall.disconnect("emergency call dialed during simulated ringing "
                            + "after screen.");
                } else {
                    // If this is a simulated ringing call after being active and put in
                    // AUDIO_PROCESSING state again, disconnect normally.
                    ringingCall.reject(false, null, "emergency call dialed during simulated "
                            + "ringing.");
                }
            } else { // normal incoming ringing call.
                // Hang up the ringing call to make room for the emergency call and mark as missed,
                // since the user did not reject.
                ringingCall.setOverrideDisconnectCauseCode(
                        new DisconnectCause(DisconnectCause.MISSED));
                ringingCall.reject(false, null, "emergency call dialed during ringing.");
            }
        }

        // There is already room!
        if (!hasMaximumLiveCalls(emergencyCall)) return true;

        Call liveCall = getFirstCallWithState(LIVE_CALL_STATES);
        Log.i(this, "makeRoomForOutgoingEmergencyCall call = " + emergencyCall
                + " livecall = " + liveCall);

        if (emergencyCall == liveCall) {
            // Not likely, but a good correctness check.
            return true;
        }

        if (hasMaximumOutgoingCalls(emergencyCall)) {
            Call outgoingCall = getFirstCallWithState(OUTGOING_CALL_STATES);
            if (!outgoingCall.isEmergencyCall()) {
                emergencyCall.getAnalytics().setCallIsAdditional(true);
                outgoingCall.getAnalytics().setCallIsInterrupted(true);
                outgoingCall.disconnect("Disconnecting dialing call in favor of new dialing"
                        + " emergency call.");
                return true;
            }
            if (outgoingCall.getState() == CallState.SELECT_PHONE_ACCOUNT) {
                // Correctness check: if there is an orphaned emergency call in the
                // {@link CallState#SELECT_PHONE_ACCOUNT} state, just disconnect it since the user
                // has explicitly started a new call.
                emergencyCall.getAnalytics().setCallIsAdditional(true);
                outgoingCall.getAnalytics().setCallIsInterrupted(true);
                outgoingCall.disconnect("Disconnecting call in SELECT_PHONE_ACCOUNT in favor"
                        + " of new outgoing call.");
                return true;
            }
            //  If the user tries to make two outgoing calls to different emergency call numbers,
            //  we will try to connect the first outgoing call and reject the second.
            emergencyCall.setStartFailCause(CallFailureCause.IN_EMERGENCY_CALL);
            return false;
        }

        if (liveCall.getState() == CallState.AUDIO_PROCESSING) {
            emergencyCall.getAnalytics().setCallIsAdditional(true);
            liveCall.getAnalytics().setCallIsInterrupted(true);
            liveCall.disconnect("disconnecting audio processing call for emergency");
            return true;
        }

        // If the live call is stuck in a connecting state, prompt the user to generate a bugreport.
        if (liveCall.getState() == CallState.CONNECTING) {
            mAnomalyReporter.reportAnomaly(LIVE_CALL_STUCK_CONNECTING_EMERGENCY_ERROR_UUID,
                    LIVE_CALL_STUCK_CONNECTING_EMERGENCY_ERROR_MSG);
        }

        // If we have the max number of held managed calls and we're placing an emergency call,
        // we'll disconnect the ongoing call if it cannot be held.
        if (hasMaximumManagedHoldingCalls(emergencyCall) && !canHold(liveCall)) {
            emergencyCall.getAnalytics().setCallIsAdditional(true);
            liveCall.getAnalytics().setCallIsInterrupted(true);
            // Disconnect the active call instead of the holding call because it is historically
            // easier to do, rather than disconnect a held call.
            liveCall.disconnect("disconnecting to make room for emergency call "
                    + emergencyCall.getId());
            return true;
        }

        // TODO: Remove once b/23035408 has been corrected.
        // If the live call is a conference, it will not have a target phone account set.  This
        // means the check to see if the live call has the same target phone account as the new
        // call will not cause us to bail early.  As a result, we'll end up holding the
        // ongoing conference call.  However, the ConnectionService is already doing that.  This
        // has caused problems with some carriers.  As a workaround until b/23035408 is
        // corrected, we will try and get the target phone account for one of the conference's
        // children and use that instead.
        PhoneAccountHandle liveCallPhoneAccount = liveCall.getTargetPhoneAccount();
        if (liveCallPhoneAccount == null && liveCall.isConference() &&
                !liveCall.getChildCalls().isEmpty()) {
            liveCallPhoneAccount = getFirstChildPhoneAccount(liveCall);
            Log.i(this, "makeRoomForOutgoingEmergencyCall: using child call PhoneAccount = " +
                    liveCallPhoneAccount);
        }

        // We may not know which PhoneAccount the emergency call will be placed on yet, but if
        // the liveCall PhoneAccount does not support placing emergency calls, then we know it
        // will not be that one and we do not want multiple PhoneAccounts active during an
        // emergency call if possible. Disconnect the active call in favor of the emergency call
        // instead of trying to hold.
        if (liveCall.getTargetPhoneAccount() != null) {
            PhoneAccount pa = mPhoneAccountRegistrar.getPhoneAccountUnchecked(
                    liveCall.getTargetPhoneAccount());
            if((pa.getCapabilities() & PhoneAccount.CAPABILITY_PLACE_EMERGENCY_CALLS) == 0) {
                liveCall.setOverrideDisconnectCauseCode(new DisconnectCause(
                        DisconnectCause.LOCAL, DisconnectCause.REASON_EMERGENCY_CALL_PLACED));
                liveCall.disconnect("outgoing call does not support emergency calls, "
                        + "disconnecting.");
            }
            return true;
        }

        // First thing, if we are trying to make an emergency call with the same package name as
        // the live call, then allow it so that the connection service can make its own decision
        // about how to handle the new call relative to the current one.
        // By default, for telephony, it will try to hold the existing call before placing the new
        // emergency call except for if the carrier does not support holding calls for emergency.
        // In this case, telephony will disconnect the call.
        if (PhoneAccountHandle.areFromSamePackage(liveCallPhoneAccount,
                emergencyCall.getTargetPhoneAccount())) {
            Log.i(this, "makeRoomForOutgoingEmergencyCall: phoneAccount matches.");
            emergencyCall.getAnalytics().setCallIsAdditional(true);
            liveCall.getAnalytics().setCallIsInterrupted(true);
            return true;
        } else if (emergencyCall.getTargetPhoneAccount() == null) {
            // Without a phone account, we can't say reliably that the call will fail.
            // If the user chooses the same phone account as the live call, then it's
            // still possible that the call can be made (like with CDMA calls not supporting
            // hold but they still support adding a call by going immediately into conference
            // mode). Return true here and we'll run this code again after user chooses an
            // account.
            return true;
        }

        // Hold the live call if possible before attempting the new outgoing emergency call.
        if (canHold(liveCall)) {
            Log.i(this, "makeRoomForOutgoingEmergencyCall: holding live call.");
            emergencyCall.getAnalytics().setCallIsAdditional(true);
            emergencyCall.increaseHeldByThisCallCount();
            liveCall.getAnalytics().setCallIsInterrupted(true);
            liveCall.hold("calling " + emergencyCall.getId());
            return true;
        }

        // The live call cannot be held so we're out of luck here.  There's no room.
        emergencyCall.setStartFailCause(CallFailureCause.CANNOT_HOLD_CALL);
        return false;
    }

    @VisibleForTesting
    public boolean makeRoomForOutgoingCall(Call call) {
        // Already room!
        if (!hasMaximumLiveCalls(call)) return true;

        // NOTE: If the amount of live calls changes beyond 1, this logic will probably
        // have to change.
        Call liveCall = getFirstCallWithState(LIVE_CALL_STATES);
        Log.i(this, "makeRoomForOutgoingCall call = " + call + " livecall = " +
               liveCall);

        if (call == liveCall) {
            // If the call is already the foreground call, then we are golden.
            // This can happen after the user selects an account in the SELECT_PHONE_ACCOUNT
            // state since the call was already populated into the list.
            return true;
        }

        // If the live call is stuck in a connecting state, then we should disconnect it in favor
        // of the new outgoing call and prompt the user to generate a bugreport.
        if (liveCall.getState() == CallState.CONNECTING) {
            mAnomalyReporter.reportAnomaly(LIVE_CALL_STUCK_CONNECTING_ERROR_UUID,
                    LIVE_CALL_STUCK_CONNECTING_ERROR_MSG);
            liveCall.disconnect("Force disconnect CONNECTING call.");
            return true;
        }

        if (hasMaximumOutgoingCalls(call)) {
            Call outgoingCall = getFirstCallWithState(OUTGOING_CALL_STATES);
            if (outgoingCall.getState() == CallState.SELECT_PHONE_ACCOUNT) {
                // If there is an orphaned call in the {@link CallState#SELECT_PHONE_ACCOUNT}
                // state, just disconnect it since the user has explicitly started a new call.
                call.getAnalytics().setCallIsAdditional(true);
                outgoingCall.getAnalytics().setCallIsInterrupted(true);
                outgoingCall.disconnect("Disconnecting call in SELECT_PHONE_ACCOUNT in favor"
                        + " of new outgoing call.");
                return true;
            }

            call.setStartFailCause(CallFailureCause.MAX_OUTGOING_CALLS);

            CharSequence text = mContext.getText(R.string.notification_disconnectedDialing_message);
            call.setOverrideDisconnectCauseCode(new DisconnectCause(DisconnectCause.ERROR, text,
                    text, "Another outgoing call is already being dialed.",
                    ToneGenerator.TONE_PROP_PROMPT));
            Bundle extras = call.getIntentExtras();
            if (extras == null) {
                extras = new Bundle();
                call.setIntentExtras(extras);
            }
            extras.putBoolean(EXTRA_KEY_DISPLAY_ERROR_DIALOG, true);
            return false;
        }

        // TODO: Remove once b/23035408 has been corrected.
        // If the live call is a conference, it will not have a target phone account set.  This
        // means the check to see if the live call has the same target phone account as the new
        // call will not cause us to bail early.  As a result, we'll end up holding the
        // ongoing conference call.  However, the ConnectionService is already doing that.  This
        // has caused problems with some carriers.  As a workaround until b/23035408 is
        // corrected, we will try and get the target phone account for one of the conference's
        // children and use that instead.
        PhoneAccountHandle liveCallPhoneAccount = liveCall.getTargetPhoneAccount();
        if (liveCallPhoneAccount == null && liveCall.isConference() &&
                !liveCall.getChildCalls().isEmpty()) {
            liveCallPhoneAccount = getFirstChildPhoneAccount(liveCall);
            Log.i(this, "makeRoomForOutgoingCall: using child call PhoneAccount = " +
                    liveCallPhoneAccount);
        }

        // First thing, if we are trying to make a call with the same phone account as the live
        // call, then allow it so that the connection service can make its own decision about
        // how to handle the new call relative to the current one.
        if (PhoneAccountHandle.areFromSamePackage(liveCallPhoneAccount,
                call.getTargetPhoneAccount())) {
            Log.i(this, "makeRoomForOutgoingCall: phoneAccount matches.");
            call.getAnalytics().setCallIsAdditional(true);
            liveCall.getAnalytics().setCallIsInterrupted(true);
            return true;
        } else if (call.getTargetPhoneAccount() == null) {
            // Without a phone account, we can't say reliably that the call will fail.
            // If the user chooses the same phone account as the live call, then it's
            // still possible that the call can be made (like with CDMA calls not supporting
            // hold but they still support adding a call by going immediately into conference
            // mode). Return true here and we'll run this code again after user chooses an
            // account.
            return true;
        }

        // Try to hold the live call before attempting the new outgoing call.
        if (canHold(liveCall)) {
            Log.i(this, "makeRoomForOutgoingCall: holding live call.");
            call.getAnalytics().setCallIsAdditional(true);
            liveCall.getAnalytics().setCallIsInterrupted(true);
            liveCall.hold("calling " + call.getId());
            return true;
        }

        // The live call cannot be held so we're out of luck here.  There's no room.
        call.setStartFailCause(CallFailureCause.CANNOT_HOLD_CALL);
        return false;
    }

    /**
     * Given a call, find the first non-null phone account handle of its children.
     *
     * @param parentCall The parent call.
     * @return The first non-null phone account handle of the children, or {@code null} if none.
     */
    private PhoneAccountHandle getFirstChildPhoneAccount(Call parentCall) {
        for (Call childCall : parentCall.getChildCalls()) {
            PhoneAccountHandle childPhoneAccount = childCall.getTargetPhoneAccount();
            if (childPhoneAccount != null) {
                return childPhoneAccount;
            }
        }
        return null;
    }

    /**
     * Checks to see if the call should be on speakerphone and if so, set it.
     */
    private void maybeMoveToSpeakerPhone(Call call) {
        if (call.isHandoverInProgress() && call.getState() == CallState.DIALING) {
            // When a new outgoing call is initiated for the purpose of handing over, do not engage
            // speaker automatically until the call goes active.
            return;
        }
        if (call.getStartWithSpeakerphoneOn()) {
            setAudioRoute(CallAudioState.ROUTE_SPEAKER, null);
            call.setStartWithSpeakerphoneOn(false);
        }
    }

    /**
     * Checks to see if the call is an emergency call and if so, turn off mute.
     */
    private void maybeTurnOffMute(Call call) {
        if (call.isEmergencyCall()) {
            mute(false);
        }
    }

    /**
     * Ensures that the call will be audible to the user by checking if the voice call stream is
     * audible, and if not increasing the volume to the default value.
     */
    private void ensureCallAudible() {
        // Audio manager APIs can be somewhat slow.  To prevent a potential ANR we will fire off
        // this opreation on the async task executor.  Note that this operation does not have any
        // dependency on any Telecom state, so we can safely launch this on a different thread
        // without worrying that it is in the Telecom sync lock.
        mAsyncTaskExecutor.execute(() -> {
            AudioManager am = mContext.getSystemService(AudioManager.class);
            if (am == null) {
                Log.w(this, "ensureCallAudible: audio manager is null");
                return;
            }
            if (am.getStreamVolume(AudioManager.STREAM_VOICE_CALL) == 0) {
                Log.i(this,
                        "ensureCallAudible: voice call stream has volume 0. Adjusting to default.");
                am.setStreamVolume(AudioManager.STREAM_VOICE_CALL,
                        AudioSystem.getDefaultStreamVolume(AudioManager.STREAM_VOICE_CALL), 0);
            }
        });
    }

    /**
     * Asynchronously updates the emergency call notification.
     * @param context the context for the update.
     */
    private void updateEmergencyCallNotificationAsync(Context context) {
        mAsyncTaskExecutor.execute(() -> {
            Log.startSession("CM.UEMCNA");
            try {
                boolean shouldShow = mBlockedNumbersAdapter.shouldShowEmergencyCallNotification(
                        context);
                Log.i(CallsManager.this, "updateEmergencyCallNotificationAsync; show=%b",
                        shouldShow);
                mBlockedNumbersAdapter.updateEmergencyCallNotification(context, shouldShow);
            } finally {
                Log.endSession();
            }
        });
    }

    /**
     * Creates a new call for an existing connection.
     *
     * @param callId The id of the new call.
     * @param connection The connection information.
     * @return The new call.
     */
    Call createCallForExistingConnection(String callId, ParcelableConnection connection) {
        boolean isDowngradedConference = (connection.getConnectionProperties()
                & Connection.PROPERTY_IS_DOWNGRADED_CONFERENCE) != 0;

        PhoneAccountHandle connectionMgr =
                mPhoneAccountRegistrar.getSimCallManagerFromHandle(connection.getPhoneAccount(),
                        mCurrentUserHandle);
        Call call = new Call(
                callId,
                mContext,
                this,
                mLock,
                mConnectionServiceRepository,
                mPhoneNumberUtilsAdapter,
                connection.getHandle() /* handle */,
                null /* gatewayInfo */,
                connectionMgr,
                connection.getPhoneAccount(), /* targetPhoneAccountHandle */
                Call.getRemappedCallDirection(connection.getCallDirection()) /* callDirection */,
                false /* forceAttachToExistingConnection */,
                isDowngradedConference /* isConference */,
                connection.getConnectTimeMillis() /* connectTimeMillis */,
                connection.getConnectElapsedTimeMillis(), /* connectElapsedTimeMillis */
                mClockProxy,
                mToastFactory);

        call.initAnalytics();
        call.getAnalytics().setCreatedFromExistingConnection(true);

        setCallState(call, Call.getStateFromConnectionState(connection.getState()),
                "existing connection");
        call.setVideoState(connection.getVideoState());
        call.setConnectionCapabilities(connection.getConnectionCapabilities());
        call.setConnectionProperties(connection.getConnectionProperties());
        call.setHandle(connection.getHandle(), connection.getHandlePresentation());
        call.setCallerDisplayName(connection.getCallerDisplayName(),
                connection.getCallerDisplayNamePresentation());
        call.addListener(this);
        call.putConnectionServiceExtras(connection.getExtras());

        Log.i(this, "createCallForExistingConnection: %s", connection);
        Call parentCall = null;
        if (!TextUtils.isEmpty(connection.getParentCallId())) {
            String parentId = connection.getParentCallId();
            parentCall = mCalls
                    .stream()
                    .filter(c -> c.getId().equals(parentId))
                    .findFirst()
                    .orElse(null);
            if (parentCall != null) {
                Log.i(this, "createCallForExistingConnection: %s added as child of %s.",
                        call.getId(),
                        parentCall.getId());
                // Set JUST the parent property, which won't send an update to the Incall UI.
                call.setParentCall(parentCall);
            }
        }
        // Existing connections originate from a connection service, so they are completed creation
        // by the ConnectionService implicitly.
        call.setIsCreateConnectionComplete(true);
        addCall(call);
        if (parentCall != null) {
            // Now, set the call as a child of the parent since it has been added to Telecom.  This
            // is where we will inform InCall.
            call.setChildOf(parentCall);
            call.notifyParentChanged(parentCall);
        }

        return call;
    }

    /**
     * Determines whether Telecom already knows about a Connection added via the
     * {@link android.telecom.ConnectionService#addExistingConnection(PhoneAccountHandle,
     * Connection)} API via a ConnectionManager.
     *
     * See {@link Connection#EXTRA_ORIGINAL_CONNECTION_ID}.
     * @param originalConnectionId The new connection ID to check.
     * @return {@code true} if this connection is already known by Telecom.
     */
    Call getAlreadyAddedConnection(String originalConnectionId) {
        Optional<Call> existingCall = mCalls.stream()
                .filter(call -> originalConnectionId.equals(call.getOriginalConnectionId()) ||
                            originalConnectionId.equals(call.getId()))
                .findFirst();

        if (existingCall.isPresent()) {
            Log.i(this, "isExistingConnectionAlreadyAdded - call %s already added with id %s",
                    originalConnectionId, existingCall.get().getId());
            return existingCall.get();
        }

        return null;
    }

    /**
     * @return A new unique telecom call Id.
     */
    private String getNextCallId() {
        synchronized(mLock) {
            return TELECOM_CALL_ID_PREFIX + (++mCallId);
        }
    }

    public int getNextRttRequestId() {
        synchronized (mLock) {
            return (++mRttRequestId);
        }
    }

    /**
     * Callback when foreground user is switched. We will reload missed call in all profiles
     * including the user itself. There may be chances that profiles are not started yet.
     */
    @VisibleForTesting
    public void onUserSwitch(UserHandle userHandle) {
        mCurrentUserHandle = userHandle;
        mMissedCallNotifier.setCurrentUserHandle(userHandle);
        mRoleManagerAdapter.setCurrentUserHandle(userHandle);
        final UserManager userManager = UserManager.get(mContext);
        List<UserInfo> profiles = userManager.getEnabledProfiles(userHandle.getIdentifier());
        for (UserInfo profile : profiles) {
            reloadMissedCallsOfUser(profile.getUserHandle());
        }
    }

    /**
     * Because there may be chances that profiles are not started yet though its parent user is
     * switched, we reload missed calls of profile that are just started here.
     */
    void onUserStarting(UserHandle userHandle) {
        if (UserUtil.isProfile(mContext, userHandle)) {
            reloadMissedCallsOfUser(userHandle);
        }
    }

    public TelecomSystem.SyncRoot getLock() {
        return mLock;
    }

    public Timeouts.Adapter getTimeoutsAdapter() {
        return mTimeoutsAdapter;
    }

    public SystemStateHelper getSystemStateHelper() {
        return mSystemStateHelper;
    }

    private void reloadMissedCallsOfUser(UserHandle userHandle) {
        mMissedCallNotifier.reloadFromDatabase(mCallerInfoLookupHelper,
                new MissedCallNotifier.CallInfoFactory(), userHandle);
    }

    public void onBootCompleted() {
        mMissedCallNotifier.reloadAfterBootComplete(mCallerInfoLookupHelper,
                new MissedCallNotifier.CallInfoFactory());
    }

    public boolean isVideoCrbtVoLteCall(int videoState) {
        Call call = getDialingCall();
        if (call == null) {
            return false;
        }
        PhoneAccountHandle accountHandle = call.getTargetPhoneAccount();
        int phoneId = SubscriptionManager.getPhoneId(
                mPhoneAccountRegistrar.getSubscriptionIdForPhoneAccount(accountHandle));
        return QtiImsExtUtils.isCarrierConfigEnabled(phoneId, mContext,
                "config_enable_video_crbt")
            && !VideoProfile.isTransmissionEnabled(videoState)
            && VideoProfile.isReceptionEnabled(videoState);
    }

    public boolean isIncomingCallPermitted(PhoneAccountHandle phoneAccountHandle) {
        return isIncomingCallPermitted(null /* excludeCall */, phoneAccountHandle);
    }

    public boolean isIncomingCallPermitted(Call excludeCall,
                                           PhoneAccountHandle phoneAccountHandle) {
        return checkIncomingCallPermitted(excludeCall, phoneAccountHandle).isSuccess();
    }

    private CallFailureCause checkIncomingCallPermitted(
            Call call, PhoneAccountHandle phoneAccountHandle) {
        if (phoneAccountHandle == null) {
            return CallFailureCause.INVALID_USE;
        }

        PhoneAccount phoneAccount =
                mPhoneAccountRegistrar.getPhoneAccountUnchecked(phoneAccountHandle);
        if (phoneAccount == null) {
            return CallFailureCause.INVALID_USE;
        }

        if (isInEmergencyCall()) {
            return CallFailureCause.IN_EMERGENCY_CALL;
        }

        if (phoneAccount.isSelfManaged()) {
            if (hasMaximumSelfManagedRingingCalls(call, phoneAccountHandle)) {
                return CallFailureCause.MAX_RINGING_CALLS;
            }
            if (hasMaximumSelfManagedCalls(call, phoneAccountHandle)) {
                return CallFailureCause.MAX_SELF_MANAGED_CALLS;
            }
        } else {
            if (hasMaximumManagedRingingCalls(call)) {
                return CallFailureCause.MAX_RINGING_CALLS;
            }
            if (hasMaximumManagedHoldingCalls(call)) {
                return CallFailureCause.MAX_HOLD_CALLS;
            }
        }

        return CallFailureCause.NONE;
    }

    public boolean isOutgoingCallPermitted(PhoneAccountHandle phoneAccountHandle) {
        return isOutgoingCallPermitted(null /* excludeCall */, phoneAccountHandle);
    }

    public boolean isOutgoingCallPermitted(Call excludeCall,
                                           PhoneAccountHandle phoneAccountHandle) {
        if (phoneAccountHandle == null) {
            return false;
        }
        PhoneAccount phoneAccount =
                mPhoneAccountRegistrar.getPhoneAccountUnchecked(phoneAccountHandle);
        if (phoneAccount == null) {
            return false;
        }

        if (!phoneAccount.isSelfManaged()) {
            return !hasMaximumManagedOutgoingCalls(excludeCall) &&
                    !hasMaximumManagedDialingCalls(excludeCall) &&
                    !hasMaximumManagedLiveCalls(excludeCall) &&
                    !hasMaximumManagedHoldingCalls(excludeCall);
        } else {
            // Only permit self-managed outgoing calls if
            // 1. there is no emergency ongoing call
            // 2. The outgoing call is an handover call or it not hit the self-managed call limit
            // and the current active call can be held.
            Call activeCall = (Call) mConnectionSvrFocusMgr.getCurrentFocusCall();
            return !isInEmergencyCall() &&
                    ((excludeCall != null && excludeCall.getHandoverSourceCall() != null) ||
                            (!hasMaximumSelfManagedCalls(excludeCall, phoneAccountHandle) &&
                                    (activeCall == null || canHold(activeCall))));
        }
    }

    public boolean isReplyWithSmsAllowed(int uid) {
        UserHandle callingUser = UserHandle.of(UserHandle.getUserId(uid));
        UserManager userManager = mContext.getSystemService(UserManager.class);
        KeyguardManager keyguardManager = mContext.getSystemService(KeyguardManager.class);

        boolean isUserRestricted = userManager != null
                && userManager.hasUserRestriction(UserManager.DISALLOW_SMS, callingUser);
        boolean isLockscreenRestricted = keyguardManager != null
                && keyguardManager.isDeviceLocked();
        Log.d(this, "isReplyWithSmsAllowed: isUserRestricted: %s, isLockscreenRestricted: %s",
                isUserRestricted, isLockscreenRestricted);

        // TODO(hallliu): actually check the lockscreen once b/77731473 is fixed
        return !isUserRestricted;
    }
    /**
     * Blocks execution until all Telecom handlers have completed their current work.
     */
    public void waitOnHandlers() {
        CountDownLatch mainHandlerLatch = new CountDownLatch(3);
        mHandler.post(() -> {
            mainHandlerLatch.countDown();
        });
        mCallAudioManager.getCallAudioModeStateMachine().getHandler().post(() -> {
            mainHandlerLatch.countDown();
        });
        mCallAudioManager.getCallAudioRouteStateMachine().getHandler().post(() -> {
            mainHandlerLatch.countDown();
        });

        try {
            mainHandlerLatch.await(HANDLER_WAIT_TIMEOUT, TimeUnit.MILLISECONDS);
        } catch (InterruptedException e) {
            Log.w(this, "waitOnHandlers: interrupted %s", e);
        }
    }

    /**
     * Used to confirm creation of an outgoing call which was marked as pending confirmation in
     * {@link #startOutgoingCall(Uri, PhoneAccountHandle, Bundle, UserHandle, Intent, String)}.
     * Called via {@link TelecomBroadcastIntentProcessor} for a call which was confirmed via
     * {@link ConfirmCallDialogActivity}.
     * @param callId The call ID of the call to confirm.
     */
    public void confirmPendingCall(String callId) {
        Log.i(this, "confirmPendingCall: callId=%s", callId);
        if (mPendingCall != null && mPendingCall.getId().equals(callId)) {
            Log.addEvent(mPendingCall, LogUtils.Events.USER_CONFIRMED);

            // We are going to place the new outgoing call, so disconnect any ongoing self-managed
            // calls which are ongoing at this time.
            disconnectSelfManagedCalls("outgoing call " + callId);

            mPendingCallConfirm.complete(mPendingCall);
            mPendingCallConfirm = null;
            mPendingCall = null;
        }
    }

    /**
     * Used to cancel an outgoing call which was marked as pending confirmation in
     * {@link #startOutgoingCall(Uri, PhoneAccountHandle, Bundle, UserHandle, Intent, String)}.
     * Called via {@link TelecomBroadcastIntentProcessor} for a call which was confirmed via
     * {@link ConfirmCallDialogActivity}.
     * @param callId The call ID of the call to cancel.
     */
    public void cancelPendingCall(String callId) {
        Log.i(this, "cancelPendingCall: callId=%s", callId);
        if (mPendingCall != null && mPendingCall.getId().equals(callId)) {
            Log.addEvent(mPendingCall, LogUtils.Events.USER_CANCELLED);
            markCallAsDisconnected(mPendingCall, new DisconnectCause(DisconnectCause.CANCELED));
            markCallAsRemoved(mPendingCall);
            mPendingCall = null;
            mPendingCallConfirm.complete(null);
            mPendingCallConfirm = null;
        }
    }

    /**
     * Called from {@link #startOutgoingCall(Uri, PhoneAccountHandle, Bundle, UserHandle, Intent, String)} when
     * a managed call is added while there are ongoing self-managed calls.  Starts
     * {@link ConfirmCallDialogActivity} to prompt the user to see if they wish to place the
     * outgoing call or not.
     * @param call The call to confirm.
     */
    private void startCallConfirmation(Call call, CompletableFuture<Call> confirmationFuture) {
        if (mPendingCall != null) {
            Log.i(this, "startCallConfirmation: call %s is already pending; disconnecting %s",
                    mPendingCall.getId(), call.getId());
            markCallDisconnectedDueToSelfManagedCall(call);
            confirmationFuture.complete(null);
            return;
        }
        Log.addEvent(call, LogUtils.Events.USER_CONFIRMATION);
        mPendingCall = call;
        mPendingCallConfirm = confirmationFuture;

        // Figure out the name of the app in charge of the self-managed call(s).
        Call activeCall = (Call) mConnectionSvrFocusMgr.getCurrentFocusCall();
        if (activeCall != null) {
            CharSequence ongoingAppName = activeCall.getTargetPhoneAccountLabel();
            Log.i(this, "startCallConfirmation: callId=%s, ongoingApp=%s", call.getId(),
                    ongoingAppName);

            Intent confirmIntent = new Intent(mContext, ConfirmCallDialogActivity.class);
            confirmIntent.putExtra(ConfirmCallDialogActivity.EXTRA_OUTGOING_CALL_ID, call.getId());
            confirmIntent.putExtra(ConfirmCallDialogActivity.EXTRA_ONGOING_APP_NAME, ongoingAppName);
            confirmIntent.setFlags(Intent.FLAG_ACTIVITY_NEW_TASK);
            mContext.startActivityAsUser(confirmIntent, UserHandle.CURRENT);
        }
    }

    /**
     * Disconnects all self-managed calls.
     */
    private void disconnectSelfManagedCalls(String reason) {
        // Disconnect all self-managed calls to make priority for emergency call.
        // Use Call.disconnect() to command the ConnectionService to disconnect the calls.
        // CallsManager.markCallAsDisconnected doesn't actually tell the ConnectionService to
        // disconnect.
        mCalls.stream()
                .filter(c -> c.isSelfManaged())
                .forEach(c -> c.disconnect(reason));

        // When disconnecting all self-managed calls, switch audio routing back to the baseline
        // route.  This ensures if, for example, the self-managed ConnectionService was routed to
        // speakerphone that we'll switch back to earpiece for the managed call which necessitated
        // disconnecting the self-managed calls.
        mCallAudioManager.switchBaseline();
    }

    /**
     * Dumps the state of the {@link CallsManager}.
     *
     * @param pw The {@code IndentingPrintWriter} to write the state to.
     */
    public void dump(IndentingPrintWriter pw, String[] args) {
        mContext.enforceCallingOrSelfPermission(android.Manifest.permission.DUMP, TAG);
        if (mCalls != null) {
            pw.println("mCalls: ");
            pw.increaseIndent();
            for (Call call : mCalls) {
                pw.println(call);
            }
            pw.decreaseIndent();
        }

        if (mPendingCall != null) {
            pw.print("mPendingCall:");
            pw.println(mPendingCall.getId());
        }

        if (mPendingRedirectedOutgoingCallInfo.size() > 0) {
            pw.print("mPendingRedirectedOutgoingCallInfo:");
            pw.println(mPendingRedirectedOutgoingCallInfo.keySet().stream().collect(
                    Collectors.joining(", ")));
        }

        if (mPendingUnredirectedOutgoingCallInfo.size() > 0) {
            pw.print("mPendingUnredirectedOutgoingCallInfo:");
            pw.println(mPendingUnredirectedOutgoingCallInfo.keySet().stream().collect(
                    Collectors.joining(", ")));
        }

        if (mCallAudioManager != null) {
            pw.println("mCallAudioManager:");
            pw.increaseIndent();
            mCallAudioManager.dump(pw);
            pw.decreaseIndent();
        }

        if (mTtyManager != null) {
            pw.println("mTtyManager:");
            pw.increaseIndent();
            mTtyManager.dump(pw);
            pw.decreaseIndent();
        }

        if (mInCallController != null) {
            pw.println("mInCallController:");
            pw.increaseIndent();
            mInCallController.dump(pw);
            pw.decreaseIndent();
        }

        if (mCallDiagnosticServiceController != null) {
            pw.println("mCallDiagnosticServiceController:");
            pw.increaseIndent();
            mCallDiagnosticServiceController.dump(pw);
            pw.decreaseIndent();
        }

        if (mCallAnomalyWatchdog != null) {
            pw.println("mCallAnomalyWatchdog:");
            pw.increaseIndent();
            mCallAnomalyWatchdog.dump(pw);
            pw.decreaseIndent();
        }

        if (mEmergencyCallDiagnosticLogger != null) {
            pw.println("mEmergencyCallDiagnosticLogger:");
            pw.increaseIndent();
            mEmergencyCallDiagnosticLogger.dump(pw, args);
            pw.decreaseIndent();
        }

        if (mDefaultDialerCache != null) {
            pw.println("mDefaultDialerCache:");
            pw.increaseIndent();
            mDefaultDialerCache.dumpCache(pw);
            pw.decreaseIndent();
        }

        if (mConnectionServiceRepository != null) {
            pw.println("mConnectionServiceRepository:");
            pw.increaseIndent();
            mConnectionServiceRepository.dump(pw);
            pw.decreaseIndent();
        }

        if (mRoleManagerAdapter != null && mRoleManagerAdapter instanceof RoleManagerAdapterImpl) {
            RoleManagerAdapterImpl impl = (RoleManagerAdapterImpl) mRoleManagerAdapter;
            pw.println("mRoleManager:");
            pw.increaseIndent();
            impl.dump(pw);
            pw.decreaseIndent();
        }
    }

    /**
    * For some disconnected causes, we show a dialog when it's a mmi code or potential mmi code.
    *
    * @param call The call.
    */
    private void maybeShowErrorDialogOnDisconnect(Call call) {
        Bundle extras = call.getIntentExtras();
        if (call.getState() == CallState.DISCONNECTED && (isPotentialMMICode(call.getHandle())
                || isPotentialInCallMMICode(call.getHandle()) ||
                (extras != null && extras.getBoolean(EXTRA_KEY_DISPLAY_ERROR_DIALOG, false))) &&
                !mCalls.contains(call)) {
            extras.remove(EXTRA_KEY_DISPLAY_ERROR_DIALOG);
            DisconnectCause disconnectCause = call.getDisconnectCause();
            if (!TextUtils.isEmpty(disconnectCause.getDescription()) && ((disconnectCause.getCode()
                    == DisconnectCause.ERROR) || (disconnectCause.getCode()
                    == DisconnectCause.RESTRICTED))) {
                Intent errorIntent = new Intent(mContext, ErrorDialogActivity.class);
                errorIntent.putExtra(ErrorDialogActivity.ERROR_MESSAGE_STRING_EXTRA,
                        disconnectCause.getDescription());
                errorIntent.setFlags(Intent.FLAG_ACTIVITY_NEW_TASK);
                mContext.startActivityAsUser(errorIntent, UserHandle.CURRENT);
            }
        }
    }

    private void setIntentExtrasAndStartTime(Call call, Bundle extras) {
        if (extras != null) {
            // Create our own instance to modify (since extras may be Bundle.EMPTY)
            extras = new Bundle(extras);
        } else {
            extras = new Bundle();
        }

        // Specifies the time telecom began routing the call. This is used by the dialer for
        // analytics.
        extras.putLong(TelecomManager.EXTRA_CALL_TELECOM_ROUTING_START_TIME_MILLIS,
              SystemClock.elapsedRealtime());

        if (call.visibleToInCallService()) {
            extras.putBoolean(PhoneAccount.EXTRA_ADD_SELF_MANAGED_CALLS_TO_INCALLSERVICE, true);
        }
        call.setIntentExtras(extras);
    }

    private void setCallSourceToAnalytics(Call call, Intent originalIntent) {
        if (originalIntent == null) {
            return;
        }

        int callSource = originalIntent.getIntExtra(TelecomManager.EXTRA_CALL_SOURCE,
                Analytics.CALL_SOURCE_UNSPECIFIED);

        // Call source is only used by metrics, so we simply set it to Analytics directly.
        call.getAnalytics().setCallSource(callSource);
    }

    private boolean isVoicemail(Uri callHandle, PhoneAccount phoneAccount) {
        if (callHandle == null) {
            return false;
        }
        if (PhoneAccount.SCHEME_VOICEMAIL.equals(callHandle.getScheme())) {
            return true;
        }
        return phoneAccount != null && mPhoneAccountRegistrar.isVoiceMailNumber(
                phoneAccount.getAccountHandle(),
                callHandle.getSchemeSpecificPart());
    }

    /**
     * Notifies the {@link android.telecom.ConnectionService} associated with a
     * {@link PhoneAccountHandle} that the attempt to create a new connection has failed.
     *
     * @param phoneAccountHandle The {@link PhoneAccountHandle}.
     * @param call The {@link Call} which could not be added.
     */
    private void notifyCreateConnectionFailed(PhoneAccountHandle phoneAccountHandle, Call call) {
        if (phoneAccountHandle == null) {
            return;
        }
        ConnectionServiceWrapper service = mConnectionServiceRepository.getService(
                phoneAccountHandle.getComponentName(), phoneAccountHandle.getUserHandle());
        if (service == null) {
            Log.i(this, "Found no connection service.");
            return;
        } else {
            call.setConnectionService(service);
            service.createConnectionFailed(call);
            if (!mCalls.contains(call)){
                mListeners.forEach(l -> l.onCreateConnectionFailed(call));
            }
        }
    }

    /**
     * Notifies the {@link android.telecom.ConnectionService} associated with a
     * {@link PhoneAccountHandle} that the attempt to create a new connection has failed.
     *
     * @param phoneAccountHandle The {@link PhoneAccountHandle}.
     * @param call The {@link Call} which could not be added.
     */
    private void notifyCreateConferenceFailed(PhoneAccountHandle phoneAccountHandle, Call call) {
        if (phoneAccountHandle == null) {
            return;
        }
        ConnectionServiceWrapper service = mConnectionServiceRepository.getService(
                phoneAccountHandle.getComponentName(), phoneAccountHandle.getUserHandle());
        if (service == null) {
            Log.i(this, "Found no connection service.");
            return;
        } else {
            call.setConnectionService(service);
            service.createConferenceFailed(call);
            if (!mCalls.contains(call)){
                mListeners.forEach(l -> l.onCreateConnectionFailed(call));
            }
        }
    }

    /**
     * Notify interested parties that a new call is about to be handed off to a ConnectionService to
     * be created.
     * @param theCall the new call.
     */
    private void notifyStartCreateConnection(final Call theCall) {
        mListeners.forEach(l -> l.onStartCreateConnection(theCall));
    }

    /**
     * Notifies the {@link android.telecom.ConnectionService} associated with a
     * {@link PhoneAccountHandle} that the attempt to handover a call has failed.
     *
     * @param call The handover call
     * @param reason The error reason code for handover failure
     */
    private void notifyHandoverFailed(Call call, int reason) {
        ConnectionServiceWrapper service = call.getConnectionService();
        service.handoverFailed(call, reason);
        call.setDisconnectCause(new DisconnectCause(DisconnectCause.CANCELED));
        call.disconnect("handover failed");
    }

    /**
     * Called in response to a {@link Call} receiving a {@link Call#sendCallEvent(String, Bundle)}
     * of type {@link android.telecom.Call#EVENT_REQUEST_HANDOVER} indicating the
     * {@link android.telecom.InCallService} has requested a handover to another
     * {@link android.telecom.ConnectionService}.
     *
     * We will explicitly disallow a handover when there is an emergency call present.
     *
     * @param handoverFromCall The {@link Call} to be handed over.
     * @param handoverToHandle The {@link PhoneAccountHandle} to hand over the call to.
     * @param videoState The desired video state of {@link Call} after handover.
     * @param initiatingExtras Extras associated with the handover, to be passed to the handover
     *               {@link android.telecom.ConnectionService}.
     */
    private void requestHandoverViaEvents(Call handoverFromCall,
                                          PhoneAccountHandle handoverToHandle,
                                          int videoState, Bundle initiatingExtras) {

        handoverFromCall.sendCallEvent(android.telecom.Call.EVENT_HANDOVER_FAILED, null);
        Log.addEvent(handoverFromCall, LogUtils.Events.HANDOVER_REQUEST, "legacy request denied");
    }

    /**
     * Called in response to a {@link Call} receiving a {@link Call#handoverTo(PhoneAccountHandle,
     * int, Bundle)} indicating the {@link android.telecom.InCallService} has requested a
     * handover to another {@link android.telecom.ConnectionService}.
     *
     * We will explicitly disallow a handover when there is an emergency call present.
     *
     * @param handoverFromCall The {@link Call} to be handed over.
     * @param handoverToHandle The {@link PhoneAccountHandle} to hand over the call to.
     * @param videoState The desired video state of {@link Call} after handover.
     * @param extras Extras associated with the handover, to be passed to the handover
     *               {@link android.telecom.ConnectionService}.
     */
    private void requestHandover(Call handoverFromCall, PhoneAccountHandle handoverToHandle,
                                 int videoState, Bundle extras) {

        // Send an error back if there are any ongoing emergency calls.
        if (isInEmergencyCall()) {
            handoverFromCall.onHandoverFailed(
                    android.telecom.Call.Callback.HANDOVER_FAILURE_ONGOING_EMERGENCY_CALL);
            return;
        }

        // If source and destination phone accounts don't support handover, send an error back.
        boolean isHandoverFromSupported = isHandoverFromPhoneAccountSupported(
                handoverFromCall.getTargetPhoneAccount());
        boolean isHandoverToSupported = isHandoverToPhoneAccountSupported(handoverToHandle);
        if (!isHandoverFromSupported || !isHandoverToSupported) {
            handoverFromCall.onHandoverFailed(
                    android.telecom.Call.Callback.HANDOVER_FAILURE_NOT_SUPPORTED);
            return;
        }

        Log.addEvent(handoverFromCall, LogUtils.Events.HANDOVER_REQUEST, handoverToHandle);

        // Create a new instance of Call
        PhoneAccount account =
                mPhoneAccountRegistrar.getPhoneAccount(handoverToHandle, getCurrentUserHandle());
        boolean isSelfManaged = account != null && account.isSelfManaged();

        Call call = new Call(getNextCallId(), mContext,
                this, mLock, mConnectionServiceRepository,
                mPhoneNumberUtilsAdapter,
                handoverFromCall.getHandle(), null,
                null, null,
                Call.CALL_DIRECTION_OUTGOING, false,
                false, mClockProxy, mToastFactory);
        call.initAnalytics();

        // Set self-managed and voipAudioMode if destination is self-managed CS
        call.setIsSelfManaged(isSelfManaged);
        if (isSelfManaged) {
            call.setIsVoipAudioMode(true);
        }
        call.setInitiatingUser(getCurrentUserHandle());

        // Ensure we don't try to place an outgoing call with video if video is not
        // supported.
        if (VideoProfile.isVideo(videoState) && account != null &&
                !account.hasCapabilities(PhoneAccount.CAPABILITY_VIDEO_CALLING)) {
            call.setVideoState(VideoProfile.STATE_AUDIO_ONLY);
        } else {
            call.setVideoState(videoState);
        }

        // Set target phone account to destAcct.
        call.setTargetPhoneAccount(handoverToHandle);

        if (account != null && account.getExtras() != null && account.getExtras()
                    .getBoolean(PhoneAccount.EXTRA_ALWAYS_USE_VOIP_AUDIO_MODE)) {
            Log.d(this, "requestHandover: defaulting to voip mode for call %s",
                        call.getId());
            call.setIsVoipAudioMode(true);
        }

        // Set call state to connecting
        call.setState(
                CallState.CONNECTING,
                handoverToHandle == null ? "no-handle" : handoverToHandle.toString());

        // Mark as handover so that the ConnectionService knows this is a handover request.
        if (extras == null) {
            extras = new Bundle();
        }
        extras.putBoolean(TelecomManager.EXTRA_IS_HANDOVER_CONNECTION, true);
        extras.putParcelable(TelecomManager.EXTRA_HANDOVER_FROM_PHONE_ACCOUNT,
                handoverFromCall.getTargetPhoneAccount());
        setIntentExtrasAndStartTime(call, extras);

        // Add call to call tracker
        if (!mCalls.contains(call)) {
            addCall(call);
        }

        Log.addEvent(handoverFromCall, LogUtils.Events.START_HANDOVER,
                "handOverFrom=%s, handOverTo=%s", handoverFromCall.getId(), call.getId());

        handoverFromCall.setHandoverDestinationCall(call);
        handoverFromCall.setHandoverState(HandoverState.HANDOVER_FROM_STARTED);
        call.setHandoverState(HandoverState.HANDOVER_TO_STARTED);
        call.setHandoverSourceCall(handoverFromCall);
        call.setNewOutgoingCallIntentBroadcastIsDone();

        // Auto-enable speakerphone if the originating intent specified to do so, if the call
        // is a video call, of if using speaker when docked
        final boolean useSpeakerWhenDocked = mContext.getResources().getBoolean(
                R.bool.use_speaker_when_docked);
        final boolean useSpeakerForDock = isSpeakerphoneEnabledForDock();
        final boolean useSpeakerForVideoCall = isSpeakerphoneAutoEnabledForVideoCalls(videoState);
        call.setStartWithSpeakerphoneOn(false || useSpeakerForVideoCall
                || (useSpeakerWhenDocked && useSpeakerForDock));
        call.setVideoState(videoState);

        final boolean isOutgoingCallPermitted = isOutgoingCallPermitted(call,
                call.getTargetPhoneAccount());

        // If the account has been set, proceed to place the outgoing call.
        if (call.isSelfManaged() && !isOutgoingCallPermitted) {
            notifyCreateConnectionFailed(call.getTargetPhoneAccount(), call);
        } else if (!call.isSelfManaged() && hasSelfManagedCalls() && !call.isEmergencyCall()) {
            markCallDisconnectedDueToSelfManagedCall(call);
        } else {
            if (call.isEmergencyCall()) {
                // Disconnect all self-managed calls to make priority for emergency call.
                disconnectSelfManagedCalls("emergency call");
            }
            notifyStartCreateConnection(call);
            call.startCreateConnection(mPhoneAccountRegistrar);
        }

    }

    /**
     * Determines if handover from the specified {@link PhoneAccountHandle} is supported.
     *
     * @param from The {@link PhoneAccountHandle} the handover originates from.
     * @return {@code true} if handover is currently allowed, {@code false} otherwise.
     */
    private boolean isHandoverFromPhoneAccountSupported(PhoneAccountHandle from) {
        return getBooleanPhoneAccountExtra(from, PhoneAccount.EXTRA_SUPPORTS_HANDOVER_FROM);
    }

    /**
     * Determines if handover to the specified {@link PhoneAccountHandle} is supported.
     *
     * @param to The {@link PhoneAccountHandle} the handover it to.
     * @return {@code true} if handover is currently allowed, {@code false} otherwise.
     */
    private boolean isHandoverToPhoneAccountSupported(PhoneAccountHandle to) {
        return getBooleanPhoneAccountExtra(to, PhoneAccount.EXTRA_SUPPORTS_HANDOVER_TO);
    }

    /**
     * Retrieves a boolean phone account extra.
     * @param handle the {@link PhoneAccountHandle} to retrieve the extra for.
     * @param key The extras key.
     * @return {@code true} if the extra {@link PhoneAccount} extra is true, {@code false}
     *      otherwise.
     */
    private boolean getBooleanPhoneAccountExtra(PhoneAccountHandle handle, String key) {
        PhoneAccount phoneAccount = getPhoneAccountRegistrar().getPhoneAccountUnchecked(handle);
        if (phoneAccount == null) {
            return false;
        }

        Bundle fromExtras = phoneAccount.getExtras();
        if (fromExtras == null) {
            return false;
        }
        return fromExtras.getBoolean(key);
    }

    /**
     * Determines if there is an existing handover in process.
     * @return {@code true} if a call in the process of handover exists, {@code false} otherwise.
     */
    private boolean isHandoverInProgress() {
        return mCalls.stream().filter(c -> c.getHandoverSourceCall() != null ||
                c.getHandoverDestinationCall() != null).count() > 0;
    }

    private void broadcastUnregisterIntent(PhoneAccountHandle accountHandle) {
        Intent intent =
                new Intent(TelecomManager.ACTION_PHONE_ACCOUNT_UNREGISTERED);
        intent.addFlags(Intent.FLAG_RECEIVER_INCLUDE_BACKGROUND);
        intent.putExtra(
                TelecomManager.EXTRA_PHONE_ACCOUNT_HANDLE, accountHandle);
        Log.i(this, "Sending phone-account %s unregistered intent as user", accountHandle);
        mContext.sendBroadcastAsUser(intent, UserHandle.ALL,
                PERMISSION_PROCESS_PHONE_ACCOUNT_REGISTRATION);

        String dialerPackage = mDefaultDialerCache.getDefaultDialerApplication(
                getCurrentUserHandle().getIdentifier());
        if (!TextUtils.isEmpty(dialerPackage)) {
            Intent directedIntent = new Intent(TelecomManager.ACTION_PHONE_ACCOUNT_UNREGISTERED)
                    .setPackage(dialerPackage);
            directedIntent.putExtra(
                    TelecomManager.EXTRA_PHONE_ACCOUNT_HANDLE, accountHandle);
            Log.i(this, "Sending phone-account unregistered intent to default dialer");
            mContext.sendBroadcastAsUser(directedIntent, UserHandle.ALL, null);
        }
        return ;
    }

    private void broadcastRegisterIntent(PhoneAccountHandle accountHandle) {
        Intent intent = new Intent(
                TelecomManager.ACTION_PHONE_ACCOUNT_REGISTERED);
        intent.addFlags(Intent.FLAG_RECEIVER_INCLUDE_BACKGROUND);
        intent.putExtra(TelecomManager.EXTRA_PHONE_ACCOUNT_HANDLE,
                accountHandle);
        Log.i(this, "Sending phone-account %s registered intent as user", accountHandle);
        mContext.sendBroadcastAsUser(intent, UserHandle.ALL,
                PERMISSION_PROCESS_PHONE_ACCOUNT_REGISTRATION);

        String dialerPackage = mDefaultDialerCache.getDefaultDialerApplication(
                getCurrentUserHandle().getIdentifier());
        if (!TextUtils.isEmpty(dialerPackage)) {
            Intent directedIntent = new Intent(TelecomManager.ACTION_PHONE_ACCOUNT_REGISTERED)
                    .setPackage(dialerPackage);
            directedIntent.putExtra(
                    TelecomManager.EXTRA_PHONE_ACCOUNT_HANDLE, accountHandle);
            Log.i(this, "Sending phone-account registered intent to default dialer");
            mContext.sendBroadcastAsUser(directedIntent, UserHandle.ALL, null);
        }
        return ;
    }

    public void acceptHandover(Uri srcAddr, int videoState, PhoneAccountHandle destAcct) {
        final String handleScheme = srcAddr.getSchemeSpecificPart();
        Call fromCall = mCalls.stream()
                .filter((c) -> mPhoneNumberUtilsAdapter.isSamePhoneNumber(
                        (c.getHandle() == null ? null : c.getHandle().getSchemeSpecificPart()),
                        handleScheme))
                .findFirst()
                .orElse(null);

        Call call = new Call(
                getNextCallId(),
                mContext,
                this,
                mLock,
                mConnectionServiceRepository,
                mPhoneNumberUtilsAdapter,
                srcAddr,
                null /* gatewayInfo */,
                null /* connectionManagerPhoneAccount */,
                destAcct,
                Call.CALL_DIRECTION_INCOMING /* callDirection */,
                false /* forceAttachToExistingConnection */,
                false, /* isConference */
                mClockProxy,
                mToastFactory);

        if (fromCall == null || isHandoverInProgress() ||
                !isHandoverFromPhoneAccountSupported(fromCall.getTargetPhoneAccount()) ||
                !isHandoverToPhoneAccountSupported(destAcct) ||
                isInEmergencyCall()) {
            Log.w(this, "acceptHandover: Handover not supported");
            notifyHandoverFailed(call,
                    android.telecom.Call.Callback.HANDOVER_FAILURE_NOT_SUPPORTED);
            return;
        }

        PhoneAccount phoneAccount = mPhoneAccountRegistrar.getPhoneAccountUnchecked(destAcct);
        if (phoneAccount == null) {
            Log.w(this, "acceptHandover: Handover not supported. phoneAccount = null");
            notifyHandoverFailed(call,
                    android.telecom.Call.Callback.HANDOVER_FAILURE_NOT_SUPPORTED);
            return;
        }
        call.setIsSelfManaged(phoneAccount.isSelfManaged());
        if (call.isSelfManaged() || (phoneAccount.getExtras() != null &&
                phoneAccount.getExtras().getBoolean(
                        PhoneAccount.EXTRA_ALWAYS_USE_VOIP_AUDIO_MODE))) {
            call.setIsVoipAudioMode(true);
        }
        if (!phoneAccount.hasCapabilities(PhoneAccount.CAPABILITY_VIDEO_CALLING)) {
            call.setVideoState(VideoProfile.STATE_AUDIO_ONLY);
        } else {
            call.setVideoState(videoState);
        }

        call.initAnalytics();
        call.addListener(this);

        fromCall.setHandoverDestinationCall(call);
        call.setHandoverSourceCall(fromCall);
        call.setHandoverState(HandoverState.HANDOVER_TO_STARTED);
        fromCall.setHandoverState(HandoverState.HANDOVER_FROM_STARTED);

        if (isSpeakerEnabledForVideoCalls() && VideoProfile.isVideo(videoState)) {
            // Ensure when the call goes active that it will go to speakerphone if the
            // handover to call is a video call.
            call.setStartWithSpeakerphoneOn(true);
        }

        Bundle extras = call.getIntentExtras();
        if (extras == null) {
            extras = new Bundle();
        }
        extras.putBoolean(TelecomManager.EXTRA_IS_HANDOVER_CONNECTION, true);
        extras.putParcelable(TelecomManager.EXTRA_HANDOVER_FROM_PHONE_ACCOUNT,
                fromCall.getTargetPhoneAccount());
        notifyStartCreateConnection(call);
        call.startCreateConnection(mPhoneAccountRegistrar);
    }

    public ConnectionServiceFocusManager getConnectionServiceFocusManager() {
        return mConnectionSvrFocusMgr;
    }

    @VisibleForTesting
    public boolean canHold(Call call) {
        return ((call.isTransactionalCall() && call.can(Connection.CAPABILITY_SUPPORT_HOLD)) ||
                call.can(Connection.CAPABILITY_HOLD)) && call.getState() != CallState.DIALING;
    }

    private boolean supportsHold(Call call) {
        return call.can(Connection.CAPABILITY_SUPPORT_HOLD);
    }

    private final class ActionSetCallState implements PendingAction {

        private final Call mCall;
        private final int mState;
        private final String mTag;

        ActionSetCallState(Call call, int state, String tag) {
            mCall = call;
            mState = state;
            mTag = tag;
        }

        @Override
        public void performAction() {
            synchronized (mLock) {
                Log.d(this, "performAction: current call state %s", mCall);
                if (mCall.getState() != CallState.DISCONNECTED
                        && mCall.getState() != CallState.DISCONNECTING) {
                    Log.d(this, "performAction: setting to new state = %s", mState);
                    setCallState(mCall, mState, mTag);
                }
            }
        }
    }

    private final class ActionUnHoldCall implements PendingAction {
        private final Call mCall;
        private final String mPreviouslyHeldCallId;

        ActionUnHoldCall(Call call, String previouslyHeldCallId) {
            mCall = call;
            mPreviouslyHeldCallId = previouslyHeldCallId;
        }

        @Override
        public void performAction() {
            synchronized (mLock) {
                Log.d(this, "perform unhold call for %s", mCall);
                mCall.unhold("held " + mPreviouslyHeldCallId);
            }
        }
    }

    private final class ActionAnswerCall implements PendingAction {
        private final Call mCall;
        private final int mVideoState;

        ActionAnswerCall(Call call, int videoState) {
            mCall = call;
            mVideoState = videoState;
        }

        @Override
        public void performAction() {
            synchronized (mLock) {
                Log.d(this, "perform answer call for %s, videoState = %d", mCall, mVideoState);
                for (CallsManagerListener listener : mListeners) {
                    listener.onIncomingCallAnswered(mCall);
                }

                // We do not update the UI until we get confirmation of the answer() through
                // {@link #markCallAsActive}.
                if (mCall.getState() == CallState.RINGING) {
                    mCall.answer(mVideoState);
                    setCallState(mCall, CallState.ANSWERED, "answered");
                } else if (mCall.getState() == CallState.SIMULATED_RINGING) {
                    // If the call's in simulated ringing, we don't have to wait for the CS --
                    // we can just declare it active.
                    setCallState(mCall, CallState.ACTIVE, "answering simulated ringing");
                    Log.addEvent(mCall, LogUtils.Events.REQUEST_SIMULATED_ACCEPT);
                } else if (mCall.getState() == CallState.ANSWERED) {
                    // In certain circumstances, the connection service can lose track of a request
                    // to answer a call. Therefore, if the user presses answer again, still send it
                    // on down, but log a warning in the process and don't change the call state.
                    mCall.answer(mVideoState);
                    Log.w(this, "Duplicate answer request for call %s", mCall.getId());
                }
                if (isSpeakerphoneAutoEnabledForVideoCalls(mVideoState)) {
                    mCall.setStartWithSpeakerphoneOn(true);
                }
            }
        }
    }

    @VisibleForTesting(visibility = VisibleForTesting.Visibility.PACKAGE)
    public static final class RequestCallback implements
            ConnectionServiceFocusManager.RequestFocusCallback {
        private PendingAction mPendingAction;

        RequestCallback(PendingAction pendingAction) {
            mPendingAction = pendingAction;
        }

        @Override
        public void onRequestFocusDone(ConnectionServiceFocusManager.CallFocus call) {
            if (mPendingAction != null) {
                mPendingAction.performAction();
            }
        }
    }

    /**
     * Intended for ongoing or new calls that would like to go active/answered and need to
     * update the mConnectionSvrFocusMgr before setting the state
     */
    public void transactionRequestNewFocusCall(Call call, int newCallState,
            OutcomeReceiver<Boolean, CallException> callback) {
        Log.d(this, "transactionRequestNewFocusCall");
        PendingAction pendingAction = new ActionSetCallState(call, newCallState,
                "transactional ActionSetCallState");
        mConnectionSvrFocusMgr
                .requestFocus(call,
                        new TransactionalFocusRequestCallback(pendingAction, call, callback));
    }

    /**
     * Request a new call focus and ensure the request was successful via an OutcomeReceiver. Also,
     * include a PendingAction that will execute if the call focus change is successful.
     */
    @VisibleForTesting(visibility = VisibleForTesting.Visibility.PACKAGE)
    public class TransactionalFocusRequestCallback implements
            ConnectionServiceFocusManager.RequestFocusCallback {
        private PendingAction mPendingAction;
        @NonNull
        private Call mTargetCallFocus;
        private OutcomeReceiver<Boolean, CallException> mCallback;

        TransactionalFocusRequestCallback(PendingAction pendingAction, @NonNull Call call,
                OutcomeReceiver<Boolean, CallException> callback) {
            mPendingAction = pendingAction;
            mTargetCallFocus = call;
            mCallback = callback;
        }

        @Override
        public void onRequestFocusDone(ConnectionServiceFocusManager.CallFocus call) {
            Call currentCallFocus = (Call) mConnectionSvrFocusMgr.getCurrentFocusCall();
            // verify the update was successful before updating the state
            Log.i(this, "tFRC: currentCallFocus=[%s], targetFocus=[%s]",
                    mTargetCallFocus, currentCallFocus);
            if (currentCallFocus == null ||
                    !currentCallFocus.getId().equals(mTargetCallFocus.getId())) {
                mCallback.onError(new CallException("failed to switch focus to requested call",
                        CallException.CODE_CALL_CANNOT_BE_SET_TO_ACTIVE));
                return;
            }
            // at this point, we know the FocusManager is able to update successfully
            mPendingAction.performAction(); // set the call state
            mCallback.onResult(true); // complete the transaction
        }
    }

    public void clearPendingMOEmergencyCall() {
        mPendingMOEmerCall = null;
        mDisconnectingCall = null;
    }

    public void resetConnectionTime(Call call) {
        call.setConnectTimeMillis(System.currentTimeMillis());
        call.setConnectElapsedTimeMillis(SystemClock.elapsedRealtime());
        if (mCalls.contains(call)) {
            for (CallsManagerListener listener : mListeners) {
                listener.onConnectionTimeChanged(call);
            }
        }
    }

    public Context getContext() {
        return mContext;
    }

    /**
     * Determines if there is an ongoing emergency call. This can be either an outgoing emergency
     * call, or a number which has been identified by the number as an emergency call.
     * @return {@code true} if there is an ongoing emergency call, {@code false} otherwise.
     */
    public boolean
    isInEmergencyCall() {
        return mCalls.stream().filter(c -> (c.isEmergencyCall()
                || c.isNetworkIdentifiedEmergencyCall()) && !c.isDisconnected()).count() > 0;
    }

    /**
     * Trigger a recalculation of support for CAPABILITY_CAN_PULL_CALL for external calls due to
     * a possible emergency call being added/removed.
     */
    private void updateExternalCallCanPullSupport() {
        boolean isInEmergencyCall = isInEmergencyCall();
        // Remove the capability to pull an external call in the case that we are in an emergency
        // call.
        mCalls.stream().filter(Call::isExternalCall).forEach(
                c->c.setIsPullExternalCallSupported(!isInEmergencyCall));
    }

    /**
     * Trigger display of an error message to the user; we do this outside of dialer for calls which
     * fail to be created and added to Dialer.
     * @param messageId The string resource id.
     */
    private void showErrorMessage(int messageId) {
        final Intent errorIntent = new Intent(mContext, ErrorDialogActivity.class);
        errorIntent.putExtra(ErrorDialogActivity.ERROR_MESSAGE_ID_EXTRA, messageId);
        errorIntent.setFlags(Intent.FLAG_ACTIVITY_NEW_TASK);
        mContext.startActivityAsUser(errorIntent, UserHandle.CURRENT);
    }

    /**
     * Handles changes to a {@link PhoneAccount}.
     *
     * Invokes phone account changed handler for calls with matching
     * phone account.
     *
     * @param registrar The {@link PhoneAccountRegistrar} originating the change.
     * @param phoneAccount The {@link PhoneAccount} which changed.
     */
    private void handlePhoneAccountChanged(PhoneAccountRegistrar registrar,
            PhoneAccount phoneAccount) {
        Log.i(this, "handlePhoneAccountChanged: phoneAccount=%s", phoneAccount);
        mCalls.stream()
                .filter(c -> phoneAccount.getAccountHandle().equals(c.getTargetPhoneAccount()))
                .forEach(c -> c.handlePhoneAccountChanged(phoneAccount));
    }

    /**
     * Determines if a {@link Call} is visible to the calling user. If the {@link PhoneAccount} has
     * CAPABILITY_MULTI_USER, or the user handle associated with the {@link PhoneAccount} is the
     * same as the calling user, the call is visible to the user.
     * @param call
     * @return {@code true} if call is visible to the calling user
     */
    boolean isCallVisibleForUser(Call call, UserHandle userHandle) {
        return call.getUserHandleFromTargetPhoneAccount().equals(userHandle)
                || call.getPhoneAccountFromHandle()
                .hasCapabilities(PhoneAccount.CAPABILITY_MULTI_USER);
    }

    /**
     * Determines if two {@link Call} instances originated from either the same target
     * {@link PhoneAccountHandle} or connection manager {@link PhoneAccountHandle}.
     * @param call1 The first call
     * @param call2 The second call
     * @return {@code true} if both calls are from the same target or connection manager
     * {@link PhoneAccountHandle}.
     */
    public static boolean areFromSameSource(@NonNull Call call1, @NonNull Call call2) {
        PhoneAccountHandle call1ConnectionMgr = call1.getConnectionManagerPhoneAccount();
        PhoneAccountHandle call2ConnectionMgr = call2.getConnectionManagerPhoneAccount();

        if (call1ConnectionMgr != null && call2ConnectionMgr != null
                && PhoneAccountHandle.areFromSamePackage(call1ConnectionMgr, call2ConnectionMgr)) {
            // Both calls share the same connection manager package, so they are from the same
            // source.
            return true;
        }

        PhoneAccountHandle call1TargetAcct = call1.getTargetPhoneAccount();
        PhoneAccountHandle call2TargetAcct = call2.getTargetPhoneAccount();
        // Otherwise if the target phone account for both is the same package, they're the same
        // source.
        return PhoneAccountHandle.areFromSamePackage(call1TargetAcct, call2TargetAcct);
    }

    public LinkedList<HandlerThread> getGraphHandlerThreads() {
        return mGraphHandlerThreads;
    }

    private void maybeSendPostCallScreenIntent(Call call) {
        if (call.isEmergencyCall() || (call.isNetworkIdentifiedEmergencyCall()) ||
                (call.getPostCallPackageName() == null)) {
            return;
        }

        Intent intent = new Intent(ACTION_POST_CALL);
        intent.setPackage(call.getPostCallPackageName());
        intent.putExtra(EXTRA_HANDLE, call.getHandle());
        intent.putExtra(EXTRA_DISCONNECT_CAUSE, call.getDisconnectCause().getCode());
        long duration = call.getAgeMillis();
        int durationCode = DURATION_VERY_SHORT;
        if ((duration >= VERY_SHORT_CALL_TIME_MS) && (duration < SHORT_CALL_TIME_MS)) {
            durationCode = DURATION_SHORT;
        } else if ((duration >= SHORT_CALL_TIME_MS) && (duration < MEDIUM_CALL_TIME_MS)) {
            durationCode = DURATION_MEDIUM;
        } else if (duration >= MEDIUM_CALL_TIME_MS) {
            durationCode = DURATION_LONG;
        }
        intent.putExtra(EXTRA_CALL_DURATION, durationCode);
        intent.addFlags(Intent.FLAG_ACTIVITY_NEW_TASK);
        mContext.startActivityAsUser(intent, mCurrentUserHandle);
    }

    @VisibleForTesting
    public void addToPendingCallsToDisconnect(Call call) {
        mPendingCallsToDisconnect.add(call);
    }

    @VisibleForTesting
    public void addConnectionServiceRepositoryCache(ComponentName componentName,
            UserHandle userHandle, ConnectionServiceWrapper service) {
        mConnectionServiceRepository.setService(componentName, userHandle, service);
    }

    /**
     * Generates a log "marking".  This is a unique call event which contains a specified message.
     * A log mark is triggered by the command: adb shell telecom log-mark MESSAGE
     * A tester can use this when executing tests to make it very clear when a particular test step
     * was reached.
     * @param message the message to mark in the logs.
     */
    public void requestLogMark(String message) {
        mCalls.forEach(c -> Log.addEvent(c, LogUtils.Events.USER_LOG_MARK, message));
        Log.addEvent(null /* global */, LogUtils.Events.USER_LOG_MARK, message);
    }

    @VisibleForTesting
    public Ringer getRinger() {
        return mRinger;
    }

<<<<<<< HEAD
=======
    @VisibleForTesting
    public VoipCallMonitor getVoipCallMonitor() {
        return mVoipCallMonitor;
    }

>>>>>>> 17887227
    /**
     * This method should only be used for testing.
     */
    @VisibleForTesting
    public void createActionSetCallStateAndPerformAction(Call call, int state, String tag) {
        ActionSetCallState actionSetCallState = new ActionSetCallState(call, state, tag);
        actionSetCallState.performAction();
    }

    public CallStreamingController getCallStreamingController() {
        return mCallStreamingController;
    }

    /* Determines whether the two calls have the same target phone account */
    private boolean arePhoneAccountsEqual(PhoneAccountHandle pah1, PhoneAccountHandle pah2) {
        return Objects.equals(pah1, pah2);
    }

    private boolean isDsdaOrDsdsTransitionMode() {
        return getTelephonyManager().isDsdaOrDsdsTransitionMode();
    }

    /* Returns the first HELD call on the same sub and managed by same ConnectionService */
    private Call getHeldCallByConnectionServiceAndPhoneAccount(Call current) {
        Optional<Call> heldCall = mCalls.stream()
                .filter(call -> call != current
                        && arePhoneAccountsEqual(call.getTargetPhoneAccount(),
                        current.getTargetPhoneAccount())
                        && PhoneAccountHandle.areFromSamePackage(call.getTargetPhoneAccount(),
                                current.getTargetPhoneAccount())
                        && call.getParentCall() == null
                        && call.getState() == CallState.ON_HOLD)
                .findFirst();
        return heldCall.isPresent() ? heldCall.get() : null;
    }
}<|MERGE_RESOLUTION|>--- conflicted
+++ resolved
@@ -3338,14 +3338,10 @@
 
         // Only one SIM PhoneAccount can be active at one time for DSDS. Only that SIM PhoneAccount
         // should be available if a call is already active on the SIM account.
-<<<<<<< HEAD
-        if (!isDsdaOrDsdsTransitionMode()) {
-=======
         // Similarly, the emergency call should be attempted over the same PhoneAccount as the
         // ongoing call. However, if the ongoing call is over cross-SIM registration, then the
         // emergency call will be attempted over a different Phone object at a later stage.
-        if (isEmergency || !isDsdaCallingPossible()) {
->>>>>>> 17887227
+        if (isEmergency || !isDsdaOrDsdsTransitionMode()) {
             List<PhoneAccountHandle> simAccounts =
                     mPhoneAccountRegistrar.getSimPhoneAccountsOfCurrentUser();
             PhoneAccountHandle ongoingCallAccount = null;
@@ -6524,14 +6520,11 @@
         return mRinger;
     }
 
-<<<<<<< HEAD
-=======
     @VisibleForTesting
     public VoipCallMonitor getVoipCallMonitor() {
         return mVoipCallMonitor;
     }
 
->>>>>>> 17887227
     /**
      * This method should only be used for testing.
      */
