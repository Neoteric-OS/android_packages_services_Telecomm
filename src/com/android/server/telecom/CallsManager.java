--- conflicted
+++ resolved
@@ -739,7 +739,6 @@
         boolean isReusedCall = true;
         Call call = reuseOutgoingCall(handle);
 
-<<<<<<< HEAD
         // Create a call with original handle. The handle may be changed when the call is attached
         // to a connection service, but in most cases will remain the same.
         if (call == null) {
@@ -763,15 +762,13 @@
 
             isReusedCall = false;
         }
-=======
-        if (extras!=null) {
+
+        // Set the video state on the call early so that when it is added to the InCall UI the UI
+        // knows to configure itself as a video call immediately.
+        if (extras != null) {
             call.setVideoState(extras.getInt(TelecomManager.EXTRA_START_CALL_WITH_VIDEO_STATE,
                     VideoProfile.STATE_AUDIO_ONLY));
         }
-
-        List<PhoneAccountHandle> accounts =
-                mPhoneAccountRegistrar.getCallCapablePhoneAccounts(handle.getScheme(), false);
->>>>>>> 005612a0
 
         List<PhoneAccountHandle> accounts =
                 mPhoneAccountRegistrar.getCallCapablePhoneAccounts(handle.getScheme(), false,
