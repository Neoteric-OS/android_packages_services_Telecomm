/*
 * Copyright (C) 2013 The Android Open Source Project
 *
 * Licensed under the Apache License, Version 2.0 (the "License");
 * you may not use this file except in compliance with the License.
 * You may obtain a copy of the License at
 *
 *      http://www.apache.org/licenses/LICENSE-2.0
 *
 * Unless required by applicable law or agreed to in writing, software
 * distributed under the License is distributed on an "AS IS" BASIS,
 * WITHOUT WARRANTIES OR CONDITIONS OF ANY KIND, either express or implied.
 * See the License for the specific language governing permissions and
 * limitations under the License.
 */

package com.android.server.telecom;

import static android.provider.CallLog.Calls.MISSED_REASON_NOT_MISSED;
import static android.provider.CallLog.Calls.SHORT_RING_THRESHOLD;
import static android.provider.CallLog.Calls.USER_MISSED_NEVER_RANG;
import static android.provider.CallLog.Calls.USER_MISSED_NO_ANSWER;
import static android.provider.CallLog.Calls.USER_MISSED_SHORT_RING;
import static android.telecom.TelecomManager.ACTION_POST_CALL;
import static android.telecom.TelecomManager.DURATION_LONG;
import static android.telecom.TelecomManager.DURATION_MEDIUM;
import static android.telecom.TelecomManager.DURATION_SHORT;
import static android.telecom.TelecomManager.DURATION_VERY_SHORT;
import static android.telecom.TelecomManager.EXTRA_CALL_DURATION;
import static android.telecom.TelecomManager.EXTRA_DISCONNECT_CAUSE;
import static android.telecom.TelecomManager.EXTRA_HANDLE;
import static android.telecom.TelecomManager.MEDIUM_CALL_TIME_MS;
import static android.telecom.TelecomManager.SHORT_CALL_TIME_MS;
import static android.telecom.TelecomManager.VERY_SHORT_CALL_TIME_MS;
import static android.provider.CallLog.Calls.AUTO_MISSED_EMERGENCY_CALL;
import static android.provider.CallLog.Calls.AUTO_MISSED_MAXIMUM_DIALING;
import static android.provider.CallLog.Calls.AUTO_MISSED_MAXIMUM_RINGING;
import static android.provider.CallLog.Calls.USER_MISSED_CALL_FILTERS_TIMEOUT;
import static android.provider.CallLog.Calls.USER_MISSED_CALL_SCREENING_SERVICE_SILENCED;

import android.Manifest;
import android.annotation.NonNull;
import android.app.ActivityManager;
import android.app.AlertDialog;
import android.app.KeyguardManager;
import android.app.NotificationManager;
import android.content.BroadcastReceiver;
import android.content.ComponentName;
import android.content.Context;
import android.content.DialogInterface;
import android.content.Intent;
import android.content.IntentFilter;
import android.content.pm.PackageManager;
import android.content.pm.UserInfo;
import android.graphics.Color;
import android.graphics.drawable.ColorDrawable;
import android.media.AudioManager;
import android.media.AudioSystem;
import android.media.MediaPlayer;
import android.media.ToneGenerator;
import android.net.Uri;
import android.os.AsyncTask;
import android.os.Bundle;
import android.os.Handler;
import android.os.HandlerThread;
import android.os.Looper;
import android.os.OutcomeReceiver;
import android.os.PersistableBundle;
import android.os.Process;
import android.os.ResultReceiver;
import android.os.SystemClock;
import android.os.SystemVibrator;
import android.os.Trace;
import android.os.UserHandle;
import android.os.UserManager;
import android.provider.BlockedNumberContract;
import android.provider.BlockedNumberContract.SystemContract;
import android.provider.CallLog.Calls;
import android.provider.Settings;
import android.sysprop.TelephonyProperties;
import android.telecom.CallAttributes;
import android.telecom.CallAudioState;
import android.telecom.CallEndpoint;
import android.telecom.CallException;
import android.telecom.CallScreeningService;
import android.telecom.CallerInfo;
import android.telecom.Conference;
import android.telecom.Connection;
import android.telecom.DisconnectCause;
import android.telecom.GatewayInfo;
import android.telecom.Log;
import android.telecom.Logging.Runnable;
import android.telecom.Logging.Session;
import android.telecom.ParcelableConference;
import android.telecom.ParcelableConnection;
import android.telecom.PhoneAccount;
import android.telecom.PhoneAccountHandle;
import android.telecom.PhoneAccountSuggestion;
import android.telecom.TelecomManager;
import android.telecom.VideoProfile;
import android.telephony.CarrierConfigManager;
import android.telephony.PhoneNumberUtils;
import android.telephony.SubscriptionManager;
import android.telephony.TelephonyManager;
import android.text.TextUtils;
import android.util.Pair;
import android.view.LayoutInflater;
import android.view.View;
import android.view.WindowManager;
import android.widget.Button;

import com.android.internal.annotations.VisibleForTesting;
import com.android.internal.util.IndentingPrintWriter;
import com.android.server.telecom.bluetooth.BluetoothRouteManager;
import com.android.server.telecom.bluetooth.BluetoothStateReceiver;
import com.android.server.telecom.callfiltering.BlockCheckerAdapter;
import com.android.server.telecom.callfiltering.BlockCheckerFilter;
import com.android.server.telecom.callfiltering.CallFilterResultCallback;
import com.android.server.telecom.callfiltering.CallFilteringResult;
import com.android.server.telecom.callfiltering.CallFilteringResult.Builder;
import com.android.server.telecom.callfiltering.CallScreeningServiceFilter;
import com.android.server.telecom.callfiltering.DirectToVoicemailFilter;
import com.android.server.telecom.callfiltering.DndCallFilter;
import com.android.server.telecom.callfiltering.IncomingCallFilterGraph;
import com.android.server.telecom.callredirection.CallRedirectionProcessor;
import com.android.server.telecom.components.ErrorDialogActivity;
import com.android.server.telecom.components.TelecomBroadcastReceiver;
import com.android.server.telecom.settings.BlockedNumbersUtil;
import com.android.server.telecom.ui.AudioProcessingNotification;
import com.android.server.telecom.ui.CallRedirectionTimeoutDialogActivity;
import com.android.server.telecom.ui.ConfirmCallDialogActivity;
import com.android.server.telecom.ui.DisconnectedCallNotifier;
import com.android.server.telecom.ui.IncomingCallNotifier;
import com.android.server.telecom.ui.ToastFactory;

import java.util.ArrayList;
import java.util.Arrays;
import java.util.Collection;
import java.util.Collections;
import java.util.HashMap;
import java.util.HashSet;
import java.util.Iterator;
import java.util.LinkedList;
import java.util.List;
import java.util.Map;
import java.util.Objects;
import java.util.Optional;
import java.util.Set;
import java.util.concurrent.CompletableFuture;
import java.util.concurrent.ConcurrentHashMap;
import java.util.concurrent.CopyOnWriteArrayList;
import java.util.concurrent.CountDownLatch;
import java.util.concurrent.Executors;
import java.util.concurrent.TimeUnit;
import java.util.stream.Collectors;
import java.util.stream.IntStream;
import java.util.stream.Stream;

import org.codeaurora.ims.QtiCallConstants;
import org.codeaurora.ims.utils.QtiCarrierConfigHelper;
import org.codeaurora.ims.utils.QtiImsExtUtils;
/**
 * Singleton.
 *
 * NOTE: by design most APIs are package private, use the relevant adapter/s to allow
 * access from other packages specifically refraining from passing the CallsManager instance
 * beyond the com.android.server.telecom package boundary.
 */
public class CallsManager extends Call.ListenerBase
        implements VideoProviderProxy.Listener, CallFilterResultCallback, CurrentUserProxy {

    // TODO: Consider renaming this CallsManagerPlugin.
    @VisibleForTesting
    public interface CallsManagerListener {
        void onCallAdded(Call call);
        void onCallRemoved(Call call);
        void onCallStateChanged(Call call, int oldState, int newState);
        void onConnectionServiceChanged(
                Call call,
                ConnectionServiceWrapper oldService,
                ConnectionServiceWrapper newService);
        void onIncomingCallAnswered(Call call);
        void onIncomingCallRejected(Call call, boolean rejectWithMessage, String textMessage);
        void onCallAudioStateChanged(CallAudioState oldAudioState, CallAudioState newAudioState);
        void onCallEndpointChanged(CallEndpoint callEndpoint);
        void onAvailableCallEndpointsChanged(Set<CallEndpoint> availableCallEndpoints);
        void onMuteStateChanged(boolean isMuted);
        void onRingbackRequested(Call call, boolean ringback);
        void onIsConferencedChanged(Call call);
        void onIsVoipAudioModeChanged(Call call);
        void onVideoStateChanged(Call call, int previousVideoState, int newVideoState);
        void onCanAddCallChanged(boolean canAddCall);
        void onSessionModifyRequestReceived(Call call, VideoProfile videoProfile);
        void onHoldToneRequested(Call call);
        void onExternalCallChanged(Call call, boolean isExternalCall);
        void onCallStreamingStateChanged(Call call, boolean isStreaming);
        void onDisconnectedTonePlaying(boolean isTonePlaying);
        void onConnectionTimeChanged(Call call);
        void onConferenceStateChanged(Call call, boolean isConference);
        void onCdmaConferenceSwap(Call call);
        void onSetCamera(Call call, String cameraId);
        void onCrsFallbackLocalRinging(Call call);
    }

    /** Interface used to define the action which is executed delay under some condition. */
    interface PendingAction {
        void performAction();
    }

    private static final String TAG = "CallsManager";

    /**
     * Call filter specifier used with
     * {@link #getNumCallsWithState(int, Call, PhoneAccountHandle, int...)} to indicate only
     * self-managed calls should be included.
     */
    private static final int CALL_FILTER_SELF_MANAGED = 1;

    /**
     * Call filter specifier used with
     * {@link #getNumCallsWithState(int, Call, PhoneAccountHandle, int...)} to indicate only
     * managed calls should be included.
     */
    private static final int CALL_FILTER_MANAGED = 2;

    /**
     * Call filter specifier used with
     * {@link #getNumCallsWithState(int, Call, PhoneAccountHandle, int...)} to indicate both managed
     * and self-managed calls should be included.
     */
    private static final int CALL_FILTER_ALL = 3;

    private static final String PERMISSION_PROCESS_PHONE_ACCOUNT_REGISTRATION =
            "android.permission.PROCESS_PHONE_ACCOUNT_REGISTRATION";

    private static final int HANDLER_WAIT_TIMEOUT = 10000;
    private static final int MAXIMUM_LIVE_CALLS = 1;
    private static final int MAXIMUM_HOLD_CALLS = 1;
    private static final int MAXIMUM_RINGING_CALLS = 1;
    private static final int MAXIMUM_RINGING_CALLS_DSDA = 2;
    private static final int MAXIMUM_DIALING_CALLS = 1;
    private static final int MAXIMUM_OUTGOING_CALLS = 1;
    private static final int MAXIMUM_TOP_LEVEL_CALLS = 2;
    private static final int MAXIMUM_TOP_LEVEL_CALLS_DSDA = 4;
    private static final int MAXIMUM_SELF_MANAGED_CALLS = 10;

    private static final int[] OUTGOING_CALL_STATES =
            {CallState.CONNECTING, CallState.SELECT_PHONE_ACCOUNT, CallState.DIALING,
                    CallState.PULLING};

    /**
     * These states are used by {@link #makeRoomForOutgoingCall(Call, boolean)} to determine which
     * call should be ended first to make room for a new outgoing call.
     */
    private static final int[] LIVE_CALL_STATES =
            {CallState.CONNECTING, CallState.SELECT_PHONE_ACCOUNT, CallState.DIALING,
                    CallState.PULLING, CallState.ACTIVE, CallState.AUDIO_PROCESSING};

    /**
     * These states determine which calls will cause {@link TelecomManager#isInCall()} or
     * {@link TelecomManager#isInManagedCall()} to return true.
     *
     * See also {@link PhoneStateBroadcaster}, which considers a similar set of states as being
     * off-hook.
     */
    public static final int[] ONGOING_CALL_STATES =
            {CallState.SELECT_PHONE_ACCOUNT, CallState.DIALING, CallState.PULLING, CallState.ACTIVE,
                    CallState.ON_HOLD, CallState.RINGING,  CallState.SIMULATED_RINGING,
                    CallState.ANSWERED, CallState.AUDIO_PROCESSING};

    private static final int[] ANY_CALL_STATE =
            {CallState.NEW, CallState.CONNECTING, CallState.SELECT_PHONE_ACCOUNT, CallState.DIALING,
                    CallState.RINGING, CallState.SIMULATED_RINGING, CallState.ACTIVE,
                    CallState.ON_HOLD, CallState.DISCONNECTED, CallState.ABORTED,
                    CallState.DISCONNECTING, CallState.PULLING, CallState.ANSWERED,
                    CallState.AUDIO_PROCESSING};

    public static final String TELECOM_CALL_ID_PREFIX = "TC@";

    // Maps call technologies in TelephonyManager to those in Analytics.
    private static final Map<Integer, Integer> sAnalyticsTechnologyMap;
    static {
        sAnalyticsTechnologyMap = new HashMap<>(5);
        sAnalyticsTechnologyMap.put(TelephonyManager.PHONE_TYPE_CDMA, Analytics.CDMA_PHONE);
        sAnalyticsTechnologyMap.put(TelephonyManager.PHONE_TYPE_GSM, Analytics.GSM_PHONE);
        sAnalyticsTechnologyMap.put(TelephonyManager.PHONE_TYPE_IMS, Analytics.IMS_PHONE);
        sAnalyticsTechnologyMap.put(TelephonyManager.PHONE_TYPE_SIP, Analytics.SIP_PHONE);
        sAnalyticsTechnologyMap.put(TelephonyManager.PHONE_TYPE_THIRD_PARTY,
                Analytics.THIRD_PARTY_PHONE);
    }

    /**
     * The main call repository. Keeps an instance of all live calls. New incoming and outgoing
     * calls are added to the map and removed when the calls move to the disconnected state.
     *
     * ConcurrentHashMap constructor params: 8 is initial table size, 0.9f is
     * load factor before resizing, 1 means we only expect a single thread to
     * access the map so make only a single shard
     */
    private final Set<Call> mCalls = Collections.newSetFromMap(
            new ConcurrentHashMap<Call, Boolean>(8, 0.9f, 1));

    /**
     * A pending call is one which requires user-intervention in order to be placed.
     * Used by {@link #startCallConfirmation}.
     */
    private Call mPendingCall;
    /**
     * Cached latest pending redirected call which requires user-intervention in order to be placed.
     * Used by {@link #onCallRedirectionComplete}.
     */
    private Call mPendingRedirectedOutgoingCall;

    /**
     * Cached call that's been answered but will be added to mCalls pending confirmation of active
     * status from the connection service.
     */
    private Call mPendingAudioProcessingCall;

    /**
     * Cached latest pending redirected call information which require user-intervention in order
     * to be placed. Used by {@link #onCallRedirectionComplete}.
     */
    private final Map<String, Runnable> mPendingRedirectedOutgoingCallInfo =
            new ConcurrentHashMap<>();
    /**
     * Cached latest pending Unredirected call information which require user-intervention in order
     * to be placed. Used by {@link #onCallRedirectionComplete}.
     */
    private final Map<String, Runnable> mPendingUnredirectedOutgoingCallInfo =
            new ConcurrentHashMap<>();

    private CompletableFuture<Call> mPendingCallConfirm;
    private CompletableFuture<Pair<Call, PhoneAccountHandle>> mPendingAccountSelection;

    // Instance variables for testing -- we keep the latest copy of the outgoing call futures
    // here so that we can wait on them in tests
    private CompletableFuture<Call> mLatestPostSelectionProcessingFuture;
    private CompletableFuture<Pair<Call, List<PhoneAccountSuggestion>>>
            mLatestPreAccountSelectionFuture;

    /**
     * The current telecom call ID.  Used when creating new instances of {@link Call}.  Should
     * only be accessed using the {@link #getNextCallId()} method which synchronizes on the
     * {@link #mLock} sync root.
     */
    private int mCallId = 0;

    private int mRttRequestId = 0;
    /**
     * Stores the current foreground user.
     */
    private UserHandle mCurrentUserHandle = UserHandle.of(ActivityManager.getCurrentUser());

    private final ConnectionServiceRepository mConnectionServiceRepository;
    private final DtmfLocalTonePlayer mDtmfLocalTonePlayer;
    private final InCallController mInCallController;
    private final CallDiagnosticServiceController mCallDiagnosticServiceController;
    private final CallAudioManager mCallAudioManager;
    private final CallRecordingTonePlayer mCallRecordingTonePlayer;
    private RespondViaSmsManager mRespondViaSmsManager;
    private final Ringer mRinger;
    private final InCallWakeLockController mInCallWakeLockController;
    private final CopyOnWriteArrayList<CallsManagerListener> mListeners =
            new CopyOnWriteArrayList<>();
    private final HeadsetMediaButton mHeadsetMediaButton;
    private final WiredHeadsetManager mWiredHeadsetManager;
    private final SystemStateHelper mSystemStateHelper;
    private final BluetoothRouteManager mBluetoothRouteManager;
    private final DockManager mDockManager;
    private final TtyManager mTtyManager;
    private final ProximitySensorManager mProximitySensorManager;
    private final PhoneStateBroadcaster mPhoneStateBroadcaster;
    private final CallLogManager mCallLogManager;
    private final Context mContext;
    private final TelecomSystem.SyncRoot mLock;
    private final PhoneAccountRegistrar mPhoneAccountRegistrar;
    private final MissedCallNotifier mMissedCallNotifier;
    private final DisconnectedCallNotifier mDisconnectedCallNotifier;
    private IncomingCallNotifier mIncomingCallNotifier;
    private final CallerInfoLookupHelper mCallerInfoLookupHelper;
    private final DefaultDialerCache mDefaultDialerCache;
    private final Timeouts.Adapter mTimeoutsAdapter;
    private final PhoneNumberUtilsAdapter mPhoneNumberUtilsAdapter;
    private final ClockProxy mClockProxy;
    private final ToastFactory mToastFactory;
    private final Set<Call> mLocallyDisconnectingCalls = new HashSet<>();
    private final Set<Call> mPendingCallsToDisconnect = new HashSet<>();
    private final ConnectionServiceFocusManager mConnectionSvrFocusMgr;
    /* Handler tied to thread in which CallManager was initialized. */
    private final Handler mHandler = new Handler(Looper.getMainLooper());
    private final EmergencyCallHelper mEmergencyCallHelper;
    private final RoleManagerAdapter mRoleManagerAdapter;
    private final CallEndpointController mCallEndpointController;
    private final CallStreamingController mCallStreamingController;

    private final ConnectionServiceFocusManager.CallsManagerRequester mRequester =
            new ConnectionServiceFocusManager.CallsManagerRequester() {
                @Override
                public void releaseConnectionService(
                        ConnectionServiceFocusManager.ConnectionServiceFocus connectionService) {
                    mCalls.stream()
                            .filter(c -> c.getConnectionServiceWrapper().equals(connectionService))
                            .forEach(c -> c.disconnect("release " +
                                    connectionService.getComponentName().getPackageName()));
                }

                @Override
                public void setCallsManagerListener(CallsManagerListener listener) {
                    mListeners.add(listener);
                }
            };

    private boolean mCanAddCall = true;

    private Runnable mStopTone;

    private LinkedList<HandlerThread> mGraphHandlerThreads;

    private boolean mHasActiveRttCall = false;

    // Two global variables used to handle the Emergency Call when there
    // is no room available for emergency call. Buffer the Emergency Call
    // in mPendingMOEmerCall until the Current Active call is disconnected
    // successfully and place the mPendingMOEmerCall followed by clearing
    // buffer.
    private Call mPendingMOEmerCall = null;
    private Call mDisconnectingCall = null;

    private String mCrsCallId = null;
    // Used to indicate that an error dialog should be shown if set to true
    // Stored within intent extras and should be removed once the dialog is shown
    private final String EXTRA_KEY_DISPLAY_ERROR_DIALOG = "EXTRA_KEY_DISPLAY_ERROR_DIALOG";

    private final String ACTION_MSIM_VOICE_CAPABILITY_CHANGED =
            "org.codeaurora.intent.action.MSIM_VOICE_CAPABILITY_CHANGED";
    /**
     * Listener to PhoneAccountRegistrar events.
     */
    private PhoneAccountRegistrar.Listener mPhoneAccountListener =
            new PhoneAccountRegistrar.Listener() {
        public void onPhoneAccountRegistered(PhoneAccountRegistrar registrar,
                                             PhoneAccountHandle handle) {
            broadcastRegisterIntent(handle);
        }
        public void onPhoneAccountUnRegistered(PhoneAccountRegistrar registrar,
                                               PhoneAccountHandle handle) {
            broadcastUnregisterIntent(handle);
        }

        @Override
        public void onPhoneAccountChanged(PhoneAccountRegistrar registrar,
                PhoneAccount phoneAccount) {
            handlePhoneAccountChanged(registrar, phoneAccount);
        }
    };

    /**
     * Receiver for enhanced call blocking feature to update the emergency call notification
     * in below cases:
     *  1) Carrier config changed.
     *  2) Blocking suppression state changed.
     */
    private final BroadcastReceiver mReceiver = new BroadcastReceiver() {
        @Override
        public void onReceive(Context context, Intent intent) {
            Log.startSession("CM.CCCR");
            String action = intent.getAction();
            if (CarrierConfigManager.ACTION_CARRIER_CONFIG_CHANGED.equals(action)
                    || SystemContract.ACTION_BLOCK_SUPPRESSION_STATE_CHANGED.equals(action)) {
                new UpdateEmergencyCallNotificationTask().doInBackground(
                        Pair.create(context, Log.createSubsession()));
            } else if (ACTION_MSIM_VOICE_CAPABILITY_CHANGED.equals(action)) {
                updateCanAddCall();
            }
        }
    };

    private static class UpdateEmergencyCallNotificationTask
            extends AsyncTask<Pair<Context, Session>, Void, Void> {
        @SafeVarargs
        @Override
        protected final Void doInBackground(Pair<Context, Session>... args) {
            if (args == null || args.length != 1 || args[0] == null) {
                Log.e(this, new IllegalArgumentException(), "Incorrect invocation");
                return null;
            }
            Log.continueSession(args[0].second, "CM.UECNT");
            Context context = args[0].first;
            BlockedNumbersUtil.updateEmergencyCallNotification(context,
                    SystemContract.shouldShowEmergencyCallNotification(context));
            Log.endSession();
            return null;
        }
    }

    /**
     * Initializes the required Telecom components.
     */
    @VisibleForTesting
    public CallsManager(
            Context context,
            TelecomSystem.SyncRoot lock,
            CallerInfoLookupHelper callerInfoLookupHelper,
            MissedCallNotifier missedCallNotifier,
            DisconnectedCallNotifier.Factory disconnectedCallNotifierFactory,
            PhoneAccountRegistrar phoneAccountRegistrar,
            HeadsetMediaButtonFactory headsetMediaButtonFactory,
            ProximitySensorManagerFactory proximitySensorManagerFactory,
            InCallWakeLockControllerFactory inCallWakeLockControllerFactory,
            ConnectionServiceFocusManager.ConnectionServiceFocusManagerFactory
                    connectionServiceFocusManagerFactory,
            CallAudioManager.AudioServiceFactory audioServiceFactory,
            BluetoothRouteManager bluetoothManager,
            WiredHeadsetManager wiredHeadsetManager,
            SystemStateHelper systemStateHelper,
            DefaultDialerCache defaultDialerCache,
            Timeouts.Adapter timeoutsAdapter,
            AsyncRingtonePlayer asyncRingtonePlayer,
            PhoneNumberUtilsAdapter phoneNumberUtilsAdapter,
            EmergencyCallHelper emergencyCallHelper,
            InCallTonePlayer.ToneGeneratorFactory toneGeneratorFactory,
            ClockProxy clockProxy,
            AudioProcessingNotification audioProcessingNotification,
            BluetoothStateReceiver bluetoothStateReceiver,
            CallAudioRouteStateMachine.Factory callAudioRouteStateMachineFactory,
            CallAudioModeStateMachine.Factory callAudioModeStateMachineFactory,
            InCallControllerFactory inCallControllerFactory,
            CallDiagnosticServiceController callDiagnosticServiceController,
            RoleManagerAdapter roleManagerAdapter,
            ToastFactory toastFactory,
            CallEndpointControllerFactory callEndpointControllerFactory) {
        mContext = context;
        mLock = lock;
        mPhoneNumberUtilsAdapter = phoneNumberUtilsAdapter;
        mPhoneAccountRegistrar = phoneAccountRegistrar;
        mPhoneAccountRegistrar.addListener(mPhoneAccountListener);
        mMissedCallNotifier = missedCallNotifier;
        mDisconnectedCallNotifier = disconnectedCallNotifierFactory.create(mContext, this);
        StatusBarNotifier statusBarNotifier = new StatusBarNotifier(context, this);
        mWiredHeadsetManager = wiredHeadsetManager;
        mSystemStateHelper = systemStateHelper;
        mDefaultDialerCache = defaultDialerCache;
        mBluetoothRouteManager = bluetoothManager;
        mDockManager = new DockManager(context);
        mTimeoutsAdapter = timeoutsAdapter;
        mEmergencyCallHelper = emergencyCallHelper;
        mCallerInfoLookupHelper = callerInfoLookupHelper;

        mDtmfLocalTonePlayer =
                new DtmfLocalTonePlayer(new DtmfLocalTonePlayer.ToneGeneratorProxy());
        CallAudioRouteStateMachine callAudioRouteStateMachine =
                callAudioRouteStateMachineFactory.create(
                        context,
                        this,
                        bluetoothManager,
                        wiredHeadsetManager,
                        statusBarNotifier,
                        audioServiceFactory,
                        CallAudioRouteStateMachine.EARPIECE_AUTO_DETECT
                );
        callAudioRouteStateMachine.initialize();

        CallAudioRoutePeripheralAdapter callAudioRoutePeripheralAdapter =
                new CallAudioRoutePeripheralAdapter(
                        callAudioRouteStateMachine,
                        bluetoothManager,
                        wiredHeadsetManager,
                        mDockManager);
        AudioManager audioManager = (AudioManager) mContext.getSystemService(Context.AUDIO_SERVICE);
        InCallTonePlayer.MediaPlayerFactory mediaPlayerFactory =
                (resourceId, attributes) ->
                        new InCallTonePlayer.MediaPlayerAdapterImpl(
                                MediaPlayer.create(mContext, resourceId, attributes,
                                        audioManager.generateAudioSessionId()));
        InCallTonePlayer.Factory playerFactory = new InCallTonePlayer.Factory(
                callAudioRoutePeripheralAdapter, lock, toneGeneratorFactory, mediaPlayerFactory,
                () -> audioManager.getStreamVolume(AudioManager.STREAM_RING) > 0);

        SystemSettingsUtil systemSettingsUtil = new SystemSettingsUtil();
        RingtoneFactory ringtoneFactory = new RingtoneFactory(this, context);
        SystemVibrator systemVibrator = new SystemVibrator(context);
        mInCallController = inCallControllerFactory.create(context, mLock, this,
                systemStateHelper, defaultDialerCache, mTimeoutsAdapter,
                emergencyCallHelper);
        mCallEndpointController = callEndpointControllerFactory.create(context, mLock, this);
        mCallDiagnosticServiceController = callDiagnosticServiceController;
        mCallDiagnosticServiceController.setInCallTonePlayerFactory(playerFactory);
        mRinger = new Ringer(playerFactory, context, systemSettingsUtil, asyncRingtonePlayer,
                ringtoneFactory, systemVibrator,
                new Ringer.VibrationEffectProxy(), mInCallController,
                mContext.getSystemService(NotificationManager.class));
        mCallRecordingTonePlayer = new CallRecordingTonePlayer(mContext, audioManager,
                mTimeoutsAdapter, mLock);
        mCallAudioManager = new CallAudioManager(callAudioRouteStateMachine,
                this, callAudioModeStateMachineFactory.create(systemStateHelper,
                (AudioManager) mContext.getSystemService(Context.AUDIO_SERVICE)),
                playerFactory, mRinger, new RingbackPlayer(playerFactory),
                bluetoothStateReceiver, mDtmfLocalTonePlayer);

        mConnectionSvrFocusMgr = connectionServiceFocusManagerFactory.create(mRequester);
        mHeadsetMediaButton = headsetMediaButtonFactory.create(context, this, mLock);
        mTtyManager = new TtyManager(context, mWiredHeadsetManager);
        mProximitySensorManager = proximitySensorManagerFactory.create(context, this);
        mPhoneStateBroadcaster = new PhoneStateBroadcaster(this);
        mCallLogManager = new CallLogManager(context, phoneAccountRegistrar, mMissedCallNotifier);
        mConnectionServiceRepository =
                new ConnectionServiceRepository(mPhoneAccountRegistrar, mContext, mLock, this);
        mInCallWakeLockController = inCallWakeLockControllerFactory.create(context, this);
        mClockProxy = clockProxy;
        mToastFactory = toastFactory;
        mRoleManagerAdapter = roleManagerAdapter;
        mCallStreamingController = new CallStreamingController(mContext);

        mListeners.add(mInCallWakeLockController);
        mListeners.add(statusBarNotifier);
        mListeners.add(mCallLogManager);
        mListeners.add(mInCallController);
        mListeners.add(mCallEndpointController);
        mListeners.add(mCallDiagnosticServiceController);
        mListeners.add(mCallAudioManager);
        mListeners.add(mCallRecordingTonePlayer);
        mListeners.add(missedCallNotifier);
        mListeners.add(mDisconnectedCallNotifier);
        mListeners.add(mHeadsetMediaButton);
        mListeners.add(mProximitySensorManager);
        mListeners.add(audioProcessingNotification);
        mListeners.add(mCallStreamingController);

        // this needs to be after the mCallAudioManager
        mListeners.add(mPhoneStateBroadcaster);

        // There is no USER_SWITCHED broadcast for user 0, handle it here explicitly.
        final UserManager userManager = UserManager.get(mContext);
        // Don't load missed call if it is run in split user model.
        if (userManager.isPrimaryUser()) {
            onUserSwitch(Process.myUserHandle());
        }
        // Register BroadcastReceiver to handle enhanced call blocking feature related event.
        IntentFilter intentFilter = new IntentFilter(
                CarrierConfigManager.ACTION_CARRIER_CONFIG_CHANGED);
        intentFilter.addAction(SystemContract.ACTION_BLOCK_SUPPRESSION_STATE_CHANGED);
        intentFilter.addAction(ACTION_MSIM_VOICE_CAPABILITY_CHANGED);
        context.registerReceiver(mReceiver, intentFilter, Context.RECEIVER_EXPORTED);
        mGraphHandlerThreads = new LinkedList<>();
        QtiCarrierConfigHelper.getInstance().setup(mContext);
    }

    public void setIncomingCallNotifier(IncomingCallNotifier incomingCallNotifier) {
        if (mIncomingCallNotifier != null) {
            mListeners.remove(mIncomingCallNotifier);
        }
        mIncomingCallNotifier = incomingCallNotifier;
        mListeners.add(mIncomingCallNotifier);
    }

    public void setRespondViaSmsManager(RespondViaSmsManager respondViaSmsManager) {
        if (mRespondViaSmsManager != null) {
            mListeners.remove(mRespondViaSmsManager);
        }
        mRespondViaSmsManager = respondViaSmsManager;
        mListeners.add(respondViaSmsManager);
    }

    public RespondViaSmsManager getRespondViaSmsManager() {
        return mRespondViaSmsManager;
    }

    public CallerInfoLookupHelper getCallerInfoLookupHelper() {
        return mCallerInfoLookupHelper;
    }

    public RoleManagerAdapter getRoleManagerAdapter() {
        return mRoleManagerAdapter;
    }

    public CallDiagnosticServiceController getCallDiagnosticServiceController() {
        return mCallDiagnosticServiceController;
    }

    @Override
    @VisibleForTesting
    public void onSuccessfulOutgoingCall(Call call, int callState) {
        Log.v(this, "onSuccessfulOutgoingCall, %s", call);
        call.setPostCallPackageName(getRoleManagerAdapter().getDefaultCallScreeningApp(
                call.getUserHandleFromTargetPhoneAccount()));

        setCallState(call, callState, "successful outgoing call");
        if (!mCalls.contains(call)) {
            // Call was not added previously in startOutgoingCall due to it being a potential MMI
            // code, so add it now.
            addCall(call);
        }

        // The call's ConnectionService has been updated.
        for (CallsManagerListener listener : mListeners) {
            listener.onConnectionServiceChanged(call, null, call.getConnectionService());
        }

        markCallAsDialing(call);
    }

    @Override
    public void onFailedOutgoingCall(Call call, DisconnectCause disconnectCause) {
        Log.v(this, "onFailedOutgoingCall, call: %s", call);

        markCallAsRemoved(call);
    }

    @Override
    public void onSuccessfulIncomingCall(Call incomingCall) {
        Log.d(this, "onSuccessfulIncomingCall");
        PhoneAccount phoneAccount = mPhoneAccountRegistrar.getPhoneAccountUnchecked(
                incomingCall.getTargetPhoneAccount());
        Bundle extras =
            phoneAccount == null || phoneAccount.getExtras() == null
                ? new Bundle()
                : phoneAccount.getExtras();
        TelephonyManager telephonyManager = getTelephonyManager();
        if (incomingCall.hasProperty(Connection.PROPERTY_EMERGENCY_CALLBACK_MODE) ||
                incomingCall.hasProperty(Connection.PROPERTY_NETWORK_IDENTIFIED_EMERGENCY_CALL) ||
                telephonyManager.isInEmergencySmsMode() ||
                incomingCall.isSelfManaged() ||
                extras.getBoolean(PhoneAccount.EXTRA_SKIP_CALL_FILTERING)) {
            Log.i(this, "Skipping call filtering for %s (ecm=%b, "
                            + "networkIdentifiedEmergencyCall = %b, emergencySmsMode = %b, "
                            + "selfMgd=%b, skipExtra=%b)",
                    incomingCall.getId(),
                    incomingCall.hasProperty(Connection.PROPERTY_EMERGENCY_CALLBACK_MODE),
                    incomingCall.hasProperty(Connection.PROPERTY_NETWORK_IDENTIFIED_EMERGENCY_CALL),
                    telephonyManager.isInEmergencySmsMode(),
                    incomingCall.isSelfManaged(),
                    extras.getBoolean(PhoneAccount.EXTRA_SKIP_CALL_FILTERING));
            onCallFilteringComplete(incomingCall, new Builder()
                    .setShouldAllowCall(true)
                    .setShouldReject(false)
                    .setShouldAddToCallLog(true)
                    .setShouldShowNotification(true)
                    .build(), false);
            incomingCall.setIsUsingCallFiltering(false);
            return;
        }

        IncomingCallFilterGraph graph = setUpCallFilterGraph(incomingCall);
        graph.performFiltering();
    }

    private IncomingCallFilterGraph setUpCallFilterGraph(Call incomingCall) {
        incomingCall.setIsUsingCallFiltering(true);
        String carrierPackageName = getCarrierPackageName();
        UserHandle userHandle = incomingCall.getUserHandleFromTargetPhoneAccount();
        String defaultDialerPackageName = TelecomManager.from(mContext).
                getDefaultDialerPackage(userHandle);
        String userChosenPackageName = getRoleManagerAdapter().
                getDefaultCallScreeningApp(userHandle);
        AppLabelProxy appLabelProxy = packageName -> AppLabelProxy.Util.getAppLabel(
                mContext.getPackageManager(), packageName);
        ParcelableCallUtils.Converter converter = new ParcelableCallUtils.Converter();

        IncomingCallFilterGraph graph = new IncomingCallFilterGraph(incomingCall,
                this::onCallFilteringComplete, mContext, mTimeoutsAdapter, mLock);
        DirectToVoicemailFilter voicemailFilter = new DirectToVoicemailFilter(incomingCall,
                mCallerInfoLookupHelper);
        BlockCheckerFilter blockCheckerFilter = new BlockCheckerFilter(mContext, incomingCall,
                mCallerInfoLookupHelper, new BlockCheckerAdapter());
        DndCallFilter dndCallFilter = new DndCallFilter(incomingCall, getRinger());
        CallScreeningServiceFilter carrierCallScreeningServiceFilter =
                new CallScreeningServiceFilter(incomingCall, carrierPackageName,
                        CallScreeningServiceFilter.PACKAGE_TYPE_CARRIER, mContext, this,
                        appLabelProxy, converter);
        CallScreeningServiceFilter callScreeningServiceFilter;
        if ((userChosenPackageName != null)
                && (!userChosenPackageName.equals(defaultDialerPackageName))) {
            callScreeningServiceFilter = new CallScreeningServiceFilter(incomingCall,
                    userChosenPackageName, CallScreeningServiceFilter.PACKAGE_TYPE_USER_CHOSEN,
                    mContext, this, appLabelProxy, converter);
        } else {
            callScreeningServiceFilter = new CallScreeningServiceFilter(incomingCall,
                    defaultDialerPackageName,
                    CallScreeningServiceFilter.PACKAGE_TYPE_DEFAULT_DIALER,
                    mContext, this, appLabelProxy, converter);
        }
        graph.addFilter(voicemailFilter);
        graph.addFilter(dndCallFilter);
        graph.addFilter(blockCheckerFilter);
        graph.addFilter(carrierCallScreeningServiceFilter);
        graph.addFilter(callScreeningServiceFilter);
        IncomingCallFilterGraph.addEdge(voicemailFilter, carrierCallScreeningServiceFilter);
        IncomingCallFilterGraph.addEdge(blockCheckerFilter, carrierCallScreeningServiceFilter);
        IncomingCallFilterGraph.addEdge(carrierCallScreeningServiceFilter,
                callScreeningServiceFilter);
        mGraphHandlerThreads.add(graph.getHandlerThread());
        return graph;
    }

    private String getCarrierPackageName() {
        ComponentName componentName = null;
        CarrierConfigManager configManager = (CarrierConfigManager) mContext.getSystemService
                (Context.CARRIER_CONFIG_SERVICE);
        PersistableBundle configBundle = configManager.getConfig();
        if (configBundle != null) {
            componentName = ComponentName.unflattenFromString(configBundle.getString
                    (CarrierConfigManager.KEY_CARRIER_CALL_SCREENING_APP_STRING, ""));
        }

        return componentName != null ? componentName.getPackageName() : null;
    }

    @Override
    public void onCallFilteringComplete(Call incomingCall, CallFilteringResult result,
            boolean timeout) {
        // Only set the incoming call as ringing if it isn't already disconnected. It is possible
        // that the connection service disconnected the call before it was even added to Telecom, in
        // which case it makes no sense to set it back to a ringing state.
        Log.i(this, "onCallFilteringComplete");
        mGraphHandlerThreads.clear();

        if (timeout) {
            Log.i(this, "onCallFilteringCompleted: Call filters timeout!");
            incomingCall.setUserMissed(USER_MISSED_CALL_FILTERS_TIMEOUT);
        }

        if (incomingCall.getState() != CallState.DISCONNECTED &&
                incomingCall.getState() != CallState.DISCONNECTING) {
            setCallState(incomingCall, CallState.RINGING,
                    result.shouldAllowCall ? "successful incoming call" : "blocking call");
        } else {
            Log.i(this, "onCallFilteringCompleted: call already disconnected.");
            return;
        }

        // Inform our connection service that call filtering is done (if it was performed at all).
        if (incomingCall.isUsingCallFiltering()) {
            boolean isInContacts = incomingCall.getCallerInfo() != null
                    && incomingCall.getCallerInfo().contactExists;
            Connection.CallFilteringCompletionInfo completionInfo =
                    new Connection.CallFilteringCompletionInfo(!result.shouldAllowCall,
                            isInContacts,
                            result.mCallScreeningResponse == null
                                    ? null : result.mCallScreeningResponse.toCallResponse(),
                            result.mCallScreeningComponentName == null ? null
                                    : ComponentName.unflattenFromString(
                                            result.mCallScreeningComponentName));
            incomingCall.getConnectionService().onCallFilteringCompleted(incomingCall,
                    completionInfo);
        }

        // Get rid of the call composer attachments that aren't wanted
        if (result.mIsResponseFromSystemDialer && result.mCallScreeningResponse != null
                && result.mCallScreeningResponse.getCallComposerAttachmentsToShow() >= 0) {
            int attachmentMask = result.mCallScreeningResponse.getCallComposerAttachmentsToShow();
            if ((attachmentMask
                    & CallScreeningService.CallResponse.CALL_COMPOSER_ATTACHMENT_LOCATION) == 0) {
                incomingCall.getIntentExtras().remove(TelecomManager.EXTRA_LOCATION);
            }

            if ((attachmentMask
                    & CallScreeningService.CallResponse.CALL_COMPOSER_ATTACHMENT_SUBJECT) == 0) {
                incomingCall.getIntentExtras().remove(TelecomManager.EXTRA_CALL_SUBJECT);
            }

            if ((attachmentMask
                    & CallScreeningService.CallResponse.CALL_COMPOSER_ATTACHMENT_PRIORITY) == 0) {
                incomingCall.getIntentExtras().remove(TelecomManager.EXTRA_PRIORITY);
            }
        }

        if (result.shouldAllowCall) {
            incomingCall.setPostCallPackageName(
                    getRoleManagerAdapter().getDefaultCallScreeningApp(
                            incomingCall.getUserHandleFromTargetPhoneAccount()
                    ));

            Log.i(this, "onCallFilteringComplete: allow call.");
            if (hasMaximumManagedRingingCalls(incomingCall)) {
                if (shouldSilenceInsteadOfReject(incomingCall)) {
                    incomingCall.silence();
                } else {
                    Log.i(this, "onCallFilteringCompleted: Call rejected! " +
                            "Exceeds maximum number of ringing calls.");
                    incomingCall.setMissedReason(AUTO_MISSED_MAXIMUM_RINGING);
                    autoMissCallAndLog(incomingCall, result);
                    return;
                }
            } else if (hasMaximumManagedDialingCalls(incomingCall) &&
                    arePhoneAccountsEqual(getDialingOrPullingCall().getTargetPhoneAccount(),
                    incomingCall.getTargetPhoneAccount())) {
                if (shouldSilenceInsteadOfReject(incomingCall)) {
                    incomingCall.silence();
                } else {
                    Log.i(this, "onCallFilteringCompleted: Call rejected! Exceeds maximum number of " +
                            "dialing calls.");
                    incomingCall.setMissedReason(AUTO_MISSED_MAXIMUM_DIALING);
                    autoMissCallAndLog(incomingCall, result);
                    return;
                }
            } else if (!isIncomingVideoCallAllowed(incomingCall)) {
                Log.i(this, "onCallFilteringCompleted: MT Video Call rejecting.");
                autoMissCallAndLog(incomingCall, result);
            } else if (result.shouldScreenViaAudio) {
                Log.i(this, "onCallFilteringCompleted: starting background audio processing");
                answerCallForAudioProcessing(incomingCall);
                incomingCall.setAudioProcessingRequestingApp(result.mCallScreeningAppName);
            } else if (result.shouldSilence) {
                Log.i(this, "onCallFilteringCompleted: setting the call to silent ringing state");
                incomingCall.setSilentRingingRequested(true);
                incomingCall.setUserMissed(USER_MISSED_CALL_SCREENING_SERVICE_SILENCED);
                incomingCall.setCallScreeningAppName(result.mCallScreeningAppName);
                incomingCall.setCallScreeningComponentName(result.mCallScreeningComponentName);
                addCall(incomingCall);
            } else {
                addCall(incomingCall);
            }
        } else {
            if (result.shouldReject) {
                Log.i(this, "onCallFilteringCompleted: blocked call, rejecting.");
                incomingCall.reject(false, null);
            }
            if (result.shouldAddToCallLog) {
                Log.i(this, "onCallScreeningCompleted: blocked call, adding to call log.");
                if (result.shouldShowNotification) {
                    Log.w(this, "onCallScreeningCompleted: blocked call, showing notification.");
                }
                mCallLogManager.logCall(incomingCall, Calls.BLOCKED_TYPE,
                        result.shouldShowNotification, result);
            }
            if (result.shouldShowNotification) {
                Log.i(this, "onCallScreeningCompleted: blocked call, showing notification.");
                mMissedCallNotifier.showMissedCallNotification(
                        new MissedCallNotifier.CallInfo(incomingCall));
            }
        }
    }

    /**
     * Determines if the incoming video call is allowed or not
     *
     * @param Call The incoming call.
     * @return {@code false} if incoming video call is not allowed.
     */
    private static boolean isIncomingVideoCallAllowed(Call call) {
        Bundle extras = call.getExtras();
        if (extras == null || (!isIncomingVideoCall(call))) {
            Log.w(TAG, "isIncomingVideoCallAllowed: null Extras or not an incoming video call " +
                    "or allow video calls in low battery");
            return true;
        }

        final boolean isLowBattery = extras.getBoolean(QtiCallConstants.LOW_BATTERY_EXTRA_KEY,
                false);
        Log.d(TAG, "isIncomingVideoCallAllowed: lowbattery = " + isLowBattery);
        return !isLowBattery;
    }

    private static boolean isIncomingVideoCall(Call call) {
        return (!VideoProfile.isAudioOnly(call.getVideoState()) &&
            call.getState() == CallState.RINGING) && !(call.isCrsCall() &&
            (call.getOriginalCallType() == VideoProfile.STATE_AUDIO_ONLY));
    }

    /**
     * In the event that the maximum supported calls of a given type is reached, the
     * default behavior is to reject any additional calls of that type.  This checks
     * if the device is configured to silence instead of reject the call, provided
     * that the incoming call is from a different source (connection service).
     */
    private boolean shouldSilenceInsteadOfReject(Call incomingCall) {
        if (!mContext.getResources().getBoolean(
                R.bool.silence_incoming_when_different_service_and_maximum_ringing)) {
            return false;
        }

        for (Call call : mCalls) {
            // Only operate on top-level calls
            if (call.getParentCall() != null) {
                continue;
            }

            if (call.isExternalCall()) {
                continue;
            }

            if (call.getConnectionService() == incomingCall.getConnectionService()) {
                return false;
            }
        }

        return true;
    }

    @Override
    public void onFailedIncomingCall(Call call) {
        setCallState(call, CallState.DISCONNECTED, "failed incoming call");
        call.removeListener(this);
    }

    @Override
    public void onSuccessfulUnknownCall(Call call, int callState) {
        setCallState(call, callState, "successful unknown call");
        Log.i(this, "onSuccessfulUnknownCall for call %s", call);
        addCall(call);
    }

    @Override
    public void onFailedUnknownCall(Call call) {
        Log.i(this, "onFailedUnknownCall for call %s", call);
        setCallState(call, CallState.DISCONNECTED, "failed unknown call");
        call.removeListener(this);
    }

    @Override
    public void onRingbackRequested(Call call, boolean ringback) {
        for (CallsManagerListener listener : mListeners) {
            listener.onRingbackRequested(call, ringback);
        }
    }

    @Override
    public void onPostDialWait(Call call, String remaining) {
        mInCallController.onPostDialWait(call, remaining);
    }

    @Override
    public void onPostDialChar(final Call call, char nextChar) {
        if (PhoneNumberUtils.is12Key(nextChar)) {
            // Play tone if it is one of the dialpad digits, canceling out the previously queued
            // up stopTone runnable since playing a new tone automatically stops the previous tone.
            if (mStopTone != null) {
                mHandler.removeCallbacks(mStopTone.getRunnableToCancel());
                mStopTone.cancel();
            }

            mDtmfLocalTonePlayer.playTone(call, nextChar);

            mStopTone = new Runnable("CM.oPDC", mLock) {
                @Override
                public void loggedRun() {
                    // Set a timeout to stop the tone in case there isn't another tone to
                    // follow.
                    mDtmfLocalTonePlayer.stopTone(call);
                }
            };
            mHandler.postDelayed(mStopTone.prepare(),
                    Timeouts.getDelayBetweenDtmfTonesMillis(mContext.getContentResolver()));
        } else if (nextChar == 0 || nextChar == TelecomManager.DTMF_CHARACTER_WAIT ||
                nextChar == TelecomManager.DTMF_CHARACTER_PAUSE) {
            // Stop the tone if a tone is playing, removing any other stopTone callbacks since
            // the previous tone is being stopped anyway.
            if (mStopTone != null) {
                mHandler.removeCallbacks(mStopTone.getRunnableToCancel());
                mStopTone.cancel();
            }
            mDtmfLocalTonePlayer.stopTone(call);
        } else {
            Log.w(this, "onPostDialChar: invalid value %d", nextChar);
        }
    }

    @Override
    public void onConnectionPropertiesChanged(Call call, boolean didRttChange) {
        if (didRttChange) {
            updateHasActiveRttCall();
        }
    }

    @Override
    public void onParentChanged(Call call) {
        // parent-child relationship affects which call should be foreground, so do an update.
        updateCanAddCall();
        for (CallsManagerListener listener : mListeners) {
            listener.onIsConferencedChanged(call);
        }
    }

    @Override
    public void onChildrenChanged(Call call) {
        // parent-child relationship affects which call should be foreground, so do an update.
        updateCanAddCall();
        for (CallsManagerListener listener : mListeners) {
            listener.onIsConferencedChanged(call);
        }
    }

    @Override
    public void onConferenceStateChanged(Call call, boolean isConference) {
        // Conference changed whether it is treated as a conference or not.
        updateCanAddCall();
        for (CallsManagerListener listener : mListeners) {
            listener.onConferenceStateChanged(call, isConference);
        }
    }

    @Override
    public void onCdmaConferenceSwap(Call call) {
        // SWAP was executed on a CDMA conference
        for (CallsManagerListener listener : mListeners) {
            listener.onCdmaConferenceSwap(call);
        }
    }

    @Override
    public void onIsVoipAudioModeChanged(Call call) {
        for (CallsManagerListener listener : mListeners) {
            listener.onIsVoipAudioModeChanged(call);
        }
    }

    @Override
    public void onVideoStateChanged(Call call, int previousVideoState, int newVideoState) {
        for (CallsManagerListener listener : mListeners) {
            listener.onVideoStateChanged(call, previousVideoState, newVideoState);
        }
    }

    @Override
    public boolean onCanceledViaNewOutgoingCallBroadcast(final Call call,
            long disconnectionTimeout) {
        mPendingCallsToDisconnect.add(call);
        mHandler.postDelayed(new Runnable("CM.oCVNOCB", mLock) {
            @Override
            public void loggedRun() {
                if (mPendingCallsToDisconnect.remove(call)) {
                    Log.i(this, "Delayed disconnection of call: %s", call);
                    call.disconnect();
                }
            }
        }.prepare(), disconnectionTimeout);

        return true;
    }

    /**
     * Handles changes to the {@link Connection.VideoProvider} for a call.  Adds the
     * {@link CallsManager} as a listener for the {@link VideoProviderProxy} which is created
     * in {@link Call#setVideoProvider(IVideoProvider)}.  This allows the {@link CallsManager} to
     * respond to callbacks from the {@link VideoProviderProxy}.
     *
     * @param call The call.
     */
    @Override
    public void onVideoCallProviderChanged(Call call) {
        VideoProviderProxy videoProviderProxy = call.getVideoProviderProxy();

        if (videoProviderProxy == null) {
            return;
        }

        videoProviderProxy.addListener(this);
    }

    /**
     * Handles session modification requests received via the {@link TelecomVideoCallCallback} for
     * a call.  Notifies listeners of the {@link CallsManager.CallsManagerListener} of the session
     * modification request.
     *
     * @param call The call.
     * @param videoProfile The {@link VideoProfile}.
     */
    @Override
    public void onSessionModifyRequestReceived(Call call, VideoProfile videoProfile) {
        int videoState = videoProfile != null ? videoProfile.getVideoState() :
                VideoProfile.STATE_AUDIO_ONLY;
        Log.v(TAG, "onSessionModifyRequestReceived : videoProfile = " + VideoProfile
                .videoStateToString(videoState));

        for (CallsManagerListener listener : mListeners) {
            listener.onSessionModifyRequestReceived(call, videoProfile);
        }
    }

    /**
     * Handles a change to the currently active camera for a call by notifying listeners.
     * @param call The call.
     * @param cameraId The ID of the camera in use, or {@code null} if no camera is in use.
     */
    @Override
    public void onSetCamera(Call call, String cameraId) {
        for (CallsManagerListener listener : mListeners) {
            listener.onSetCamera(call, cameraId);
        }
    }

    public Collection<Call> getCalls() {
        return Collections.unmodifiableCollection(mCalls);
    }

    /**
     * Play or stop a call hold tone for a call.  Triggered via
     * {@link Connection#sendConnectionEvent(String)} when the
     * {@link Connection#EVENT_ON_HOLD_TONE_START} event or
     * {@link Connection#EVENT_ON_HOLD_TONE_STOP} event is passed through to the
     *
     * @param call The call which requested the hold tone.
     */
    @Override
    public void onHoldToneRequested(Call call) {
        for (CallsManagerListener listener : mListeners) {
            listener.onHoldToneRequested(call);
        }
    }

    /**
     * A {@link Call} managed by the {@link CallsManager} has requested a handover to another
     * {@link PhoneAccount}.
     * @param call The call.
     * @param handoverTo The {@link PhoneAccountHandle} to handover the call to.
     * @param videoState The desired video state of the call after handover.
     * @param extras
     */
    @Override
    public void onHandoverRequested(Call call, PhoneAccountHandle handoverTo, int videoState,
                                    Bundle extras, boolean isLegacy) {
        if (isLegacy) {
            requestHandoverViaEvents(call, handoverTo, videoState, extras);
        } else {
            requestHandover(call, handoverTo, videoState, extras);
        }
    }

    public Call getForegroundCall() {
        if (mCallAudioManager == null) {
            // Happens when getForegroundCall is called before full initialization.
            return null;
        }
        return mCallAudioManager.getForegroundCall();
    }

    @VisibleForTesting
    public Set<Call> getTrackedCalls() {
        if (mCallAudioManager == null) {
            // Happens when getTrackedCalls is called before full initialization.
            return null;
        }
        return mCallAudioManager.getTrackedCalls();
    }

    @Override
    public void onCallHoldFailed(Call call) {
        markAllAnsweredCallAsRinging(call, "hold");
    }

    @Override
    public void onCallSwitchFailed(Call call) {
        markAllAnsweredCallAsRinging(call, "switch");
    }

    private void markAllAnsweredCallAsRinging(Call call, String actionName) {
        // Normally, we don't care whether a call hold or switch has failed.
        // However, if a call was held or switched in order to answer an incoming call, that
        // incoming call needs to be brought out of the ANSWERED state so that the user can
        // try the operation again.
        for (Call call1 : mCalls) {
            if (call1 != call && call1.getState() == CallState.ANSWERED) {
                setCallState(call1, CallState.RINGING, actionName + " failed on other call");
            }
        }
    }

    @Override
    public UserHandle getCurrentUserHandle() {
        return mCurrentUserHandle;
    }

    public CallAudioManager getCallAudioManager() {
        return mCallAudioManager;
    }

    InCallController getInCallController() {
        return mInCallController;
    }

    public CallEndpointController getCallEndpointController() {
        return mCallEndpointController;
    }

    EmergencyCallHelper getEmergencyCallHelper() {
        return mEmergencyCallHelper;
    }

    public DefaultDialerCache getDefaultDialerCache() {
        return mDefaultDialerCache;
    }

    @VisibleForTesting
    public PhoneAccountRegistrar.Listener getPhoneAccountListener() {
        return mPhoneAccountListener;
    }

    public boolean hasEmergencyRttCall() {
        for (Call call : mCalls) {
            if (call.isEmergencyCall() && call.isRttCall()) {
                return true;
            }
        }
        return false;
    }

    @VisibleForTesting
    public boolean hasOnlyDisconnectedCalls() {
        if (mCalls.size() == 0) {
            return false;
        }
        for (Call call : mCalls) {
            if (!call.isDisconnected()) {
                return false;
            }
        }
        return true;
    }

    public boolean hasVideoCall() {
        for (Call call : mCalls) {
            if (VideoProfile.isVideo(call.getVideoState())) {
                return true;
            }
        }
        return false;
    }

    @VisibleForTesting
    public CallAudioState getAudioState() {
        return mCallAudioManager.getCallAudioState();
    }

    boolean isTtySupported() {
        return mTtyManager.isTtySupported();
    }

    int getCurrentTtyMode() {
        return mTtyManager.getCurrentTtyMode();
    }

    @VisibleForTesting
    public void addListener(CallsManagerListener listener) {
        mListeners.add(listener);
    }

    @VisibleForTesting
    public void removeListener(CallsManagerListener listener) {
        mListeners.remove(listener);
    }

    void processIncomingConference(PhoneAccountHandle phoneAccountHandle, Bundle extras) {
        Log.d(this, "processIncomingCallConference");
        processIncomingCallIntent(phoneAccountHandle, extras, true);
    }

    /**
     * Starts the process to attach the call to a connection service.
     *
     * @param phoneAccountHandle The phone account which contains the component name of the
     *        connection service to use for this call.
     * @param extras The optional extras Bundle passed with the intent used for the incoming call.
     */
    void processIncomingCallIntent(PhoneAccountHandle phoneAccountHandle, Bundle extras) {
        processIncomingCallIntent(phoneAccountHandle, extras, false);
    }

    public Call processIncomingCallIntent(PhoneAccountHandle phoneAccountHandle, Bundle extras,
        boolean isConference) {
        Log.d(this, "processIncomingCallIntent");
        boolean isHandover = extras.getBoolean(TelecomManager.EXTRA_IS_HANDOVER);
        Uri handle = extras.getParcelable(TelecomManager.EXTRA_INCOMING_CALL_ADDRESS);
        if (handle == null) {
            // Required for backwards compatibility
            handle = extras.getParcelable(TelephonyManager.EXTRA_INCOMING_NUMBER);
        }
        Call call = new Call(
                generateNextCallId(extras),
                mContext,
                this,
                mLock,
                mConnectionServiceRepository,
                mPhoneNumberUtilsAdapter,
                handle,
                null /* gatewayInfo */,
                null /* connectionManagerPhoneAccount */,
                phoneAccountHandle,
                Call.CALL_DIRECTION_INCOMING /* callDirection */,
                false /* forceAttachToExistingConnection */,
                isConference, /* isConference */
                mClockProxy,
                mToastFactory);

        // set properties for transactional call
        if (extras.containsKey(TelecomManager.TRANSACTION_CALL_ID_KEY)) {
            call.setIsTransactionalCall(true);
            call.setConnectionCapabilities(
                    extras.getInt(CallAttributes.CALL_CAPABILITIES_KEY,
                            CallAttributes.SUPPORTS_SET_INACTIVE), true);
            call.setTargetPhoneAccount(phoneAccountHandle);
        }

        // Ensure new calls related to self-managed calls/connections are set as such.  This will
        // be overridden when the actual connection is returned in startCreateConnection, however
        // doing this now ensures the logs and any other logic will treat this call as self-managed
        // from the moment it is created.
        PhoneAccount phoneAccount = mPhoneAccountRegistrar.getPhoneAccountUnchecked(
                phoneAccountHandle);
        if (phoneAccount != null) {
            Bundle phoneAccountExtras = phoneAccount.getExtras();
            call.setIsSelfManaged(phoneAccount.isSelfManaged());
            if (call.isSelfManaged()) {
                // Self managed calls will always be voip audio mode.
                call.setIsVoipAudioMode(true);
                call.setVisibleToInCallService(phoneAccountExtras == null
                        || phoneAccountExtras.getBoolean(
                        PhoneAccount.EXTRA_ADD_SELF_MANAGED_CALLS_TO_INCALLSERVICE, true));
            } else {
                // Incoming call is managed, the active call is self-managed and can't be held.
                // We need to set extras on it to indicate whether answering will cause a
                // active self-managed call to drop.
                Call activeCall = (Call) mConnectionSvrFocusMgr.getCurrentFocusCall();
                if (activeCall != null && !canHold(activeCall) && activeCall.isSelfManaged()) {
                    Bundle dropCallExtras = new Bundle();
                    dropCallExtras.putBoolean(Connection.EXTRA_ANSWERING_DROPS_FG_CALL, true);

                    // Include the name of the app which will drop the call.
                    CharSequence droppedApp = activeCall.getTargetPhoneAccountLabel();
                    dropCallExtras.putCharSequence(
                            Connection.EXTRA_ANSWERING_DROPS_FG_CALL_APP_NAME, droppedApp);
                    Log.i(this, "Incoming managed call will drop %s call.", droppedApp);
                    call.putConnectionServiceExtras(dropCallExtras);
                }
            }

            if (phoneAccountExtras != null
                    && phoneAccountExtras.getBoolean(
                            PhoneAccount.EXTRA_ALWAYS_USE_VOIP_AUDIO_MODE)) {
                Log.d(this, "processIncomingCallIntent: defaulting to voip mode for call %s",
                        call.getId());
                call.setIsVoipAudioMode(true);
            }
        }

        boolean isRttSettingOn = isRttSettingOn(phoneAccountHandle);
        if (isRttSettingOn ||
                extras.getBoolean(TelecomManager.EXTRA_START_CALL_WITH_RTT, false)) {
            Log.i(this, "Incoming call requesting RTT, rtt setting is %b", isRttSettingOn);
            call.createRttStreams();
            // Even if the phone account doesn't support RTT yet, the connection manager might
            // change that. Set this to check it later.
            call.setRequestedToStartWithRtt();
        }
        // If the extras specifies a video state, set it on the call if the PhoneAccount supports
        // video.
        int videoState = VideoProfile.STATE_AUDIO_ONLY;
        if (extras.containsKey(TelecomManager.EXTRA_INCOMING_VIDEO_STATE) &&
                phoneAccount != null && phoneAccount.hasCapabilities(
                        PhoneAccount.CAPABILITY_VIDEO_CALLING)) {
            videoState = extras.getInt(TelecomManager.EXTRA_INCOMING_VIDEO_STATE);
            call.setVideoState(videoState);
        }

        call.initAnalytics();
        if (getForegroundCall() != null) {
            getForegroundCall().getAnalytics().setCallIsInterrupted(true);
            call.getAnalytics().setCallIsAdditional(true);
        }
        setIntentExtrasAndStartTime(call, extras);
        // TODO: Move this to be a part of addCall()
        call.addListener(this);

        if (extras.containsKey(TelecomManager.EXTRA_CALL_DISCONNECT_MESSAGE)) {
          String disconnectMessage = extras.getString(TelecomManager.EXTRA_CALL_DISCONNECT_MESSAGE);
          Log.i(this, "processIncomingCallIntent Disconnect message " + disconnectMessage);
        }

        boolean isHandoverAllowed = true;
        if (isHandover) {
            if (!isHandoverInProgress() &&
                    isHandoverToPhoneAccountSupported(phoneAccountHandle)) {
                final String handleScheme = handle.getSchemeSpecificPart();
                Call fromCall = mCalls.stream()
                        .filter((c) -> mPhoneNumberUtilsAdapter.isSamePhoneNumber(
                                (c.getHandle() == null
                                        ? null : c.getHandle().getSchemeSpecificPart()),
                                handleScheme))
                        .findFirst()
                        .orElse(null);
                if (fromCall != null) {
                    if (!isHandoverFromPhoneAccountSupported(fromCall.getTargetPhoneAccount())) {
                        Log.w(this, "processIncomingCallIntent: From account doesn't support " +
                                "handover.");
                        isHandoverAllowed = false;
                    }
                } else {
                    Log.w(this, "processIncomingCallIntent: handover fail; can't find from call.");
                    isHandoverAllowed = false;
                }

                if (isHandoverAllowed) {
                    // Link the calls so we know we're handing over.
                    fromCall.setHandoverDestinationCall(call);
                    call.setHandoverSourceCall(fromCall);
                    call.setHandoverState(HandoverState.HANDOVER_TO_STARTED);
                    fromCall.setHandoverState(HandoverState.HANDOVER_FROM_STARTED);
                    Log.addEvent(fromCall, LogUtils.Events.START_HANDOVER,
                            "handOverFrom=%s, handOverTo=%s", fromCall.getId(), call.getId());
                    Log.addEvent(call, LogUtils.Events.START_HANDOVER,
                            "handOverFrom=%s, handOverTo=%s", fromCall.getId(), call.getId());
                    if (isSpeakerEnabledForVideoCalls() && VideoProfile.isVideo(videoState)) {
                        // Ensure when the call goes active that it will go to speakerphone if the
                        // handover to call is a video call.
                        call.setStartWithSpeakerphoneOn(true);
                    }
                }
            } else {
                Log.w(this, "processIncomingCallIntent: To account doesn't support handover.");
            }
        }

        if (!isHandoverAllowed || (call.isSelfManaged() && !isIncomingCallPermitted(call,
                call.getTargetPhoneAccount()))) {
            if (isConference) {
                notifyCreateConferenceFailed(phoneAccountHandle, call);
            } else {
                if (hasMaximumManagedRingingCalls(call)) {
                    call.setMissedReason(AUTO_MISSED_MAXIMUM_RINGING);
                    mCallLogManager.logCall(call, Calls.MISSED_TYPE,
                            true /*showNotificationForMissedCall*/, null /*CallFilteringResult*/);
                }
                notifyCreateConnectionFailed(phoneAccountHandle, call);
            }
        } else if (isInEmergencyCall()) {
            // The incoming call is implicitly being rejected so the user does not get any incoming
            // call UI during an emergency call. In this case, log the call as missed instead of
            // rejected since the user did not explicitly reject.
            call.setMissedReason(AUTO_MISSED_EMERGENCY_CALL);
            call.getAnalytics().setMissedReason(call.getMissedReason());
            mCallLogManager.logCall(call, Calls.MISSED_TYPE,
                    true /*showNotificationForMissedCall*/, null /*CallFilteringResult*/);
            if (isConference) {
                notifyCreateConferenceFailed(phoneAccountHandle, call);
            } else {
                notifyCreateConnectionFailed(phoneAccountHandle, call);
            }
        } else if (call.isTransactionalCall()) {
            // transactional calls should skip Call#startCreateConnection below
            // as that is meant for Call objects with a ConnectionServiceWrapper
            call.setState(CallState.RINGING, "explicitly set new incoming to ringing");
            addCall(call);
        } else {
            call.startCreateConnection(mPhoneAccountRegistrar);
        }
        return call;
    }

    void addNewUnknownCall(PhoneAccountHandle phoneAccountHandle, Bundle extras) {
        Uri handle = extras.getParcelable(TelecomManager.EXTRA_UNKNOWN_CALL_HANDLE);
        Log.i(this, "addNewUnknownCall with handle: %s", Log.pii(handle));
        Call call = new Call(
                getNextCallId(),
                mContext,
                this,
                mLock,
                mConnectionServiceRepository,
                mPhoneNumberUtilsAdapter,
                handle,
                null /* gatewayInfo */,
                null /* connectionManagerPhoneAccount */,
                phoneAccountHandle,
                Call.CALL_DIRECTION_UNKNOWN /* callDirection */,
                // Use onCreateIncomingConnection in TelephonyConnectionService, so that we attach
                // to the existing connection instead of trying to create a new one.
                true /* forceAttachToExistingConnection */,
                false, /* isConference */
                mClockProxy,
                mToastFactory);
        call.initAnalytics();

        setIntentExtrasAndStartTime(call, extras);
        call.addListener(this);
        call.startCreateConnection(mPhoneAccountRegistrar);
    }

    private boolean areHandlesEqual(Uri handle1, Uri handle2) {
        if (handle1 == null || handle2 == null) {
            return handle1 == handle2;
        }

        if (!TextUtils.equals(handle1.getScheme(), handle2.getScheme())) {
            return false;
        }

        final String number1 = PhoneNumberUtils.normalizeNumber(handle1.getSchemeSpecificPart());
        final String number2 = PhoneNumberUtils.normalizeNumber(handle2.getSchemeSpecificPart());
        return TextUtils.equals(number1, number2);
    }

    private Call reuseOutgoingCall(Uri handle) {
        // Check to see if we can reuse any of the calls that are waiting to disconnect.
        // See {@link Call#abort} and {@link #onCanceledViaNewOutgoingCall} for more information.
        Call reusedCall = null;
        for (Iterator<Call> callIter = mPendingCallsToDisconnect.iterator(); callIter.hasNext();) {
            Call pendingCall = callIter.next();
            if (reusedCall == null && areHandlesEqual(pendingCall.getHandle(), handle)) {
                callIter.remove();
                Log.i(this, "Reusing disconnected call %s", pendingCall);
                reusedCall = pendingCall;
            } else {
                Log.i(this, "Not reusing disconnected call %s", pendingCall);
                callIter.remove();
                pendingCall.disconnect();
            }
        }

        return reusedCall;
    }

    /**
     * Kicks off the first steps to creating an outgoing call.
     *
     * For managed connections, this is the first step to launching the Incall UI.
     * For self-managed connections, we don't expect the Incall UI to launch, but this is still a
     * first step in getting the self-managed ConnectionService to create the connection.
     * @param handle Handle to connect the call with.
     * @param requestedAccountHandle The phone account which contains the component name of the
     *        connection service to use for this call.
     * @param extras The optional extras Bundle passed with the intent used for the incoming call.
     * @param initiatingUser {@link UserHandle} of user that place the outgoing call.
     * @param originalIntent
     * @param callingPackage the package name of the app which initiated the outgoing call.
     */
    @VisibleForTesting
    public @NonNull
    CompletableFuture<Call> startOutgoingCall(Uri handle,
            PhoneAccountHandle requestedAccountHandle,
            Bundle extras, UserHandle initiatingUser, Intent originalIntent,
            String callingPackage) {
        final List<Uri> callee = new ArrayList<>();
        callee.add(handle);
        return startOutgoingCall(callee, requestedAccountHandle, extras, initiatingUser,
                originalIntent, callingPackage, false);
    }

    private String generateNextCallId(Bundle extras) {
        if (extras != null && extras.containsKey(TelecomManager.TRANSACTION_CALL_ID_KEY)) {
            return extras.getString(TelecomManager.TRANSACTION_CALL_ID_KEY);
        } else {
            return getNextCallId();
        }
    }

    private CompletableFuture<Call> startOutgoingCall(List<Uri> participants,
            PhoneAccountHandle requestedAccountHandle,
            Bundle extras, UserHandle initiatingUser, Intent originalIntent,
            String callingPackage, boolean isConference) {
        boolean isReusedCall;
        Uri handle = isConference ? Uri.parse("tel:conf-factory") : participants.get(0);
        Call call = reuseOutgoingCall(handle);

        PhoneAccount account =
                mPhoneAccountRegistrar.getPhoneAccount(requestedAccountHandle, initiatingUser);
        Bundle phoneAccountExtra = account != null ? account.getExtras() : null;
        boolean isSelfManaged = account != null && account.isSelfManaged();

        StringBuffer creationLogs = new StringBuffer();
        creationLogs.append("requestedAcct:");
        if (requestedAccountHandle == null) {
            creationLogs.append("none");
        } else {
            creationLogs.append(requestedAccountHandle);
        }
        creationLogs.append(", selfMgd:");
        creationLogs.append(isSelfManaged);

        // Create a call with original handle. The handle may be changed when the call is attached
        // to a connection service, but in most cases will remain the same.
        if (call == null) {
            call = new Call(generateNextCallId(extras), mContext,
                    this,
                    mLock,
                    mConnectionServiceRepository,
                    mPhoneNumberUtilsAdapter,
                    handle,
                    isConference ? participants : null,
                    null /* gatewayInfo */,
                    null /* connectionManagerPhoneAccount */,
                    null /* requestedAccountHandle */,
                    Call.CALL_DIRECTION_OUTGOING /* callDirection */,
                    false /* forceAttachToExistingConnection */,
                    isConference, /* isConference */
                    mClockProxy,
                    mToastFactory);

            if (extras.containsKey(TelecomManager.TRANSACTION_CALL_ID_KEY)) {
                call.setIsTransactionalCall(true);
                call.setConnectionCapabilities(
                        extras.getInt(CallAttributes.CALL_CAPABILITIES_KEY,
                                CallAttributes.SUPPORTS_SET_INACTIVE), true);
                call.setTargetPhoneAccount(requestedAccountHandle);
            }

            call.initAnalytics(callingPackage, creationLogs.toString());

            // Ensure new calls related to self-managed calls/connections are set as such.  This
            // will be overridden when the actual connection is returned in startCreateConnection,
            // however doing this now ensures the logs and any other logic will treat this call as
            // self-managed from the moment it is created.
            call.setIsSelfManaged(isSelfManaged);
            if (isSelfManaged) {
                // Self-managed calls will ALWAYS use voip audio mode.
                call.setIsVoipAudioMode(true);
                call.setVisibleToInCallService(phoneAccountExtra == null
                        || phoneAccountExtra.getBoolean(
                                PhoneAccount.EXTRA_ADD_SELF_MANAGED_CALLS_TO_INCALLSERVICE, true));
            }
            call.setInitiatingUser(initiatingUser);
            isReusedCall = false;
        } else {
            isReusedCall = true;
        }

        int videoState = VideoProfile.STATE_AUDIO_ONLY;
        if (extras != null) {
            // Set the video state on the call early so that when it is added to the InCall UI the
            // UI knows to configure itself as a video call immediately.
            videoState = extras.getInt(TelecomManager.EXTRA_START_CALL_WITH_VIDEO_STATE,
                    VideoProfile.STATE_AUDIO_ONLY);

            // If this is an emergency video call, we need to check if the phone account supports
            // emergency video calling.
            // Also, ensure we don't try to place an outgoing call with video if video is not
            // supported.
            if (VideoProfile.isVideo(videoState)) {
                if (call.isEmergencyCall() && account != null &&
                        !account.hasCapabilities(PhoneAccount.CAPABILITY_EMERGENCY_VIDEO_CALLING)) {
                    // Phone account doesn't support emergency video calling, so fallback to
                    // audio-only now to prevent the InCall UI from setting up video surfaces
                    // needlessly.
                    Log.i(this, "startOutgoingCall - emergency video calls not supported; " +
                            "falling back to audio-only");
                    videoState = VideoProfile.STATE_AUDIO_ONLY;
                } else if (account != null &&
                        !account.hasCapabilities(PhoneAccount.CAPABILITY_VIDEO_CALLING)) {
                    // Phone account doesn't support video calling, so fallback to audio-only.
                    Log.i(this, "startOutgoingCall - video calls not supported; fallback to " +
                            "audio-only.");
                    videoState = VideoProfile.STATE_AUDIO_ONLY;
                }
            }

            call.setVideoState(videoState);
        }

        final int finalVideoState = videoState;
        final Call finalCall = call;
        Handler outgoingCallHandler = new Handler(Looper.getMainLooper());
        // Create a empty CompletableFuture and compose it with findOutgoingPhoneAccount to get
        // a first guess at the list of suitable outgoing PhoneAccounts.
        // findOutgoingPhoneAccount returns a CompletableFuture which is either already complete
        // (in the case where we don't need to do the per-contact lookup) or a CompletableFuture
        // that completes once the contact lookup via CallerInfoLookupHelper is complete.
        CompletableFuture<List<PhoneAccountHandle>> accountsForCall =
                CompletableFuture.completedFuture((Void) null).thenComposeAsync((x) ->
                                findOutgoingCallPhoneAccount(requestedAccountHandle, handle,
                                        VideoProfile.isVideo(finalVideoState),
                                        finalCall.isEmergencyCall(), initiatingUser,
                                        isConference),
                        new LoggedHandlerExecutor(outgoingCallHandler, "CM.fOCP", mLock));

        // This is a block of code that executes after the list of potential phone accts has been
        // retrieved.
        CompletableFuture<List<PhoneAccountHandle>> setAccountHandle =
                accountsForCall.whenCompleteAsync((potentialPhoneAccounts, exception) -> {
                    if (exception != null){
                        Log.e(TAG, exception, "Error retrieving list of potential phone accounts.");
                    }
                    Log.i(CallsManager.this, "set outgoing call phone acct; potentialAccts=%s",
                            potentialPhoneAccounts);
                    PhoneAccountHandle phoneAccountHandle;
                    if (potentialPhoneAccounts.size() == 1) {
                        phoneAccountHandle = potentialPhoneAccounts.get(0);
                    } else {
                        phoneAccountHandle = null;
                    }
                    finalCall.setTargetPhoneAccount(phoneAccountHandle);
                }, new LoggedHandlerExecutor(outgoingCallHandler, "CM.sOCPA", mLock));


        // This composes the future containing the potential phone accounts with code that queries
        // the suggestion service if necessary (i.e. if the list is longer than 1).
        // If the suggestion service is queried, the inner lambda will return a future that
        // completes when the suggestion service calls the callback.
        CompletableFuture<List<PhoneAccountSuggestion>> suggestionFuture = accountsForCall.
                thenComposeAsync(potentialPhoneAccounts -> {
                    Log.i(CallsManager.this, "call outgoing call suggestion service stage");
                    if (potentialPhoneAccounts.size() == 1) {
                        PhoneAccountSuggestion suggestion =
                                new PhoneAccountSuggestion(potentialPhoneAccounts.get(0),
                                        PhoneAccountSuggestion.REASON_NONE, true);
                        return CompletableFuture.completedFuture(
                                Collections.singletonList(suggestion));
                    }
                    return PhoneAccountSuggestionHelper.bindAndGetSuggestions(mContext,
                            finalCall.getHandle(), potentialPhoneAccounts);
                }, new LoggedHandlerExecutor(outgoingCallHandler, "CM.cOCSS", mLock));


        // This future checks the status of existing calls and attempts to make room for the
        // outgoing call. The future returned by the inner method will usually be pre-completed --
        // we only pause here if user interaction is required to disconnect a self-managed call.
        // It runs after the account handle is set, independently of the phone account suggestion
        // future.
        CompletableFuture<Call> makeRoomForCall = setAccountHandle.thenComposeAsync(
                potentialPhoneAccounts -> {
                    Log.i(CallsManager.this, "make room for outgoing call stage");
                    if (isPotentialInCallMMICode(handle) && !isSelfManaged) {
                        return CompletableFuture.completedFuture(finalCall);
                    }
                    // If a call is being reused, then it has already passed the
                    // makeRoomForOutgoingCall check once and will fail the second time due to the
                    // call transitioning into the CONNECTING state.
                    if (isReusedCall) {
                        return CompletableFuture.completedFuture(finalCall);
                    } else {
                        Call reusableCall = reuseOutgoingCall(handle);
                        if (reusableCall != null) {
                            Log.i(CallsManager.this,
                                    "reusable call %s came in later; disconnect it.",
                                    reusableCall.getId());
                            mPendingCallsToDisconnect.remove(reusableCall);
                            reusableCall.disconnect();
                            markCallAsDisconnected(reusableCall,
                                    new DisconnectCause(DisconnectCause.CANCELED));
                        }
                    }

                    if (!finalCall.isEmergencyCall() && isInEmergencyCall()) {
                        Log.i(CallsManager.this, "Aborting call since there's an"
                                + " ongoing emergency call");
                        // If the ongoing call is a managed call, we will prevent the outgoing
                        // call from dialing.
                        if (isConference) {
                            notifyCreateConferenceFailed(finalCall.getTargetPhoneAccount(),
                                    finalCall);
                        } else {
                            notifyCreateConnectionFailed(
                                    finalCall.getTargetPhoneAccount(), finalCall);
                        }
                        return CompletableFuture.completedFuture(null);
                    }

                    // If we can not supportany more active calls, our options are to move a call
                    // to hold, disconnect a call, or cancel this call altogether.
                    boolean isRoomForCall = finalCall.isEmergencyCall() ?
                            makeRoomForOutgoingEmergencyCall(finalCall) :
                            makeRoomForOutgoingCall(finalCall);

                    if (!isRoomForCall) {
                        Call foregroundCall = getForegroundCall();
                        Log.d(CallsManager.this, "No more room for outgoing call %s ", finalCall);
                        if (foregroundCall.isSelfManaged()) {
                            // If the ongoing call is a self-managed call, then prompt the user to
                            // ask if they'd like to disconnect their ongoing call and place the
                            // outgoing call.
                            Log.i(CallsManager.this, "Prompting user to disconnect "
                                    + "self-managed call");
                            finalCall.setOriginalCallIntent(originalIntent);
                            CompletableFuture<Call> completionFuture = new CompletableFuture<>();
                            startCallConfirmation(finalCall, completionFuture);
                            return completionFuture;
                        } else {
                            // If the ongoing call is a managed call, we will prevent the outgoing
                            // call from dialing.
                            if (isConference) {
                                notifyCreateConferenceFailed(finalCall.getTargetPhoneAccount(),
                                    finalCall);
                            } else {
                                notifyCreateConnectionFailed(
                                        finalCall.getTargetPhoneAccount(), finalCall);
                            }
                        }
                        Log.i(CallsManager.this, "Aborting call since there's no room");
                        return CompletableFuture.completedFuture(null);
                    }
                    return CompletableFuture.completedFuture(finalCall);
        }, new LoggedHandlerExecutor(outgoingCallHandler, "CM.dSMCP", mLock));

        // The outgoing call can be placed, go forward. This future glues together the results of
        // the account suggestion stage and the make room for call stage.
        CompletableFuture<Pair<Call, List<PhoneAccountSuggestion>>> preSelectStage =
                makeRoomForCall.thenCombine(suggestionFuture, Pair::create);
        mLatestPreAccountSelectionFuture = preSelectStage;

        // This future takes the list of suggested accounts and the call and determines if more
        // user interaction in the form of a phone account selection screen is needed. If so, it
        // will set the call to SELECT_PHONE_ACCOUNT, add it to our internal list/send it to dialer,
        // and then execution will pause pending the dialer calling phoneAccountSelected.
        CompletableFuture<Pair<Call, PhoneAccountHandle>> dialerSelectPhoneAccountFuture =
                preSelectStage.thenComposeAsync(
                        (args) -> {
                            Log.i(CallsManager.this, "dialer phone acct select stage");
                            Call callToPlace = args.first;
                            List<PhoneAccountSuggestion> accountSuggestions = args.second;
                            if (callToPlace == null) {
                                return CompletableFuture.completedFuture(null);
                            }
                            if (accountSuggestions == null || accountSuggestions.isEmpty()) {
                                Log.i(CallsManager.this, "Aborting call since there are no"
                                        + " available accounts.");
                                showErrorMessage(R.string.cant_call_due_to_no_supported_service);
                                return CompletableFuture.completedFuture(null);
                            }
                            boolean needsAccountSelection = accountSuggestions.size() > 1
                                    && !callToPlace.isEmergencyCall() && !isSelfManaged;
                            if (!needsAccountSelection) {
                                return CompletableFuture.completedFuture(Pair.create(callToPlace,
                                        accountSuggestions.get(0).getPhoneAccountHandle()));
                            }
                            // This is the state where the user is expected to select an account
                            callToPlace.setState(CallState.SELECT_PHONE_ACCOUNT,
                                    "needs account selection");
                            // Create our own instance to modify (since extras may be Bundle.EMPTY)
                            Bundle newExtras = new Bundle(extras);
                            List<PhoneAccountHandle> accountsFromSuggestions = accountSuggestions
                                    .stream()
                                    .map(PhoneAccountSuggestion::getPhoneAccountHandle)
                                    .collect(Collectors.toList());
                            newExtras.putParcelableList(
                                    android.telecom.Call.AVAILABLE_PHONE_ACCOUNTS,
                                    accountsFromSuggestions);
                            newExtras.putParcelableList(
                                    android.telecom.Call.EXTRA_SUGGESTED_PHONE_ACCOUNTS,
                                    accountSuggestions);
                            // Set a future in place so that we can proceed once the dialer replies.
                            mPendingAccountSelection = new CompletableFuture<>();
                            callToPlace.setIntentExtras(newExtras);

                            addCall(callToPlace);
                            return mPendingAccountSelection;
                        }, new LoggedHandlerExecutor(outgoingCallHandler, "CM.dSPA", mLock));

        // Potentially perform call identification for dialed TEL scheme numbers.
        if (PhoneAccount.SCHEME_TEL.equals(handle.getScheme())) {
            // Perform an asynchronous contacts lookup in this stage; ensure post-dial digits are
            // not included.
            CompletableFuture<Pair<Uri, CallerInfo>> contactLookupFuture =
                    mCallerInfoLookupHelper.startLookup(Uri.fromParts(handle.getScheme(),
                            PhoneNumberUtils.extractNetworkPortion(handle.getSchemeSpecificPart()),
                            null));

            // Once the phone account selection stage has completed, we can handle the results from
            // that with the contacts lookup in order to determine if we should lookup bind to the
            // CallScreeningService in order for it to potentially provide caller ID.
            dialerSelectPhoneAccountFuture.thenAcceptBothAsync(contactLookupFuture,
                    (callPhoneAccountHandlePair, uriCallerInfoPair) -> {
                        Call theCall = callPhoneAccountHandlePair.first;
                        UserHandle userHandleForCallScreening = theCall.
                                getUserHandleFromTargetPhoneAccount();
                        boolean isInContacts = uriCallerInfoPair.second != null
                                && uriCallerInfoPair.second.contactExists;
                        Log.d(CallsManager.this, "outgoingCallIdStage: isInContacts=%s",
                                isInContacts);

                        // We only want to provide a CallScreeningService with a call if its not in
                        // contacts or the package has READ_CONTACT permission.
                        PackageManager packageManager = mContext.getPackageManager();
                        int permission = packageManager.checkPermission(
                                Manifest.permission.READ_CONTACTS,
                                mRoleManagerAdapter.
                                        getDefaultCallScreeningApp(userHandleForCallScreening));
                        Log.d(CallsManager.this,
                                "default call screening service package %s has permissions=%s",
                                mRoleManagerAdapter.
                                        getDefaultCallScreeningApp(userHandleForCallScreening),
                                permission == PackageManager.PERMISSION_GRANTED);
                        if ((!isInContacts) || (permission == PackageManager.PERMISSION_GRANTED)) {
                            bindForOutgoingCallerId(theCall);
                        }
            }, new LoggedHandlerExecutor(outgoingCallHandler, "CM.pCSB", mLock));
        }

        // Finally, after all user interaction is complete, we execute this code to finish setting
        // up the outgoing call. The inner method always returns a completed future containing the
        // call that we've finished setting up.
        mLatestPostSelectionProcessingFuture = dialerSelectPhoneAccountFuture
                .thenComposeAsync(args -> {
                    if (args == null) {
                        return CompletableFuture.completedFuture(null);
                    }
                    Log.i(CallsManager.this, "post acct selection stage");
                    Call callToUse = args.first;
                    PhoneAccountHandle phoneAccountHandle = args.second;
                    PhoneAccount accountToUse = mPhoneAccountRegistrar
                            .getPhoneAccount(phoneAccountHandle, initiatingUser);
                    callToUse.setTargetPhoneAccount(phoneAccountHandle);
                    if (accountToUse != null && accountToUse.getExtras() != null) {
                        if (accountToUse.getExtras()
                                .getBoolean(PhoneAccount.EXTRA_ALWAYS_USE_VOIP_AUDIO_MODE)) {
                            Log.d(this, "startOutgoingCall: defaulting to voip mode for call %s",
                                    callToUse.getId());
                            callToUse.setIsVoipAudioMode(true);
                        }
                    }

                    callToUse.setState(
                            CallState.CONNECTING,
                            phoneAccountHandle == null ? "no-handle"
                                    : phoneAccountHandle.toString());

                    boolean isVoicemail = isVoicemail(callToUse.getHandle(), accountToUse);

                    int phoneId = SubscriptionManager.getPhoneId(
                            mPhoneAccountRegistrar.getSubscriptionIdForPhoneAccount(
                            callToUse.getTargetPhoneAccount()));
                    boolean isRttSettingOn = isRttSettingOn(phoneAccountHandle);
                    if (!isVoicemail && (!VideoProfile.isVideo(callToUse.getVideoState())
                            || QtiImsExtUtils.isRttSupportedOnVtCalls(
                            phoneId, mContext))
                            && (isRttSettingOn || (extras != null
                            && extras.getBoolean(TelecomManager.EXTRA_START_CALL_WITH_RTT,
                            false)))) {
                        Log.d(this, "Outgoing call requesting RTT, rtt setting is %b",
                                isRttSettingOn);
                        if (callToUse.isEmergencyCall() || (accountToUse != null
                                && accountToUse.hasCapabilities(PhoneAccount.CAPABILITY_RTT))) {
                            // If the call requested RTT and it's an emergency call, ignore the
                            // capability and hope that the modem will deal with it somehow.
                            callToUse.createRttStreams();
                        }
                        // Even if the phone account doesn't support RTT yet,
                        // the connection manager might change that. Set this to check it later.
                        callToUse.setRequestedToStartWithRtt();
                    }

                    setIntentExtrasAndStartTime(callToUse, extras);
                    setCallSourceToAnalytics(callToUse, originalIntent);

                    if (isPotentialMMICode(handle) && !isSelfManaged) {
                        // Do not add the call if it is a potential MMI code.
                        callToUse.addListener(this);
                    } else if (!mCalls.contains(callToUse) && mPendingMOEmerCall == null) {
                        // We check if mCalls already contains the call because we could
                        // potentially be reusing
                        // a call which was previously added (See {@link #reuseOutgoingCall}).
                        addCall(callToUse);
                    }
                    return CompletableFuture.completedFuture(callToUse);
                }, new LoggedHandlerExecutor(outgoingCallHandler, "CM.pASP", mLock));
        return mLatestPostSelectionProcessingFuture;
    }

    public void startConference(List<Uri> participants, Bundle clientExtras, String callingPackage,
            UserHandle initiatingUser) {

         if (clientExtras == null) {
             clientExtras = new Bundle();
         }

         PhoneAccountHandle phoneAccountHandle = clientExtras.getParcelable(
                 TelecomManager.EXTRA_PHONE_ACCOUNT_HANDLE);
         CompletableFuture<Call> callFuture = startOutgoingCall(participants, phoneAccountHandle,
                 clientExtras, initiatingUser, null/* originalIntent */, callingPackage,
                 true/* isconference*/);

         final boolean speakerphoneOn = clientExtras.getBoolean(
                 TelecomManager.EXTRA_START_CALL_WITH_SPEAKERPHONE);
         final int videoState = clientExtras.getInt(
                 TelecomManager.EXTRA_START_CALL_WITH_VIDEO_STATE);

         final Session logSubsession = Log.createSubsession();
         callFuture.thenAccept((call) -> {
             if (call != null) {
                 Log.continueSession(logSubsession, "CM.pOGC");
                 try {
                     placeOutgoingCall(call, call.getHandle(), null/* gatewayInfo */,
                             speakerphoneOn, videoState);
                 } finally {
                     Log.endSession();
                 }
             }
         });
    }

    /**
     * Performs call identification for an outgoing phone call.
     * @param theCall The outgoing call to perform identification.
     */
    private void bindForOutgoingCallerId(Call theCall) {
        // Find the user chosen call screening app.
        String callScreeningApp =
                mRoleManagerAdapter.getDefaultCallScreeningApp(
                        theCall.getUserHandleFromTargetPhoneAccount());

        CompletableFuture future =
                new CallScreeningServiceHelper(mContext,
                mLock,
                callScreeningApp,
                new ParcelableCallUtils.Converter(),
                mCurrentUserHandle,
                theCall,
                new AppLabelProxy() {
                    @Override
                    public CharSequence getAppLabel(String packageName) {
                        return Util.getAppLabel(mContext.getPackageManager(), packageName);
                    }
                }).process();
        future.thenApply( v -> {
            Log.i(this, "Outgoing caller ID complete");
            return null;
        });
    }

    /**
     * Finds the {@link PhoneAccountHandle}(s) which could potentially be used to place an outgoing
     * call.  Takes into account the following:
     * 1. Any pre-chosen {@link PhoneAccountHandle} which was specified on the
     * {@link Intent#ACTION_CALL} intent.  If one was chosen it will be used if possible.
     * 2. Whether the call is a video call.  If the call being placed is a video call, an attempt is
     * first made to consider video capable phone accounts.  If no video capable phone accounts are
     * found, the usual non-video capable phone accounts will be considered.
     * 3. Whether there is a user-chosen default phone account; that one will be used if possible.
     *
     * @param targetPhoneAccountHandle The pre-chosen {@link PhoneAccountHandle} passed in when the
     *                                 call was placed.  Will be {@code null} if the
     *                                 {@link Intent#ACTION_CALL} intent did not specify a target
     *                                 phone account.
     * @param handle The handle of the outgoing call; used to determine the SIP scheme when matching
     *               phone accounts.
     * @param isVideo {@code true} if the call is a video call, {@code false} otherwise.
     * @param isEmergency {@code true} if the call is an emergency call.
     * @param initiatingUser The {@link UserHandle} the call is placed on.
     * @return
     */
    @VisibleForTesting
    public CompletableFuture<List<PhoneAccountHandle>> findOutgoingCallPhoneAccount(
            PhoneAccountHandle targetPhoneAccountHandle, Uri handle, boolean isVideo,
            boolean isEmergency, UserHandle initiatingUser) {
       return findOutgoingCallPhoneAccount(targetPhoneAccountHandle, handle, isVideo,
               isEmergency, initiatingUser, false/* isConference */);
    }

    public CompletableFuture<List<PhoneAccountHandle>> findOutgoingCallPhoneAccount(
            PhoneAccountHandle targetPhoneAccountHandle, Uri handle, boolean isVideo,
            boolean isEmergency, UserHandle initiatingUser, boolean isConference) {

        if (isSelfManaged(targetPhoneAccountHandle, initiatingUser)) {
            return CompletableFuture.completedFuture(Arrays.asList(targetPhoneAccountHandle));
        }

        List<PhoneAccountHandle> accounts;
        // Try to find a potential phone account, taking into account whether this is a video
        // call.
        accounts = constructPossiblePhoneAccounts(handle, initiatingUser, isVideo, isEmergency,
                isConference);
        if (isVideo && accounts.size() == 0) {
            // Placing a video call but no video capable accounts were found, so consider any
            // call capable accounts (we can fallback to audio).
            accounts = constructPossiblePhoneAccounts(handle, initiatingUser,
                    false /* isVideo */, isEmergency /* isEmergency */, isConference);
        }
        Log.v(this, "findOutgoingCallPhoneAccount: accounts = " + accounts);

        // Only dial with the requested phoneAccount if it is still valid. Otherwise treat this
        // call as if a phoneAccount was not specified (does the default behavior instead).
        // Note: We will not attempt to dial with a requested phoneAccount if it is disabled.
        if (targetPhoneAccountHandle != null) {
            if (accounts.contains(targetPhoneAccountHandle)) {
                // The target phone account is valid and was found.
                return CompletableFuture.completedFuture(Arrays.asList(targetPhoneAccountHandle));
            }
        }
        if (accounts.isEmpty() || accounts.size() == 1) {
            return CompletableFuture.completedFuture(accounts);
        }

        // Do the query for whether there's a preferred contact
        final CompletableFuture<PhoneAccountHandle> userPreferredAccountForContact =
                new CompletableFuture<>();
        final List<PhoneAccountHandle> possibleAccounts = accounts;
        mCallerInfoLookupHelper.startLookup(handle,
                new CallerInfoLookupHelper.OnQueryCompleteListener() {
                    @Override
                    public void onCallerInfoQueryComplete(Uri handle, CallerInfo info) {
                        if (info != null &&
                                info.preferredPhoneAccountComponent != null &&
                                info.preferredPhoneAccountId != null &&
                                !info.preferredPhoneAccountId.isEmpty()) {
                            PhoneAccountHandle contactDefaultHandle = new PhoneAccountHandle(
                                    info.preferredPhoneAccountComponent,
                                    info.preferredPhoneAccountId,
                                    initiatingUser);
                            userPreferredAccountForContact.complete(contactDefaultHandle);
                        } else {
                            userPreferredAccountForContact.complete(null);
                        }
                    }

                    @Override
                    public void onContactPhotoQueryComplete(Uri handle, CallerInfo info) {
                        // ignore this
                    }
                });

        return userPreferredAccountForContact.thenApply(phoneAccountHandle -> {
            if (phoneAccountHandle != null) {
                Log.i(CallsManager.this, "findOutgoingCallPhoneAccount; contactPrefAcct=%s",
                        phoneAccountHandle);
                return Collections.singletonList(phoneAccountHandle);
            }
            // No preset account, check if default exists that supports the URI scheme for the
            // handle and verify it can be used.
            PhoneAccountHandle defaultPhoneAccountHandle =
                    mPhoneAccountRegistrar.getOutgoingPhoneAccountForScheme(
                            handle.getScheme(), initiatingUser);
            if (defaultPhoneAccountHandle != null &&
                    possibleAccounts.contains(defaultPhoneAccountHandle)) {
                Log.i(CallsManager.this, "findOutgoingCallPhoneAccount; defaultAcctForScheme=%s",
                        defaultPhoneAccountHandle);
                return Collections.singletonList(defaultPhoneAccountHandle);
            }
            return possibleAccounts;
        });
    }

    /**
     * Determines if a {@link PhoneAccountHandle} is for a self-managed ConnectionService.
     * @param targetPhoneAccountHandle The phone account to check.
     * @param initiatingUser The user associated with the account.
     * @return {@code true} if the phone account is self-managed, {@code false} otherwise.
     */
    public boolean isSelfManaged(PhoneAccountHandle targetPhoneAccountHandle,
            UserHandle initiatingUser) {
        PhoneAccount targetPhoneAccount = mPhoneAccountRegistrar.getPhoneAccount(
                targetPhoneAccountHandle, initiatingUser);
        return targetPhoneAccount != null && targetPhoneAccount.isSelfManaged();
    }

    public void onCallRedirectionComplete(Call call, Uri handle,
                                          PhoneAccountHandle phoneAccountHandle,
                                          GatewayInfo gatewayInfo, boolean speakerphoneOn,
                                          int videoState, boolean shouldCancelCall,
                                          String uiAction) {
        Log.i(this, "onCallRedirectionComplete for Call %s with handle %s" +
                " and phoneAccountHandle %s", call, Log.pii(handle), phoneAccountHandle);

        boolean endEarly = false;
        String disconnectReason = "";
        String callRedirectionApp = mRoleManagerAdapter.getDefaultCallRedirectionApp(
                phoneAccountHandle.getUserHandle());
        PhoneAccount phoneAccount = mPhoneAccountRegistrar
                .getPhoneAccountUnchecked(phoneAccountHandle);
        if (phoneAccount != null
                && !phoneAccount.hasCapabilities(PhoneAccount.CAPABILITY_MULTI_USER)) {
            // Note that mCurrentUserHandle may not actually be the current user, i.e.
            // in the case of work profiles
            UserHandle currentUserHandle = call.getUserHandleFromTargetPhoneAccount();
            // Check if the phoneAccountHandle belongs to the current user
            if (phoneAccountHandle != null &&
                    !phoneAccountHandle.getUserHandle().equals(currentUserHandle)) {
                phoneAccountHandle = null;
            }
        }

        boolean isEmergencyNumber;
        try {
            isEmergencyNumber =
                    handle != null && getTelephonyManager().isEmergencyNumber(
                            handle.getSchemeSpecificPart());
        } catch (IllegalStateException ise) {
            isEmergencyNumber = false;
        } catch (RuntimeException r) {
            isEmergencyNumber = false;
        }

        if (shouldCancelCall) {
            Log.w(this, "onCallRedirectionComplete: call is canceled");
            endEarly = true;
            disconnectReason = "Canceled from Call Redirection Service";

            // Show UX when user-defined call redirection service does not response; the UX
            // is not needed to show if the call is disconnected (e.g. by the user)
            if (uiAction.equals(CallRedirectionProcessor.UI_TYPE_USER_DEFINED_TIMEOUT)
                    && !call.isDisconnected()) {
                Intent timeoutIntent = new Intent(mContext,
                        CallRedirectionTimeoutDialogActivity.class);
                timeoutIntent.putExtra(
                        CallRedirectionTimeoutDialogActivity.EXTRA_REDIRECTION_APP_NAME,
                        mRoleManagerAdapter.getApplicationLabelForPackageName(callRedirectionApp));
                timeoutIntent.setFlags(Intent.FLAG_ACTIVITY_NEW_TASK);
                mContext.startActivityAsUser(timeoutIntent, UserHandle.CURRENT);
            }
        } else if (handle == null) {
            Log.w(this, "onCallRedirectionComplete: handle is null");
            endEarly = true;
            disconnectReason = "Null handle from Call Redirection Service";
        } else if (phoneAccountHandle == null) {
            Log.w(this, "onCallRedirectionComplete: phoneAccountHandle is unavailable");
            endEarly = true;
            disconnectReason = "Unavailable phoneAccountHandle from Call Redirection Service";
        } else if (isEmergencyNumber) {
            Log.w(this, "onCallRedirectionComplete: emergency number %s is redirected from Call"
                    + " Redirection Service", handle.getSchemeSpecificPart());
            endEarly = true;
            disconnectReason = "Emergency number is redirected from Call Redirection Service";
        }
        if (endEarly) {
            if (call != null) {
                call.disconnect(disconnectReason);
            }
            return;
        }

        // If this call is already disconnected then we have nothing more to do.
        if (call.isDisconnected()) {
            Log.w(this, "onCallRedirectionComplete: Call has already been disconnected,"
                    + " ignore the call redirection %s", call);
            return;
        }

        final PhoneAccountHandle finalPhoneAccountHandle = phoneAccountHandle;
        if (uiAction.equals(CallRedirectionProcessor.UI_TYPE_USER_DEFINED_ASK_FOR_CONFIRM)) {
            Log.addEvent(call, LogUtils.Events.REDIRECTION_USER_CONFIRMATION);
            mPendingRedirectedOutgoingCall = call;

            mPendingRedirectedOutgoingCallInfo.put(call.getId(),
                    new Runnable("CM.oCRC", mLock) {
                        @Override
                        public void loggedRun() {
                            Log.addEvent(call, LogUtils.Events.REDIRECTION_USER_CONFIRMED);
                            call.setTargetPhoneAccount(finalPhoneAccountHandle);
                            placeOutgoingCall(call, handle, gatewayInfo, speakerphoneOn,
                                    videoState);
                        }
                    });

            mPendingUnredirectedOutgoingCallInfo.put(call.getId(),
                    new Runnable("CM.oCRC", mLock) {
                        @Override
                        public void loggedRun() {
                            call.setTargetPhoneAccount(finalPhoneAccountHandle);
                            placeOutgoingCall(call, handle, null, speakerphoneOn,
                                    videoState);
                        }
                    });

            Log.i(this, "onCallRedirectionComplete: UI_TYPE_USER_DEFINED_ASK_FOR_CONFIRM "
                            + "callId=%s, callRedirectionAppName=%s",
                    call.getId(), callRedirectionApp);

            showRedirectionDialog(call.getId(),
                    mRoleManagerAdapter.getApplicationLabelForPackageName(callRedirectionApp));
        } else {
            call.setTargetPhoneAccount(phoneAccountHandle);
            placeOutgoingCall(call, handle, gatewayInfo, speakerphoneOn, videoState);
        }
    }

    /**
     * Shows the call redirection confirmation dialog.  This is explicitly done here instead of in
     * an activity class such as {@link ConfirmCallDialogActivity}.  This was originally done with
     * an activity class, however due to the fact that the InCall UI is being spun up at the same
     * time as the dialog activity, there is a potential race condition where the InCall UI will
     * often be shown instead of the dialog.  Activity manager chooses not to show the redirection
     * dialog in that case since the new top activity from dialer is going to show.
     * By showing the dialog here we're able to set the dialog's window type to
     * {@link WindowManager.LayoutParams#TYPE_SYSTEM_ALERT} which guarantees it shows above other
     * content on the screen.
     * @param callId The ID of the call to show the redirection dialog for.
     */
    private void showRedirectionDialog(@NonNull String callId, @NonNull CharSequence appName) {
        AlertDialog confirmDialog = (new AlertDialog.Builder(mContext)).create();
        LayoutInflater layoutInflater = LayoutInflater.from(mContext);
        View dialogView = layoutInflater.inflate(R.layout.call_redirection_confirm_dialog, null);

        Button buttonFirstLine = (Button) dialogView.findViewById(R.id.buttonFirstLine);
        buttonFirstLine.setOnClickListener(new View.OnClickListener() {
            @Override
            public void onClick(View v) {
                Intent proceedWithoutRedirectedCall = new Intent(
                        TelecomBroadcastIntentProcessor.ACTION_PLACE_UNREDIRECTED_CALL,
                        null, mContext,
                        TelecomBroadcastReceiver.class);
                proceedWithoutRedirectedCall.putExtra(
                        TelecomBroadcastIntentProcessor.EXTRA_REDIRECTION_OUTGOING_CALL_ID,
                        callId);
                mContext.sendBroadcast(proceedWithoutRedirectedCall);
                confirmDialog.dismiss();
            }
        });

        Button buttonSecondLine = (Button) dialogView.findViewById(R.id.buttonSecondLine);
        buttonSecondLine.setText(mContext.getString(
                R.string.alert_place_outgoing_call_with_redirection, appName));
        buttonSecondLine.setOnClickListener(new View.OnClickListener() {
            @Override
            public void onClick(View v) {
                Intent proceedWithRedirectedCall = new Intent(
                        TelecomBroadcastIntentProcessor.ACTION_PLACE_REDIRECTED_CALL, null,
                        mContext,
                        TelecomBroadcastReceiver.class);
                proceedWithRedirectedCall.putExtra(
                        TelecomBroadcastIntentProcessor.EXTRA_REDIRECTION_OUTGOING_CALL_ID,
                        callId);
                mContext.sendBroadcast(proceedWithRedirectedCall);
                confirmDialog.dismiss();
            }
        });

        Button buttonThirdLine = (Button) dialogView.findViewById(R.id.buttonThirdLine);
        buttonThirdLine.setOnClickListener(new View.OnClickListener() {
            public void onClick(View v) {
                cancelRedirection(callId);
                confirmDialog.dismiss();
            }
        });

        confirmDialog.setOnCancelListener(new DialogInterface.OnCancelListener() {
            @Override
            public void onCancel(DialogInterface dialog) {
                cancelRedirection(callId);
                confirmDialog.dismiss();
            }
        });

        confirmDialog.getWindow().setBackgroundDrawable(new ColorDrawable(Color.TRANSPARENT));
        confirmDialog.getWindow().setType(WindowManager.LayoutParams.TYPE_SYSTEM_ALERT);

        confirmDialog.setCancelable(false);
        confirmDialog.setCanceledOnTouchOutside(false);
        confirmDialog.setView(dialogView);

        confirmDialog.show();
    }

    /**
     * Signals to Telecom that redirection of the call is to be cancelled.
     */
    private void cancelRedirection(String callId) {
        Intent cancelRedirectedCall = new Intent(
                TelecomBroadcastIntentProcessor.ACTION_CANCEL_REDIRECTED_CALL,
                null, mContext,
                TelecomBroadcastReceiver.class);
        cancelRedirectedCall.putExtra(
                TelecomBroadcastIntentProcessor.EXTRA_REDIRECTION_OUTGOING_CALL_ID, callId);
        mContext.sendBroadcastAsUser(cancelRedirectedCall, UserHandle.CURRENT);
    }

    public void processRedirectedOutgoingCallAfterUserInteraction(String callId, String action) {
        Log.i(this, "processRedirectedOutgoingCallAfterUserInteraction for Call ID %s, action=%s",
                callId, action);
        if (mPendingRedirectedOutgoingCall != null) {
            String pendingCallId = mPendingRedirectedOutgoingCall.getId();
            if (!pendingCallId.equals(callId)) {
                Log.i(this, "processRedirectedOutgoingCallAfterUserInteraction for new Call ID %s, "
                        + "cancel the previous pending Call with ID %s", callId, pendingCallId);
                mPendingRedirectedOutgoingCall.disconnect("Another call redirection requested");
                mPendingRedirectedOutgoingCallInfo.remove(pendingCallId);
                mPendingUnredirectedOutgoingCallInfo.remove(pendingCallId);
            }
            switch (action) {
                case TelecomBroadcastIntentProcessor.ACTION_PLACE_REDIRECTED_CALL: {
                    Runnable r = mPendingRedirectedOutgoingCallInfo.get(callId);
                    if (r != null) {
                        mHandler.post(r.prepare());
                    } else {
                        Log.w(this, "Processing %s for canceled Call ID %s",
                                action, callId);
                    }
                    break;
                }
                case TelecomBroadcastIntentProcessor.ACTION_PLACE_UNREDIRECTED_CALL: {
                    Runnable r = mPendingUnredirectedOutgoingCallInfo.get(callId);
                    if (r != null) {
                        mHandler.post(r.prepare());
                    } else {
                        Log.w(this, "Processing %s for canceled Call ID %s",
                                action, callId);
                    }
                    break;
                }
                case TelecomBroadcastIntentProcessor.ACTION_CANCEL_REDIRECTED_CALL: {
                    Log.addEvent(mPendingRedirectedOutgoingCall,
                            LogUtils.Events.REDIRECTION_USER_CANCELLED);
                    mPendingRedirectedOutgoingCall.disconnect("User canceled the redirected call.");
                    break;
                }
                default: {
                    // Unexpected, ignore
                }

            }
            mPendingRedirectedOutgoingCall = null;
            mPendingRedirectedOutgoingCallInfo.remove(callId);
            mPendingUnredirectedOutgoingCallInfo.remove(callId);
        } else {
            Log.w(this, "processRedirectedOutgoingCallAfterUserInteraction for non-matched Call ID"
                    + " %s", callId);
        }
    }

    /**
     * Attempts to issue/connect the specified call.
     *
     * @param handle Handle to connect the call with.
     * @param gatewayInfo Optional gateway information that can be used to route the call to the
     *        actual dialed handle via a gateway provider. May be null.
     * @param speakerphoneOn Whether or not to turn the speakerphone on once the call connects.
     * @param videoState The desired video state for the outgoing call.
     */
    @VisibleForTesting
    public void placeOutgoingCall(Call call, Uri handle, GatewayInfo gatewayInfo,
            boolean speakerphoneOn, int videoState) {
        if (call == null) {
            // don't do anything if the call no longer exists
            Log.i(this, "Canceling unknown call.");
            return;
        }

        final Uri uriHandle = (gatewayInfo == null) ? handle : gatewayInfo.getGatewayAddress();

        if (gatewayInfo == null) {
            Log.i(this, "Creating a new outgoing call with handle: %s", Log.piiHandle(uriHandle));
        } else {
            Log.i(this, "Creating a new outgoing call with gateway handle: %s, original handle: %s",
                    Log.pii(uriHandle), Log.pii(handle));
        }

        call.setHandle(uriHandle);
        call.setGatewayInfo(gatewayInfo);

        final boolean useSpeakerWhenDocked = mContext.getResources().getBoolean(
                R.bool.use_speaker_when_docked);
        final boolean useSpeakerForDock = isSpeakerphoneEnabledForDock();
        final boolean useSpeakerForVideoCall = isSpeakerphoneAutoEnabledForVideoCalls(videoState);

        // Auto-enable speakerphone if the originating intent specified to do so, if the call
        // is a video call, of if using speaker when docked
        PhoneAccount account = mPhoneAccountRegistrar.getPhoneAccount(
                call.getTargetPhoneAccount(), call.getInitiatingUser());
        boolean allowVideo = false;
        if (account != null) {
            allowVideo = account.hasCapabilities(PhoneAccount.CAPABILITY_VIDEO_CALLING);
        }
        call.setStartWithSpeakerphoneOn(speakerphoneOn || (useSpeakerForVideoCall && allowVideo)
                || (useSpeakerWhenDocked && useSpeakerForDock));
        call.setVideoState(videoState);

        if (speakerphoneOn) {
            Log.i(this, "%s Starting with speakerphone as requested", call);
        } else if (useSpeakerWhenDocked && useSpeakerForDock) {
            Log.i(this, "%s Starting with speakerphone because car is docked.", call);
        } else if (useSpeakerForVideoCall) {
            Log.i(this, "%s Starting with speakerphone because its a video call.", call);
        }

        if (call.isEmergencyCall()) {
            Executors.defaultThreadFactory().newThread(() ->
                    BlockedNumberContract.SystemContract.notifyEmergencyContact(mContext))
                    .start();
        }

        final boolean requireCallCapableAccountByHandle = mContext.getResources().getBoolean(
                com.android.internal.R.bool.config_requireCallCapableAccountForHandle);
        final boolean isOutgoingCallPermitted = isOutgoingCallPermitted(call,
                call.getTargetPhoneAccount());
        final String callHandleScheme =
                call.getHandle() == null ? null : call.getHandle().getScheme();
        if (call.getTargetPhoneAccount() != null || call.isEmergencyCall()) {
            // If the account has been set, proceed to place the outgoing call.
            // Otherwise the connection will be initiated when the account is set by the user.
            if (call.isSelfManaged() && !isOutgoingCallPermitted) {
                if (call.isAdhocConferenceCall()) {
                    notifyCreateConferenceFailed(call.getTargetPhoneAccount(), call);
                } else {
                    notifyCreateConnectionFailed(call.getTargetPhoneAccount(), call);
                }
            } else {
                if (call.isEmergencyCall()) {
                    // Drop any ongoing self-managed calls to make way for an emergency call.
                    disconnectSelfManagedCalls("place emerg call" /* reason */);
                }
                try {
                    call.startCreateConnection(mPhoneAccountRegistrar);
                } catch (Exception exception) {
                    // If an exceptions is thrown while creating the connection, disconnect.
                    Log.e(TAG, exception, "Exception thrown while establishing connection.");
                    markCallAsDisconnected(call,
                            new DisconnectCause(DisconnectCause.ERROR,
                            "Failed to create the connection."));
                    markCallAsRemoved(call);
                }

            }
        } else if (mPhoneAccountRegistrar.getCallCapablePhoneAccounts(
                requireCallCapableAccountByHandle ? callHandleScheme : null, false,
                call.getInitiatingUser(), false).isEmpty()) {
            // If there are no call capable accounts, disconnect the call.
            markCallAsDisconnected(call, new DisconnectCause(DisconnectCause.CANCELED,
                    "No registered PhoneAccounts"));
            markCallAsRemoved(call);
        }
    }

    /**
     * Attempts to start a conference call for the specified call.
     *
     * @param call The call to conference.
     * @param otherCall The other call to conference with.
     */
    @VisibleForTesting
    public void conference(Call call, Call otherCall) {
        call.conferenceWith(otherCall);
    }

    /**
     * Instructs Telecom to answer the specified call. Intended to be invoked by the in-call
     * app through {@link InCallAdapter} after Telecom notifies it of an incoming call followed by
     * the user opting to answer said call.
     *
     * @param call The call to answer.
     * @param videoState The video state in which to answer the call.
     */
    @VisibleForTesting
    public void answerCall(Call call, int videoState) {
        if (!mCalls.contains(call)) {
            Log.i(this, "Request to answer a non-existent call %s", call);
        } else if (call.isTransactionalCall()) {
            // InCallAdapter is requesting to answer the given transactioanl call. Must get an ack
            // from the client via a transaction before answering.
            call.answer(videoState);
        } else {
            // Hold or disconnect the active call and request call focus for the incoming call.
            Call activeCall = (Call) mConnectionSvrFocusMgr.getCurrentFocusCall();
            Log.d(this, "answerCall: Incoming call = %s Ongoing call %s", call, activeCall);
            holdActiveCallForNewCall(call);
            mConnectionSvrFocusMgr.requestFocus(
                    call,
                    new RequestCallback(new ActionAnswerCall(call, videoState)));
        }
    }

    private void answerCallForAudioProcessing(Call call) {
        // We don't check whether the call has been added to the internal lists yet -- it's optional
        // until the call is actually in the AUDIO_PROCESSING state.
        Call activeCall = (Call) mConnectionSvrFocusMgr.getCurrentFocusCall();
        if (activeCall != null && activeCall != call) {
            Log.w(this, "answerCallForAudioProcessing: another active call already exists. "
                    + "Ignoring request for audio processing and letting the incoming call "
                    + "through.");
            // The call should already be in the RINGING state, so all we have to do is add the
            // call to the internal tracker.
            addCall(call);
            return;
        }
        Log.d(this, "answerCallForAudioProcessing: Incoming call = %s", call);
        mConnectionSvrFocusMgr.requestFocus(
                call,
                new RequestCallback(() -> {
                    synchronized (mLock) {
                        Log.d(this, "answering call %s for audio processing with cs focus", call);
                        call.answerForAudioProcessing();
                        // Skip setting the call state to ANSWERED -- that's only for calls that
                        // were answered by user intervention.
                        mPendingAudioProcessingCall = call;
                    }
                }));

    }

    /**
     * Instructs Telecom to bring a call into the AUDIO_PROCESSING state.
     *
     * Used by the background audio call screener (also the default dialer) to signal that
     * they want to manually enter the AUDIO_PROCESSING state. The user will be aware that there is
     * an ongoing call at this time.
     *
     * @param call The call to manipulate
     */
    public void enterBackgroundAudioProcessing(Call call, String requestingPackageName) {
        if (!mCalls.contains(call)) {
            Log.w(this, "Trying to exit audio processing on an untracked call");
            return;
        }

        Call activeCall = getActiveCall();
        if (activeCall != null && activeCall != call) {
            Log.w(this, "Ignoring enter audio processing because there's already a call active");
            return;
        }

        CharSequence requestingAppName = AppLabelProxy.Util.getAppLabel(
                mContext.getPackageManager(), requestingPackageName);
        if (requestingAppName == null) {
            requestingAppName = requestingPackageName;
        }

        // We only want this to work on active or ringing calls
        if (call.getState() == CallState.RINGING) {
            // After the connection service sets up the call with the other end, it'll set the call
            // state to AUDIO_PROCESSING
            answerCallForAudioProcessing(call);
            call.setAudioProcessingRequestingApp(requestingAppName);
        } else if (call.getState() == CallState.ACTIVE) {
            setCallState(call, CallState.AUDIO_PROCESSING,
                    "audio processing set by dialer request");
            call.setAudioProcessingRequestingApp(requestingAppName);
        }
    }

    /**
     * Instructs Telecom to bring a call out of the AUDIO_PROCESSING state.
     *
     * Used by the background audio call screener (also the default dialer) to signal that it's
     * finished doing its thing and the user should be made aware of the call.
     *
     * @param call The call to manipulate
     * @param shouldRing if true, puts the call into SIMULATED_RINGING. Otherwise, makes the call
     *                   active.
     */
    public void exitBackgroundAudioProcessing(Call call, boolean shouldRing) {
        if (!mCalls.contains(call)) {
            Log.w(this, "Trying to exit audio processing on an untracked call");
            return;
        }

        Call activeCall = getActiveCall();
        if (activeCall != null) {
            Log.w(this, "Ignoring exit audio processing because there's already a call active");
        }

        if (shouldRing) {
            setCallState(call, CallState.SIMULATED_RINGING, "exitBackgroundAudioProcessing");
        } else {
            setCallState(call, CallState.ACTIVE, "exitBackgroundAudioProcessing");
        }
    }

    /**
     * Instructs Telecom to deflect the specified call. Intended to be invoked by the in-call
     * app through {@link InCallAdapter} after Telecom notifies it of an incoming call followed by
     * the user opting to deflect said call.
     */
    @VisibleForTesting
    public void deflectCall(Call call, Uri address) {
        if (!mCalls.contains(call)) {
            Log.i(this, "Request to deflect a non-existent call %s", call);
        } else {
            call.deflect(address);
        }
    }

    /**
     * Determines if the speakerphone should be automatically enabled for the call.  Speakerphone
     * should be enabled if the call is a video call and bluetooth or the wired headset are not in
     * use.
     *
     * @param videoState The video state of the call.
     * @return {@code true} if the speakerphone should be enabled.
     */
    public boolean isSpeakerphoneAutoEnabledForVideoCalls(int videoState) {
        return !isVideoCrbtVoLteCall(videoState) &&
            VideoProfile.isVideo(videoState) &&
            !mWiredHeadsetManager.isPluggedIn() &&
            !mBluetoothRouteManager.isBluetoothAvailable() &&
            isSpeakerEnabledForVideoCalls();
    }

     public boolean isWiredHandsetInOrBtAvailble() {
        return mWiredHeadsetManager.isPluggedIn()
            || mBluetoothRouteManager.isBluetoothAvailable();
     }

     public boolean isWiredHandsetIn() {
        return mWiredHeadsetManager.isPluggedIn();
     }

     public boolean isBtAvailble() {
       return  mBluetoothRouteManager.isBluetoothAvailable();
     }

    /**
     * Determines if the speakerphone should be enabled for when docked.  Speakerphone
     * should be enabled if the device is docked and bluetooth or the wired headset are
     * not in use.
     *
     * @return {@code true} if the speakerphone should be enabled for the dock.
     */
    private boolean isSpeakerphoneEnabledForDock() {
        return mDockManager.isDocked() &&
            !mWiredHeadsetManager.isPluggedIn() &&
            !mBluetoothRouteManager.isBluetoothAvailable();
    }

    /**
     * Determines if the speakerphone should be automatically enabled for video calls.
     *
     * @return {@code true} if the speakerphone should automatically be enabled.
     */
    private static boolean isSpeakerEnabledForVideoCalls() {
        return TelephonyProperties.videocall_audio_output()
                .orElse(TelecomManager.AUDIO_OUTPUT_DEFAULT)
                == TelecomManager.AUDIO_OUTPUT_ENABLE_SPEAKER;
    }

    /**
     * Instructs Telecom to reject the specified call. Intended to be invoked by the in-call
     * app through {@link InCallAdapter} after Telecom notifies it of an incoming call followed by
     * the user opting to reject said call.
     */
    @VisibleForTesting
    public void rejectCall(Call call, boolean rejectWithMessage, String textMessage) {
        if (!mCalls.contains(call)) {
            Log.i(this, "Request to reject a non-existent call %s", call);
        } else {
            for (CallsManagerListener listener : mListeners) {
                listener.onIncomingCallRejected(call, rejectWithMessage, textMessage);
            }
            call.reject(rejectWithMessage, textMessage);
        }
    }

    /**
     * Instructs Telecom to reject the specified call. Intended to be invoked by the in-call
     * app through {@link InCallAdapter} after Telecom notifies it of an incoming call followed by
     * the user opting to reject said call.
     */
    @VisibleForTesting
    public void rejectCall(Call call, @android.telecom.Call.RejectReason int rejectReason) {
        if (!mCalls.contains(call)) {
            Log.i(this, "Request to reject a non-existent call %s", call);
        } else {
            for (CallsManagerListener listener : mListeners) {
                listener.onIncomingCallRejected(call, false /* rejectWithMessage */,
                        null /* textMessage */);
            }
            call.reject(rejectReason);
        }
    }

    /**
     * Instructs Telecom to transfer the specified call. Intended to be invoked by the in-call
     * app through {@link InCallAdapter} after the user opts to transfer the said call.
     */
    @VisibleForTesting
    public void transferCall(Call call, Uri number, boolean isConfirmationRequired) {
        if (!mCalls.contains(call)) {
            Log.i(this, "transferCall - Request to transfer a non-existent call %s", call);
        } else {
            call.transfer(number, isConfirmationRequired);
        }
    }

    /**
     * Instructs Telecom to transfer the specified call to another ongoing call.
     * Intended to be invoked by the in-call app through {@link InCallAdapter} after the user opts
     * to transfer the said call (consultative transfer).
     */
    @VisibleForTesting
    public void transferCall(Call call, Call otherCall) {
        if (!mCalls.contains(call) || !mCalls.contains(otherCall)) {
            Log.i(this, "transferCall - Non-existent call %s or %s", call, otherCall);
        } else {
            call.transfer(otherCall);
        }
    }

    /**
     * Instructs Telecom to play the specified DTMF tone within the specified call.
     *
     * @param digit The DTMF digit to play.
     */
    @VisibleForTesting
    public void playDtmfTone(Call call, char digit) {
        if (!mCalls.contains(call)) {
            Log.i(this, "Request to play DTMF in a non-existent call %s", call);
        } else {
            if (call.getState() != CallState.ON_HOLD) {
                call.playDtmfTone(digit);
                mDtmfLocalTonePlayer.playTone(call, digit);
            } else {
                Log.i(this, "Request to play DTMF tone for held call %s", call.getId());
            }
        }
    }

    /**
     * Instructs Telecom to stop the currently playing DTMF tone, if any.
     */
    @VisibleForTesting
    public void stopDtmfTone(Call call) {
        if (!mCalls.contains(call)) {
            Log.i(this, "Request to stop DTMF in a non-existent call %s", call);
        } else {
            call.stopDtmfTone();
            mDtmfLocalTonePlayer.stopTone(call);
        }
    }

    /**
     * Instructs Telecom to continue (or not) the current post-dial DTMF string, if any.
     */
    void postDialContinue(Call call, boolean proceed) {
        if (!mCalls.contains(call)) {
            Log.i(this, "Request to continue post-dial string in a non-existent call %s", call);
        } else {
            call.postDialContinue(proceed);
        }
    }

    /**
     * Instructs Telecom to disconnect the specified call. Intended to be invoked by the
     * in-call app through {@link InCallAdapter} for an ongoing call. This is usually triggered by
     * the user hitting the end-call button.
     */
    @VisibleForTesting
    public void disconnectCall(Call call) {
        Log.v(this, "disconnectCall %s", call);

        if (!mCalls.contains(call)) {
            Log.w(this, "Unknown call (%s) asked to disconnect", call);
        } else {
            mLocallyDisconnectingCalls.add(call);
            int previousState = call.getState();
            call.disconnect();
            for (CallsManagerListener listener : mListeners) {
                listener.onCallStateChanged(call, previousState, call.getState());
            }
            // Cancel any of the outgoing call futures if they're still around.
            if (mPendingCallConfirm != null && !mPendingCallConfirm.isDone()) {
                mPendingCallConfirm.complete(null);
                mPendingCallConfirm = null;
            }
            if (mPendingAccountSelection != null && !mPendingAccountSelection.isDone()) {
                mPendingAccountSelection.complete(null);
                mPendingAccountSelection = null;
            }
        }
    }

    /**
     * Instructs Telecom to disconnect all calls.
     */
    void disconnectAllCalls() {
        Log.v(this, "disconnectAllCalls");

        for (Call call : mCalls) {
            disconnectCall(call);
        }
    }

    /**
     * Disconnects calls for any other {@link PhoneAccountHandle} but the one specified.
     * Note: As a protective measure, will NEVER disconnect an emergency call.  Although that
     * situation should never arise, its a good safeguard.
     * @param phoneAccountHandle Calls owned by {@link PhoneAccountHandle}s other than this one will
     *                          be disconnected.
     */
    private void disconnectOtherCalls(PhoneAccountHandle phoneAccountHandle) {
        mCalls.stream()
                .filter(c -> !c.isEmergencyCall() &&
                        !c.getTargetPhoneAccount().equals(phoneAccountHandle))
                .forEach(c -> disconnectCall(c));
    }

    /**
     * Instructs Telecom to put the specified call on hold. Intended to be invoked by the
     * in-call app through {@link InCallAdapter} for an ongoing call. This is usually triggered by
     * the user hitting the hold button during an active call.
     */
    @VisibleForTesting
    public void holdCall(Call call) {
        if (!mCalls.contains(call)) {
            Log.w(this, "Unknown call (%s) asked to be put on hold", call);
        } else {
            Log.d(this, "Putting call on hold: (%s)", call);
            call.hold();
        }
    }

    /**
     * Instructs Telecom to release the specified call from hold. Intended to be invoked by
     * the in-call app through {@link InCallAdapter} for an ongoing call. This is usually triggered
     * by the user hitting the hold button during a held call.
     */
    @VisibleForTesting
    public void unholdCall(Call call) {
        if (!mCalls.contains(call)) {
            Log.w(this, "Unknown call (%s) asked to be removed from hold", call);
        } else {
            if (getOutgoingCall() != null) {
                Log.w(this, "There is an outgoing call, so it is unable to unhold this call %s",
                        call);
                return;
            }
            Call activeCall = (Call) mConnectionSvrFocusMgr.getCurrentFocusCall();
            String activeCallId = null;
            if (activeCall != null && !activeCall.isLocallyDisconnecting()) {
                activeCallId = activeCall.getId();
                Log.d(TAG, "unholdCall DSDA = " + isConcurrentCallsPossible());
                if (canHold(activeCall)) {
                    if (!isConcurrentCallsPossible() || !areFromSameSource(activeCall, call)) {
                        // Follow legacy behavior for non DSDA and different source/connection
                        // service use case
                        activeCall.hold("Swap to " + call.getId());
                        Log.addEvent(activeCall, LogUtils.Events.SWAP, "To " + call.getId());
                        Log.addEvent(call, LogUtils.Events.SWAP, "From " + activeCall.getId());
                    } else {
                        // This is dsda swap use case. Let ConnectionService handle hold
                        // and unhold for this case
                        Log.i(TAG, "unholdCall in DSDA across subs");
                    }
                } else {
                    // This call does not support hold. If it is from a different connection
                    // service or connection manager, then disconnect it, otherwise allow the
                    // connection service or connection manager to handle the situation.
                    if (!areFromSameSource(activeCall, call)) {
                        if (!activeCall.isEmergencyCall()) {
                            activeCall.disconnect("Swap to " + call.getId());
                        } else {
                            Log.w(this, "unholdCall: % is an emergency call, aborting swap to %s",
                                    activeCall.getId(), call.getId());
                            // Don't unhold the call as requested; we don't want to drop an
                            // emergency call.
                            return;
                        }
                    } else if (!isConcurrentCallsPossible()) {
                        activeCall.hold("Swap to " + call.getId());
                    }
                }
            }
            mConnectionSvrFocusMgr.requestFocus(
                    call,
                    new RequestCallback(new ActionUnHoldCall(call, activeCallId)));
        }
    }

    @Override
    public void onExtrasRemoved(Call c, int source, List<String> keys) {
        if (source != Call.SOURCE_CONNECTION_SERVICE) {
            return;
        }
        updateCanAddCall();
    }

    @Override
    public void onExtrasChanged(Call c, int source, Bundle extras, String requestingPackageName) {
        if (source != Call.SOURCE_CONNECTION_SERVICE) {
            return;
        }
        handleCallTechnologyChange(c);
        handleChildAddressChange(c);
        updateCanAddCall();
        maybeUpdateVideoCrsCall(c);
    }

    @Override
    public void onRemoteRttRequest(Call call, int requestId) {
        Log.i(this, "onRemoteRttRequest: call %s", call.getId());
        playRttUpgradeToneForCall(call);
    }

    /**
     * Updates video CRS information if it is a CRS call and handling fallback
     * to play local ringing when CRS audio/video RTP timeout from network.
     */
    private void maybeUpdateVideoCrsCall(Call c) {
        if (c == null || (c.getState() != CallState.RINGING
                    && c.getState() != CallState.SIMULATED_RINGING)) {
            return;
        }
        boolean isCrs = c.isCrsCall();
        String callId = c.getId();
        if (isCrs) {
            mCrsCallId = callId;
            return;
        }

        Log.v(this, "maybeUpdateVideoCrsCall : isCrs = %b, CrsCallId =%s,"
                + "currentCallId=%s", isCrs, mCrsCallId, callId);
        if(!callId.equals(mCrsCallId)) {
            return;
        }
        mCrsCallId = null;
        for (CallsManagerListener listener : mListeners) {
            listener.onCrsFallbackLocalRinging(c);
        }
    }

    public void playRttUpgradeToneForCall(Call call) {
        mCallAudioManager.playRttUpgradeTone(call);
    }

    // Construct the list of possible PhoneAccounts that the outgoing call can use based on the
    // active calls in CallsManager. If any of the active calls are on a SIM based PhoneAccount,
    // then include only that SIM based PhoneAccount and any non-SIM PhoneAccounts, such as SIP.
    @VisibleForTesting
    public List<PhoneAccountHandle> constructPossiblePhoneAccounts(Uri handle, UserHandle user,
            boolean isVideo, boolean isEmergency) {
        return constructPossiblePhoneAccounts(handle, user, isVideo, isEmergency, false);
    }

    public List<PhoneAccountHandle> constructPossiblePhoneAccounts(Uri handle, UserHandle user,
            boolean isVideo, boolean isEmergency, boolean isConference) {

        if (handle == null) {
            return Collections.emptyList();
        }

        // If we're specifically looking for video capable accounts, then include that capability,
        // otherwise specify no additional capability constraints. When handling the emergency call,
        // it also needs to find the phone accounts excluded by CAPABILITY_EMERGENCY_CALLS_ONLY.
        int capabilities = isVideo ? PhoneAccount.CAPABILITY_VIDEO_CALLING : 0;
        capabilities |= isConference ? PhoneAccount.CAPABILITY_ADHOC_CONFERENCE_CALLING : 0;
        List<PhoneAccountHandle> allAccounts =
                mPhoneAccountRegistrar.getCallCapablePhoneAccounts(handle.getScheme(), false, user,
                        capabilities,
                        isEmergency ? 0 : PhoneAccount.CAPABILITY_EMERGENCY_CALLS_ONLY,
                        isEmergency);

        // If no phone account is found, let's query emergency call only account again.
        // That is happening while emergency account has capability CAPABILITY_EMERGENCY_CALLS_ONLY.
        if (isEmergency && allAccounts.size() == 0) {
            Log.v(this, "Try to find an emergency call only phone account");
            allAccounts =  mPhoneAccountRegistrar.
                    getEmergencyCallOnlyPhoneAccounts(handle.getScheme(), user);
        }

        // Only one SIM PhoneAccount can be active at one time for DSDS. Only that SIM PhoneAccount
        // should be available if a call is already active on the SIM account.
        if (!isConcurrentCallsPossible()) {
            List<PhoneAccountHandle> simAccounts =
                    mPhoneAccountRegistrar.getSimPhoneAccountsOfCurrentUser();
            PhoneAccountHandle ongoingCallAccount = null;
            for (Call c : mCalls) {
                if (!c.isDisconnected() && !c.isNew() && simAccounts.contains(
                        c.getTargetPhoneAccount())) {
                    ongoingCallAccount = c.getTargetPhoneAccount();
                    break;
                }
            }
            if (ongoingCallAccount != null) {
                // Remove all SIM accounts that are not the active SIM from the list.
                simAccounts.remove(ongoingCallAccount);
                allAccounts.removeAll(simAccounts);
            }
        }
        return allAccounts;
    }

    private TelephonyManager getTelephonyManager() {
        return mContext.getSystemService(TelephonyManager.class);
    }

    /**
     * Informs listeners (notably {@link CallAudioManager} of a change to the call's external
     * property.
     * .
     * @param call The call whose external property changed.
     * @param isExternalCall {@code True} if the call is now external, {@code false} otherwise.
     */
    @Override
    public void onExternalCallChanged(Call call, boolean isExternalCall) {
        Log.v(this, "onConnectionPropertiesChanged: %b", isExternalCall);
        for (CallsManagerListener listener : mListeners) {
            listener.onExternalCallChanged(call, isExternalCall);
        }
    }

    @Override
    public void onCallStreamingStateChanged(Call call, boolean isStreaming) {
        Log.v(this, "onCallStreamingStateChanged: %b", isStreaming);
        for (CallsManagerListener listener : mListeners) {
            listener.onCallStreamingStateChanged(call, isStreaming);
        }
    }

    private void handleCallTechnologyChange(Call call) {
        if (call.getExtras() != null
                && call.getExtras().containsKey(TelecomManager.EXTRA_CALL_TECHNOLOGY_TYPE)) {

            Integer analyticsCallTechnology = sAnalyticsTechnologyMap.get(
                    call.getExtras().getInt(TelecomManager.EXTRA_CALL_TECHNOLOGY_TYPE));
            if (analyticsCallTechnology == null) {
                analyticsCallTechnology = Analytics.THIRD_PARTY_PHONE;
            }
            call.getAnalytics().addCallTechnology(analyticsCallTechnology);
        }
    }

    public void handleChildAddressChange(Call call) {
        if (call.getExtras() != null
                && call.getExtras().containsKey(Connection.EXTRA_CHILD_ADDRESS)) {

            String viaNumber = call.getExtras().getString(Connection.EXTRA_CHILD_ADDRESS);
            call.setViaNumber(viaNumber);
        }
    }

    /** Called by the in-call UI to change the mute state. */
    void mute(boolean shouldMute) {
        if (isInEmergencyCall() && shouldMute) {
            Log.i(this, "Refusing to turn on mute because we're in an emergency call");
            shouldMute = false;
        }
        mCallAudioManager.mute(shouldMute);
    }

    /**
      * Called by the in-call UI to change the audio route, for example to change from earpiece to
      * speaker phone.
      */
    void setAudioRoute(int route, String bluetoothAddress) {
        mCallAudioManager.setAudioRoute(route, bluetoothAddress);
    }

    /**
      * Called by the in-call UI to change the CallEndpoint
      */
    @VisibleForTesting(visibility = VisibleForTesting.Visibility.PACKAGE)
    public void requestCallEndpointChange(CallEndpoint endpoint, ResultReceiver callback) {
        mCallEndpointController.requestCallEndpointChange(endpoint, callback);
    }

    /** Called by the in-call UI to turn the proximity sensor on. */
    void turnOnProximitySensor() {
        mProximitySensorManager.turnOn();
    }

    /**
     * Called by the in-call UI to turn the proximity sensor off.
     * @param screenOnImmediately If true, the screen will be turned on immediately. Otherwise,
     *        the screen will be kept off until the proximity sensor goes negative.
     */
    void turnOffProximitySensor(boolean screenOnImmediately) {
        mProximitySensorManager.turnOff(screenOnImmediately);
    }

    private boolean isRttSettingOn(PhoneAccountHandle handle) {
        int phoneId = SubscriptionManager.getPhoneId(
          mPhoneAccountRegistrar.getSubscriptionIdForPhoneAccount(handle));
        if (!SubscriptionManager.isValidPhoneId(phoneId)) {
            Log.w(this, "isRttSettingOn: Invalid phone id = " + phoneId);
            return false;
        }
        boolean isRttModeSettingOn = Settings.Secure.getIntForUser(mContext.getContentResolver(),
                Settings.Secure.RTT_CALLING_MODE, 0, mContext.getUserId()) != 0;
        // If the carrier config says that we should ignore the RTT mode setting from the user,
        // assume that it's off (i.e. only make an RTT call if it's requested through the extra).
        boolean shouldIgnoreRttModeSetting = getCarrierConfigForPhoneAccount(handle)
                .getBoolean(CarrierConfigManager.KEY_IGNORE_RTT_MODE_SETTING_BOOL, false);
        return isRttModeSettingOn && !shouldIgnoreRttModeSetting;
    }

    private static String convertRttPhoneId(int phoneId) {
        return phoneId != 0 ? Integer.toString(phoneId) : "";
    }

    private PersistableBundle getCarrierConfigForPhoneAccount(PhoneAccountHandle handle) {
        int subscriptionId = mPhoneAccountRegistrar.getSubscriptionIdForPhoneAccount(handle);
        CarrierConfigManager carrierConfigManager =
                mContext.getSystemService(CarrierConfigManager.class);
        PersistableBundle result = carrierConfigManager.getConfigForSubId(subscriptionId);
        return result == null ? new PersistableBundle() : result;
    }

    void phoneAccountSelected(Call call, PhoneAccountHandle account, boolean setDefault) {
        if (!mCalls.contains(call)) {
            Log.i(this, "Attempted to add account to unknown call %s", call);
        } else {
            if (setDefault) {
                mPhoneAccountRegistrar
                        .setUserSelectedOutgoingPhoneAccount(account, call.getInitiatingUser());
            }

            if (mPendingAccountSelection != null) {
                mPendingAccountSelection.complete(Pair.create(call, account));
                mPendingAccountSelection = null;
            }
        }
    }

    /** Called when the audio state changes. */
    @VisibleForTesting
    public void onCallAudioStateChanged(CallAudioState oldAudioState, CallAudioState
            newAudioState) {
        Log.v(this, "onAudioStateChanged, audioState: %s -> %s", oldAudioState, newAudioState);
        for (CallsManagerListener listener : mListeners) {
            listener.onCallAudioStateChanged(oldAudioState, newAudioState);
        }
    }

    @VisibleForTesting(visibility = VisibleForTesting.Visibility.PACKAGE)
    public void updateCallEndpoint(CallEndpoint callEndpoint) {
        Log.v(this, "updateCallEndpoint");
        for (CallsManagerListener listener : mListeners) {
            listener.onCallEndpointChanged(callEndpoint);
        }
    }

    @VisibleForTesting(visibility = VisibleForTesting.Visibility.PACKAGE)
    public void updateAvailableCallEndpoints(Set<CallEndpoint> availableCallEndpoints) {
        Log.v(this, "updateAvailableCallEndpoints");
        for (CallsManagerListener listener : mListeners) {
            listener.onAvailableCallEndpointsChanged(availableCallEndpoints);
        }
    }

    @VisibleForTesting(visibility = VisibleForTesting.Visibility.PACKAGE)
    public void updateMuteState(boolean isMuted) {
        Log.v(this, "updateMuteState");
        for (CallsManagerListener listener : mListeners) {
            listener.onMuteStateChanged(isMuted);
        }
    }

    /**
     * Called when disconnect tone is started or stopped, including any InCallTone
     * after disconnected call.
     *
     * @param isTonePlaying true if the disconnected tone is started, otherwise the disconnected
     * tone is stopped.
     */
    @VisibleForTesting
    public void onDisconnectedTonePlaying(boolean isTonePlaying) {
        Log.v(this, "onDisconnectedTonePlaying, %s", isTonePlaying ? "started" : "stopped");
        for (CallsManagerListener listener : mListeners) {
            listener.onDisconnectedTonePlaying(isTonePlaying);
        }
    }

    void markCallAsRinging(Call call) {
        setCallState(call, CallState.RINGING, "ringing set explicitly");
    }

    void markCallAsDialing(Call call) {
        setCallState(call, CallState.DIALING, "dialing set explicitly");
        maybeMoveToSpeakerPhone(call);
        maybeTurnOffMute(call);
        ensureCallAudible();
    }

    void markCallAsPulling(Call call) {
        setCallState(call, CallState.PULLING, "pulling set explicitly");
        maybeMoveToSpeakerPhone(call);
    }

    /**
     * Returns true if the active call is held.
     */
    boolean holdActiveCallForNewCall(Call call) {
        Call activeCall = (Call) mConnectionSvrFocusMgr.getCurrentFocusCall();
        Log.i(this, "holdActiveCallForNewCall, newCall: %s, activeCall: %s", call, activeCall);
        if (activeCall != null && activeCall != call) {
            Log.d(TAG, "holdActiveCallForNewCall DSDA = " + isConcurrentCallsPossible());
            if (isConcurrentCallsPossible() && !arePhoneAccountsEqual(
                    call.getTargetPhoneAccount(), activeCall.getTargetPhoneAccount())) {
                // For DSDA cross sub answer, let connection service handle this
                return false;
            }
            if (canHold(activeCall)) {
                activeCall.hold();
                return true;
            } else if (supportsHold(activeCall)
                    && areFromSameSource(activeCall, call)) {

                // Handle the case where the active call and the new call are from the same CS or
                // connection manager, and the currently active call supports hold but cannot
                // currently be held.
                // In this case we'll look for the other held call for this connectionService and
                // disconnect it prior to holding the active call.
                // E.g.
                // Call A - Held   (Supports hold, can't hold)
                // Call B - Active (Supports hold, can't hold)
                // Call C - Incoming
                // Here we need to disconnect A prior to holding B so that C can be answered.
                // This case is driven by telephony requirements ultimately.
                Call heldCall = getHeldCallByConnectionServiceAndPhoneAccount(call);
                if (heldCall != null) {
                    heldCall.disconnect();
                    Log.i(this, "holdActiveCallForNewCall: Disconnect held call %s before "
                                    + "holding active call %s.",
                            heldCall.getId(), activeCall.getId());
                }
                Log.i(this, "holdActiveCallForNewCall: Holding active %s before making %s active.",
                        activeCall.getId(), call.getId());
                activeCall.hold();
                return true;
            } else {
                // This call does not support hold. If it is from a different connection
                // service or connection manager, then disconnect it, otherwise allow the connection
                // service or connection manager to figure out the right states.
                if (!areFromSameSource(activeCall, call)) {
                    Log.i(this, "holdActiveCallForNewCall: disconnecting %s so that %s can be "
                            + "made active.", activeCall.getId(), call.getId());
                    if (!activeCall.isEmergencyCall()) {
                        activeCall.disconnect();
                    } else {
                        // It's not possible to hold the active call, and its an emergency call so
                        // we will silently reject the incoming call instead of answering it.
                        Log.w(this, "holdActiveCallForNewCall: rejecting incoming call %s as "
                                + "the active call is an emergency call and it cannot be held.",
                                call.getId());
                        call.reject(false /* rejectWithMessage */, "" /* message */,
                                "active emergency call can't be held");
                    }
                }
            }
        }
        return false;
    }

    // attempt to hold the requested call and complete the callback on the result
    public void transactionHoldPotentialActiveCallForNewCall(Call newCall,
            OutcomeReceiver<Boolean, CallException> callback) {
        Call activeCall = (Call) mConnectionSvrFocusMgr.getCurrentFocusCall();
        Log.i(this, "transactionHoldPotentialActiveCallForNewCall: "
                + "newCall=[%s], activeCall=[%s]", newCall, activeCall);

        // early exit if there is no need to hold an active call
        if (activeCall == null || activeCall == newCall) {
            Log.i(this, "transactionHoldPotentialActiveCallForNewCall:"
                    + " no need to hold activeCall");
            callback.onResult(true);
            return;
        }

        // before attempting CallsManager#holdActiveCallForNewCall(Call), check if it'll fail early
        if (!canHold(activeCall) &&
                !(supportsHold(activeCall) && areFromSameSource(activeCall, newCall))) {
            Log.i(this, "transactionHoldPotentialActiveCallForNewCall: "
                    + "conditions show the call cannot be held.");
            callback.onError(new CallException("call does not support hold",
                    CallException.CODE_CANNOT_HOLD_CURRENT_ACTIVE_CALL));
            return;
        }

        // attempt to hold the active call
        if (!holdActiveCallForNewCall(newCall)) {
            Log.i(this, "transactionHoldPotentialActiveCallForNewCall: "
                    + "attempted to hold call but failed.");
            callback.onError(new CallException("cannot hold active call failed",
                    CallException.CODE_CANNOT_HOLD_CURRENT_ACTIVE_CALL));
            return;
        }

        // officially mark the activeCall as held
        markCallAsOnHold(activeCall);
        callback.onResult(true);
    }

    @VisibleForTesting
    public void markCallAsActive(Call call) {
        Log.i(this, "markCallAsActive, isSelfManaged: " + call.isSelfManaged());
        if (call.isSelfManaged()) {
            // backward compatibility, the self-managed connection service will set the call state
            // to active directly. We should hold or disconnect the current active call based on the
            // holdability, and request the call focus for the self-managed call before the state
            // change.
            holdActiveCallForNewCall(call);
            mConnectionSvrFocusMgr.requestFocus(
                    call,
                    new RequestCallback(new ActionSetCallState(
                            call,
                            CallState.ACTIVE,
                            "active set explicitly for self-managed")));
        } else {
            if (mPendingAudioProcessingCall == call) {
                if (mCalls.contains(call)) {
                    setCallState(call, CallState.AUDIO_PROCESSING, "active set explicitly");
                } else {
                    call.setState(CallState.AUDIO_PROCESSING, "active set explicitly and adding");
                    addCall(call);
                }
                // Clear mPendingAudioProcessingCall so that future attempts to mark the call as
                // active (e.g. coming off of hold) don't put the call into audio processing instead
                mPendingAudioProcessingCall = null;
                return;
            }
            setCallState(call, CallState.ACTIVE, "active set explicitly");
            maybeMoveToSpeakerPhone(call);
            ensureCallAudible();
        }
    }

    public void markCallAsOnHold(Call call) {
        setCallState(call, CallState.ON_HOLD, "on-hold set explicitly");
    }

    /**
     * Marks the specified call as STATE_DISCONNECTED and notifies the in-call app. If this was the
     * last live call, then also disconnect from the in-call controller.
     *
     * @param disconnectCause The disconnect cause, see {@link android.telecom.DisconnectCause}.
     */
    public void markCallAsDisconnected(Call call, DisconnectCause disconnectCause) {
        int oldState = call.getState();
        if (call.getState() == CallState.SIMULATED_RINGING
                && disconnectCause.getCode() == DisconnectCause.REMOTE) {
            // If the remote end hangs up while in SIMULATED_RINGING, the call should
            // be marked as missed.
            call.setOverrideDisconnectCauseCode(new DisconnectCause(DisconnectCause.MISSED));
        }
        if (call.getState() == CallState.NEW
                && disconnectCause.getCode() == DisconnectCause.MISSED) {
            Log.i(this, "markCallAsDisconnected: missed call never rang ", call.getId());
            call.setMissedReason(USER_MISSED_NEVER_RANG);
        }
        if (call.getState() == CallState.RINGING
                || call.getState() == CallState.SIMULATED_RINGING) {
            if (call.getStartRingTime() > 0
                    && (mClockProxy.elapsedRealtime() - call.getStartRingTime())
                    < SHORT_RING_THRESHOLD) {
                Log.i(this, "markCallAsDisconnected; callid=%s, short ring.", call.getId());
                call.setUserMissed(USER_MISSED_SHORT_RING);
            } else if (call.getStartRingTime() > 0) {
                call.setUserMissed(USER_MISSED_NO_ANSWER);
            }
        }

        // If a call diagnostic service is in use, we will log the original telephony-provided
        // disconnect cause, inform the CDS of the disconnection, and then chain the update of the
        // call state until AFTER the CDS reports it's result back.
        if ((oldState == CallState.ACTIVE || oldState == CallState.DIALING)
                && disconnectCause.getCode() != DisconnectCause.MISSED
                && mCallDiagnosticServiceController.isConnected()
                && mCallDiagnosticServiceController.onCallDisconnected(call, disconnectCause)) {
            Log.i(this, "markCallAsDisconnected; callid=%s, postingToFuture.", call.getId());

            // Log the original disconnect reason prior to calling into the
            // CallDiagnosticService.
            Log.addEvent(call, LogUtils.Events.SET_DISCONNECTED_ORIG, disconnectCause);

            // Setup the future with a timeout so that the CDS is time boxed.
            CompletableFuture<Boolean> future = call.initializeDisconnectFuture(
                    mTimeoutsAdapter.getCallDiagnosticServiceTimeoutMillis(
                            mContext.getContentResolver()));

            // Post the disconnection updates to the future for completion once the CDS returns
            // with it's overridden disconnect message.
            future.thenRunAsync(() -> {
                call.setDisconnectCause(disconnectCause);
                setCallState(call, CallState.DISCONNECTED, "disconnected set explicitly");
            }, new LoggedHandlerExecutor(mHandler, "CM.mCAD", mLock))
                    .exceptionally((throwable) -> {
                        Log.e(TAG, throwable, "Error while executing disconnect future.");
                        return null;
                    });
        } else {
            // No CallDiagnosticService, or it doesn't handle this call, so just do this
            // synchronously as always.
            call.setDisconnectCause(disconnectCause);
            setCallState(call, CallState.DISCONNECTED, "disconnected set explicitly");
        }

        if (oldState == CallState.NEW && disconnectCause.getCode() == DisconnectCause.MISSED) {
            Log.i(this, "markCallAsDisconnected: logging missed call ");
            mCallLogManager.logCall(call, Calls.MISSED_TYPE, true, null);
        }

        // Emergency MO call is still pending and current active call is
        // disconnected succesfully. So initiating pending Emergency call
        // now and clearing both pending and Disconnectcalls.
        if (mPendingMOEmerCall != null && mDisconnectingCall == call) {
            addCall(mPendingMOEmerCall);
            mPendingMOEmerCall.startCreateConnection(mPhoneAccountRegistrar);
            clearPendingMOEmergencyCall();
        }
    }

    /**
     * Removes an existing disconnected call, and notifies the in-call app.
     */
    public void markCallAsRemoved(Call call) {
        if (call.isDisconnectHandledViaFuture()) {
            Log.i(this, "markCallAsRemoved; callid=%s, postingToFuture.", call.getId());
            // A future is being used due to a CallDiagnosticService handling the call.  We will
            // chain the removal operation to the end of any outstanding disconnect work.
            call.getDisconnectFuture().thenRunAsync(() -> {
                performRemoval(call);
            }, new LoggedHandlerExecutor(mHandler, "CM.mCAR", mLock))
                    .exceptionally((throwable) -> {
                        Log.e(TAG, throwable, "Error while executing disconnect future");
                        return null;
                    });

        } else {
            Log.i(this, "markCallAsRemoved; callid=%s, immediate.", call.getId());
            performRemoval(call);
        }
    }

    /**
     * Work which is completed when a call is to be removed. Can either be be run synchronously or
     * posted to a {@link Call#getDisconnectFuture()}.
     * @param call The call.
     */
    private void performRemoval(Call call) {
        mInCallController.getBindingFuture().thenRunAsync(() -> {
            call.maybeCleanupHandover();
            removeCall(call);
            Call foregroundCall = mCallAudioManager.getPossiblyHeldForegroundCall();
            if (mLocallyDisconnectingCalls.contains(call)) {
                boolean isDisconnectingChildCall = call.isDisconnectingChildCall();
                Log.v(this, "performRemoval: isDisconnectingChildCall = "
                        + isDisconnectingChildCall + "call -> %s", call);
                mLocallyDisconnectingCalls.remove(call);
                // Auto-unhold the foreground call due to a locally disconnected call, except if the
                // call which was disconnected is a member of a conference (don't want to auto
                // un-hold the conference if we remove a member of the conference).
                if (!isDisconnectingChildCall && foregroundCall != null
                        && foregroundCall.getState() == CallState.ON_HOLD) {
                    foregroundCall.unhold();
                }
            } else if (foregroundCall != null &&
                    !foregroundCall.can(Connection.CAPABILITY_SUPPORT_HOLD) &&
                    foregroundCall.getState() == CallState.ON_HOLD) {

                // The new foreground call is on hold, however the carrier does not display the hold
                // button in the UI.  Therefore, we need to auto unhold the held call since the user
                // has no means of unholding it themselves.
                Log.i(this, "performRemoval: Auto-unholding held foreground call (call doesn't "
                        + "support hold)");
                foregroundCall.unhold();
            }
        }, new LoggedHandlerExecutor(mHandler, "CM.pR", mLock))
                .exceptionally((throwable) -> {
                    Log.e(TAG, throwable, "Error while executing call removal");
                    return null;
                });
    }

    /**
     * Given a call, marks the call as disconnected and removes it.  Set the error message to
     * indicate to the user that the call cannot me placed due to an ongoing call in another app.
     *
     * Used when there are ongoing self-managed calls and the user tries to make an outgoing managed
     * call.  Called by {@link #startCallConfirmation} when the user is already confirming an
     * outgoing call.  Realistically this should almost never be called since in practice the user
     * won't make multiple outgoing calls at the same time.
     *
     * @param call The call to mark as disconnected.
     */
    void markCallDisconnectedDueToSelfManagedCall(Call call) {
        Call activeCall = getActiveCall();
        CharSequence errorMessage;
        if (activeCall == null) {
            // Realistically this shouldn't happen, but best to handle gracefully
            errorMessage = mContext.getText(R.string.cant_call_due_to_ongoing_unknown_call);
        } else {
            errorMessage = mContext.getString(R.string.cant_call_due_to_ongoing_call,
                    activeCall.getTargetPhoneAccountLabel());
        }
        // Call is managed and there are ongoing self-managed calls.
        markCallAsDisconnected(call, new DisconnectCause(DisconnectCause.ERROR,
                errorMessage, errorMessage, "Ongoing call in another app."));
        markCallAsRemoved(call);
    }

    /**
     * Cleans up any calls currently associated with the specified connection service when the
     * service binder disconnects unexpectedly.
     *
     * @param service The connection service that disconnected.
     */
    void handleConnectionServiceDeath(ConnectionServiceWrapper service) {
        if (service != null) {
            Log.i(this, "handleConnectionServiceDeath: service %s died", service);
            for (Call call : mCalls) {
                if (call.getConnectionService() == service) {
                    if (call.getState() != CallState.DISCONNECTED) {
                        markCallAsDisconnected(call, new DisconnectCause(DisconnectCause.ERROR,
                                null /* message */, null /* description */, "CS_DEATH",
                                ToneGenerator.TONE_PROP_PROMPT));
                    }
                    markCallAsRemoved(call);
                }
            }
        }
    }

    /**
     * Determines if the {@link CallsManager} has any non-external calls.
     *
     * @return {@code True} if there are any non-external calls, {@code false} otherwise.
     */
    public boolean hasAnyCalls() {
        if (mCalls.isEmpty()) {
            return false;
        }

        for (Call call : mCalls) {
            if (!call.isExternalCall()) {
                return true;
            }
        }
        return false;
    }

    boolean hasActiveOrHoldingCall() {
        return getFirstCallWithState(CallState.ACTIVE, CallState.ON_HOLD) != null;
    }

    boolean hasRingingCall() {
        return getFirstCallWithState(CallState.RINGING, CallState.ANSWERED) != null;
    }

    boolean hasRingingOrSimulatedRingingCall() {
        return getFirstCallWithState(
                CallState.SIMULATED_RINGING, CallState.RINGING, CallState.ANSWERED) != null;
    }

    @VisibleForTesting
    public boolean onMediaButton(int type) {
        if (hasAnyCalls()) {
            Call ringingCall = getFirstCallWithState(CallState.RINGING,
                    CallState.SIMULATED_RINGING);
            if (HeadsetMediaButton.SHORT_PRESS == type) {
                if (ringingCall == null) {
                    Call activeCall = getFirstCallWithState(CallState.ACTIVE);
                    Call onHoldCall = getFirstCallWithState(CallState.ON_HOLD);
                    if (activeCall != null && onHoldCall != null) {
                        // Two calls, short-press -> switch calls
                        Log.addEvent(onHoldCall, LogUtils.Events.INFO,
                                "two calls, media btn short press - switch call.");
                        unholdCall(onHoldCall);
                        return true;
                    }

                    Call callToHangup = getFirstCallWithState(CallState.RINGING, CallState.DIALING,
                            CallState.PULLING, CallState.ACTIVE, CallState.ON_HOLD);
                    Log.addEvent(callToHangup, LogUtils.Events.INFO,
                            "media btn short press - end call.");
                    if (callToHangup != null) {
                        disconnectCall(callToHangup);
                        return true;
                    }
                } else {
                    answerCall(ringingCall, VideoProfile.STATE_AUDIO_ONLY);
                    return true;
                }
            } else if (HeadsetMediaButton.LONG_PRESS == type) {
                if (ringingCall != null) {
                    Log.addEvent(getForegroundCall(),
                            LogUtils.Events.INFO, "media btn long press - reject");
                    ringingCall.reject(false, null);
                } else {
                    Call activeCall = getFirstCallWithState(CallState.ACTIVE);
                    Call onHoldCall = getFirstCallWithState(CallState.ON_HOLD);
                    if (activeCall != null && onHoldCall != null) {
                        // Two calls, long-press -> end current call
                        Log.addEvent(activeCall, LogUtils.Events.INFO,
                                "two calls, media btn long press - end current call.");
                        disconnectCall(activeCall);
                        return true;
                    }

                    Log.addEvent(getForegroundCall(), LogUtils.Events.INFO,
                            "media btn long press - mute");
                    mCallAudioManager.toggleMute();
                }
                return true;
            }
        }
        return false;
    }

    /**
     * Returns true if telecom supports adding another top-level call.
     */
    @VisibleForTesting
    public boolean canAddCall() {
        boolean isDeviceProvisioned = Settings.Global.getInt(mContext.getContentResolver(),
                Settings.Global.DEVICE_PROVISIONED, 0) != 0;
        if (!isDeviceProvisioned) {
            Log.d(TAG, "Device not provisioned, canAddCall is false.");
            return false;
        }

        if (getFirstCallWithState(OUTGOING_CALL_STATES) != null) {
            return false;
        }

        int count = 0;
        int maxTopLevelCalls = TelephonyManager.isConcurrentCallsPossible() ?
                MAXIMUM_TOP_LEVEL_CALLS_DSDA : MAXIMUM_TOP_LEVEL_CALLS;
        for (Call call : mCalls) {
            if (call.isEmergencyCall()) {
                // We never support add call if one of the calls is an emergency call.
                return false;
            } else if (call.isExternalCall()) {
                // External calls don't count.
                continue;
            } else if (call.getParentCall() == null) {
                count++;
            }
            Bundle extras = call.getExtras();
            if (extras != null) {
                if (extras.getBoolean(Connection.EXTRA_DISABLE_ADD_CALL, false)) {
                    return false;
                }
            }

            // We do not check states for canAddCall. We treat disconnected calls the same
            // and wait until they are removed instead. If we didn't count disconnected calls,
            // we could put InCallServices into a state where they are showing two calls but
            // also support add-call. Technically it's right, but overall looks better (UI-wise)
            // and acts better if we wait until the call is removed.

            if (count >= maxTopLevelCalls) {
                return false;
            }
        }

        return true;
    }

    @VisibleForTesting
    public Call getRingingOrSimulatedRingingCall() {
        return getFirstCallWithState(CallState.RINGING,
                CallState.ANSWERED, CallState.SIMULATED_RINGING);
    }

    public Call getActiveCall() {
        return getFirstCallWithState(CallState.ACTIVE);
    }

    Call getDialingCall() {
        return getFirstCallWithState(CallState.DIALING);
    }

    /** Helper function to retrieve the dialing or pulling call */
    private Call getDialingOrPullingCall() {
        return getFirstCallWithState(CallState.DIALING, CallState.PULLING);
    }

    @VisibleForTesting
    public Call getHeldCall() {
        return getFirstCallWithState(CallState.ON_HOLD);
    }

    public Call getHeldCallByConnectionService(PhoneAccountHandle targetPhoneAccount) {
        Optional<Call> heldCall = mCalls.stream()
                .filter(call -> PhoneAccountHandle.areFromSamePackage(call.getTargetPhoneAccount(),
                        targetPhoneAccount)
                        && call.getParentCall() == null
                        && call.getState() == CallState.ON_HOLD)
                .findFirst();
        return heldCall.isPresent() ? heldCall.get() : null;
    }

    @VisibleForTesting
    public int getNumHeldCalls() {
        int count = 0;
        for (Call call : mCalls) {
            if (call.getParentCall() == null && call.getState() == CallState.ON_HOLD) {
                count++;
            }
        }
        return count;
    }

    @VisibleForTesting
    public Call getOutgoingCall() {
        return getFirstCallWithState(OUTGOING_CALL_STATES);
    }

    @VisibleForTesting
    public Call getFirstCallWithState(int... states) {
        return getFirstCallWithState(null, states);
    }

    @VisibleForTesting
    public PhoneNumberUtilsAdapter getPhoneNumberUtilsAdapter() {
        return mPhoneNumberUtilsAdapter;
    }

    @VisibleForTesting
    public CompletableFuture<Call> getLatestPostSelectionProcessingFuture() {
        return mLatestPostSelectionProcessingFuture;
    }

    @VisibleForTesting
    public CompletableFuture getLatestPreAccountSelectionFuture() {
        return mLatestPreAccountSelectionFuture;
    }

    /**
     * Returns the first call that it finds with the given states. The states are treated as having
     * priority order so that any call with the first state will be returned before any call with
     * states listed later in the parameter list.
     *
     * @param callToSkip Call that this method should skip while searching
     */
    Call getFirstCallWithState(Call callToSkip, int... states) {
        for (int currentState : states) {
            // check the foreground first
            Call foregroundCall = getForegroundCall();
            if (foregroundCall != null && foregroundCall.getState() == currentState) {
                return foregroundCall;
            }

            for (Call call : mCalls) {
                if (Objects.equals(callToSkip, call)) {
                    continue;
                }

                // Only operate on top-level calls
                if (call.getParentCall() != null) {
                    continue;
                }

                if (call.isExternalCall()) {
                    continue;
                }

                if (currentState == call.getState()) {
                    return call;
                }
            }
        }
        return null;
    }

    Call createConferenceCall(
            String callId,
            PhoneAccountHandle phoneAccount,
            ParcelableConference parcelableConference) {

        // If the parceled conference specifies a connect time, use it; otherwise default to 0,
        // which is the default value for new Calls.
        long connectTime =
                parcelableConference.getConnectTimeMillis() ==
                        Conference.CONNECT_TIME_NOT_SPECIFIED ? 0 :
                        parcelableConference.getConnectTimeMillis();
        long connectElapsedTime =
                parcelableConference.getConnectElapsedTimeMillis() ==
                        Conference.CONNECT_TIME_NOT_SPECIFIED ? 0 :
                        parcelableConference.getConnectElapsedTimeMillis();

        int callDirection = Call.getRemappedCallDirection(parcelableConference.getCallDirection());

        PhoneAccountHandle connectionMgr =
                    mPhoneAccountRegistrar.getSimCallManagerFromHandle(phoneAccount,
                            mCurrentUserHandle);
        Call call = new Call(
                callId,
                mContext,
                this,
                mLock,
                mConnectionServiceRepository,
                mPhoneNumberUtilsAdapter,
                null /* handle */,
                null /* gatewayInfo */,
                connectionMgr,
                phoneAccount,
                callDirection,
                false /* forceAttachToExistingConnection */,
                true /* isConference */,
                connectTime,
                connectElapsedTime,
                mClockProxy,
                mToastFactory);

        setCallState(call, Call.getStateFromConnectionState(parcelableConference.getState()),
                "new conference call");
        call.setHandle(parcelableConference.getHandle(),
                parcelableConference.getHandlePresentation());
        call.setConnectionCapabilities(parcelableConference.getConnectionCapabilities());
        call.setConnectionProperties(parcelableConference.getConnectionProperties());
        call.setVideoState(parcelableConference.getVideoState());
        call.setVideoProvider(parcelableConference.getVideoProvider());
        call.setStatusHints(parcelableConference.getStatusHints());
        call.putConnectionServiceExtras(parcelableConference.getExtras());
        // In case this Conference was added via a ConnectionManager, keep track of the original
        // Connection ID as created by the originating ConnectionService.
        Bundle extras = parcelableConference.getExtras();
        if (extras != null && extras.containsKey(Connection.EXTRA_ORIGINAL_CONNECTION_ID)) {
            call.setOriginalConnectionId(extras.getString(Connection.EXTRA_ORIGINAL_CONNECTION_ID));
        }

        // TODO: Move this to be a part of addCall()
        call.addListener(this);
        addCall(call);
        return call;
    }

    /**
     * @return the call state currently tracked by {@link PhoneStateBroadcaster}
     */
    int getCallState() {
        return mPhoneStateBroadcaster.getCallState();
    }

    /**
     * Retrieves the {@link PhoneAccountRegistrar}.
     *
     * @return The {@link PhoneAccountRegistrar}.
     */
    @VisibleForTesting
    public PhoneAccountRegistrar getPhoneAccountRegistrar() {
        return mPhoneAccountRegistrar;
    }

    /**
     * Retrieves the {@link DisconnectedCallNotifier}
     * @return The {@link DisconnectedCallNotifier}.
     */
    DisconnectedCallNotifier getDisconnectedCallNotifier() {
        return mDisconnectedCallNotifier;
    }

    /**
     * Retrieves the {@link MissedCallNotifier}
     * @return The {@link MissedCallNotifier}.
     */
    MissedCallNotifier getMissedCallNotifier() {
        return mMissedCallNotifier;
    }

    /**
     * Retrieves the {@link IncomingCallNotifier}.
     * @return The {@link IncomingCallNotifier}.
     */
    IncomingCallNotifier getIncomingCallNotifier() {
        return mIncomingCallNotifier;
    }

    /**
     * Reject an incoming call and manually add it to the Call Log.
     * @param incomingCall Incoming call that has been rejected
     */
    private void autoMissCallAndLog(Call incomingCall, CallFilteringResult result) {
        incomingCall.getAnalytics().setMissedReason(incomingCall.getMissedReason());
        if (incomingCall.getConnectionService() != null) {
            // Only reject the call if it has not already been destroyed.  If a call ends while
            // incoming call filtering is taking place, it is possible that the call has already
            // been destroyed, and as such it will be impossible to send the reject to the
            // associated ConnectionService.
            incomingCall.reject(false, null);
        } else {
            Log.i(this, "rejectCallAndLog - call already destroyed.");
        }

        // Since the call was not added to the list of calls, we have to call the missed
        // call notifier and the call logger manually.
        // Do we need missed call notification for direct to Voicemail calls?
        mCallLogManager.logCall(incomingCall, Calls.MISSED_TYPE,
                true /*showNotificationForMissedCall*/, result);
    }

    /**
     * Adds the specified call to the main list of live calls.
     *
     * @param call The call to add.
     */
    @VisibleForTesting
    public void addCall(Call call) {
        if (mCalls.contains(call)) {
            Log.i(this, "addCall(%s) is already added");
            return;
        }
        Trace.beginSection("addCall");
        Log.i(this, "addCall(%s)", call);
        call.addListener(this);
        mCalls.add(call);

        // Specifies the time telecom finished routing the call. This is used by the dialer for
        // analytics.
        Bundle extras = call.getIntentExtras();
        extras.putLong(TelecomManager.EXTRA_CALL_TELECOM_ROUTING_END_TIME_MILLIS,
                SystemClock.elapsedRealtime());

        updateCanAddCall();
        updateHasActiveRttCall();
        updateExternalCallCanPullSupport();
        maybeUpdateVideoCrsCall(call);
        // onCallAdded for calls which immediately take the foreground (like the first call).
        for (CallsManagerListener listener : mListeners) {
            if (LogUtils.SYSTRACE_DEBUG) {
                Trace.beginSection(listener.getClass().toString() + " addCall");
            }
            listener.onCallAdded(call);
            if (LogUtils.SYSTRACE_DEBUG) {
                Trace.endSection();
            }
        }
        Trace.endSection();
    }

    @VisibleForTesting
    public void removeCall(Call call) {
        Trace.beginSection("removeCall");
        Log.v(this, "removeCall(%s)", call);

        if (call.isTransactionalCall() && call.getTransactionServiceWrapper() != null) {
            // remove call from wrappers
            call.getTransactionServiceWrapper().removeCallFromWrappers(call);
        }

        call.setParentAndChildCall(null);  // clean up parent relationship before destroying.
        call.removeListener(this);
        call.clearConnectionService();
        // TODO: clean up RTT pipes

        boolean shouldNotify = false;
        if (mCalls.contains(call)) {
            mCalls.remove(call);
            shouldNotify = true;
        }

        call.destroy();
        updateExternalCallCanPullSupport();
        // Only broadcast changes for calls that are being tracked.
        if (shouldNotify) {
            updateCanAddCall();
            updateHasActiveRttCall();
            for (CallsManagerListener listener : mListeners) {
                if (LogUtils.SYSTRACE_DEBUG) {
                    Trace.beginSection(listener.getClass().toString() + " onCallRemoved");
                }
                listener.onCallRemoved(call);
                if (LogUtils.SYSTRACE_DEBUG) {
                    Trace.endSection();
                }
            }
        }
        Trace.endSection();
    }

    private void updateHasActiveRttCall() {
        boolean hasActiveRttCall = hasActiveRttCall();
        if (hasActiveRttCall != mHasActiveRttCall) {
            Log.i(this, "updateHasActiveRttCall %s -> %s", mHasActiveRttCall, hasActiveRttCall);
            AudioManager.setRttEnabled(hasActiveRttCall);
            mHasActiveRttCall = hasActiveRttCall;
        }
    }

    private boolean hasActiveRttCall() {
        for (Call call : mCalls) {
            if (call.isActive() && call.isRttCall()) {
                return true;
            }
        }
        return false;
    }

    /**
     * Sets the specified state on the specified call.
     *
     * @param call The call.
     * @param newState The new state of the call.
     */
    private void setCallState(Call call, int newState, String tag) {
        if (call == null) {
            return;
        }
        int oldState = call.getState();
        Log.i(this, "setCallState %s -> %s, call: %s",
                CallState.toString(call.getParcelableCallState()),
                CallState.toString(newState), call);
        if (newState != oldState) {
            // If the call switches to held state while a DTMF tone is playing, stop the tone to
            // ensure that the tone generator stops playing the tone.
            if (newState == CallState.ON_HOLD && call.isDtmfTonePlaying()) {
                stopDtmfTone(call);
            }
            // Maybe start a vibration for MO call.
            if (newState == CallState.ACTIVE && !call.isIncoming() && !call.isUnknown()) {
                mRinger.startVibratingForOutgoingCallActive();
            }

            // Unfortunately, in the telephony world the radio is king. So if the call notifies
            // us that the call is in a particular state, we allow it even if it doesn't make
            // sense (e.g., STATE_ACTIVE -> STATE_RINGING).
            // TODO: Consider putting a stop to the above and turning CallState
            // into a well-defined state machine.
            // TODO: Define expected state transitions here, and log when an
            // unexpected transition occurs.
            if (call.setState(newState, tag)) {
                if ((oldState != CallState.AUDIO_PROCESSING) &&
                        (newState == CallState.DISCONNECTED)) {
                    maybeSendPostCallScreenIntent(call);
                }
                int disconnectCode = call.getDisconnectCause().getCode();
                if ((newState == CallState.ABORTED || newState == CallState.DISCONNECTED)
                        && ((disconnectCode != DisconnectCause.MISSED)
                        && (disconnectCode != DisconnectCause.CANCELED))) {
                    call.setMissedReason(MISSED_REASON_NOT_MISSED);
                }
                call.getAnalytics().setMissedReason(call.getMissedReason());

                maybeShowErrorDialogOnDisconnect(call);

                Trace.beginSection("onCallStateChanged");

                maybeHandleHandover(call, newState);
                notifyCallStateChanged(call, oldState, newState);

                Trace.endSection();
            } else {
                Log.i(this, "failed in setting the state to new state");
            }
        }
    }

    private void notifyCallStateChanged(Call call, int oldState, int newState) {
        // Only broadcast state change for calls that are being tracked.
        if (mCalls.contains(call)) {
            updateCanAddCall();
            updateHasActiveRttCall();
            for (CallsManagerListener listener : mListeners) {
                if (LogUtils.SYSTRACE_DEBUG) {
                    Trace.beginSection(listener.getClass().toString() +
                            " onCallStateChanged");
                }
                listener.onCallStateChanged(call, oldState, newState);
                if (LogUtils.SYSTRACE_DEBUG) {
                    Trace.endSection();
                }
            }
        }
    }

    /**
     * Identifies call state transitions for a call which trigger handover events.
     * - If this call has a handover to it which just started and this call goes active, treat
     * this as if the user accepted the handover.
     * - If this call has a handover to it which just started and this call is disconnected, treat
     * this as if the user rejected the handover.
     * - If this call has a handover from it which just started and this call is disconnected, do
     * nothing as the call prematurely disconnected before the user accepted the handover.
     * - If this call has a handover from it which was already accepted by the user and this call is
     * disconnected, mark the handover as complete.
     *
     * @param call A call whose state is changing.
     * @param newState The new state of the call.
     */
    private void maybeHandleHandover(Call call, int newState) {
        if (call.getHandoverSourceCall() != null) {
            // We are handing over another call to this one.
            if (call.getHandoverState() == HandoverState.HANDOVER_TO_STARTED) {
                // A handover to this call has just been initiated.
                if (newState == CallState.ACTIVE) {
                    // This call went active, so the user has accepted the handover.
                    Log.i(this, "setCallState: handover to accepted");
                    acceptHandoverTo(call);
                } else if (newState == CallState.DISCONNECTED) {
                    // The call was disconnected, so the user has rejected the handover.
                    Log.i(this, "setCallState: handover to rejected");
                    rejectHandoverTo(call);
                }
            }
        // If this call was disconnected because it was handed over TO another call, report the
        // handover as complete.
        } else if (call.getHandoverDestinationCall() != null
                && newState == CallState.DISCONNECTED) {
            int handoverState = call.getHandoverState();
            if (handoverState == HandoverState.HANDOVER_FROM_STARTED) {
                // Disconnect before handover was accepted.
                Log.i(this, "setCallState: disconnect before handover accepted");
                // Let the handover destination know that the source has disconnected prior to
                // completion of the handover.
                call.getHandoverDestinationCall().sendCallEvent(
                        android.telecom.Call.EVENT_HANDOVER_SOURCE_DISCONNECTED, null);
            } else if (handoverState == HandoverState.HANDOVER_ACCEPTED) {
                Log.i(this, "setCallState: handover from complete");
                completeHandoverFrom(call);
            }
        }
    }

    private void completeHandoverFrom(Call call) {
        Call handoverTo = call.getHandoverDestinationCall();
        Log.addEvent(handoverTo, LogUtils.Events.HANDOVER_COMPLETE, "from=%s, to=%s",
                call.getId(), handoverTo.getId());
        Log.addEvent(call, LogUtils.Events.HANDOVER_COMPLETE, "from=%s, to=%s",
                call.getId(), handoverTo.getId());

        // Inform the "from" Call (ie the source call) that the handover from it has
        // completed; this allows the InCallService to be notified that a handover it
        // initiated completed.
        call.onConnectionEvent(Connection.EVENT_HANDOVER_COMPLETE, null);
        call.onHandoverComplete();

        // Inform the "to" ConnectionService that handover to it has completed.
        handoverTo.sendCallEvent(android.telecom.Call.EVENT_HANDOVER_COMPLETE, null);
        handoverTo.onHandoverComplete();
        answerCall(handoverTo, handoverTo.getVideoState());
        call.markFinishedHandoverStateAndCleanup(HandoverState.HANDOVER_COMPLETE);

        // If the call we handed over to is self-managed, we need to disconnect the calls for other
        // ConnectionServices.
        if (handoverTo.isSelfManaged()) {
            disconnectOtherCalls(handoverTo.getTargetPhoneAccount());
        }
    }

    private void rejectHandoverTo(Call handoverTo) {
        Call handoverFrom = handoverTo.getHandoverSourceCall();
        Log.i(this, "rejectHandoverTo: from=%s, to=%s", handoverFrom.getId(), handoverTo.getId());
        Log.addEvent(handoverFrom, LogUtils.Events.HANDOVER_FAILED, "from=%s, to=%s, rejected",
                handoverTo.getId(), handoverFrom.getId());
        Log.addEvent(handoverTo, LogUtils.Events.HANDOVER_FAILED, "from=%s, to=%s, rejected",
                handoverTo.getId(), handoverFrom.getId());

        // Inform the "from" Call (ie the source call) that the handover from it has
        // failed; this allows the InCallService to be notified that a handover it
        // initiated failed.
        handoverFrom.onConnectionEvent(Connection.EVENT_HANDOVER_FAILED, null);
        handoverFrom.onHandoverFailed(android.telecom.Call.Callback.HANDOVER_FAILURE_USER_REJECTED);

        // Inform the "to" ConnectionService that handover to it has failed.  This
        // allows the ConnectionService the call was being handed over
        if (handoverTo.getConnectionService() != null) {
            // Only attempt if the call has a bound ConnectionService if handover failed
            // early on in the handover process, the CS will be unbound and we won't be
            // able to send the call event.
            handoverTo.sendCallEvent(android.telecom.Call.EVENT_HANDOVER_FAILED, null);
            handoverTo.getConnectionService().handoverFailed(handoverTo,
                    android.telecom.Call.Callback.HANDOVER_FAILURE_USER_REJECTED);
        }
        handoverTo.markFinishedHandoverStateAndCleanup(HandoverState.HANDOVER_FAILED);
    }

    private void acceptHandoverTo(Call handoverTo) {
        Call handoverFrom = handoverTo.getHandoverSourceCall();
        Log.i(this, "acceptHandoverTo: from=%s, to=%s", handoverFrom.getId(), handoverTo.getId());
        handoverTo.setHandoverState(HandoverState.HANDOVER_ACCEPTED);
        handoverTo.onHandoverComplete();
        handoverFrom.setHandoverState(HandoverState.HANDOVER_ACCEPTED);
        handoverFrom.onHandoverComplete();

        Log.addEvent(handoverTo, LogUtils.Events.ACCEPT_HANDOVER, "from=%s, to=%s",
                handoverFrom.getId(), handoverTo.getId());
        Log.addEvent(handoverFrom, LogUtils.Events.ACCEPT_HANDOVER, "from=%s, to=%s",
                handoverFrom.getId(), handoverTo.getId());

        // Disconnect the call we handed over from.
        disconnectCall(handoverFrom);
        // If we handed over to a self-managed ConnectionService, we need to disconnect calls for
        // other ConnectionServices.
        if (handoverTo.isSelfManaged()) {
            disconnectOtherCalls(handoverTo.getTargetPhoneAccount());
        }
    }

    private void updateCanAddCall() {
        boolean newCanAddCall = canAddCall();
        if (newCanAddCall != mCanAddCall) {
            mCanAddCall = newCanAddCall;
            for (CallsManagerListener listener : mListeners) {
                if (LogUtils.SYSTRACE_DEBUG) {
                    Trace.beginSection(listener.getClass().toString() + " updateCanAddCall");
                }
                listener.onCanAddCallChanged(mCanAddCall);
                if (LogUtils.SYSTRACE_DEBUG) {
                    Trace.endSection();
                }
            }
        }
    }

    private boolean isPotentialMMICode(Uri handle) {
        return (handle != null && handle.getSchemeSpecificPart() != null
                && handle.getSchemeSpecificPart().contains("#"));
    }

    /**
     * Determines if a dialed number is potentially an In-Call MMI code.  In-Call MMI codes are
     * MMI codes which can be dialed when one or more calls are in progress.
     * <P>
     * Checks for numbers formatted similar to the MMI codes defined in:
     * {@link com.android.internal.telephony.Phone#handleInCallMmiCommands(String)}
     *
     * @param handle The URI to call.
     * @return {@code True} if the URI represents a number which could be an in-call MMI code.
     */
    private boolean isPotentialInCallMMICode(Uri handle) {
        if (handle != null && handle.getSchemeSpecificPart() != null &&
                handle.getScheme() != null &&
                handle.getScheme().equals(PhoneAccount.SCHEME_TEL)) {

            String dialedNumber = handle.getSchemeSpecificPart();
            return (dialedNumber.equals("0") ||
                    (dialedNumber.startsWith("1") && dialedNumber.length() <= 2) ||
                    (dialedNumber.startsWith("2") && dialedNumber.length() <= 2) ||
                    dialedNumber.equals("3") ||
                    dialedNumber.equals("4") ||
                    dialedNumber.equals("5"));
        }
        return false;
    }

    /**
     * Determines if there are any ongoing self managed calls for the given package/user.
     * @param packageName The package name to check.
     * @param userHandle The userhandle to check.
     * @return {@code true} if the app has ongoing calls, or {@code false} otherwise.
     */
    public boolean isInSelfManagedCall(String packageName, UserHandle userHandle) {
        return mCalls.stream().anyMatch(
                c -> c.isSelfManaged()
                && c.getTargetPhoneAccount().getComponentName().getPackageName().equals(packageName)
                && c.getTargetPhoneAccount().getUserHandle().equals(userHandle));
    }

    @VisibleForTesting
    public int getNumCallsWithState(final boolean isSelfManaged, Call excludeCall,
                                    PhoneAccountHandle phoneAccountHandle, int... states) {
        return getNumCallsWithState(isSelfManaged ? CALL_FILTER_SELF_MANAGED : CALL_FILTER_MANAGED,
                excludeCall, phoneAccountHandle, states);
    }

    /**
     * Determines the number of calls matching the specified criteria.
     * @param callFilter indicates whether to include just managed calls
     *                   ({@link #CALL_FILTER_MANAGED}), self-managed calls
     *                   ({@link #CALL_FILTER_SELF_MANAGED}), or all calls
     *                   ({@link #CALL_FILTER_ALL}).
     * @param excludeCall Where {@code non-null}, this call is excluded from the count.
     * @param phoneAccountHandle Where {@code non-null}, calls for this {@link PhoneAccountHandle}
     *                           are excluded from the count.
     * @param states The list of {@link CallState}s to include in the count.
     * @return Count of calls matching criteria.
     */
    @VisibleForTesting
    public int getNumCallsWithState(final int callFilter, Call excludeCall,
                                    PhoneAccountHandle phoneAccountHandle, int... states) {

        Set<Integer> desiredStates = IntStream.of(states).boxed().collect(Collectors.toSet());

        Stream<Call> callsStream = mCalls.stream()
                .filter(call -> desiredStates.contains(call.getState()) &&
                        call.getParentCall() == null && !call.isExternalCall());

        if (callFilter == CALL_FILTER_MANAGED) {
            callsStream = callsStream.filter(call -> !call.isSelfManaged());
        } else if (callFilter == CALL_FILTER_SELF_MANAGED) {
            callsStream = callsStream.filter(call -> call.isSelfManaged());
        }

        // If a call to exclude was specified, filter it out.
        if (excludeCall != null) {
            callsStream = callsStream.filter(call -> call != excludeCall);
        }

        // If a phone account handle was specified, only consider calls for that phone account.
        if (phoneAccountHandle != null) {
            callsStream = callsStream.filter(
                    call -> phoneAccountHandle.equals(call.getTargetPhoneAccount()));
        }

        return (int) callsStream.count();
    }

    private boolean hasMaximumLiveCalls(Call exceptCall) {
        return MAXIMUM_LIVE_CALLS <= getNumCallsWithState(CALL_FILTER_ALL,
                exceptCall, null /* phoneAccountHandle*/, LIVE_CALL_STATES);
    }

    private boolean hasMaximumManagedLiveCalls(Call exceptCall) {
        return MAXIMUM_LIVE_CALLS <= getNumCallsWithState(false /* isSelfManaged */,
                exceptCall, null /* phoneAccountHandle */, LIVE_CALL_STATES);
    }

    private boolean hasMaximumSelfManagedCalls(Call exceptCall,
                                                   PhoneAccountHandle phoneAccountHandle) {
        return MAXIMUM_SELF_MANAGED_CALLS <= getNumCallsWithState(true /* isSelfManaged */,
                exceptCall, phoneAccountHandle, ANY_CALL_STATE);
    }

    private boolean hasMaximumManagedHoldingCalls(Call exceptCall) {
        return MAXIMUM_HOLD_CALLS <= getNumCallsWithState(false /* isSelfManaged */, exceptCall,
                null /* phoneAccountHandle */, CallState.ON_HOLD);
    }

    /**
     * @return true if more than maximum managed allowed ringing calls exist.
     * Maximum ringing calls in case of SS/DSDS is one and two in case of
     * DSDA (one per phone account).
     */
    private boolean hasMaximumManagedRingingCalls(Call exceptCall) {
        // At any point we should have only one incoming call on a given PhoneAccount.
        if (MAXIMUM_RINGING_CALLS <= getNumCallsWithState(false /* isSelfManaged */,
                exceptCall, exceptCall.getTargetPhoneAccount(), CallState.RINGING,
                CallState.ANSWERED)) {
            return true;
        }
        // Check if we are exceeding overall maximum ringing call count.
        int maxAllowedManagedRingingCalls = TelephonyManager.isConcurrentCallsPossible() ?
                MAXIMUM_RINGING_CALLS_DSDA : MAXIMUM_RINGING_CALLS;
        return maxAllowedManagedRingingCalls <= getNumCallsWithState(false /* isSelfManaged */,
                exceptCall, null /*phoneAccountHandle*/, CallState.RINGING, CallState.ANSWERED);
    }

    private boolean hasMaximumSelfManagedRingingCalls(Call exceptCall,
                                                      PhoneAccountHandle phoneAccountHandle) {
        return MAXIMUM_RINGING_CALLS <= getNumCallsWithState(true /* isSelfManaged */, exceptCall,
                phoneAccountHandle, CallState.RINGING, CallState.ANSWERED);
    }

    private boolean hasMaximumOutgoingCalls(Call exceptCall) {
        return MAXIMUM_LIVE_CALLS <= getNumCallsWithState(CALL_FILTER_ALL,
                exceptCall, null /* phoneAccountHandle */, OUTGOING_CALL_STATES);
    }

    private boolean hasMaximumManagedOutgoingCalls(Call exceptCall) {
        return MAXIMUM_OUTGOING_CALLS <= getNumCallsWithState(false /* isSelfManaged */, exceptCall,
                null /* phoneAccountHandle */, OUTGOING_CALL_STATES);
    }

    private boolean hasMaximumManagedDialingCalls(Call exceptCall) {
        return MAXIMUM_DIALING_CALLS <= getNumCallsWithState(false /* isSelfManaged */, exceptCall,
                null /* phoneAccountHandle */, CallState.DIALING, CallState.PULLING);
    }

    /**
     * Given a {@link PhoneAccountHandle} determines if there are other unholdable calls owned by
     * another connection service.
     * @param phoneAccountHandle The {@link PhoneAccountHandle} to check.
     * @return {@code true} if there are other unholdable calls, {@code false} otherwise.
     */
    public boolean hasUnholdableCallsForOtherConnectionService(
            PhoneAccountHandle phoneAccountHandle) {
        return getNumUnholdableCallsForOtherConnectionService(phoneAccountHandle) > 0;
    }

    /**
     * Determines the number of unholdable calls present in a connection service other than the one
     * the passed phone account belonds to.
     * @param phoneAccountHandle The handle of the PhoneAccount.
     * @return Number of unholdable calls owned by other connection service.
     */
    public int getNumUnholdableCallsForOtherConnectionService(
            PhoneAccountHandle phoneAccountHandle) {
        return (int) mCalls.stream().filter(call ->
                !phoneAccountHandle.getComponentName().equals(
                        call.getTargetPhoneAccount().getComponentName())
                        && call.getParentCall() == null
                        && !call.isExternalCall()
                        && !canHold(call)).count();
    }

    /**
     * Determines if there are any managed calls.
     * @return {@code true} if there are managed calls, {@code false} otherwise.
     */
    public boolean hasManagedCalls() {
        return mCalls.stream().filter(call -> !call.isSelfManaged() &&
                !call.isExternalCall()).count() > 0;
    }

    /**
     * Determines if there are any self-managed calls.
     * @return {@code true} if there are self-managed calls, {@code false} otherwise.
     */
    public boolean hasSelfManagedCalls() {
        return mCalls.stream().filter(call -> call.isSelfManaged()).count() > 0;
    }

    /**
     * Determines if there are any ongoing managed or self-managed calls.
     * Note: The {@link #ONGOING_CALL_STATES} are
     * @return {@code true} if there are ongoing managed or self-managed calls, {@code false}
     *      otherwise.
     */
    public boolean hasOngoingCalls() {
        return getNumCallsWithState(
                CALL_FILTER_ALL, null /* excludeCall */,
                null /* phoneAccountHandle */,
                ONGOING_CALL_STATES) > 0;
    }

    /**
     * Determines if there are any ongoing managed calls.
     * @return {@code true} if there are ongoing managed calls, {@code false} otherwise.
     */
    public boolean hasOngoingManagedCalls() {
        return getNumCallsWithState(
                CALL_FILTER_MANAGED, null /* excludeCall */,
                null /* phoneAccountHandle */,
                ONGOING_CALL_STATES) > 0;
    }

    /**
     * Determines if the system incoming call UI should be shown.
     * The system incoming call UI will be shown if the new incoming call is self-managed, and there
     * are ongoing calls for another PhoneAccount.
     * @param incomingCall The incoming call.
     * @return {@code true} if the system incoming call UI should be shown, {@code false} otherwise.
     */
    public boolean shouldShowSystemIncomingCallUi(Call incomingCall) {
        return incomingCall.isIncoming() && incomingCall.isSelfManaged()
                && hasUnholdableCallsForOtherConnectionService(incomingCall.getTargetPhoneAccount())
                && incomingCall.getHandoverSourceCall() == null;
    }

    @VisibleForTesting
    public boolean makeRoomForOutgoingEmergencyCall(Call emergencyCall) {
        // Always disconnect any ringing/incoming calls when an emergency call is placed to minimize
        // distraction. This does not affect live call count.
        if (hasRingingOrSimulatedRingingCall()) {
            Call ringingCall = getRingingOrSimulatedRingingCall();
            ringingCall.getAnalytics().setCallIsAdditional(true);
            ringingCall.getAnalytics().setCallIsInterrupted(true);
            if (ringingCall.getState() == CallState.SIMULATED_RINGING) {
                if (!ringingCall.hasGoneActiveBefore()) {
                    // If this is an incoming call that is currently in SIMULATED_RINGING only
                    // after a call screen, disconnect to make room and mark as missed, since
                    // the user didn't get a chance to accept/reject.
                    ringingCall.disconnect("emergency call dialed during simulated ringing "
                            + "after screen.");
                } else {
                    // If this is a simulated ringing call after being active and put in
                    // AUDIO_PROCESSING state again, disconnect normally.
                    ringingCall.reject(false, null, "emergency call dialed during simulated "
                            + "ringing.");
                }
            } else { // normal incoming ringing call.
                // Hang up the ringing call to make room for the emergency call and mark as missed,
                // since the user did not reject.
                ringingCall.setOverrideDisconnectCauseCode(
                        new DisconnectCause(DisconnectCause.MISSED));
                ringingCall.reject(false, null, "emergency call dialed during ringing.");
            }
        }

        // There is already room!
        if (!hasMaximumLiveCalls(emergencyCall)) return true;

        Call liveCall = getFirstCallWithState(LIVE_CALL_STATES);
        Log.i(this, "makeRoomForOutgoingEmergencyCall call = " + emergencyCall
                + " livecall = " + liveCall);

        if (emergencyCall == liveCall) {
            // Not likely, but a good correctness check.
            return true;
        }

        if (hasMaximumOutgoingCalls(emergencyCall)) {
            Call outgoingCall = getFirstCallWithState(OUTGOING_CALL_STATES);
            if (!outgoingCall.isEmergencyCall()) {
                emergencyCall.getAnalytics().setCallIsAdditional(true);
                outgoingCall.getAnalytics().setCallIsInterrupted(true);
                outgoingCall.disconnect("Disconnecting dialing call in favor of new dialing"
                        + " emergency call.");
                return true;
            }
            if (outgoingCall.getState() == CallState.SELECT_PHONE_ACCOUNT) {
                // Correctness check: if there is an orphaned emergency call in the
                // {@link CallState#SELECT_PHONE_ACCOUNT} state, just disconnect it since the user
                // has explicitly started a new call.
                emergencyCall.getAnalytics().setCallIsAdditional(true);
                outgoingCall.getAnalytics().setCallIsInterrupted(true);
                outgoingCall.disconnect("Disconnecting call in SELECT_PHONE_ACCOUNT in favor"
                        + " of new outgoing call.");
                return true;
            }
            //  If the user tries to make two outgoing calls to different emergency call numbers,
            //  we will try to connect the first outgoing call and reject the second.
            return false;
        }

        if (liveCall.getState() == CallState.AUDIO_PROCESSING) {
            emergencyCall.getAnalytics().setCallIsAdditional(true);
            liveCall.getAnalytics().setCallIsInterrupted(true);
            liveCall.disconnect("disconnecting audio processing call for emergency");
            return true;
        }

        // If we have the max number of held managed calls and we're placing an emergency call,
        // we'll disconnect the ongoing call if it cannot be held.
        if (hasMaximumManagedHoldingCalls(emergencyCall) && !canHold(liveCall)) {
            emergencyCall.getAnalytics().setCallIsAdditional(true);
            liveCall.getAnalytics().setCallIsInterrupted(true);
            // Disconnect the active call instead of the holding call because it is historically
            // easier to do, rather than disconnect a held call.
            liveCall.disconnect("disconnecting to make room for emergency call "
                    + emergencyCall.getId());
            return true;
        }

        // TODO: Remove once b/23035408 has been corrected.
        // If the live call is a conference, it will not have a target phone account set.  This
        // means the check to see if the live call has the same target phone account as the new
        // call will not cause us to bail early.  As a result, we'll end up holding the
        // ongoing conference call.  However, the ConnectionService is already doing that.  This
        // has caused problems with some carriers.  As a workaround until b/23035408 is
        // corrected, we will try and get the target phone account for one of the conference's
        // children and use that instead.
        PhoneAccountHandle liveCallPhoneAccount = liveCall.getTargetPhoneAccount();
        if (liveCallPhoneAccount == null && liveCall.isConference() &&
                !liveCall.getChildCalls().isEmpty()) {
            liveCallPhoneAccount = getFirstChildPhoneAccount(liveCall);
            Log.i(this, "makeRoomForOutgoingEmergencyCall: using child call PhoneAccount = " +
                    liveCallPhoneAccount);
        }

        // We may not know which PhoneAccount the emergency call will be placed on yet, but if
        // the liveCall PhoneAccount does not support placing emergency calls, then we know it
        // will not be that one and we do not want multiple PhoneAccounts active during an
        // emergency call if possible. Disconnect the active call in favor of the emergency call
        // instead of trying to hold.
        if (liveCall.getTargetPhoneAccount() != null) {
            PhoneAccount pa = mPhoneAccountRegistrar.getPhoneAccountUnchecked(
                    liveCall.getTargetPhoneAccount());
            if((pa.getCapabilities() & PhoneAccount.CAPABILITY_PLACE_EMERGENCY_CALLS) == 0) {
                liveCall.setOverrideDisconnectCauseCode(new DisconnectCause(
                        DisconnectCause.LOCAL, DisconnectCause.REASON_EMERGENCY_CALL_PLACED));
                liveCall.disconnect("outgoing call does not support emergency calls, "
                        + "disconnecting.");
            }
            return true;
        }

        // First thing, if we are trying to make an emergency call with the same package name as
        // the live call, then allow it so that the connection service can make its own decision
        // about how to handle the new call relative to the current one.
        // By default, for telephony, it will try to hold the existing call before placing the new
        // emergency call except for if the carrier does not support holding calls for emergency.
        // In this case, telephony will disconnect the call.
        if (PhoneAccountHandle.areFromSamePackage(liveCallPhoneAccount,
                emergencyCall.getTargetPhoneAccount())) {
            Log.i(this, "makeRoomForOutgoingEmergencyCall: phoneAccount matches.");
            emergencyCall.getAnalytics().setCallIsAdditional(true);
            liveCall.getAnalytics().setCallIsInterrupted(true);
            return true;
        } else if (emergencyCall.getTargetPhoneAccount() == null) {
            // Without a phone account, we can't say reliably that the call will fail.
            // If the user chooses the same phone account as the live call, then it's
            // still possible that the call can be made (like with CDMA calls not supporting
            // hold but they still support adding a call by going immediately into conference
            // mode). Return true here and we'll run this code again after user chooses an
            // account.
            return true;
        }

        // Hold the live call if possible before attempting the new outgoing emergency call.
        if (canHold(liveCall)) {
            Log.i(this, "makeRoomForOutgoingEmergencyCall: holding live call.");
            emergencyCall.getAnalytics().setCallIsAdditional(true);
            liveCall.getAnalytics().setCallIsInterrupted(true);
            liveCall.hold("calling " + emergencyCall.getId());
            return true;
        }

        // The live call cannot be held so we're out of luck here.  There's no room.
        return false;
    }

    @VisibleForTesting
    public boolean makeRoomForOutgoingCall(Call call) {
        // Already room!
        if (!hasMaximumLiveCalls(call)) return true;

        // NOTE: If the amount of live calls changes beyond 1, this logic will probably
        // have to change.
        Call liveCall = getFirstCallWithState(LIVE_CALL_STATES);
        Log.i(this, "makeRoomForOutgoingCall call = " + call + " livecall = " +
               liveCall);

        if (call == liveCall) {
            // If the call is already the foreground call, then we are golden.
            // This can happen after the user selects an account in the SELECT_PHONE_ACCOUNT
            // state since the call was already populated into the list.
            return true;
        }

        // If the live call is stuck in a connecting state, then we should disconnect it in favor
        // of the new outgoing call.
        if (liveCall.getState() == CallState.CONNECTING) {
            liveCall.disconnect("Force disconnect CONNECTING call.");
            return true;
        }

        if (hasMaximumOutgoingCalls(call)) {
            Call outgoingCall = getFirstCallWithState(OUTGOING_CALL_STATES);
            if (outgoingCall.getState() == CallState.SELECT_PHONE_ACCOUNT) {
                // If there is an orphaned call in the {@link CallState#SELECT_PHONE_ACCOUNT}
                // state, just disconnect it since the user has explicitly started a new call.
                call.getAnalytics().setCallIsAdditional(true);
                outgoingCall.getAnalytics().setCallIsInterrupted(true);
                outgoingCall.disconnect("Disconnecting call in SELECT_PHONE_ACCOUNT in favor"
                        + " of new outgoing call.");
                return true;
            }
            CharSequence text = mContext.getText(R.string.notification_disconnectedDialing_message);
            call.setOverrideDisconnectCauseCode(new DisconnectCause(DisconnectCause.ERROR, text,
                    text, "Another outgoing call is already being dialed.",
                    ToneGenerator.TONE_PROP_PROMPT));
            Bundle extras = call.getIntentExtras();
            if (extras == null) {
                extras = new Bundle();
                call.setIntentExtras(extras);
            }
            extras.putBoolean(EXTRA_KEY_DISPLAY_ERROR_DIALOG, true);
            return false;
        }

        // TODO: Remove once b/23035408 has been corrected.
        // If the live call is a conference, it will not have a target phone account set.  This
        // means the check to see if the live call has the same target phone account as the new
        // call will not cause us to bail early.  As a result, we'll end up holding the
        // ongoing conference call.  However, the ConnectionService is already doing that.  This
        // has caused problems with some carriers.  As a workaround until b/23035408 is
        // corrected, we will try and get the target phone account for one of the conference's
        // children and use that instead.
        PhoneAccountHandle liveCallPhoneAccount = liveCall.getTargetPhoneAccount();
        if (liveCallPhoneAccount == null && liveCall.isConference() &&
                !liveCall.getChildCalls().isEmpty()) {
            liveCallPhoneAccount = getFirstChildPhoneAccount(liveCall);
            Log.i(this, "makeRoomForOutgoingCall: using child call PhoneAccount = " +
                    liveCallPhoneAccount);
        }

        // First thing, if we are trying to make a call with the same phone account as the live
        // call, then allow it so that the connection service can make its own decision about
        // how to handle the new call relative to the current one.
        if (PhoneAccountHandle.areFromSamePackage(liveCallPhoneAccount,
                call.getTargetPhoneAccount())) {
            Log.i(this, "makeRoomForOutgoingCall: phoneAccount matches.");
            call.getAnalytics().setCallIsAdditional(true);
            liveCall.getAnalytics().setCallIsInterrupted(true);
            return true;
        } else if (call.getTargetPhoneAccount() == null) {
            // Without a phone account, we can't say reliably that the call will fail.
            // If the user chooses the same phone account as the live call, then it's
            // still possible that the call can be made (like with CDMA calls not supporting
            // hold but they still support adding a call by going immediately into conference
            // mode). Return true here and we'll run this code again after user chooses an
            // account.
            return true;
        }

        // Try to hold the live call before attempting the new outgoing call.
        if (canHold(liveCall)) {
            Log.i(this, "makeRoomForOutgoingCall: holding live call.");
            call.getAnalytics().setCallIsAdditional(true);
            liveCall.getAnalytics().setCallIsInterrupted(true);
            liveCall.hold("calling " + call.getId());
            return true;
        }

        // The live call cannot be held so we're out of luck here.  There's no room.
        return false;
    }

    /**
     * Given a call, find the first non-null phone account handle of its children.
     *
     * @param parentCall The parent call.
     * @return The first non-null phone account handle of the children, or {@code null} if none.
     */
    private PhoneAccountHandle getFirstChildPhoneAccount(Call parentCall) {
        for (Call childCall : parentCall.getChildCalls()) {
            PhoneAccountHandle childPhoneAccount = childCall.getTargetPhoneAccount();
            if (childPhoneAccount != null) {
                return childPhoneAccount;
            }
        }
        return null;
    }

    /**
     * Checks to see if the call should be on speakerphone and if so, set it.
     */
    private void maybeMoveToSpeakerPhone(Call call) {
        if (call.isHandoverInProgress() && call.getState() == CallState.DIALING) {
            // When a new outgoing call is initiated for the purpose of handing over, do not engage
            // speaker automatically until the call goes active.
            return;
        }
        if (call.getStartWithSpeakerphoneOn()) {
            setAudioRoute(CallAudioState.ROUTE_SPEAKER, null);
            call.setStartWithSpeakerphoneOn(false);
        }
    }

    /**
     * Checks to see if the call is an emergency call and if so, turn off mute.
     */
    private void maybeTurnOffMute(Call call) {
        if (call.isEmergencyCall()) {
            mute(false);
        }
    }

    private void ensureCallAudible() {
        AudioManager am = mContext.getSystemService(AudioManager.class);
        if (am == null) {
            Log.w(this, "ensureCallAudible: audio manager is null");
            return;
        }
        if (am.getStreamVolume(AudioManager.STREAM_VOICE_CALL) == 0) {
            Log.i(this, "ensureCallAudible: voice call stream has volume 0. Adjusting to default.");
            am.setStreamVolume(AudioManager.STREAM_VOICE_CALL,
                    AudioSystem.getDefaultStreamVolume(AudioManager.STREAM_VOICE_CALL), 0);
        }
    }

    /**
     * Creates a new call for an existing connection.
     *
     * @param callId The id of the new call.
     * @param connection The connection information.
     * @return The new call.
     */
    Call createCallForExistingConnection(String callId, ParcelableConnection connection) {
        boolean isDowngradedConference = (connection.getConnectionProperties()
                & Connection.PROPERTY_IS_DOWNGRADED_CONFERENCE) != 0;

        PhoneAccountHandle connectionMgr =
                mPhoneAccountRegistrar.getSimCallManagerFromHandle(connection.getPhoneAccount(),
                        mCurrentUserHandle);
        Call call = new Call(
                callId,
                mContext,
                this,
                mLock,
                mConnectionServiceRepository,
                mPhoneNumberUtilsAdapter,
                connection.getHandle() /* handle */,
                null /* gatewayInfo */,
                connectionMgr,
                connection.getPhoneAccount(), /* targetPhoneAccountHandle */
                Call.getRemappedCallDirection(connection.getCallDirection()) /* callDirection */,
                false /* forceAttachToExistingConnection */,
                isDowngradedConference /* isConference */,
                connection.getConnectTimeMillis() /* connectTimeMillis */,
                connection.getConnectElapsedTimeMillis(), /* connectElapsedTimeMillis */
                mClockProxy,
                mToastFactory);

        call.initAnalytics();
        call.getAnalytics().setCreatedFromExistingConnection(true);

        setCallState(call, Call.getStateFromConnectionState(connection.getState()),
                "existing connection");
        call.setVideoState(connection.getVideoState());
        call.setConnectionCapabilities(connection.getConnectionCapabilities());
        call.setConnectionProperties(connection.getConnectionProperties());
        call.setHandle(connection.getHandle(), connection.getHandlePresentation());
        call.setCallerDisplayName(connection.getCallerDisplayName(),
                connection.getCallerDisplayNamePresentation());
        call.addListener(this);
        call.putConnectionServiceExtras(connection.getExtras());

        Log.i(this, "createCallForExistingConnection: %s", connection);
        Call parentCall = null;
        if (!TextUtils.isEmpty(connection.getParentCallId())) {
            String parentId = connection.getParentCallId();
            parentCall = mCalls
                    .stream()
                    .filter(c -> c.getId().equals(parentId))
                    .findFirst()
                    .orElse(null);
            if (parentCall != null) {
                Log.i(this, "createCallForExistingConnection: %s added as child of %s.",
                        call.getId(),
                        parentCall.getId());
                // Set JUST the parent property, which won't send an update to the Incall UI.
                call.setParentCall(parentCall);
            }
        }
        addCall(call);
        if (parentCall != null) {
            // Now, set the call as a child of the parent since it has been added to Telecom.  This
            // is where we will inform InCall.
            call.setChildOf(parentCall);
            call.notifyParentChanged(parentCall);
        }

        return call;
    }

    /**
     * Determines whether Telecom already knows about a Connection added via the
     * {@link android.telecom.ConnectionService#addExistingConnection(PhoneAccountHandle,
     * Connection)} API via a ConnectionManager.
     *
     * See {@link Connection#EXTRA_ORIGINAL_CONNECTION_ID}.
     * @param originalConnectionId The new connection ID to check.
     * @return {@code true} if this connection is already known by Telecom.
     */
    Call getAlreadyAddedConnection(String originalConnectionId) {
        Optional<Call> existingCall = mCalls.stream()
                .filter(call -> originalConnectionId.equals(call.getOriginalConnectionId()) ||
                            originalConnectionId.equals(call.getId()))
                .findFirst();

        if (existingCall.isPresent()) {
            Log.i(this, "isExistingConnectionAlreadyAdded - call %s already added with id %s",
                    originalConnectionId, existingCall.get().getId());
            return existingCall.get();
        }

        return null;
    }

    /**
     * @return A new unique telecom call Id.
     */
    private String getNextCallId() {
        synchronized(mLock) {
            return TELECOM_CALL_ID_PREFIX + (++mCallId);
        }
    }

    public int getNextRttRequestId() {
        synchronized (mLock) {
            return (++mRttRequestId);
        }
    }

    /**
     * Callback when foreground user is switched. We will reload missed call in all profiles
     * including the user itself. There may be chances that profiles are not started yet.
     */
    @VisibleForTesting
    public void onUserSwitch(UserHandle userHandle) {
        mCurrentUserHandle = userHandle;
        mMissedCallNotifier.setCurrentUserHandle(userHandle);
        mRoleManagerAdapter.setCurrentUserHandle(userHandle);
        final UserManager userManager = UserManager.get(mContext);
        List<UserInfo> profiles = userManager.getEnabledProfiles(userHandle.getIdentifier());
        for (UserInfo profile : profiles) {
            reloadMissedCallsOfUser(profile.getUserHandle());
        }
    }

    /**
     * Because there may be chances that profiles are not started yet though its parent user is
     * switched, we reload missed calls of profile that are just started here.
     */
    void onUserStarting(UserHandle userHandle) {
        if (UserUtil.isProfile(mContext, userHandle)) {
            reloadMissedCallsOfUser(userHandle);
        }
    }

    public TelecomSystem.SyncRoot getLock() {
        return mLock;
    }

    public Timeouts.Adapter getTimeoutsAdapter() {
        return mTimeoutsAdapter;
    }

    public SystemStateHelper getSystemStateHelper() {
        return mSystemStateHelper;
    }

    private void reloadMissedCallsOfUser(UserHandle userHandle) {
        mMissedCallNotifier.reloadFromDatabase(mCallerInfoLookupHelper,
                new MissedCallNotifier.CallInfoFactory(), userHandle);
    }

    public void onBootCompleted() {
        mMissedCallNotifier.reloadAfterBootComplete(mCallerInfoLookupHelper,
                new MissedCallNotifier.CallInfoFactory());
    }

    public boolean isVideoCrbtVoLteCall(int videoState) {
        Call call = getDialingCall();
        if (call == null) {
            return false;
        }
        PhoneAccountHandle accountHandle = call.getTargetPhoneAccount();
        int phoneId = SubscriptionManager.getPhoneId(
                mPhoneAccountRegistrar.getSubscriptionIdForPhoneAccount(accountHandle));
        return QtiImsExtUtils.isCarrierConfigEnabled(phoneId, mContext,
                "config_enable_video_crbt") && getDialingCall() != null
            && !VideoProfile.isTransmissionEnabled(videoState)
            && VideoProfile.isReceptionEnabled(videoState);
    }

    public boolean isIncomingCallPermitted(PhoneAccountHandle phoneAccountHandle) {
        return isIncomingCallPermitted(null /* excludeCall */, phoneAccountHandle);
    }

    public boolean isIncomingCallPermitted(Call excludeCall,
                                           PhoneAccountHandle phoneAccountHandle) {
        if (phoneAccountHandle == null) {
            return false;
        }
        PhoneAccount phoneAccount =
                mPhoneAccountRegistrar.getPhoneAccountUnchecked(phoneAccountHandle);
        if (phoneAccount == null) {
            return false;
        }
        if (isInEmergencyCall()) return false;

        if (!phoneAccount.isSelfManaged()) {
            return !hasMaximumManagedRingingCalls(excludeCall) &&
                    !hasMaximumManagedHoldingCalls(excludeCall);
        } else {
            return !hasMaximumSelfManagedRingingCalls(excludeCall, phoneAccountHandle) &&
                    !hasMaximumSelfManagedCalls(excludeCall, phoneAccountHandle);
        }
    }

    public boolean isOutgoingCallPermitted(PhoneAccountHandle phoneAccountHandle) {
        return isOutgoingCallPermitted(null /* excludeCall */, phoneAccountHandle);
    }

    public boolean isOutgoingCallPermitted(Call excludeCall,
                                           PhoneAccountHandle phoneAccountHandle) {
        if (phoneAccountHandle == null) {
            return false;
        }
        PhoneAccount phoneAccount =
                mPhoneAccountRegistrar.getPhoneAccountUnchecked(phoneAccountHandle);
        if (phoneAccount == null) {
            return false;
        }

        if (!phoneAccount.isSelfManaged()) {
            return !hasMaximumManagedOutgoingCalls(excludeCall) &&
                    !hasMaximumManagedDialingCalls(excludeCall) &&
                    !hasMaximumManagedLiveCalls(excludeCall) &&
                    !hasMaximumManagedHoldingCalls(excludeCall);
        } else {
            // Only permit self-managed outgoing calls if
            // 1. there is no emergency ongoing call
            // 2. The outgoing call is an handover call or it not hit the self-managed call limit
            // and the current active call can be held.
            Call activeCall = (Call) mConnectionSvrFocusMgr.getCurrentFocusCall();
            return !isInEmergencyCall() &&
                    ((excludeCall != null && excludeCall.getHandoverSourceCall() != null) ||
                            (!hasMaximumSelfManagedCalls(excludeCall, phoneAccountHandle) &&
                                    (activeCall == null || canHold(activeCall))));
        }
    }

    public boolean isReplyWithSmsAllowed(int uid) {
        UserHandle callingUser = UserHandle.of(UserHandle.getUserId(uid));
        UserManager userManager = mContext.getSystemService(UserManager.class);
        KeyguardManager keyguardManager = mContext.getSystemService(KeyguardManager.class);

        boolean isUserRestricted = userManager != null
                && userManager.hasUserRestriction(UserManager.DISALLOW_SMS, callingUser);
        boolean isLockscreenRestricted = keyguardManager != null
                && keyguardManager.isDeviceLocked();
        Log.d(this, "isReplyWithSmsAllowed: isUserRestricted: %s, isLockscreenRestricted: %s",
                isUserRestricted, isLockscreenRestricted);

        // TODO(hallliu): actually check the lockscreen once b/77731473 is fixed
        return !isUserRestricted;
    }
    /**
     * Blocks execution until all Telecom handlers have completed their current work.
     */
    public void waitOnHandlers() {
        CountDownLatch mainHandlerLatch = new CountDownLatch(3);
        mHandler.post(() -> {
            mainHandlerLatch.countDown();
        });
        mCallAudioManager.getCallAudioModeStateMachine().getHandler().post(() -> {
            mainHandlerLatch.countDown();
        });
        mCallAudioManager.getCallAudioRouteStateMachine().getHandler().post(() -> {
            mainHandlerLatch.countDown();
        });

        try {
            mainHandlerLatch.await(HANDLER_WAIT_TIMEOUT, TimeUnit.MILLISECONDS);
        } catch (InterruptedException e) {
            Log.w(this, "waitOnHandlers: interrupted %s", e);
        }
    }

    /**
     * Used to confirm creation of an outgoing call which was marked as pending confirmation in
     * {@link #startOutgoingCall(Uri, PhoneAccountHandle, Bundle, UserHandle, Intent, String)}.
     * Called via {@link TelecomBroadcastIntentProcessor} for a call which was confirmed via
     * {@link ConfirmCallDialogActivity}.
     * @param callId The call ID of the call to confirm.
     */
    public void confirmPendingCall(String callId) {
        Log.i(this, "confirmPendingCall: callId=%s", callId);
        if (mPendingCall != null && mPendingCall.getId().equals(callId)) {
            Log.addEvent(mPendingCall, LogUtils.Events.USER_CONFIRMED);

            // We are going to place the new outgoing call, so disconnect any ongoing self-managed
            // calls which are ongoing at this time.
            disconnectSelfManagedCalls("outgoing call " + callId);

            mPendingCallConfirm.complete(mPendingCall);
            mPendingCallConfirm = null;
            mPendingCall = null;
        }
    }

    /**
     * Used to cancel an outgoing call which was marked as pending confirmation in
     * {@link #startOutgoingCall(Uri, PhoneAccountHandle, Bundle, UserHandle, Intent, String)}.
     * Called via {@link TelecomBroadcastIntentProcessor} for a call which was confirmed via
     * {@link ConfirmCallDialogActivity}.
     * @param callId The call ID of the call to cancel.
     */
    public void cancelPendingCall(String callId) {
        Log.i(this, "cancelPendingCall: callId=%s", callId);
        if (mPendingCall != null && mPendingCall.getId().equals(callId)) {
            Log.addEvent(mPendingCall, LogUtils.Events.USER_CANCELLED);
            markCallAsDisconnected(mPendingCall, new DisconnectCause(DisconnectCause.CANCELED));
            markCallAsRemoved(mPendingCall);
            mPendingCall = null;
            mPendingCallConfirm.complete(null);
            mPendingCallConfirm = null;
        }
    }

    /**
     * Called from {@link #startOutgoingCall(Uri, PhoneAccountHandle, Bundle, UserHandle, Intent, String)} when
     * a managed call is added while there are ongoing self-managed calls.  Starts
     * {@link ConfirmCallDialogActivity} to prompt the user to see if they wish to place the
     * outgoing call or not.
     * @param call The call to confirm.
     */
    private void startCallConfirmation(Call call, CompletableFuture<Call> confirmationFuture) {
        if (mPendingCall != null) {
            Log.i(this, "startCallConfirmation: call %s is already pending; disconnecting %s",
                    mPendingCall.getId(), call.getId());
            markCallDisconnectedDueToSelfManagedCall(call);
            confirmationFuture.complete(null);
            return;
        }
        Log.addEvent(call, LogUtils.Events.USER_CONFIRMATION);
        mPendingCall = call;
        mPendingCallConfirm = confirmationFuture;

        // Figure out the name of the app in charge of the self-managed call(s).
        Call activeCall = (Call) mConnectionSvrFocusMgr.getCurrentFocusCall();
        if (activeCall != null) {
            CharSequence ongoingAppName = activeCall.getTargetPhoneAccountLabel();
            Log.i(this, "startCallConfirmation: callId=%s, ongoingApp=%s", call.getId(),
                    ongoingAppName);

            Intent confirmIntent = new Intent(mContext, ConfirmCallDialogActivity.class);
            confirmIntent.putExtra(ConfirmCallDialogActivity.EXTRA_OUTGOING_CALL_ID, call.getId());
            confirmIntent.putExtra(ConfirmCallDialogActivity.EXTRA_ONGOING_APP_NAME, ongoingAppName);
            confirmIntent.setFlags(Intent.FLAG_ACTIVITY_NEW_TASK);
            mContext.startActivityAsUser(confirmIntent, UserHandle.CURRENT);
        }
    }

    /**
     * Disconnects all self-managed calls.
     */
    private void disconnectSelfManagedCalls(String reason) {
        // Disconnect all self-managed calls to make priority for emergency call.
        // Use Call.disconnect() to command the ConnectionService to disconnect the calls.
        // CallsManager.markCallAsDisconnected doesn't actually tell the ConnectionService to
        // disconnect.
        mCalls.stream()
                .filter(c -> c.isSelfManaged())
                .forEach(c -> c.disconnect(reason));

        // When disconnecting all self-managed calls, switch audio routing back to the baseline
        // route.  This ensures if, for example, the self-managed ConnectionService was routed to
        // speakerphone that we'll switch back to earpiece for the managed call which necessitated
        // disconnecting the self-managed calls.
        mCallAudioManager.switchBaseline();
    }

    /**
     * Dumps the state of the {@link CallsManager}.
     *
     * @param pw The {@code IndentingPrintWriter} to write the state to.
     */
    public void dump(IndentingPrintWriter pw) {
        mContext.enforceCallingOrSelfPermission(android.Manifest.permission.DUMP, TAG);
        if (mCalls != null) {
            pw.println("mCalls: ");
            pw.increaseIndent();
            for (Call call : mCalls) {
                pw.println(call);
            }
            pw.decreaseIndent();
        }

        if (mPendingCall != null) {
            pw.print("mPendingCall:");
            pw.println(mPendingCall.getId());
        }

        if (mPendingRedirectedOutgoingCallInfo.size() > 0) {
            pw.print("mPendingRedirectedOutgoingCallInfo:");
            pw.println(mPendingRedirectedOutgoingCallInfo.keySet().stream().collect(
                    Collectors.joining(", ")));
        }

        if (mPendingUnredirectedOutgoingCallInfo.size() > 0) {
            pw.print("mPendingUnredirectedOutgoingCallInfo:");
            pw.println(mPendingUnredirectedOutgoingCallInfo.keySet().stream().collect(
                    Collectors.joining(", ")));
        }

        if (mCallAudioManager != null) {
            pw.println("mCallAudioManager:");
            pw.increaseIndent();
            mCallAudioManager.dump(pw);
            pw.decreaseIndent();
        }

        if (mTtyManager != null) {
            pw.println("mTtyManager:");
            pw.increaseIndent();
            mTtyManager.dump(pw);
            pw.decreaseIndent();
        }

        if (mInCallController != null) {
            pw.println("mInCallController:");
            pw.increaseIndent();
            mInCallController.dump(pw);
            pw.decreaseIndent();
        }

        if (mCallDiagnosticServiceController != null) {
            pw.println("mCallDiagnosticServiceController:");
            pw.increaseIndent();
            mCallDiagnosticServiceController.dump(pw);
            pw.decreaseIndent();
        }

        if (mDefaultDialerCache != null) {
            pw.println("mDefaultDialerCache:");
            pw.increaseIndent();
            mDefaultDialerCache.dumpCache(pw);
            pw.decreaseIndent();
        }

        if (mConnectionServiceRepository != null) {
            pw.println("mConnectionServiceRepository:");
            pw.increaseIndent();
            mConnectionServiceRepository.dump(pw);
            pw.decreaseIndent();
        }

        if (mRoleManagerAdapter != null && mRoleManagerAdapter instanceof RoleManagerAdapterImpl) {
            RoleManagerAdapterImpl impl = (RoleManagerAdapterImpl) mRoleManagerAdapter;
            pw.println("mRoleManager:");
            pw.increaseIndent();
            impl.dump(pw);
            pw.decreaseIndent();
        }
    }

    /**
    * For some disconnected causes, we show a dialog when it's a mmi code or potential mmi code.
    *
    * @param call The call.
    */
    private void maybeShowErrorDialogOnDisconnect(Call call) {
        Bundle extras = call.getIntentExtras();
        if (call.getState() == CallState.DISCONNECTED && (isPotentialMMICode(call.getHandle())
                || isPotentialInCallMMICode(call.getHandle()) ||
                (extras != null && extras.getBoolean(EXTRA_KEY_DISPLAY_ERROR_DIALOG, false))) &&
                !mCalls.contains(call)) {
            extras.remove(EXTRA_KEY_DISPLAY_ERROR_DIALOG);
            DisconnectCause disconnectCause = call.getDisconnectCause();
            if (!TextUtils.isEmpty(disconnectCause.getDescription()) && ((disconnectCause.getCode()
                    == DisconnectCause.ERROR) || (disconnectCause.getCode()
                    == DisconnectCause.RESTRICTED))) {
                Intent errorIntent = new Intent(mContext, ErrorDialogActivity.class);
                errorIntent.putExtra(ErrorDialogActivity.ERROR_MESSAGE_STRING_EXTRA,
                        disconnectCause.getDescription());
                errorIntent.setFlags(Intent.FLAG_ACTIVITY_NEW_TASK);
                mContext.startActivityAsUser(errorIntent, UserHandle.CURRENT);
            }
        }
    }

    private void setIntentExtrasAndStartTime(Call call, Bundle extras) {
        if (extras != null) {
            // Create our own instance to modify (since extras may be Bundle.EMPTY)
            extras = new Bundle(extras);
        } else {
            extras = new Bundle();
        }

        // Specifies the time telecom began routing the call. This is used by the dialer for
        // analytics.
        extras.putLong(TelecomManager.EXTRA_CALL_TELECOM_ROUTING_START_TIME_MILLIS,
              SystemClock.elapsedRealtime());

        if (call.visibleToInCallService()) {
            extras.putBoolean(PhoneAccount.EXTRA_ADD_SELF_MANAGED_CALLS_TO_INCALLSERVICE, true);
        }
        call.setIntentExtras(extras);
    }

    private void setCallSourceToAnalytics(Call call, Intent originalIntent) {
        if (originalIntent == null) {
            return;
        }

        int callSource = originalIntent.getIntExtra(TelecomManager.EXTRA_CALL_SOURCE,
                Analytics.CALL_SOURCE_UNSPECIFIED);

        // Call source is only used by metrics, so we simply set it to Analytics directly.
        call.getAnalytics().setCallSource(callSource);
    }

    private boolean isVoicemail(Uri callHandle, PhoneAccount phoneAccount) {
        if (callHandle == null) {
            return false;
        }
        if (PhoneAccount.SCHEME_VOICEMAIL.equals(callHandle.getScheme())) {
            return true;
        }
        return phoneAccount != null && mPhoneAccountRegistrar.isVoiceMailNumber(
                phoneAccount.getAccountHandle(),
                callHandle.getSchemeSpecificPart());
    }

    /**
     * Notifies the {@link android.telecom.ConnectionService} associated with a
     * {@link PhoneAccountHandle} that the attempt to create a new connection has failed.
     *
     * @param phoneAccountHandle The {@link PhoneAccountHandle}.
     * @param call The {@link Call} which could not be added.
     */
    private void notifyCreateConnectionFailed(PhoneAccountHandle phoneAccountHandle, Call call) {
        if (phoneAccountHandle == null) {
            return;
        }
        ConnectionServiceWrapper service = mConnectionServiceRepository.getService(
                phoneAccountHandle.getComponentName(), phoneAccountHandle.getUserHandle());
        if (service == null) {
            Log.i(this, "Found no connection service.");
            return;
        } else {
            call.setConnectionService(service);
            service.createConnectionFailed(call);
        }
    }

    /**
     * Notifies the {@link android.telecom.ConnectionService} associated with a
     * {@link PhoneAccountHandle} that the attempt to create a new connection has failed.
     *
     * @param phoneAccountHandle The {@link PhoneAccountHandle}.
     * @param call The {@link Call} which could not be added.
     */
    private void notifyCreateConferenceFailed(PhoneAccountHandle phoneAccountHandle, Call call) {
        if (phoneAccountHandle == null) {
            return;
        }
        ConnectionServiceWrapper service = mConnectionServiceRepository.getService(
                phoneAccountHandle.getComponentName(), phoneAccountHandle.getUserHandle());
        if (service == null) {
            Log.i(this, "Found no connection service.");
            return;
        } else {
            call.setConnectionService(service);
            service.createConferenceFailed(call);
        }
    }


    /**
     * Notifies the {@link android.telecom.ConnectionService} associated with a
     * {@link PhoneAccountHandle} that the attempt to handover a call has failed.
     *
     * @param call The handover call
     * @param reason The error reason code for handover failure
     */
    private void notifyHandoverFailed(Call call, int reason) {
        ConnectionServiceWrapper service = call.getConnectionService();
        service.handoverFailed(call, reason);
        call.setDisconnectCause(new DisconnectCause(DisconnectCause.CANCELED));
        call.disconnect("handover failed");
    }

    /**
     * Called in response to a {@link Call} receiving a {@link Call#sendCallEvent(String, Bundle)}
     * of type {@link android.telecom.Call#EVENT_REQUEST_HANDOVER} indicating the
     * {@link android.telecom.InCallService} has requested a handover to another
     * {@link android.telecom.ConnectionService}.
     *
     * We will explicitly disallow a handover when there is an emergency call present.
     *
     * @param handoverFromCall The {@link Call} to be handed over.
     * @param handoverToHandle The {@link PhoneAccountHandle} to hand over the call to.
     * @param videoState The desired video state of {@link Call} after handover.
     * @param initiatingExtras Extras associated with the handover, to be passed to the handover
     *               {@link android.telecom.ConnectionService}.
     */
    private void requestHandoverViaEvents(Call handoverFromCall,
                                          PhoneAccountHandle handoverToHandle,
                                          int videoState, Bundle initiatingExtras) {

        handoverFromCall.sendCallEvent(android.telecom.Call.EVENT_HANDOVER_FAILED, null);
        Log.addEvent(handoverFromCall, LogUtils.Events.HANDOVER_REQUEST, "legacy request denied");
    }

    /**
     * Called in response to a {@link Call} receiving a {@link Call#handoverTo(PhoneAccountHandle,
     * int, Bundle)} indicating the {@link android.telecom.InCallService} has requested a
     * handover to another {@link android.telecom.ConnectionService}.
     *
     * We will explicitly disallow a handover when there is an emergency call present.
     *
     * @param handoverFromCall The {@link Call} to be handed over.
     * @param handoverToHandle The {@link PhoneAccountHandle} to hand over the call to.
     * @param videoState The desired video state of {@link Call} after handover.
     * @param extras Extras associated with the handover, to be passed to the handover
     *               {@link android.telecom.ConnectionService}.
     */
    private void requestHandover(Call handoverFromCall, PhoneAccountHandle handoverToHandle,
                                 int videoState, Bundle extras) {

        // Send an error back if there are any ongoing emergency calls.
        if (isInEmergencyCall()) {
            handoverFromCall.onHandoverFailed(
                    android.telecom.Call.Callback.HANDOVER_FAILURE_ONGOING_EMERGENCY_CALL);
            return;
        }

        // If source and destination phone accounts don't support handover, send an error back.
        boolean isHandoverFromSupported = isHandoverFromPhoneAccountSupported(
                handoverFromCall.getTargetPhoneAccount());
        boolean isHandoverToSupported = isHandoverToPhoneAccountSupported(handoverToHandle);
        if (!isHandoverFromSupported || !isHandoverToSupported) {
            handoverFromCall.onHandoverFailed(
                    android.telecom.Call.Callback.HANDOVER_FAILURE_NOT_SUPPORTED);
            return;
        }

        Log.addEvent(handoverFromCall, LogUtils.Events.HANDOVER_REQUEST, handoverToHandle);

        // Create a new instance of Call
        PhoneAccount account =
                mPhoneAccountRegistrar.getPhoneAccount(handoverToHandle, getCurrentUserHandle());
        boolean isSelfManaged = account != null && account.isSelfManaged();

        Call call = new Call(getNextCallId(), mContext,
                this, mLock, mConnectionServiceRepository,
                mPhoneNumberUtilsAdapter,
                handoverFromCall.getHandle(), null,
                null, null,
                Call.CALL_DIRECTION_OUTGOING, false,
                false, mClockProxy, mToastFactory);
        call.initAnalytics();

        // Set self-managed and voipAudioMode if destination is self-managed CS
        call.setIsSelfManaged(isSelfManaged);
        if (isSelfManaged) {
            call.setIsVoipAudioMode(true);
        }
        call.setInitiatingUser(getCurrentUserHandle());

        // Ensure we don't try to place an outgoing call with video if video is not
        // supported.
        if (VideoProfile.isVideo(videoState) && account != null &&
                !account.hasCapabilities(PhoneAccount.CAPABILITY_VIDEO_CALLING)) {
            call.setVideoState(VideoProfile.STATE_AUDIO_ONLY);
        } else {
            call.setVideoState(videoState);
        }

        // Set target phone account to destAcct.
        call.setTargetPhoneAccount(handoverToHandle);

        if (account != null && account.getExtras() != null && account.getExtras()
                    .getBoolean(PhoneAccount.EXTRA_ALWAYS_USE_VOIP_AUDIO_MODE)) {
            Log.d(this, "requestHandover: defaulting to voip mode for call %s",
                        call.getId());
            call.setIsVoipAudioMode(true);
        }

        // Set call state to connecting
        call.setState(
                CallState.CONNECTING,
                handoverToHandle == null ? "no-handle" : handoverToHandle.toString());

        // Mark as handover so that the ConnectionService knows this is a handover request.
        if (extras == null) {
            extras = new Bundle();
        }
        extras.putBoolean(TelecomManager.EXTRA_IS_HANDOVER_CONNECTION, true);
        extras.putParcelable(TelecomManager.EXTRA_HANDOVER_FROM_PHONE_ACCOUNT,
                handoverFromCall.getTargetPhoneAccount());
        setIntentExtrasAndStartTime(call, extras);

        // Add call to call tracker
        if (!mCalls.contains(call)) {
            addCall(call);
        }

        Log.addEvent(handoverFromCall, LogUtils.Events.START_HANDOVER,
                "handOverFrom=%s, handOverTo=%s", handoverFromCall.getId(), call.getId());

        handoverFromCall.setHandoverDestinationCall(call);
        handoverFromCall.setHandoverState(HandoverState.HANDOVER_FROM_STARTED);
        call.setHandoverState(HandoverState.HANDOVER_TO_STARTED);
        call.setHandoverSourceCall(handoverFromCall);
        call.setNewOutgoingCallIntentBroadcastIsDone();

        // Auto-enable speakerphone if the originating intent specified to do so, if the call
        // is a video call, of if using speaker when docked
        final boolean useSpeakerWhenDocked = mContext.getResources().getBoolean(
                R.bool.use_speaker_when_docked);
        final boolean useSpeakerForDock = isSpeakerphoneEnabledForDock();
        final boolean useSpeakerForVideoCall = isSpeakerphoneAutoEnabledForVideoCalls(videoState);
        call.setStartWithSpeakerphoneOn(false || useSpeakerForVideoCall
                || (useSpeakerWhenDocked && useSpeakerForDock));
        call.setVideoState(videoState);

        final boolean isOutgoingCallPermitted = isOutgoingCallPermitted(call,
                call.getTargetPhoneAccount());

        // If the account has been set, proceed to place the outgoing call.
        if (call.isSelfManaged() && !isOutgoingCallPermitted) {
            notifyCreateConnectionFailed(call.getTargetPhoneAccount(), call);
        } else if (!call.isSelfManaged() && hasSelfManagedCalls() && !call.isEmergencyCall()) {
            markCallDisconnectedDueToSelfManagedCall(call);
        } else {
            if (call.isEmergencyCall()) {
                // Disconnect all self-managed calls to make priority for emergency call.
                disconnectSelfManagedCalls("emergency call");
            }

            call.startCreateConnection(mPhoneAccountRegistrar);
        }

    }

    /**
     * Determines if handover from the specified {@link PhoneAccountHandle} is supported.
     *
     * @param from The {@link PhoneAccountHandle} the handover originates from.
     * @return {@code true} if handover is currently allowed, {@code false} otherwise.
     */
    private boolean isHandoverFromPhoneAccountSupported(PhoneAccountHandle from) {
        return getBooleanPhoneAccountExtra(from, PhoneAccount.EXTRA_SUPPORTS_HANDOVER_FROM);
    }

    /**
     * Determines if handover to the specified {@link PhoneAccountHandle} is supported.
     *
     * @param to The {@link PhoneAccountHandle} the handover it to.
     * @return {@code true} if handover is currently allowed, {@code false} otherwise.
     */
    private boolean isHandoverToPhoneAccountSupported(PhoneAccountHandle to) {
        return getBooleanPhoneAccountExtra(to, PhoneAccount.EXTRA_SUPPORTS_HANDOVER_TO);
    }

    /**
     * Retrieves a boolean phone account extra.
     * @param handle the {@link PhoneAccountHandle} to retrieve the extra for.
     * @param key The extras key.
     * @return {@code true} if the extra {@link PhoneAccount} extra is true, {@code false}
     *      otherwise.
     */
    private boolean getBooleanPhoneAccountExtra(PhoneAccountHandle handle, String key) {
        PhoneAccount phoneAccount = getPhoneAccountRegistrar().getPhoneAccountUnchecked(handle);
        if (phoneAccount == null) {
            return false;
        }

        Bundle fromExtras = phoneAccount.getExtras();
        if (fromExtras == null) {
            return false;
        }
        return fromExtras.getBoolean(key);
    }

    /**
     * Determines if there is an existing handover in process.
     * @return {@code true} if a call in the process of handover exists, {@code false} otherwise.
     */
    private boolean isHandoverInProgress() {
        return mCalls.stream().filter(c -> c.getHandoverSourceCall() != null ||
                c.getHandoverDestinationCall() != null).count() > 0;
    }

    private void broadcastUnregisterIntent(PhoneAccountHandle accountHandle) {
        Intent intent =
                new Intent(TelecomManager.ACTION_PHONE_ACCOUNT_UNREGISTERED);
        intent.addFlags(Intent.FLAG_RECEIVER_INCLUDE_BACKGROUND);
        intent.putExtra(
                TelecomManager.EXTRA_PHONE_ACCOUNT_HANDLE, accountHandle);
        Log.i(this, "Sending phone-account %s unregistered intent as user", accountHandle);
        mContext.sendBroadcastAsUser(intent, UserHandle.ALL,
                PERMISSION_PROCESS_PHONE_ACCOUNT_REGISTRATION);

        String dialerPackage = mDefaultDialerCache.getDefaultDialerApplication(
                getCurrentUserHandle().getIdentifier());
        if (!TextUtils.isEmpty(dialerPackage)) {
            Intent directedIntent = new Intent(TelecomManager.ACTION_PHONE_ACCOUNT_UNREGISTERED)
                    .setPackage(dialerPackage);
            directedIntent.putExtra(
                    TelecomManager.EXTRA_PHONE_ACCOUNT_HANDLE, accountHandle);
            Log.i(this, "Sending phone-account unregistered intent to default dialer");
            mContext.sendBroadcastAsUser(directedIntent, UserHandle.ALL, null);
        }
        return ;
    }

    private void broadcastRegisterIntent(PhoneAccountHandle accountHandle) {
        Intent intent = new Intent(
                TelecomManager.ACTION_PHONE_ACCOUNT_REGISTERED);
        intent.addFlags(Intent.FLAG_RECEIVER_INCLUDE_BACKGROUND);
        intent.putExtra(TelecomManager.EXTRA_PHONE_ACCOUNT_HANDLE,
                accountHandle);
        Log.i(this, "Sending phone-account %s registered intent as user", accountHandle);
        mContext.sendBroadcastAsUser(intent, UserHandle.ALL,
                PERMISSION_PROCESS_PHONE_ACCOUNT_REGISTRATION);

        String dialerPackage = mDefaultDialerCache.getDefaultDialerApplication(
                getCurrentUserHandle().getIdentifier());
        if (!TextUtils.isEmpty(dialerPackage)) {
            Intent directedIntent = new Intent(TelecomManager.ACTION_PHONE_ACCOUNT_REGISTERED)
                    .setPackage(dialerPackage);
            directedIntent.putExtra(
                    TelecomManager.EXTRA_PHONE_ACCOUNT_HANDLE, accountHandle);
            Log.i(this, "Sending phone-account registered intent to default dialer");
            mContext.sendBroadcastAsUser(directedIntent, UserHandle.ALL, null);
        }
        return ;
    }

    public void acceptHandover(Uri srcAddr, int videoState, PhoneAccountHandle destAcct) {
        final String handleScheme = srcAddr.getSchemeSpecificPart();
        Call fromCall = mCalls.stream()
                .filter((c) -> mPhoneNumberUtilsAdapter.isSamePhoneNumber(
                        (c.getHandle() == null ? null : c.getHandle().getSchemeSpecificPart()),
                        handleScheme))
                .findFirst()
                .orElse(null);

        Call call = new Call(
                getNextCallId(),
                mContext,
                this,
                mLock,
                mConnectionServiceRepository,
                mPhoneNumberUtilsAdapter,
                srcAddr,
                null /* gatewayInfo */,
                null /* connectionManagerPhoneAccount */,
                destAcct,
                Call.CALL_DIRECTION_INCOMING /* callDirection */,
                false /* forceAttachToExistingConnection */,
                false, /* isConference */
                mClockProxy,
                mToastFactory);

        if (fromCall == null || isHandoverInProgress() ||
                !isHandoverFromPhoneAccountSupported(fromCall.getTargetPhoneAccount()) ||
                !isHandoverToPhoneAccountSupported(destAcct) ||
                isInEmergencyCall()) {
            Log.w(this, "acceptHandover: Handover not supported");
            notifyHandoverFailed(call,
                    android.telecom.Call.Callback.HANDOVER_FAILURE_NOT_SUPPORTED);
            return;
        }

        PhoneAccount phoneAccount = mPhoneAccountRegistrar.getPhoneAccountUnchecked(destAcct);
        if (phoneAccount == null) {
            Log.w(this, "acceptHandover: Handover not supported. phoneAccount = null");
            notifyHandoverFailed(call,
                    android.telecom.Call.Callback.HANDOVER_FAILURE_NOT_SUPPORTED);
            return;
        }
        call.setIsSelfManaged(phoneAccount.isSelfManaged());
        if (call.isSelfManaged() || (phoneAccount.getExtras() != null &&
                phoneAccount.getExtras().getBoolean(
                        PhoneAccount.EXTRA_ALWAYS_USE_VOIP_AUDIO_MODE))) {
            call.setIsVoipAudioMode(true);
        }
        if (!phoneAccount.hasCapabilities(PhoneAccount.CAPABILITY_VIDEO_CALLING)) {
            call.setVideoState(VideoProfile.STATE_AUDIO_ONLY);
        } else {
            call.setVideoState(videoState);
        }

        call.initAnalytics();
        call.addListener(this);

        fromCall.setHandoverDestinationCall(call);
        call.setHandoverSourceCall(fromCall);
        call.setHandoverState(HandoverState.HANDOVER_TO_STARTED);
        fromCall.setHandoverState(HandoverState.HANDOVER_FROM_STARTED);

        if (isSpeakerEnabledForVideoCalls() && VideoProfile.isVideo(videoState)) {
            // Ensure when the call goes active that it will go to speakerphone if the
            // handover to call is a video call.
            call.setStartWithSpeakerphoneOn(true);
        }

        Bundle extras = call.getIntentExtras();
        if (extras == null) {
            extras = new Bundle();
        }
        extras.putBoolean(TelecomManager.EXTRA_IS_HANDOVER_CONNECTION, true);
        extras.putParcelable(TelecomManager.EXTRA_HANDOVER_FROM_PHONE_ACCOUNT,
                fromCall.getTargetPhoneAccount());

        call.startCreateConnection(mPhoneAccountRegistrar);
    }

    public ConnectionServiceFocusManager getConnectionServiceFocusManager() {
        return mConnectionSvrFocusMgr;
    }

    @VisibleForTesting
    public boolean canHold(Call call) {
        return ((call.isTransactionalCall() && call.can(Connection.CAPABILITY_SUPPORT_HOLD)) ||
                call.can(Connection.CAPABILITY_HOLD)) && call.getState() != CallState.DIALING;
    }

    private boolean supportsHold(Call call) {
        return call.can(Connection.CAPABILITY_SUPPORT_HOLD);
    }

    private final class ActionSetCallState implements PendingAction {

        private final Call mCall;
        private final int mState;
        private final String mTag;

        ActionSetCallState(Call call, int state, String tag) {
            mCall = call;
            mState = state;
            mTag = tag;
        }

        @Override
        public void performAction() {
            synchronized (mLock) {
                Log.d(this, "performAction: current call state %s", mCall);
                if (mCall.getState() != CallState.DISCONNECTED
                        && mCall.getState() != CallState.DISCONNECTING) {
                    Log.d(this, "performAction: setting to new state = %s", mState);
                    setCallState(mCall, mState, mTag);
                }
            }
        }
    }

    private final class ActionUnHoldCall implements PendingAction {
        private final Call mCall;
        private final String mPreviouslyHeldCallId;

        ActionUnHoldCall(Call call, String previouslyHeldCallId) {
            mCall = call;
            mPreviouslyHeldCallId = previouslyHeldCallId;
        }

        @Override
        public void performAction() {
            synchronized (mLock) {
                Log.d(this, "perform unhold call for %s", mCall);
                mCall.unhold("held " + mPreviouslyHeldCallId);
            }
        }
    }

    private final class ActionAnswerCall implements PendingAction {
        private final Call mCall;
        private final int mVideoState;

        ActionAnswerCall(Call call, int videoState) {
            mCall = call;
            mVideoState = videoState;
        }

        @Override
        public void performAction() {
            synchronized (mLock) {
                Log.d(this, "perform answer call for %s, videoState = %d", mCall, mVideoState);
                for (CallsManagerListener listener : mListeners) {
                    listener.onIncomingCallAnswered(mCall);
                }

                // We do not update the UI until we get confirmation of the answer() through
                // {@link #markCallAsActive}.
                if (mCall.getState() == CallState.RINGING) {
                    mCall.answer(mVideoState);
                    setCallState(mCall, CallState.ANSWERED, "answered");
                } else if (mCall.getState() == CallState.SIMULATED_RINGING) {
                    // If the call's in simulated ringing, we don't have to wait for the CS --
                    // we can just declare it active.
                    setCallState(mCall, CallState.ACTIVE, "answering simulated ringing");
                    Log.addEvent(mCall, LogUtils.Events.REQUEST_SIMULATED_ACCEPT);
                } else if (mCall.getState() == CallState.ANSWERED) {
                    // In certain circumstances, the connection service can lose track of a request
                    // to answer a call. Therefore, if the user presses answer again, still send it
                    // on down, but log a warning in the process and don't change the call state.
                    mCall.answer(mVideoState);
                    Log.w(this, "Duplicate answer request for call %s", mCall.getId());
                }
                if (isSpeakerphoneAutoEnabledForVideoCalls(mVideoState)) {
                    mCall.setStartWithSpeakerphoneOn(true);
                }
            }
        }
    }

    @VisibleForTesting(visibility = VisibleForTesting.Visibility.PACKAGE)
    public static final class RequestCallback implements
            ConnectionServiceFocusManager.RequestFocusCallback {
        private PendingAction mPendingAction;

        RequestCallback(PendingAction pendingAction) {
            mPendingAction = pendingAction;
        }

        @Override
        public void onRequestFocusDone(ConnectionServiceFocusManager.CallFocus call) {
            if (mPendingAction != null) {
                mPendingAction.performAction();
            }
        }
    }

<<<<<<< HEAD
    public void clearPendingMOEmergencyCall() {
        mPendingMOEmerCall = null;
        mDisconnectingCall = null;
=======
    // driver method to create and execute a new TransactionalFocusRequestCallback
    public void transactionRequestNewFocusCall(Call call,
            OutcomeReceiver<Boolean, CallException> callback) {
        Log.d(this, "transactionRequestNewFocusCall");
        PendingAction pendingAction = new ActionSetCallState(call, CallState.ACTIVE,
                "transactional ActionSetCallState");
        mConnectionSvrFocusMgr
                .requestFocus(call,
                        new TransactionalFocusRequestCallback(pendingAction, call, callback));
    }

    // request a new call focus and ensure the request was successful
    @VisibleForTesting(visibility = VisibleForTesting.Visibility.PACKAGE)
    public class TransactionalFocusRequestCallback implements
            ConnectionServiceFocusManager.RequestFocusCallback {
        private PendingAction mPendingAction;
        @NonNull
        private Call mTargetCallFocus;
        private OutcomeReceiver<Boolean, CallException> mCallback;

        TransactionalFocusRequestCallback(PendingAction pendingAction, @NonNull Call call,
                OutcomeReceiver<Boolean, CallException> callback) {
            mPendingAction = pendingAction;
            mTargetCallFocus = call;
            mCallback = callback;
        }

        @Override
        public void onRequestFocusDone(ConnectionServiceFocusManager.CallFocus call) {
            Call currentCallFocus = (Call) mConnectionSvrFocusMgr.getCurrentFocusCall();

            if (currentCallFocus == null) {
                Log.i(this, "TransactionalFocusRequestCallback: "
                        + "currentCallFocus is null.");
                mCallback.onError(new CallException("currentCallFocus is null",
                        CallException.CODE_CALL_CANNOT_BE_SET_TO_ACTIVE));
                return;
            }

            Log.i(this, "TransactionalFocusRequestCallback: targetId=[%s], "
                    + "currentId=[%s]", mTargetCallFocus.getId(), currentCallFocus.getId());
            if (!currentCallFocus.getId().equals(mTargetCallFocus.getId())) {
                Log.i(this, "TransactionalFocusRequestCallback: "
                        + "currentCallFocus is not equal to targetCallFocus.");
                mCallback.onError(new CallException("current focus is not target focus",
                        CallException.CODE_CALL_CANNOT_BE_SET_TO_ACTIVE));
                return;
            }
            mPendingAction.performAction();
            mCallback.onResult(true);
        }
>>>>>>> ed2e1113
    }

    public void resetConnectionTime(Call call) {
        call.setConnectTimeMillis(System.currentTimeMillis());
        call.setConnectElapsedTimeMillis(SystemClock.elapsedRealtime());
        if (mCalls.contains(call)) {
            for (CallsManagerListener listener : mListeners) {
                listener.onConnectionTimeChanged(call);
            }
        }
    }

    public Context getContext() {
        return mContext;
    }

    /**
     * Determines if there is an ongoing emergency call. This can be either an outgoing emergency
     * call, or a number which has been identified by the number as an emergency call.
     * @return {@code true} if there is an ongoing emergency call, {@code false} otherwise.
     */
    public boolean
    isInEmergencyCall() {
        return mCalls.stream().filter(c -> (c.isEmergencyCall()
                || c.isNetworkIdentifiedEmergencyCall()) && !c.isDisconnected()).count() > 0;
    }

    /**
     * Trigger a recalculation of support for CAPABILITY_CAN_PULL_CALL for external calls due to
     * a possible emergency call being added/removed.
     */
    private void updateExternalCallCanPullSupport() {
        boolean isInEmergencyCall = isInEmergencyCall();
        // Remove the capability to pull an external call in the case that we are in an emergency
        // call.
        mCalls.stream().filter(Call::isExternalCall).forEach(
                c->c.setIsPullExternalCallSupported(!isInEmergencyCall));
    }

    /**
     * Trigger display of an error message to the user; we do this outside of dialer for calls which
     * fail to be created and added to Dialer.
     * @param messageId The string resource id.
     */
    private void showErrorMessage(int messageId) {
        final Intent errorIntent = new Intent(mContext, ErrorDialogActivity.class);
        errorIntent.putExtra(ErrorDialogActivity.ERROR_MESSAGE_ID_EXTRA, messageId);
        errorIntent.setFlags(Intent.FLAG_ACTIVITY_NEW_TASK);
        mContext.startActivityAsUser(errorIntent, UserHandle.CURRENT);
    }

    /**
     * Handles changes to a {@link PhoneAccount}.
     *
     * Invokes phone account changed handler for calls with matching
     * phone account.
     *
     * @param registrar The {@link PhoneAccountRegistrar} originating the change.
     * @param phoneAccount The {@link PhoneAccount} which changed.
     */
    private void handlePhoneAccountChanged(PhoneAccountRegistrar registrar,
            PhoneAccount phoneAccount) {
        Log.i(this, "handlePhoneAccountChanged: phoneAccount=%s", phoneAccount);
        mCalls.stream()
                .filter(c -> phoneAccount.getAccountHandle().equals(c.getTargetPhoneAccount()))
                .forEach(c -> c.handlePhoneAccountChanged(phoneAccount));
    }

    /**
     * Determines if two {@link Call} instances originated from either the same target
     * {@link PhoneAccountHandle} or connection manager {@link PhoneAccountHandle}.
     * @param call1 The first call
     * @param call2 The second call
     * @return {@code true} if both calls are from the same target or connection manager
     * {@link PhoneAccountHandle}.
     */
    public static boolean areFromSameSource(@NonNull Call call1, @NonNull Call call2) {
        PhoneAccountHandle call1ConnectionMgr = call1.getConnectionManagerPhoneAccount();
        PhoneAccountHandle call2ConnectionMgr = call2.getConnectionManagerPhoneAccount();

        if (call1ConnectionMgr != null && call2ConnectionMgr != null
                && PhoneAccountHandle.areFromSamePackage(call1ConnectionMgr, call2ConnectionMgr)) {
            // Both calls share the same connection manager package, so they are from the same
            // source.
            return true;
        }

        PhoneAccountHandle call1TargetAcct = call1.getTargetPhoneAccount();
        PhoneAccountHandle call2TargetAcct = call2.getTargetPhoneAccount();
        // Otherwise if the target phone account for both is the same package, they're the same
        // source.
        return PhoneAccountHandle.areFromSamePackage(call1TargetAcct, call2TargetAcct);
    }

    public LinkedList<HandlerThread> getGraphHandlerThreads() {
        return mGraphHandlerThreads;
    }

    private void maybeSendPostCallScreenIntent(Call call) {
        if (call.isEmergencyCall() || (call.isNetworkIdentifiedEmergencyCall()) ||
                (call.getPostCallPackageName() == null)) {
            return;
        }

        Intent intent = new Intent(ACTION_POST_CALL);
        intent.setPackage(call.getPostCallPackageName());
        intent.putExtra(EXTRA_HANDLE, call.getHandle());
        intent.putExtra(EXTRA_DISCONNECT_CAUSE, call.getDisconnectCause().getCode());
        long duration = call.getAgeMillis();
        int durationCode = DURATION_VERY_SHORT;
        if ((duration >= VERY_SHORT_CALL_TIME_MS) && (duration < SHORT_CALL_TIME_MS)) {
            durationCode = DURATION_SHORT;
        } else if ((duration >= SHORT_CALL_TIME_MS) && (duration < MEDIUM_CALL_TIME_MS)) {
            durationCode = DURATION_MEDIUM;
        } else if (duration >= MEDIUM_CALL_TIME_MS) {
            durationCode = DURATION_LONG;
        }
        intent.putExtra(EXTRA_CALL_DURATION, durationCode);
        intent.addFlags(Intent.FLAG_ACTIVITY_NEW_TASK);
        mContext.startActivityAsUser(intent, mCurrentUserHandle);
    }

    @VisibleForTesting
    public void addToPendingCallsToDisconnect(Call call) {
        mPendingCallsToDisconnect.add(call);
    }

    @VisibleForTesting
    public void addConnectionServiceRepositoryCache(ComponentName componentName,
            UserHandle userHandle, ConnectionServiceWrapper service) {
        mConnectionServiceRepository.setService(componentName, userHandle, service);
    }

    /**
     * Generates a log "marking".  This is a unique call event which contains a specified message.
     * A log mark is triggered by the command: adb shell telecom log-mark MESSAGE
     * A tester can use this when executing tests to make it very clear when a particular test step
     * was reached.
     * @param message the message to mark in the logs.
     */
    public void requestLogMark(String message) {
        mCalls.forEach(c -> Log.addEvent(c, LogUtils.Events.USER_LOG_MARK, message));
        Log.addEvent(null /* global */, LogUtils.Events.USER_LOG_MARK, message);
    }

    @VisibleForTesting
    public Ringer getRinger() {
        return mRinger;
    }

    /**
     * This method should only be used for testing.
     */
    @VisibleForTesting
    public void createActionSetCallStateAndPerformAction(Call call, int state, String tag) {
        ActionSetCallState actionSetCallState = new ActionSetCallState(call, state, tag);
        actionSetCallState.performAction();
    }

<<<<<<< HEAD
    /* Determines whether the two calls have the same target phone account */
    private boolean arePhoneAccountsEqual(PhoneAccountHandle pah1, PhoneAccountHandle pah2) {
        return Objects.equals(pah1, pah2);
    }

    // Check for concurrent calls and package same as TelephonyConnectionService
    private boolean isConcurrentCallsPossible() {
        return getTelephonyManager().isConcurrentCallsPossible();
    }

    /* Returns the first HELD call on the same sub and managed by same ConnectionService */
    private Call getHeldCallByConnectionServiceAndPhoneAccount(Call current) {
        Optional<Call> heldCall = mCalls.stream()
                .filter(call -> call != current
                        && arePhoneAccountsEqual(call.getTargetPhoneAccount(),
                        current.getTargetPhoneAccount())
                        && PhoneAccountHandle.areFromSamePackage(call.getTargetPhoneAccount(),
                                current.getTargetPhoneAccount())
                        && call.getParentCall() == null
                        && call.getState() == CallState.ON_HOLD)
                .findFirst();
        return heldCall.isPresent() ? heldCall.get() : null;
=======
    public CallStreamingController getCallStreamingController() {
        return mCallStreamingController;
>>>>>>> ed2e1113
    }
}<|MERGE_RESOLUTION|>--- conflicted
+++ resolved
@@ -5912,11 +5912,6 @@
         }
     }
 
-<<<<<<< HEAD
-    public void clearPendingMOEmergencyCall() {
-        mPendingMOEmerCall = null;
-        mDisconnectingCall = null;
-=======
     // driver method to create and execute a new TransactionalFocusRequestCallback
     public void transactionRequestNewFocusCall(Call call,
             OutcomeReceiver<Boolean, CallException> callback) {
@@ -5968,7 +5963,11 @@
             mPendingAction.performAction();
             mCallback.onResult(true);
         }
->>>>>>> ed2e1113
+    }
+
+    public void clearPendingMOEmergencyCall() {
+        mPendingMOEmerCall = null;
+        mDisconnectingCall = null;
     }
 
     public void resetConnectionTime(Call call) {
@@ -6128,7 +6127,10 @@
         actionSetCallState.performAction();
     }
 
-<<<<<<< HEAD
+    public CallStreamingController getCallStreamingController() {
+        return mCallStreamingController;
+    }
+
     /* Determines whether the two calls have the same target phone account */
     private boolean arePhoneAccountsEqual(PhoneAccountHandle pah1, PhoneAccountHandle pah2) {
         return Objects.equals(pah1, pah2);
@@ -6151,9 +6153,5 @@
                         && call.getState() == CallState.ON_HOLD)
                 .findFirst();
         return heldCall.isPresent() ? heldCall.get() : null;
-=======
-    public CallStreamingController getCallStreamingController() {
-        return mCallStreamingController;
->>>>>>> ed2e1113
     }
 }