/*
 * Copyright (C) 2013 The Android Open Source Project
 *
 * Licensed under the Apache License, Version 2.0 (the "License");
 * you may not use this file except in compliance with the License.
 * You may obtain a copy of the License at
 *
 *      http://www.apache.org/licenses/LICENSE-2.0
 *
 * Unless required by applicable law or agreed to in writing, software
 * distributed under the License is distributed on an "AS IS" BASIS,
 * WITHOUT WARRANTIES OR CONDITIONS OF ANY KIND, either express or implied.
 * See the License for the specific language governing permissions and
 * limitations under the License.
 */

package com.android.server.telecom;

import static android.provider.CallLog.Calls.AUTO_MISSED_EMERGENCY_CALL;
import static android.provider.CallLog.Calls.AUTO_MISSED_MAXIMUM_DIALING;
import static android.provider.CallLog.Calls.AUTO_MISSED_MAXIMUM_RINGING;
import static android.provider.CallLog.Calls.MISSED_REASON_NOT_MISSED;
import static android.provider.CallLog.Calls.SHORT_RING_THRESHOLD;
import static android.provider.CallLog.Calls.USER_MISSED_CALL_FILTERS_TIMEOUT;
import static android.provider.CallLog.Calls.USER_MISSED_CALL_SCREENING_SERVICE_SILENCED;
import static android.provider.CallLog.Calls.USER_MISSED_NEVER_RANG;
import static android.provider.CallLog.Calls.USER_MISSED_NO_ANSWER;
import static android.provider.CallLog.Calls.USER_MISSED_SHORT_RING;
import static android.telecom.TelecomManager.ACTION_POST_CALL;
import static android.telecom.TelecomManager.DURATION_LONG;
import static android.telecom.TelecomManager.DURATION_MEDIUM;
import static android.telecom.TelecomManager.DURATION_SHORT;
import static android.telecom.TelecomManager.DURATION_VERY_SHORT;
import static android.telecom.TelecomManager.EXTRA_CALL_DURATION;
import static android.telecom.TelecomManager.EXTRA_DISCONNECT_CAUSE;
import static android.telecom.TelecomManager.EXTRA_HANDLE;
import static android.telecom.TelecomManager.MEDIUM_CALL_TIME_MS;
import static android.telecom.TelecomManager.SHORT_CALL_TIME_MS;
import static android.telecom.TelecomManager.VERY_SHORT_CALL_TIME_MS;

import android.Manifest;
import android.annotation.NonNull;
import android.app.ActivityManager;
import android.app.AlertDialog;
import android.app.KeyguardManager;
import android.app.NotificationManager;
import android.content.BroadcastReceiver;
import android.content.ComponentName;
import android.content.Context;
import android.content.DialogInterface;
import android.content.Intent;
import android.content.IntentFilter;
import android.content.pm.PackageManager;
import android.content.pm.PackageManager.ResolveInfoFlags;
import android.content.pm.UserInfo;
import android.graphics.Color;
import android.graphics.drawable.ColorDrawable;
import android.media.AudioManager;
import android.media.AudioSystem;
import android.media.MediaPlayer;
import android.media.ToneGenerator;
import android.net.Uri;
import android.os.AsyncTask;
import android.os.Binder;
import android.os.Bundle;
import android.os.Handler;
import android.os.HandlerThread;
import android.os.Looper;
import android.os.OutcomeReceiver;
import android.os.PersistableBundle;
import android.os.Process;
import android.os.ResultReceiver;
import android.os.SystemClock;
import android.os.SystemVibrator;
import android.os.Trace;
import android.os.UserHandle;
import android.os.UserManager;
import android.provider.BlockedNumberContract;
import android.provider.BlockedNumberContract.SystemContract;
import android.provider.CallLog.Calls;
import android.provider.Settings;
import android.sysprop.TelephonyProperties;
import android.telecom.CallAttributes;
import android.telecom.CallAudioState;
import android.telecom.CallEndpoint;
import android.telecom.CallException;
import android.telecom.CallScreeningService;
import android.telecom.CallerInfo;
import android.telecom.Conference;
import android.telecom.Connection;
import android.telecom.DisconnectCause;
import android.telecom.GatewayInfo;
import android.telecom.Log;
import android.telecom.Logging.Runnable;
import android.telecom.Logging.Session;
import android.telecom.ParcelableConference;
import android.telecom.ParcelableConnection;
import android.telecom.PhoneAccount;
import android.telecom.PhoneAccountHandle;
import android.telecom.PhoneAccountSuggestion;
import android.telecom.TelecomManager;
import android.telecom.VideoProfile;
import android.telephony.CarrierConfigManager;
import android.telephony.PhoneNumberUtils;
import android.telephony.SubscriptionManager;
import android.telephony.TelephonyManager;
import android.text.TextUtils;
import android.util.Pair;
import android.view.LayoutInflater;
import android.view.View;
import android.view.WindowManager;
import android.view.accessibility.AccessibilityManager;
import android.widget.Button;

import com.android.internal.annotations.VisibleForTesting;
import com.android.internal.util.IndentingPrintWriter;
import com.android.server.telecom.bluetooth.BluetoothRouteManager;
import com.android.server.telecom.bluetooth.BluetoothStateReceiver;
import com.android.server.telecom.callfiltering.BlockCheckerAdapter;
import com.android.server.telecom.callfiltering.BlockCheckerFilter;
import com.android.server.telecom.callfiltering.CallFilterResultCallback;
import com.android.server.telecom.callfiltering.CallFilteringResult;
import com.android.server.telecom.callfiltering.CallFilteringResult.Builder;
import com.android.server.telecom.callfiltering.CallScreeningServiceFilter;
import com.android.server.telecom.callfiltering.DirectToVoicemailFilter;
import com.android.server.telecom.callfiltering.DndCallFilter;
import com.android.server.telecom.callfiltering.IncomingCallFilterGraph;
import com.android.server.telecom.callredirection.CallRedirectionProcessor;
import com.android.server.telecom.components.ErrorDialogActivity;
import com.android.server.telecom.components.TelecomBroadcastReceiver;
import com.android.server.telecom.settings.BlockedNumbersUtil;
import com.android.server.telecom.stats.CallFailureCause;
import com.android.server.telecom.ui.AudioProcessingNotification;
import com.android.server.telecom.ui.CallRedirectionTimeoutDialogActivity;
import com.android.server.telecom.ui.ConfirmCallDialogActivity;
import com.android.server.telecom.ui.DisconnectedCallNotifier;
import com.android.server.telecom.ui.IncomingCallNotifier;
import com.android.server.telecom.ui.ToastFactory;

import java.util.ArrayList;
import java.util.Arrays;
import java.util.Collection;
import java.util.Collections;
import java.util.HashMap;
import java.util.HashSet;
import java.util.Iterator;
import java.util.LinkedList;
import java.util.List;
import java.util.Map;
import java.util.Objects;
import java.util.Optional;
import java.util.Set;
import java.util.UUID;
import java.util.concurrent.CompletableFuture;
import java.util.concurrent.ConcurrentHashMap;
import java.util.concurrent.CopyOnWriteArrayList;
import java.util.concurrent.CountDownLatch;
import java.util.concurrent.Executor;
import java.util.concurrent.Executors;
import java.util.concurrent.TimeUnit;
import java.util.stream.Collectors;
import java.util.stream.IntStream;
import java.util.stream.Stream;

import org.codeaurora.ims.QtiCallConstants;
import org.codeaurora.ims.utils.QtiCarrierConfigHelper;
import org.codeaurora.ims.utils.QtiImsExtUtils;
/**
 * Singleton.
 *
 * NOTE: by design most APIs are package private, use the relevant adapter/s to allow
 * access from other packages specifically refraining from passing the CallsManager instance
 * beyond the com.android.server.telecom package boundary.
 */
public class CallsManager extends Call.ListenerBase
        implements VideoProviderProxy.Listener, CallFilterResultCallback, CurrentUserProxy {

    // TODO: Consider renaming this CallsManagerPlugin.
    @VisibleForTesting
    public interface CallsManagerListener {
        /**
         * Informs listeners when a {@link Call} is newly created but not yet added to
         * {@link #mCalls}.  This is where the call has not yet been created by the underlying
         * {@link ConnectionService}.
         * @param call the call.
         */
        default void onCallCreated(Call call) {}
        void onCallAdded(Call call);
        void onCallRemoved(Call call);
        void onCallStateChanged(Call call, int oldState, int newState);
        void onConnectionServiceChanged(
                Call call,
                ConnectionServiceWrapper oldService,
                ConnectionServiceWrapper newService);
        void onIncomingCallAnswered(Call call);
        void onIncomingCallRejected(Call call, boolean rejectWithMessage, String textMessage);
        void onCallAudioStateChanged(CallAudioState oldAudioState, CallAudioState newAudioState);
        void onCallEndpointChanged(CallEndpoint callEndpoint);
        void onAvailableCallEndpointsChanged(Set<CallEndpoint> availableCallEndpoints);
        void onMuteStateChanged(boolean isMuted);
        void onRingbackRequested(Call call, boolean ringback);
        void onIsConferencedChanged(Call call);
        void onIsVoipAudioModeChanged(Call call);
        void onVideoStateChanged(Call call, int previousVideoState, int newVideoState);
        void onCanAddCallChanged(boolean canAddCall);
        void onSessionModifyRequestReceived(Call call, VideoProfile videoProfile);
        void onHoldToneRequested(Call call);
        void onExternalCallChanged(Call call, boolean isExternalCall);
        void onCallStreamingStateChanged(Call call, boolean isStreaming);
        void onDisconnectedTonePlaying(boolean isTonePlaying);
        void onConnectionTimeChanged(Call call);
        void onConferenceStateChanged(Call call, boolean isConference);
        void onCdmaConferenceSwap(Call call);
        void onSetCamera(Call call, String cameraId);
        void onCrsFallbackLocalRinging(Call call);
    }

    /** Interface used to define the action which is executed delay under some condition. */
    interface PendingAction {
        void performAction();
    }

    private static final String TAG = "CallsManager";

    /**
     * Call filter specifier used with
     * {@link #getNumCallsWithState(int, Call, PhoneAccountHandle, int...)} to indicate only
     * self-managed calls should be included.
     */
    private static final int CALL_FILTER_SELF_MANAGED = 1;

    /**
     * Call filter specifier used with
     * {@link #getNumCallsWithState(int, Call, PhoneAccountHandle, int...)} to indicate only
     * managed calls should be included.
     */
    private static final int CALL_FILTER_MANAGED = 2;

    /**
     * Call filter specifier used with
     * {@link #getNumCallsWithState(int, Call, PhoneAccountHandle, int...)} to indicate both managed
     * and self-managed calls should be included.
     */
    private static final int CALL_FILTER_ALL = 3;

    private static final String PERMISSION_PROCESS_PHONE_ACCOUNT_REGISTRATION =
            "android.permission.PROCESS_PHONE_ACCOUNT_REGISTRATION";

    private static final int HANDLER_WAIT_TIMEOUT = 10000;
    private static final int MAXIMUM_LIVE_CALLS = 1;
    private static final int MAXIMUM_HOLD_CALLS = 1;
    private static final int MAXIMUM_RINGING_CALLS = 1;
    private static final int MAXIMUM_RINGING_CALLS_DSDA = 2;
    private static final int MAXIMUM_DIALING_CALLS = 1;
    private static final int MAXIMUM_OUTGOING_CALLS = 1;
    private static final int MAXIMUM_TOP_LEVEL_CALLS = 2;
    private static final int MAXIMUM_TOP_LEVEL_CALLS_DSDA = 4;
    private static final int MAXIMUM_SELF_MANAGED_CALLS = 10;

    /**
     * Anomaly Report UUIDs and corresponding error descriptions specific to CallsManager.
     */
    public static final UUID LIVE_CALL_STUCK_CONNECTING_ERROR_UUID =
            UUID.fromString("3f95808c-9134-11ed-a1eb-0242ac120002");
    public static final String LIVE_CALL_STUCK_CONNECTING_ERROR_MSG =
            "Force disconnected a live call that was stuck in CONNECTING state.";
    public static final UUID LIVE_CALL_STUCK_CONNECTING_EMERGENCY_ERROR_UUID =
            UUID.fromString("744fdf86-9137-11ed-a1eb-0242ac120002");
    public static final String LIVE_CALL_STUCK_CONNECTING_EMERGENCY_ERROR_MSG =
            "Found a live call that was stuck in CONNECTING state while attempting to place an "
                    + "emergency call.";
    public static final UUID CALL_REMOVAL_EXECUTION_ERROR_UUID =
            UUID.fromString("030b8b16-9139-11ed-a1eb-0242ac120002");
    public static final String CALL_REMOVAL_EXECUTION_ERROR_MSG =
            "Exception thrown while executing call removal";
    public static final UUID EXCEPTION_WHILE_ESTABLISHING_CONNECTION_ERROR_UUID =
            UUID.fromString("1c4eed7c-9132-11ed-a1eb-0242ac120002");
    public static final String EXCEPTION_WHILE_ESTABLISHING_CONNECTION_ERROR_MSG =
            "Exception thrown while establishing connection.";
    public static final UUID EXCEPTION_RETRIEVING_PHONE_ACCOUNTS_ERROR_UUID =
            UUID.fromString("b68c881d-0ed8-4f31-9342-8bf416c96d18");
    public static final String EXCEPTION_RETRIEVING_PHONE_ACCOUNTS_ERROR_MSG =
            "Exception thrown while retrieving list of potential phone accounts.";
    public static final UUID EXCEPTION_RETRIEVING_PHONE_ACCOUNTS_EMERGENCY_ERROR_UUID =
            UUID.fromString("f272f89d-fb3a-4004-aa2d-20b8d679467e");
    public static final String EXCEPTION_RETRIEVING_PHONE_ACCOUNTS_EMERGENCY_ERROR_MSG =
            "Exception thrown while retrieving list of potential phone accounts when placing an "
                    + "emergency call.";

    private static final int[] OUTGOING_CALL_STATES =
            {CallState.CONNECTING, CallState.SELECT_PHONE_ACCOUNT, CallState.DIALING,
                    CallState.PULLING};

    /**
     * These states are used by {@link #makeRoomForOutgoingCall(Call, boolean)} to determine which
     * call should be ended first to make room for a new outgoing call.
     */
    private static final int[] LIVE_CALL_STATES =
            {CallState.CONNECTING, CallState.SELECT_PHONE_ACCOUNT, CallState.DIALING,
                    CallState.PULLING, CallState.ACTIVE, CallState.AUDIO_PROCESSING};

    /**
     * These states determine which calls will cause {@link TelecomManager#isInCall()} or
     * {@link TelecomManager#isInManagedCall()} to return true.
     *
     * See also {@link PhoneStateBroadcaster}, which considers a similar set of states as being
     * off-hook.
     */
    public static final int[] ONGOING_CALL_STATES =
            {CallState.SELECT_PHONE_ACCOUNT, CallState.DIALING, CallState.PULLING, CallState.ACTIVE,
                    CallState.ON_HOLD, CallState.RINGING,  CallState.SIMULATED_RINGING,
                    CallState.ANSWERED, CallState.AUDIO_PROCESSING};

    private static final int[] ANY_CALL_STATE =
            {CallState.NEW, CallState.CONNECTING, CallState.SELECT_PHONE_ACCOUNT, CallState.DIALING,
                    CallState.RINGING, CallState.SIMULATED_RINGING, CallState.ACTIVE,
                    CallState.ON_HOLD, CallState.DISCONNECTED, CallState.ABORTED,
                    CallState.DISCONNECTING, CallState.PULLING, CallState.ANSWERED,
                    CallState.AUDIO_PROCESSING};

    public static final String TELECOM_CALL_ID_PREFIX = "TC@";

    // Maps call technologies in TelephonyManager to those in Analytics.
    private static final Map<Integer, Integer> sAnalyticsTechnologyMap;
    static {
        sAnalyticsTechnologyMap = new HashMap<>(5);
        sAnalyticsTechnologyMap.put(TelephonyManager.PHONE_TYPE_CDMA, Analytics.CDMA_PHONE);
        sAnalyticsTechnologyMap.put(TelephonyManager.PHONE_TYPE_GSM, Analytics.GSM_PHONE);
        sAnalyticsTechnologyMap.put(TelephonyManager.PHONE_TYPE_IMS, Analytics.IMS_PHONE);
        sAnalyticsTechnologyMap.put(TelephonyManager.PHONE_TYPE_SIP, Analytics.SIP_PHONE);
        sAnalyticsTechnologyMap.put(TelephonyManager.PHONE_TYPE_THIRD_PARTY,
                Analytics.THIRD_PARTY_PHONE);
    }

    /**
     * The main call repository. Keeps an instance of all live calls. New incoming and outgoing
     * calls are added to the map and removed when the calls move to the disconnected state.
     *
     * ConcurrentHashMap constructor params: 8 is initial table size, 0.9f is
     * load factor before resizing, 1 means we only expect a single thread to
     * access the map so make only a single shard
     */
    private final Set<Call> mCalls = Collections.newSetFromMap(
            new ConcurrentHashMap<Call, Boolean>(8, 0.9f, 1));

    /**
     * A pending call is one which requires user-intervention in order to be placed.
     * Used by {@link #startCallConfirmation}.
     */
    private Call mPendingCall;
    /**
     * Cached latest pending redirected call which requires user-intervention in order to be placed.
     * Used by {@link #onCallRedirectionComplete}.
     */
    private Call mPendingRedirectedOutgoingCall;

    /**
     * Cached call that's been answered but will be added to mCalls pending confirmation of active
     * status from the connection service.
     */
    private Call mPendingAudioProcessingCall;

    /**
     * Cached latest pending redirected call information which require user-intervention in order
     * to be placed. Used by {@link #onCallRedirectionComplete}.
     */
    private final Map<String, Runnable> mPendingRedirectedOutgoingCallInfo =
            new ConcurrentHashMap<>();
    /**
     * Cached latest pending Unredirected call information which require user-intervention in order
     * to be placed. Used by {@link #onCallRedirectionComplete}.
     */
    private final Map<String, Runnable> mPendingUnredirectedOutgoingCallInfo =
            new ConcurrentHashMap<>();

    private CompletableFuture<Call> mPendingCallConfirm;
    private CompletableFuture<Pair<Call, PhoneAccountHandle>> mPendingAccountSelection;

    // Instance variables for testing -- we keep the latest copy of the outgoing call futures
    // here so that we can wait on them in tests
    private CompletableFuture<Call> mLatestPostSelectionProcessingFuture;
    private CompletableFuture<Pair<Call, List<PhoneAccountSuggestion>>>
            mLatestPreAccountSelectionFuture;

    /**
     * The current telecom call ID.  Used when creating new instances of {@link Call}.  Should
     * only be accessed using the {@link #getNextCallId()} method which synchronizes on the
     * {@link #mLock} sync root.
     */
    private int mCallId = 0;

    private int mRttRequestId = 0;
    /**
     * Stores the current foreground user.
     */
    private UserHandle mCurrentUserHandle = UserHandle.of(ActivityManager.getCurrentUser());

    private final ConnectionServiceRepository mConnectionServiceRepository;
    private final DtmfLocalTonePlayer mDtmfLocalTonePlayer;
    private final InCallController mInCallController;
    private final CallDiagnosticServiceController mCallDiagnosticServiceController;
    private final CallAudioManager mCallAudioManager;
    private final CallRecordingTonePlayer mCallRecordingTonePlayer;
    private RespondViaSmsManager mRespondViaSmsManager;
    private final Ringer mRinger;
    private final InCallWakeLockController mInCallWakeLockController;
    private final CopyOnWriteArrayList<CallsManagerListener> mListeners =
            new CopyOnWriteArrayList<>();
    private final HeadsetMediaButton mHeadsetMediaButton;
    private final WiredHeadsetManager mWiredHeadsetManager;
    private final SystemStateHelper mSystemStateHelper;
    private final BluetoothRouteManager mBluetoothRouteManager;
    private final DockManager mDockManager;
    private final TtyManager mTtyManager;
    private final ProximitySensorManager mProximitySensorManager;
    private final PhoneStateBroadcaster mPhoneStateBroadcaster;
    private final CallLogManager mCallLogManager;
    private final Context mContext;
    private final TelecomSystem.SyncRoot mLock;
    private final PhoneAccountRegistrar mPhoneAccountRegistrar;
    private final MissedCallNotifier mMissedCallNotifier;
    private final DisconnectedCallNotifier mDisconnectedCallNotifier;
    private IncomingCallNotifier mIncomingCallNotifier;
    private final CallerInfoLookupHelper mCallerInfoLookupHelper;
    private final DefaultDialerCache mDefaultDialerCache;
    private final Timeouts.Adapter mTimeoutsAdapter;
    private final PhoneNumberUtilsAdapter mPhoneNumberUtilsAdapter;
    private final ClockProxy mClockProxy;
    private final ToastFactory mToastFactory;
    private final Set<Call> mLocallyDisconnectingCalls = new HashSet<>();
    private final Set<Call> mPendingCallsToDisconnect = new HashSet<>();
    private final ConnectionServiceFocusManager mConnectionSvrFocusMgr;
    /* Handler tied to thread in which CallManager was initialized. */
    private final Handler mHandler = new Handler(Looper.getMainLooper());
    private final EmergencyCallHelper mEmergencyCallHelper;
    private final RoleManagerAdapter mRoleManagerAdapter;
    private final CallEndpointController mCallEndpointController;
    private final CallAnomalyWatchdog mCallAnomalyWatchdog;
    private final CallStreamingController mCallStreamingController;

    private final ConnectionServiceFocusManager.CallsManagerRequester mRequester =
            new ConnectionServiceFocusManager.CallsManagerRequester() {
                @Override
                public void releaseConnectionService(
                        ConnectionServiceFocusManager.ConnectionServiceFocus connectionService) {
                    mCalls.stream()
                            .filter(c -> c.getConnectionServiceWrapper().equals(connectionService))
                            .forEach(c -> c.disconnect("release " +
                                    connectionService.getComponentName().getPackageName()));
                }

                @Override
                public void setCallsManagerListener(CallsManagerListener listener) {
                    mListeners.add(listener);
                }
            };

    private boolean mCanAddCall = true;

    private Runnable mStopTone;

    private LinkedList<HandlerThread> mGraphHandlerThreads;

    // An executor that can be used to fire off async tasks that do not block Telecom in any manner.
    private final Executor mAsyncTaskExecutor;

    private boolean mHasActiveRttCall = false;

    private AnomalyReporterAdapter mAnomalyReporter = new AnomalyReporterAdapterImpl();

    // Two global variables used to handle the Emergency Call when there
    // is no room available for emergency call. Buffer the Emergency Call
    // in mPendingMOEmerCall until the Current Active call is disconnected
    // successfully and place the mPendingMOEmerCall followed by clearing
    // buffer.
    private Call mPendingMOEmerCall = null;
    private Call mDisconnectingCall = null;

    private String mCrsCallId = null;
    // Used to indicate that an error dialog should be shown if set to true
    // Stored within intent extras and should be removed once the dialog is shown
    private final String EXTRA_KEY_DISPLAY_ERROR_DIALOG = "EXTRA_KEY_DISPLAY_ERROR_DIALOG";

    private final String ACTION_MSIM_VOICE_CAPABILITY_CHANGED =
            "org.codeaurora.intent.action.MSIM_VOICE_CAPABILITY_CHANGED";
    /**
     * Listener to PhoneAccountRegistrar events.
     */
    private PhoneAccountRegistrar.Listener mPhoneAccountListener =
            new PhoneAccountRegistrar.Listener() {
        public void onPhoneAccountRegistered(PhoneAccountRegistrar registrar,
                                             PhoneAccountHandle handle) {
            broadcastRegisterIntent(handle);
        }
        public void onPhoneAccountUnRegistered(PhoneAccountRegistrar registrar,
                                               PhoneAccountHandle handle) {
            broadcastUnregisterIntent(handle);
        }

        @Override
        public void onPhoneAccountChanged(PhoneAccountRegistrar registrar,
                PhoneAccount phoneAccount) {
            handlePhoneAccountChanged(registrar, phoneAccount);
        }
    };

    /**
     * Receiver for enhanced call blocking feature to update the emergency call notification
     * in below cases:
     *  1) Carrier config changed.
     *  2) Blocking suppression state changed.
     */
    private final BroadcastReceiver mReceiver = new BroadcastReceiver() {
        @Override
        public void onReceive(Context context, Intent intent) {
            Log.startSession("CM.CCCR");
            String action = intent.getAction();
            if (CarrierConfigManager.ACTION_CARRIER_CONFIG_CHANGED.equals(action)
                    || SystemContract.ACTION_BLOCK_SUPPRESSION_STATE_CHANGED.equals(action)) {
                new UpdateEmergencyCallNotificationTask().doInBackground(
                        Pair.create(context, Log.createSubsession()));
            } else if (ACTION_MSIM_VOICE_CAPABILITY_CHANGED.equals(action)) {
                updateCanAddCall();
            }
        }
    };

    private static class UpdateEmergencyCallNotificationTask
            extends AsyncTask<Pair<Context, Session>, Void, Void> {
        @SafeVarargs
        @Override
        protected final Void doInBackground(Pair<Context, Session>... args) {
            if (args == null || args.length != 1 || args[0] == null) {
                Log.e(this, new IllegalArgumentException(), "Incorrect invocation");
                return null;
            }
            Log.continueSession(args[0].second, "CM.UECNT");
            Context context = args[0].first;
            BlockedNumbersUtil.updateEmergencyCallNotification(context,
                    SystemContract.shouldShowEmergencyCallNotification(context));
            Log.endSession();
            return null;
        }
    }

    /**
     * Initializes the required Telecom components.
     */
    @VisibleForTesting
    public CallsManager(
            Context context,
            TelecomSystem.SyncRoot lock,
            CallerInfoLookupHelper callerInfoLookupHelper,
            MissedCallNotifier missedCallNotifier,
            DisconnectedCallNotifier.Factory disconnectedCallNotifierFactory,
            PhoneAccountRegistrar phoneAccountRegistrar,
            HeadsetMediaButtonFactory headsetMediaButtonFactory,
            ProximitySensorManagerFactory proximitySensorManagerFactory,
            InCallWakeLockControllerFactory inCallWakeLockControllerFactory,
            ConnectionServiceFocusManager.ConnectionServiceFocusManagerFactory
                    connectionServiceFocusManagerFactory,
            CallAudioManager.AudioServiceFactory audioServiceFactory,
            BluetoothRouteManager bluetoothManager,
            WiredHeadsetManager wiredHeadsetManager,
            SystemStateHelper systemStateHelper,
            DefaultDialerCache defaultDialerCache,
            Timeouts.Adapter timeoutsAdapter,
            AsyncRingtonePlayer asyncRingtonePlayer,
            PhoneNumberUtilsAdapter phoneNumberUtilsAdapter,
            EmergencyCallHelper emergencyCallHelper,
            InCallTonePlayer.ToneGeneratorFactory toneGeneratorFactory,
            ClockProxy clockProxy,
            AudioProcessingNotification audioProcessingNotification,
            BluetoothStateReceiver bluetoothStateReceiver,
            CallAudioRouteStateMachine.Factory callAudioRouteStateMachineFactory,
            CallAudioModeStateMachine.Factory callAudioModeStateMachineFactory,
            InCallControllerFactory inCallControllerFactory,
            CallDiagnosticServiceController callDiagnosticServiceController,
            RoleManagerAdapter roleManagerAdapter,
            ToastFactory toastFactory,
            CallEndpointControllerFactory callEndpointControllerFactory,
            CallAnomalyWatchdog callAnomalyWatchdog,
            Ringer.AccessibilityManagerAdapter accessibilityManagerAdapter,
            Executor asyncTaskExecutor) {
        mContext = context;
        mLock = lock;
        mPhoneNumberUtilsAdapter = phoneNumberUtilsAdapter;
        mPhoneAccountRegistrar = phoneAccountRegistrar;
        mPhoneAccountRegistrar.addListener(mPhoneAccountListener);
        mMissedCallNotifier = missedCallNotifier;
        mDisconnectedCallNotifier = disconnectedCallNotifierFactory.create(mContext, this);
        StatusBarNotifier statusBarNotifier = new StatusBarNotifier(context, this);
        mWiredHeadsetManager = wiredHeadsetManager;
        mSystemStateHelper = systemStateHelper;
        mDefaultDialerCache = defaultDialerCache;
        mBluetoothRouteManager = bluetoothManager;
        mDockManager = new DockManager(context);
        mTimeoutsAdapter = timeoutsAdapter;
        mEmergencyCallHelper = emergencyCallHelper;
        mCallerInfoLookupHelper = callerInfoLookupHelper;

        mDtmfLocalTonePlayer =
                new DtmfLocalTonePlayer(new DtmfLocalTonePlayer.ToneGeneratorProxy());
        CallAudioRouteStateMachine callAudioRouteStateMachine =
                callAudioRouteStateMachineFactory.create(
                        context,
                        this,
                        bluetoothManager,
                        wiredHeadsetManager,
                        statusBarNotifier,
                        audioServiceFactory,
                        CallAudioRouteStateMachine.EARPIECE_AUTO_DETECT,
                        asyncTaskExecutor
                );
        callAudioRouteStateMachine.initialize();

        CallAudioRoutePeripheralAdapter callAudioRoutePeripheralAdapter =
                new CallAudioRoutePeripheralAdapter(
                        callAudioRouteStateMachine,
                        bluetoothManager,
                        wiredHeadsetManager,
                        mDockManager);
        AudioManager audioManager = (AudioManager) mContext.getSystemService(Context.AUDIO_SERVICE);
        InCallTonePlayer.MediaPlayerFactory mediaPlayerFactory =
                (resourceId, attributes) ->
                        new InCallTonePlayer.MediaPlayerAdapterImpl(
                                MediaPlayer.create(mContext, resourceId, attributes,
                                        audioManager.generateAudioSessionId()));
        InCallTonePlayer.Factory playerFactory = new InCallTonePlayer.Factory(
                callAudioRoutePeripheralAdapter, lock, toneGeneratorFactory, mediaPlayerFactory,
                () -> audioManager.getStreamVolume(AudioManager.STREAM_RING) > 0);

        SystemSettingsUtil systemSettingsUtil = new SystemSettingsUtil();
        RingtoneFactory ringtoneFactory = new RingtoneFactory(this, context);
        SystemVibrator systemVibrator = new SystemVibrator(context);
        mInCallController = inCallControllerFactory.create(context, mLock, this,
                systemStateHelper, defaultDialerCache, mTimeoutsAdapter,
                emergencyCallHelper);
        mCallEndpointController = callEndpointControllerFactory.create(context, mLock, this);
        mCallDiagnosticServiceController = callDiagnosticServiceController;
        mCallDiagnosticServiceController.setInCallTonePlayerFactory(playerFactory);
        mRinger = new Ringer(playerFactory, context, systemSettingsUtil, asyncRingtonePlayer,
                ringtoneFactory, systemVibrator,
                new Ringer.VibrationEffectProxy(), mInCallController,
                mContext.getSystemService(NotificationManager.class),
                accessibilityManagerAdapter);
        mCallRecordingTonePlayer = new CallRecordingTonePlayer(mContext, audioManager,
                mTimeoutsAdapter, mLock);
        mCallAudioManager = new CallAudioManager(callAudioRouteStateMachine,
                this, callAudioModeStateMachineFactory.create(systemStateHelper,
                (AudioManager) mContext.getSystemService(Context.AUDIO_SERVICE)),
                playerFactory, mRinger, new RingbackPlayer(playerFactory),
                bluetoothStateReceiver, mDtmfLocalTonePlayer);

        mConnectionSvrFocusMgr = connectionServiceFocusManagerFactory.create(mRequester);
        mHeadsetMediaButton = headsetMediaButtonFactory.create(context, this, mLock);
        mTtyManager = new TtyManager(context, mWiredHeadsetManager);
        mProximitySensorManager = proximitySensorManagerFactory.create(context, this);
        mPhoneStateBroadcaster = new PhoneStateBroadcaster(this);
        mCallLogManager = new CallLogManager(context, phoneAccountRegistrar, mMissedCallNotifier);
        mConnectionServiceRepository =
                new ConnectionServiceRepository(mPhoneAccountRegistrar, mContext, mLock, this);
        mInCallWakeLockController = inCallWakeLockControllerFactory.create(context, this);
        mClockProxy = clockProxy;
        mToastFactory = toastFactory;
        mRoleManagerAdapter = roleManagerAdapter;
        mCallStreamingController = new CallStreamingController(mContext);

        mListeners.add(mInCallWakeLockController);
        mListeners.add(statusBarNotifier);
        mListeners.add(mCallLogManager);
        mListeners.add(mInCallController);
        mListeners.add(mCallEndpointController);
        mListeners.add(mCallDiagnosticServiceController);
        mListeners.add(mCallAudioManager);
        mListeners.add(mCallRecordingTonePlayer);
        mListeners.add(missedCallNotifier);
        mListeners.add(mDisconnectedCallNotifier);
        mListeners.add(mHeadsetMediaButton);
        mListeners.add(mProximitySensorManager);
        mListeners.add(audioProcessingNotification);
        mListeners.add(callAnomalyWatchdog);
        mListeners.add(mCallStreamingController);

        // this needs to be after the mCallAudioManager
        mListeners.add(mPhoneStateBroadcaster);

        // There is no USER_SWITCHED broadcast for user 0, handle it here explicitly.
        final UserManager userManager = UserManager.get(mContext);
        // Don't load missed call if it is run in split user model.
        if (userManager.isPrimaryUser()) {
            onUserSwitch(Process.myUserHandle());
        }
        // Register BroadcastReceiver to handle enhanced call blocking feature related event.
        IntentFilter intentFilter = new IntentFilter(
                CarrierConfigManager.ACTION_CARRIER_CONFIG_CHANGED);
        intentFilter.addAction(SystemContract.ACTION_BLOCK_SUPPRESSION_STATE_CHANGED);
        intentFilter.addAction(ACTION_MSIM_VOICE_CAPABILITY_CHANGED);
        context.registerReceiver(mReceiver, intentFilter, Context.RECEIVER_EXPORTED);
        mGraphHandlerThreads = new LinkedList<>();
        mCallAnomalyWatchdog = callAnomalyWatchdog;
<<<<<<< HEAD
        QtiCarrierConfigHelper.getInstance().setup(mContext);
=======
        mAsyncTaskExecutor = asyncTaskExecutor;
>>>>>>> ce473206
    }

    public void setIncomingCallNotifier(IncomingCallNotifier incomingCallNotifier) {
        if (mIncomingCallNotifier != null) {
            mListeners.remove(mIncomingCallNotifier);
        }
        mIncomingCallNotifier = incomingCallNotifier;
        mListeners.add(mIncomingCallNotifier);
    }

    public void setRespondViaSmsManager(RespondViaSmsManager respondViaSmsManager) {
        if (mRespondViaSmsManager != null) {
            mListeners.remove(mRespondViaSmsManager);
        }
        mRespondViaSmsManager = respondViaSmsManager;
        mListeners.add(respondViaSmsManager);
    }

    public RespondViaSmsManager getRespondViaSmsManager() {
        return mRespondViaSmsManager;
    }

    public CallerInfoLookupHelper getCallerInfoLookupHelper() {
        return mCallerInfoLookupHelper;
    }

    public RoleManagerAdapter getRoleManagerAdapter() {
        return mRoleManagerAdapter;
    }

    public CallDiagnosticServiceController getCallDiagnosticServiceController() {
        return mCallDiagnosticServiceController;
    }

    @Override
    @VisibleForTesting
    public void onSuccessfulOutgoingCall(Call call, int callState) {
        Log.v(this, "onSuccessfulOutgoingCall, %s", call);
        call.setPostCallPackageName(getRoleManagerAdapter().getDefaultCallScreeningApp(
                call.getUserHandleFromTargetPhoneAccount()));

        setCallState(call, callState, "successful outgoing call");
        if (!mCalls.contains(call)) {
            // Call was not added previously in startOutgoingCall due to it being a potential MMI
            // code, so add it now.
            addCall(call);
        }

        // The call's ConnectionService has been updated.
        for (CallsManagerListener listener : mListeners) {
            listener.onConnectionServiceChanged(call, null, call.getConnectionService());
        }

        markCallAsDialing(call);
    }

    @Override
    public void onFailedOutgoingCall(Call call, DisconnectCause disconnectCause) {
        Log.v(this, "onFailedOutgoingCall, call: %s", call);

        markCallAsRemoved(call);
    }

    @Override
    public void onSuccessfulIncomingCall(Call incomingCall) {
        Log.d(this, "onSuccessfulIncomingCall");
        PhoneAccount phoneAccount = mPhoneAccountRegistrar.getPhoneAccountUnchecked(
                incomingCall.getTargetPhoneAccount());
        Bundle extras =
            phoneAccount == null || phoneAccount.getExtras() == null
                ? new Bundle()
                : phoneAccount.getExtras();
        TelephonyManager telephonyManager = getTelephonyManager();
        if (incomingCall.hasProperty(Connection.PROPERTY_EMERGENCY_CALLBACK_MODE) ||
                incomingCall.hasProperty(Connection.PROPERTY_NETWORK_IDENTIFIED_EMERGENCY_CALL) ||
                telephonyManager.isInEmergencySmsMode() ||
                incomingCall.isSelfManaged() ||
                extras.getBoolean(PhoneAccount.EXTRA_SKIP_CALL_FILTERING)) {
            Log.i(this, "Skipping call filtering for %s (ecm=%b, "
                            + "networkIdentifiedEmergencyCall = %b, emergencySmsMode = %b, "
                            + "selfMgd=%b, skipExtra=%b)",
                    incomingCall.getId(),
                    incomingCall.hasProperty(Connection.PROPERTY_EMERGENCY_CALLBACK_MODE),
                    incomingCall.hasProperty(Connection.PROPERTY_NETWORK_IDENTIFIED_EMERGENCY_CALL),
                    telephonyManager.isInEmergencySmsMode(),
                    incomingCall.isSelfManaged(),
                    extras.getBoolean(PhoneAccount.EXTRA_SKIP_CALL_FILTERING));
            onCallFilteringComplete(incomingCall, new Builder()
                    .setShouldAllowCall(true)
                    .setShouldReject(false)
                    .setShouldAddToCallLog(true)
                    .setShouldShowNotification(true)
                    .build(), false);
            incomingCall.setIsUsingCallFiltering(false);
            return;
        }

        IncomingCallFilterGraph graph = setUpCallFilterGraph(incomingCall);
        graph.performFiltering();
    }

    private IncomingCallFilterGraph setUpCallFilterGraph(Call incomingCall) {
        incomingCall.setIsUsingCallFiltering(true);
        String carrierPackageName = getCarrierPackageName();
        UserHandle userHandle = incomingCall.getUserHandleFromTargetPhoneAccount();
        String defaultDialerPackageName = TelecomManager.from(mContext).
                getDefaultDialerPackage(userHandle);
        String userChosenPackageName = getRoleManagerAdapter().
                getDefaultCallScreeningApp(userHandle);
        AppLabelProxy appLabelProxy = packageName -> AppLabelProxy.Util.getAppLabel(
                mContext.getPackageManager(), packageName);
        ParcelableCallUtils.Converter converter = new ParcelableCallUtils.Converter();

        IncomingCallFilterGraph graph = new IncomingCallFilterGraph(incomingCall,
                this::onCallFilteringComplete, mContext, mTimeoutsAdapter, mLock);
        DirectToVoicemailFilter voicemailFilter = new DirectToVoicemailFilter(incomingCall,
                mCallerInfoLookupHelper);
        BlockCheckerFilter blockCheckerFilter = new BlockCheckerFilter(mContext, incomingCall,
                mCallerInfoLookupHelper, new BlockCheckerAdapter());
        DndCallFilter dndCallFilter = new DndCallFilter(incomingCall, getRinger());
        CallScreeningServiceFilter carrierCallScreeningServiceFilter =
                new CallScreeningServiceFilter(incomingCall, carrierPackageName,
                        CallScreeningServiceFilter.PACKAGE_TYPE_CARRIER, mContext, this,
                        appLabelProxy, converter);
        CallScreeningServiceFilter callScreeningServiceFilter;
        if ((userChosenPackageName != null)
                && (!userChosenPackageName.equals(defaultDialerPackageName))) {
            callScreeningServiceFilter = new CallScreeningServiceFilter(incomingCall,
                    userChosenPackageName, CallScreeningServiceFilter.PACKAGE_TYPE_USER_CHOSEN,
                    mContext, this, appLabelProxy, converter);
        } else {
            callScreeningServiceFilter = new CallScreeningServiceFilter(incomingCall,
                    defaultDialerPackageName,
                    CallScreeningServiceFilter.PACKAGE_TYPE_DEFAULT_DIALER,
                    mContext, this, appLabelProxy, converter);
        }
        graph.addFilter(voicemailFilter);
        graph.addFilter(dndCallFilter);
        graph.addFilter(blockCheckerFilter);
        graph.addFilter(carrierCallScreeningServiceFilter);
        graph.addFilter(callScreeningServiceFilter);
        IncomingCallFilterGraph.addEdge(voicemailFilter, carrierCallScreeningServiceFilter);
        IncomingCallFilterGraph.addEdge(blockCheckerFilter, carrierCallScreeningServiceFilter);
        IncomingCallFilterGraph.addEdge(carrierCallScreeningServiceFilter,
                callScreeningServiceFilter);
        mGraphHandlerThreads.add(graph.getHandlerThread());
        return graph;
    }

    private String getCarrierPackageName() {
        ComponentName componentName = null;
        CarrierConfigManager configManager = (CarrierConfigManager) mContext.getSystemService
                (Context.CARRIER_CONFIG_SERVICE);
        PersistableBundle configBundle = configManager.getConfig();
        if (configBundle != null) {
            componentName = ComponentName.unflattenFromString(configBundle.getString
                    (CarrierConfigManager.KEY_CARRIER_CALL_SCREENING_APP_STRING, ""));
        }

        return componentName != null ? componentName.getPackageName() : null;
    }

    @Override
    public void onCallFilteringComplete(Call incomingCall, CallFilteringResult result,
            boolean timeout) {
        // Only set the incoming call as ringing if it isn't already disconnected. It is possible
        // that the connection service disconnected the call before it was even added to Telecom, in
        // which case it makes no sense to set it back to a ringing state.
        Log.i(this, "onCallFilteringComplete");
        mGraphHandlerThreads.clear();

        if (timeout) {
            Log.i(this, "onCallFilteringCompleted: Call filters timeout!");
            incomingCall.setUserMissed(USER_MISSED_CALL_FILTERS_TIMEOUT);
        }

        if (incomingCall.getState() != CallState.DISCONNECTED &&
                incomingCall.getState() != CallState.DISCONNECTING) {
            setCallState(incomingCall, CallState.RINGING,
                    result.shouldAllowCall ? "successful incoming call" : "blocking call");
        } else {
            Log.i(this, "onCallFilteringCompleted: call already disconnected.");
            return;
        }

        // Inform our connection service that call filtering is done (if it was performed at all).
        if (incomingCall.isUsingCallFiltering()) {
            boolean isInContacts = incomingCall.getCallerInfo() != null
                    && incomingCall.getCallerInfo().contactExists;
            Connection.CallFilteringCompletionInfo completionInfo =
                    new Connection.CallFilteringCompletionInfo(!result.shouldAllowCall,
                            isInContacts,
                            result.mCallScreeningResponse == null
                                    ? null : result.mCallScreeningResponse.toCallResponse(),
                            result.mCallScreeningComponentName == null ? null
                                    : ComponentName.unflattenFromString(
                                            result.mCallScreeningComponentName));
            incomingCall.getConnectionService().onCallFilteringCompleted(incomingCall,
                    completionInfo);
        }

        // Get rid of the call composer attachments that aren't wanted
        if (result.mIsResponseFromSystemDialer && result.mCallScreeningResponse != null) {
            int attachmentMask = result.mCallScreeningResponse.getCallComposerAttachmentsToShow();
            if ((attachmentMask
                    & CallScreeningService.CallResponse.CALL_COMPOSER_ATTACHMENT_LOCATION) == 0) {
                incomingCall.getIntentExtras().remove(TelecomManager.EXTRA_LOCATION);
            }

            if ((attachmentMask
                    & CallScreeningService.CallResponse.CALL_COMPOSER_ATTACHMENT_SUBJECT) == 0) {
                incomingCall.getIntentExtras().remove(TelecomManager.EXTRA_CALL_SUBJECT);
            }

            if ((attachmentMask
                    & CallScreeningService.CallResponse.CALL_COMPOSER_ATTACHMENT_PRIORITY) == 0) {
                incomingCall.getIntentExtras().remove(TelecomManager.EXTRA_PRIORITY);
            }
        }

        if (result.shouldAllowCall) {
            incomingCall.setPostCallPackageName(
                    getRoleManagerAdapter().getDefaultCallScreeningApp(
                            incomingCall.getUserHandleFromTargetPhoneAccount()
                    ));

            Log.i(this, "onCallFilteringComplete: allow call.");
            if (hasMaximumManagedRingingCalls(incomingCall)) {
                if (shouldSilenceInsteadOfReject(incomingCall)) {
                    incomingCall.silence();
                } else {
                    Log.i(this, "onCallFilteringCompleted: Call rejected! " +
                            "Exceeds maximum number of ringing calls.");
                    incomingCall.setMissedReason(AUTO_MISSED_MAXIMUM_RINGING);
                    autoMissCallAndLog(incomingCall, result);
                    return;
                }
            } else if (hasMaximumManagedDialingCalls(incomingCall) &&
                    arePhoneAccountsEqual(getDialingOrPullingCall().getTargetPhoneAccount(),
                    incomingCall.getTargetPhoneAccount())) {
                if (shouldSilenceInsteadOfReject(incomingCall)) {
                    incomingCall.silence();
                } else {
                    Log.i(this, "onCallFilteringCompleted: Call rejected! Exceeds maximum number of " +
                            "dialing calls.");
                    incomingCall.setMissedReason(AUTO_MISSED_MAXIMUM_DIALING);
                    autoMissCallAndLog(incomingCall, result);
                    return;
                }
            } else if (!isIncomingVideoCallAllowed(incomingCall)) {
                Log.i(this, "onCallFilteringCompleted: MT Video Call rejecting.");
                autoMissCallAndLog(incomingCall, result);
            } else if (result.shouldScreenViaAudio) {
                Log.i(this, "onCallFilteringCompleted: starting background audio processing");
                answerCallForAudioProcessing(incomingCall);
                incomingCall.setAudioProcessingRequestingApp(result.mCallScreeningAppName);
            } else if (result.shouldSilence) {
                Log.i(this, "onCallFilteringCompleted: setting the call to silent ringing state");
                incomingCall.setSilentRingingRequested(true);
                incomingCall.setUserMissed(USER_MISSED_CALL_SCREENING_SERVICE_SILENCED);
                incomingCall.setCallScreeningAppName(result.mCallScreeningAppName);
                incomingCall.setCallScreeningComponentName(result.mCallScreeningComponentName);
                addCall(incomingCall);
            } else {
                addCall(incomingCall);
            }
        } else {
            if (result.shouldReject) {
                Log.i(this, "onCallFilteringCompleted: blocked call, rejecting.");
                incomingCall.reject(false, null);
            }
            if (result.shouldAddToCallLog) {
                Log.i(this, "onCallScreeningCompleted: blocked call, adding to call log.");
                if (result.shouldShowNotification) {
                    Log.w(this, "onCallScreeningCompleted: blocked call, showing notification.");
                }
                mCallLogManager.logCall(incomingCall, Calls.BLOCKED_TYPE,
                        result.shouldShowNotification, result);
            }
            if (result.shouldShowNotification) {
                Log.i(this, "onCallScreeningCompleted: blocked call, showing notification.");
                mMissedCallNotifier.showMissedCallNotification(
                        new MissedCallNotifier.CallInfo(incomingCall));
            }
        }
    }

    /**
     * Determines if the incoming video call is allowed or not
     *
     * @param Call The incoming call.
     * @return {@code false} if incoming video call is not allowed.
     */
    private static boolean isIncomingVideoCallAllowed(Call call) {
        Bundle extras = call.getExtras();
        if (extras == null || (!isIncomingVideoCall(call))) {
            Log.w(TAG, "isIncomingVideoCallAllowed: null Extras or not an incoming video call " +
                    "or allow video calls in low battery");
            return true;
        }

        final boolean isLowBattery = extras.getBoolean(QtiCallConstants.LOW_BATTERY_EXTRA_KEY,
                false);
        Log.d(TAG, "isIncomingVideoCallAllowed: lowbattery = " + isLowBattery);
        return !isLowBattery;
    }

    private static boolean isIncomingVideoCall(Call call) {
        return (!VideoProfile.isAudioOnly(call.getVideoState()) &&
            call.getState() == CallState.RINGING) && !(call.isCrsCall() &&
            (call.getOriginalCallType() == VideoProfile.STATE_AUDIO_ONLY));
    }

    /**
     * In the event that the maximum supported calls of a given type is reached, the
     * default behavior is to reject any additional calls of that type.  This checks
     * if the device is configured to silence instead of reject the call, provided
     * that the incoming call is from a different source (connection service).
     */
    private boolean shouldSilenceInsteadOfReject(Call incomingCall) {
        if (!mContext.getResources().getBoolean(
                R.bool.silence_incoming_when_different_service_and_maximum_ringing)) {
            return false;
        }

        for (Call call : mCalls) {
            // Only operate on top-level calls
            if (call.getParentCall() != null) {
                continue;
            }

            if (call.isExternalCall()) {
                continue;
            }

            if (call.getConnectionService() == incomingCall.getConnectionService()) {
                return false;
            }
        }

        return true;
    }

    @Override
    public void onFailedIncomingCall(Call call) {
        setCallState(call, CallState.DISCONNECTED, "failed incoming call");
        call.removeListener(this);
    }

    @Override
    public void onSuccessfulUnknownCall(Call call, int callState) {
        setCallState(call, callState, "successful unknown call");
        Log.i(this, "onSuccessfulUnknownCall for call %s", call);
        addCall(call);
    }

    @Override
    public void onFailedUnknownCall(Call call) {
        Log.i(this, "onFailedUnknownCall for call %s", call);
        setCallState(call, CallState.DISCONNECTED, "failed unknown call");
        call.removeListener(this);
    }

    @Override
    public void onRingbackRequested(Call call, boolean ringback) {
        for (CallsManagerListener listener : mListeners) {
            listener.onRingbackRequested(call, ringback);
        }
    }

    @Override
    public void onPostDialWait(Call call, String remaining) {
        mInCallController.onPostDialWait(call, remaining);
    }

    @Override
    public void onPostDialChar(final Call call, char nextChar) {
        if (PhoneNumberUtils.is12Key(nextChar)) {
            // Play tone if it is one of the dialpad digits, canceling out the previously queued
            // up stopTone runnable since playing a new tone automatically stops the previous tone.
            if (mStopTone != null) {
                mHandler.removeCallbacks(mStopTone.getRunnableToCancel());
                mStopTone.cancel();
            }

            mDtmfLocalTonePlayer.playTone(call, nextChar);

            mStopTone = new Runnable("CM.oPDC", mLock) {
                @Override
                public void loggedRun() {
                    // Set a timeout to stop the tone in case there isn't another tone to
                    // follow.
                    mDtmfLocalTonePlayer.stopTone(call);
                }
            };
            mHandler.postDelayed(mStopTone.prepare(),
                    Timeouts.getDelayBetweenDtmfTonesMillis(mContext.getContentResolver()));
        } else if (nextChar == 0 || nextChar == TelecomManager.DTMF_CHARACTER_WAIT ||
                nextChar == TelecomManager.DTMF_CHARACTER_PAUSE) {
            // Stop the tone if a tone is playing, removing any other stopTone callbacks since
            // the previous tone is being stopped anyway.
            if (mStopTone != null) {
                mHandler.removeCallbacks(mStopTone.getRunnableToCancel());
                mStopTone.cancel();
            }
            mDtmfLocalTonePlayer.stopTone(call);
        } else {
            Log.w(this, "onPostDialChar: invalid value %d", nextChar);
        }
    }

    @Override
    public void onConnectionPropertiesChanged(Call call, boolean didRttChange) {
        if (didRttChange) {
            updateHasActiveRttCall();
        }
    }

    @Override
    public void onParentChanged(Call call) {
        // parent-child relationship affects which call should be foreground, so do an update.
        updateCanAddCall();
        for (CallsManagerListener listener : mListeners) {
            listener.onIsConferencedChanged(call);
        }
    }

    @Override
    public void onChildrenChanged(Call call) {
        // parent-child relationship affects which call should be foreground, so do an update.
        updateCanAddCall();
        for (CallsManagerListener listener : mListeners) {
            listener.onIsConferencedChanged(call);
        }
    }

    @Override
    public void onConferenceStateChanged(Call call, boolean isConference) {
        // Conference changed whether it is treated as a conference or not.
        updateCanAddCall();
        for (CallsManagerListener listener : mListeners) {
            listener.onConferenceStateChanged(call, isConference);
        }
    }

    @Override
    public void onCdmaConferenceSwap(Call call) {
        // SWAP was executed on a CDMA conference
        for (CallsManagerListener listener : mListeners) {
            listener.onCdmaConferenceSwap(call);
        }
    }

    @Override
    public void onIsVoipAudioModeChanged(Call call) {
        for (CallsManagerListener listener : mListeners) {
            listener.onIsVoipAudioModeChanged(call);
        }
    }

    @Override
    public void onVideoStateChanged(Call call, int previousVideoState, int newVideoState) {
        for (CallsManagerListener listener : mListeners) {
            listener.onVideoStateChanged(call, previousVideoState, newVideoState);
        }
    }

    @Override
    public boolean onCanceledViaNewOutgoingCallBroadcast(final Call call,
            long disconnectionTimeout) {
        mPendingCallsToDisconnect.add(call);
        mHandler.postDelayed(new Runnable("CM.oCVNOCB", mLock) {
            @Override
            public void loggedRun() {
                if (mPendingCallsToDisconnect.remove(call)) {
                    Log.i(this, "Delayed disconnection of call: %s", call);
                    call.disconnect();
                }
            }
        }.prepare(), disconnectionTimeout);

        return true;
    }

    /**
     * Handles changes to the {@link Connection.VideoProvider} for a call.  Adds the
     * {@link CallsManager} as a listener for the {@link VideoProviderProxy} which is created
     * in {@link Call#setVideoProvider(IVideoProvider)}.  This allows the {@link CallsManager} to
     * respond to callbacks from the {@link VideoProviderProxy}.
     *
     * @param call The call.
     */
    @Override
    public void onVideoCallProviderChanged(Call call) {
        VideoProviderProxy videoProviderProxy = call.getVideoProviderProxy();

        if (videoProviderProxy == null) {
            return;
        }

        videoProviderProxy.addListener(this);
    }

    /**
     * Handles session modification requests received via the {@link TelecomVideoCallCallback} for
     * a call.  Notifies listeners of the {@link CallsManager.CallsManagerListener} of the session
     * modification request.
     *
     * @param call The call.
     * @param videoProfile The {@link VideoProfile}.
     */
    @Override
    public void onSessionModifyRequestReceived(Call call, VideoProfile videoProfile) {
        int videoState = videoProfile != null ? videoProfile.getVideoState() :
                VideoProfile.STATE_AUDIO_ONLY;
        Log.v(TAG, "onSessionModifyRequestReceived : videoProfile = " + VideoProfile
                .videoStateToString(videoState));

        for (CallsManagerListener listener : mListeners) {
            listener.onSessionModifyRequestReceived(call, videoProfile);
        }
    }

    /**
     * Handles a change to the currently active camera for a call by notifying listeners.
     * @param call The call.
     * @param cameraId The ID of the camera in use, or {@code null} if no camera is in use.
     */
    @Override
    public void onSetCamera(Call call, String cameraId) {
        for (CallsManagerListener listener : mListeners) {
            listener.onSetCamera(call, cameraId);
        }
    }

    public Collection<Call> getCalls() {
        return Collections.unmodifiableCollection(mCalls);
    }

    /**
     * Play or stop a call hold tone for a call.  Triggered via
     * {@link Connection#sendConnectionEvent(String)} when the
     * {@link Connection#EVENT_ON_HOLD_TONE_START} event or
     * {@link Connection#EVENT_ON_HOLD_TONE_STOP} event is passed through to the
     *
     * @param call The call which requested the hold tone.
     */
    @Override
    public void onHoldToneRequested(Call call) {
        for (CallsManagerListener listener : mListeners) {
            listener.onHoldToneRequested(call);
        }
    }

    /**
     * A {@link Call} managed by the {@link CallsManager} has requested a handover to another
     * {@link PhoneAccount}.
     * @param call The call.
     * @param handoverTo The {@link PhoneAccountHandle} to handover the call to.
     * @param videoState The desired video state of the call after handover.
     * @param extras
     */
    @Override
    public void onHandoverRequested(Call call, PhoneAccountHandle handoverTo, int videoState,
                                    Bundle extras, boolean isLegacy) {
        if (isLegacy) {
            requestHandoverViaEvents(call, handoverTo, videoState, extras);
        } else {
            requestHandover(call, handoverTo, videoState, extras);
        }
    }

    public Call getForegroundCall() {
        if (mCallAudioManager == null) {
            // Happens when getForegroundCall is called before full initialization.
            return null;
        }
        return mCallAudioManager.getForegroundCall();
    }

    @VisibleForTesting
    public Set<Call> getTrackedCalls() {
        if (mCallAudioManager == null) {
            // Happens when getTrackedCalls is called before full initialization.
            return null;
        }
        return mCallAudioManager.getTrackedCalls();
    }

    @Override
    public void onCallHoldFailed(Call call) {
        markAllAnsweredCallAsRinging(call, "hold");
    }

    @Override
    public void onCallSwitchFailed(Call call) {
        markAllAnsweredCallAsRinging(call, "switch");
    }

    private void markAllAnsweredCallAsRinging(Call call, String actionName) {
        // Normally, we don't care whether a call hold or switch has failed.
        // However, if a call was held or switched in order to answer an incoming call, that
        // incoming call needs to be brought out of the ANSWERED state so that the user can
        // try the operation again.
        for (Call call1 : mCalls) {
            if (call1 != call && call1.getState() == CallState.ANSWERED) {
                setCallState(call1, CallState.RINGING, actionName + " failed on other call");
            }
        }
    }

    @Override
    public UserHandle getCurrentUserHandle() {
        return mCurrentUserHandle;
    }

    public CallAudioManager getCallAudioManager() {
        return mCallAudioManager;
    }

    InCallController getInCallController() {
        return mInCallController;
    }

    public CallEndpointController getCallEndpointController() {
        return mCallEndpointController;
    }

    EmergencyCallHelper getEmergencyCallHelper() {
        return mEmergencyCallHelper;
    }

    public DefaultDialerCache getDefaultDialerCache() {
        return mDefaultDialerCache;
    }

    @VisibleForTesting
    public PhoneAccountRegistrar.Listener getPhoneAccountListener() {
        return mPhoneAccountListener;
    }

    public boolean hasEmergencyRttCall() {
        for (Call call : mCalls) {
            if (call.isEmergencyCall() && call.isRttCall()) {
                return true;
            }
        }
        return false;
    }

    @VisibleForTesting
    public boolean hasOnlyDisconnectedCalls() {
        if (mCalls.size() == 0) {
            return false;
        }
        for (Call call : mCalls) {
            if (!call.isDisconnected()) {
                return false;
            }
        }
        return true;
    }

    public boolean hasVideoCall() {
        for (Call call : mCalls) {
            if (VideoProfile.isVideo(call.getVideoState())) {
                return true;
            }
        }
        return false;
    }

    @VisibleForTesting
    public CallAudioState getAudioState() {
        return mCallAudioManager.getCallAudioState();
    }

    boolean isTtySupported() {
        return mTtyManager.isTtySupported();
    }

    int getCurrentTtyMode() {
        return mTtyManager.getCurrentTtyMode();
    }

    @VisibleForTesting
    public void addListener(CallsManagerListener listener) {
        mListeners.add(listener);
    }

    @VisibleForTesting
    public void removeListener(CallsManagerListener listener) {
        mListeners.remove(listener);
    }

    @VisibleForTesting
    public void setAnomalyReporterAdapter(AnomalyReporterAdapter mAnomalyReporterAdapter){
        mAnomalyReporter = mAnomalyReporterAdapter;
    }

    void processIncomingConference(PhoneAccountHandle phoneAccountHandle, Bundle extras) {
        Log.d(this, "processIncomingCallConference");
        processIncomingCallIntent(phoneAccountHandle, extras, true);
    }

    /**
     * Starts the process to attach the call to a connection service.
     *
     * @param phoneAccountHandle The phone account which contains the component name of the
     *        connection service to use for this call.
     * @param extras The optional extras Bundle passed with the intent used for the incoming call.
     */
    void processIncomingCallIntent(PhoneAccountHandle phoneAccountHandle, Bundle extras) {
        processIncomingCallIntent(phoneAccountHandle, extras, false);
    }

    public Call processIncomingCallIntent(PhoneAccountHandle phoneAccountHandle, Bundle extras,
        boolean isConference) {
        Log.d(this, "processIncomingCallIntent");
        boolean isHandover = extras.getBoolean(TelecomManager.EXTRA_IS_HANDOVER);
        Uri handle = extras.getParcelable(TelecomManager.EXTRA_INCOMING_CALL_ADDRESS);
        if (handle == null) {
            // Required for backwards compatibility
            handle = extras.getParcelable(TelephonyManager.EXTRA_INCOMING_NUMBER);
        }
        Call call = new Call(
                generateNextCallId(extras),
                mContext,
                this,
                mLock,
                mConnectionServiceRepository,
                mPhoneNumberUtilsAdapter,
                handle,
                null /* gatewayInfo */,
                null /* connectionManagerPhoneAccount */,
                phoneAccountHandle,
                Call.CALL_DIRECTION_INCOMING /* callDirection */,
                false /* forceAttachToExistingConnection */,
                isConference, /* isConference */
                mClockProxy,
                mToastFactory);
        notifyCallCreated(call);

        // set properties for transactional call
        if (extras.containsKey(TelecomManager.TRANSACTION_CALL_ID_KEY)) {
            call.setIsTransactionalCall(true);
            call.setConnectionCapabilities(
                    extras.getInt(CallAttributes.CALL_CAPABILITIES_KEY,
                            CallAttributes.SUPPORTS_SET_INACTIVE), true);
            call.setTargetPhoneAccount(phoneAccountHandle);
        }

        // Ensure new calls related to self-managed calls/connections are set as such. This will
        // be overridden when the actual connection is returned in startCreateConnection, however
        // doing this now ensures the logs and any other logic will treat this call as self-managed
        // from the moment it is created.
        PhoneAccount phoneAccount = mPhoneAccountRegistrar.getPhoneAccountUnchecked(
                phoneAccountHandle);
        if (phoneAccount != null) {
            Bundle phoneAccountExtras = phoneAccount.getExtras();
            call.setIsSelfManaged(phoneAccount.isSelfManaged());
            if (call.isSelfManaged()) {
                // Self managed calls will always be voip audio mode.
                call.setIsVoipAudioMode(true);
                call.setVisibleToInCallService(phoneAccountExtras == null
                        || phoneAccountExtras.getBoolean(
                        PhoneAccount.EXTRA_ADD_SELF_MANAGED_CALLS_TO_INCALLSERVICE, true));
            } else {
                // Incoming call is managed, the active call is self-managed and can't be held.
                // We need to set extras on it to indicate whether answering will cause a
                // active self-managed call to drop.
                Call activeCall = (Call) mConnectionSvrFocusMgr.getCurrentFocusCall();
                if (activeCall != null && !canHold(activeCall) && activeCall.isSelfManaged()) {
                    Bundle dropCallExtras = new Bundle();
                    dropCallExtras.putBoolean(Connection.EXTRA_ANSWERING_DROPS_FG_CALL, true);

                    // Include the name of the app which will drop the call.
                    CharSequence droppedApp = activeCall.getTargetPhoneAccountLabel();
                    dropCallExtras.putCharSequence(
                            Connection.EXTRA_ANSWERING_DROPS_FG_CALL_APP_NAME, droppedApp);
                    Log.i(this, "Incoming managed call will drop %s call.", droppedApp);
                    call.putConnectionServiceExtras(dropCallExtras);
                }
            }

            if (phoneAccountExtras != null
                    && phoneAccountExtras.getBoolean(
                            PhoneAccount.EXTRA_ALWAYS_USE_VOIP_AUDIO_MODE)) {
                Log.d(this, "processIncomingCallIntent: defaulting to voip mode for call %s",
                        call.getId());
                call.setIsVoipAudioMode(true);
            }
        }

        boolean isRttSettingOn = isRttSettingOn(phoneAccountHandle);
        if (isRttSettingOn ||
                extras.getBoolean(TelecomManager.EXTRA_START_CALL_WITH_RTT, false)) {
            Log.i(this, "Incoming call requesting RTT, rtt setting is %b", isRttSettingOn);
            call.createRttStreams();
            // Even if the phone account doesn't support RTT yet, the connection manager might
            // change that. Set this to check it later.
            call.setRequestedToStartWithRtt();
        }
        // If the extras specifies a video state, set it on the call if the PhoneAccount supports
        // video.
        int videoState = VideoProfile.STATE_AUDIO_ONLY;
        if (extras.containsKey(TelecomManager.EXTRA_INCOMING_VIDEO_STATE) &&
                phoneAccount != null && phoneAccount.hasCapabilities(
                        PhoneAccount.CAPABILITY_VIDEO_CALLING)) {
            videoState = extras.getInt(TelecomManager.EXTRA_INCOMING_VIDEO_STATE);
            call.setVideoState(videoState);
        }

        call.initAnalytics();
        if (getForegroundCall() != null) {
            getForegroundCall().getAnalytics().setCallIsInterrupted(true);
            call.getAnalytics().setCallIsAdditional(true);
        }
        setIntentExtrasAndStartTime(call, extras);
        // TODO: Move this to be a part of addCall()
        call.addListener(this);

        if (extras.containsKey(TelecomManager.EXTRA_CALL_DISCONNECT_MESSAGE)) {
          String disconnectMessage = extras.getString(TelecomManager.EXTRA_CALL_DISCONNECT_MESSAGE);
          Log.i(this, "processIncomingCallIntent Disconnect message " + disconnectMessage);
        }

        boolean isHandoverAllowed = true;
        if (isHandover) {
            if (!isHandoverInProgress() &&
                    isHandoverToPhoneAccountSupported(phoneAccountHandle)) {
                final String handleScheme = handle.getSchemeSpecificPart();
                Call fromCall = mCalls.stream()
                        .filter((c) -> mPhoneNumberUtilsAdapter.isSamePhoneNumber(
                                (c.getHandle() == null
                                        ? null : c.getHandle().getSchemeSpecificPart()),
                                handleScheme))
                        .findFirst()
                        .orElse(null);
                if (fromCall != null) {
                    if (!isHandoverFromPhoneAccountSupported(fromCall.getTargetPhoneAccount())) {
                        Log.w(this, "processIncomingCallIntent: From account doesn't support " +
                                "handover.");
                        isHandoverAllowed = false;
                    }
                } else {
                    Log.w(this, "processIncomingCallIntent: handover fail; can't find from call.");
                    isHandoverAllowed = false;
                }

                if (isHandoverAllowed) {
                    // Link the calls so we know we're handing over.
                    fromCall.setHandoverDestinationCall(call);
                    call.setHandoverSourceCall(fromCall);
                    call.setHandoverState(HandoverState.HANDOVER_TO_STARTED);
                    fromCall.setHandoverState(HandoverState.HANDOVER_FROM_STARTED);
                    Log.addEvent(fromCall, LogUtils.Events.START_HANDOVER,
                            "handOverFrom=%s, handOverTo=%s", fromCall.getId(), call.getId());
                    Log.addEvent(call, LogUtils.Events.START_HANDOVER,
                            "handOverFrom=%s, handOverTo=%s", fromCall.getId(), call.getId());
                    if (isSpeakerEnabledForVideoCalls() && VideoProfile.isVideo(videoState)) {
                        // Ensure when the call goes active that it will go to speakerphone if the
                        // handover to call is a video call.
                        call.setStartWithSpeakerphoneOn(true);
                    }
                }
            } else {
                Log.w(this, "processIncomingCallIntent: To account doesn't support handover.");
            }
        }

        CallFailureCause startFailCause =
                checkIncomingCallPermitted(call, call.getTargetPhoneAccount());
        if (!isHandoverAllowed ||
                (call.isSelfManaged() && !startFailCause.isSuccess())) {
            if (isConference) {
                notifyCreateConferenceFailed(phoneAccountHandle, call);
            } else {
                if (hasMaximumManagedRingingCalls(call)) {
                    call.setMissedReason(AUTO_MISSED_MAXIMUM_RINGING);
                    call.setStartFailCause(CallFailureCause.MAX_RINGING_CALLS);
                    mCallLogManager.logCall(call, Calls.MISSED_TYPE,
                            true /*showNotificationForMissedCall*/, null /*CallFilteringResult*/);
                }
                call.setStartFailCause(startFailCause);
                notifyCreateConnectionFailed(phoneAccountHandle, call);
            }
        } else if (isInEmergencyCall()) {
            // The incoming call is implicitly being rejected so the user does not get any incoming
            // call UI during an emergency call. In this case, log the call as missed instead of
            // rejected since the user did not explicitly reject.
            call.setMissedReason(AUTO_MISSED_EMERGENCY_CALL);
            call.getAnalytics().setMissedReason(call.getMissedReason());
            call.setStartFailCause(CallFailureCause.IN_EMERGENCY_CALL);
            mCallLogManager.logCall(call, Calls.MISSED_TYPE,
                    true /*showNotificationForMissedCall*/, null /*CallFilteringResult*/);
            if (isConference) {
                notifyCreateConferenceFailed(phoneAccountHandle, call);
            } else {
                notifyCreateConnectionFailed(phoneAccountHandle, call);
            }
        } else if (call.isTransactionalCall()) {
            // transactional calls should skip Call#startCreateConnection below
            // as that is meant for Call objects with a ConnectionServiceWrapper
            call.setState(CallState.RINGING, "explicitly set new incoming to ringing");
            addCall(call);
        } else {
            call.startCreateConnection(mPhoneAccountRegistrar);
        }
        return call;
    }

    void addNewUnknownCall(PhoneAccountHandle phoneAccountHandle, Bundle extras) {
        Uri handle = extras.getParcelable(TelecomManager.EXTRA_UNKNOWN_CALL_HANDLE);
        Log.i(this, "addNewUnknownCall with handle: %s", Log.pii(handle));
        Call call = new Call(
                getNextCallId(),
                mContext,
                this,
                mLock,
                mConnectionServiceRepository,
                mPhoneNumberUtilsAdapter,
                handle,
                null /* gatewayInfo */,
                null /* connectionManagerPhoneAccount */,
                phoneAccountHandle,
                Call.CALL_DIRECTION_UNKNOWN /* callDirection */,
                // Use onCreateIncomingConnection in TelephonyConnectionService, so that we attach
                // to the existing connection instead of trying to create a new one.
                true /* forceAttachToExistingConnection */,
                false, /* isConference */
                mClockProxy,
                mToastFactory);
        notifyCallCreated(call);

        call.initAnalytics();

        setIntentExtrasAndStartTime(call, extras);
        call.addListener(this);
        call.startCreateConnection(mPhoneAccountRegistrar);
    }

    private boolean areHandlesEqual(Uri handle1, Uri handle2) {
        if (handle1 == null || handle2 == null) {
            return handle1 == handle2;
        }

        if (!TextUtils.equals(handle1.getScheme(), handle2.getScheme())) {
            return false;
        }

        final String number1 = PhoneNumberUtils.normalizeNumber(handle1.getSchemeSpecificPart());
        final String number2 = PhoneNumberUtils.normalizeNumber(handle2.getSchemeSpecificPart());
        return TextUtils.equals(number1, number2);
    }

    private Call reuseOutgoingCall(Uri handle) {
        // Check to see if we can reuse any of the calls that are waiting to disconnect.
        // See {@link Call#abort} and {@link #onCanceledViaNewOutgoingCall} for more information.
        Call reusedCall = null;
        for (Iterator<Call> callIter = mPendingCallsToDisconnect.iterator(); callIter.hasNext();) {
            Call pendingCall = callIter.next();
            if (reusedCall == null && areHandlesEqual(pendingCall.getHandle(), handle)) {
                callIter.remove();
                Log.i(this, "Reusing disconnected call %s", pendingCall);
                reusedCall = pendingCall;
            } else {
                Log.i(this, "Not reusing disconnected call %s", pendingCall);
                callIter.remove();
                pendingCall.disconnect();
            }
        }

        return reusedCall;
    }

    /**
     * Kicks off the first steps to creating an outgoing call.
     *
     * For managed connections, this is the first step to launching the Incall UI.
     * For self-managed connections, we don't expect the Incall UI to launch, but this is still a
     * first step in getting the self-managed ConnectionService to create the connection.
     * @param handle Handle to connect the call with.
     * @param requestedAccountHandle The phone account which contains the component name of the
     *        connection service to use for this call.
     * @param extras The optional extras Bundle passed with the intent used for the incoming call.
     * @param initiatingUser {@link UserHandle} of user that place the outgoing call.
     * @param originalIntent
     * @param callingPackage the package name of the app which initiated the outgoing call.
     */
    @VisibleForTesting
    public @NonNull
    CompletableFuture<Call> startOutgoingCall(Uri handle,
            PhoneAccountHandle requestedAccountHandle,
            Bundle extras, UserHandle initiatingUser, Intent originalIntent,
            String callingPackage) {
        final List<Uri> callee = new ArrayList<>();
        callee.add(handle);
        return startOutgoingCall(callee, requestedAccountHandle, extras, initiatingUser,
                originalIntent, callingPackage, false);
    }

    private String generateNextCallId(Bundle extras) {
        if (extras != null && extras.containsKey(TelecomManager.TRANSACTION_CALL_ID_KEY)) {
            return extras.getString(TelecomManager.TRANSACTION_CALL_ID_KEY);
        } else {
            return getNextCallId();
        }
    }

    private CompletableFuture<Call> startOutgoingCall(List<Uri> participants,
            PhoneAccountHandle requestedAccountHandle,
            Bundle extras, UserHandle initiatingUser, Intent originalIntent,
            String callingPackage, boolean isConference) {
        boolean isReusedCall;
        Uri handle = isConference ? Uri.parse("tel:conf-factory") : participants.get(0);
        Call call = reuseOutgoingCall(handle);

        PhoneAccount account =
                mPhoneAccountRegistrar.getPhoneAccount(requestedAccountHandle, initiatingUser);
        Bundle phoneAccountExtra = account != null ? account.getExtras() : null;
        boolean isSelfManaged = account != null && account.isSelfManaged();

        StringBuffer creationLogs = new StringBuffer();
        creationLogs.append("requestedAcct:");
        if (requestedAccountHandle == null) {
            creationLogs.append("none");
        } else {
            creationLogs.append(requestedAccountHandle);
        }
        creationLogs.append(", selfMgd:");
        creationLogs.append(isSelfManaged);

        // Create a call with original handle. The handle may be changed when the call is attached
        // to a connection service, but in most cases will remain the same.
        if (call == null) {
            call = new Call(generateNextCallId(extras), mContext,
                    this,
                    mLock,
                    mConnectionServiceRepository,
                    mPhoneNumberUtilsAdapter,
                    handle,
                    isConference ? participants : null,
                    null /* gatewayInfo */,
                    null /* connectionManagerPhoneAccount */,
                    null /* requestedAccountHandle */,
                    Call.CALL_DIRECTION_OUTGOING /* callDirection */,
                    false /* forceAttachToExistingConnection */,
                    isConference, /* isConference */
                    mClockProxy,
                    mToastFactory);

            if (extras.containsKey(TelecomManager.TRANSACTION_CALL_ID_KEY)) {
                call.setIsTransactionalCall(true);
                call.setConnectionCapabilities(
                        extras.getInt(CallAttributes.CALL_CAPABILITIES_KEY,
                                CallAttributes.SUPPORTS_SET_INACTIVE), true);
                call.setTargetPhoneAccount(requestedAccountHandle);
            }

            call.initAnalytics(callingPackage, creationLogs.toString());
            // Let listeners know that we just created a new call but haven't added it yet.
            notifyCallCreated(call);

            // Ensure new calls related to self-managed calls/connections are set as such.  This
            // will be overridden when the actual connection is returned in startCreateConnection,
            // however doing this now ensures the logs and any other logic will treat this call as
            // self-managed from the moment it is created.
            call.setIsSelfManaged(isSelfManaged);
            if (isSelfManaged) {
                // Self-managed calls will ALWAYS use voip audio mode.
                call.setIsVoipAudioMode(true);
                call.setVisibleToInCallService(phoneAccountExtra == null
                        || phoneAccountExtra.getBoolean(
                                PhoneAccount.EXTRA_ADD_SELF_MANAGED_CALLS_TO_INCALLSERVICE, true));
            }
            call.setInitiatingUser(initiatingUser);
            isReusedCall = false;
        } else {
            isReusedCall = true;
        }

        int videoState = VideoProfile.STATE_AUDIO_ONLY;
        if (extras != null) {
            // Set the video state on the call early so that when it is added to the InCall UI the
            // UI knows to configure itself as a video call immediately.
            videoState = extras.getInt(TelecomManager.EXTRA_START_CALL_WITH_VIDEO_STATE,
                    VideoProfile.STATE_AUDIO_ONLY);

            // If this is an emergency video call, we need to check if the phone account supports
            // emergency video calling.
            // Also, ensure we don't try to place an outgoing call with video if video is not
            // supported.
            if (VideoProfile.isVideo(videoState)) {
                if (call.isEmergencyCall() && account != null &&
                        !account.hasCapabilities(PhoneAccount.CAPABILITY_EMERGENCY_VIDEO_CALLING)) {
                    // Phone account doesn't support emergency video calling, so fallback to
                    // audio-only now to prevent the InCall UI from setting up video surfaces
                    // needlessly.
                    Log.i(this, "startOutgoingCall - emergency video calls not supported; " +
                            "falling back to audio-only");
                    videoState = VideoProfile.STATE_AUDIO_ONLY;
                } else if (account != null &&
                        !account.hasCapabilities(PhoneAccount.CAPABILITY_VIDEO_CALLING)) {
                    // Phone account doesn't support video calling, so fallback to audio-only.
                    Log.i(this, "startOutgoingCall - video calls not supported; fallback to " +
                            "audio-only.");
                    videoState = VideoProfile.STATE_AUDIO_ONLY;
                }
            }

            call.setVideoState(videoState);
        }

        final int finalVideoState = videoState;
        final Call finalCall = call;
        Handler outgoingCallHandler = new Handler(Looper.getMainLooper());
        // Create a empty CompletableFuture and compose it with findOutgoingPhoneAccount to get
        // a first guess at the list of suitable outgoing PhoneAccounts.
        // findOutgoingPhoneAccount returns a CompletableFuture which is either already complete
        // (in the case where we don't need to do the per-contact lookup) or a CompletableFuture
        // that completes once the contact lookup via CallerInfoLookupHelper is complete.
        CompletableFuture<List<PhoneAccountHandle>> accountsForCall =
                CompletableFuture.completedFuture((Void) null).thenComposeAsync((x) ->
                                findOutgoingCallPhoneAccount(requestedAccountHandle, handle,
                                        VideoProfile.isVideo(finalVideoState),
                                        finalCall.isEmergencyCall(), initiatingUser,
                                        isConference),
                        new LoggedHandlerExecutor(outgoingCallHandler, "CM.fOCP", mLock));

        // This is a block of code that executes after the list of potential phone accts has been
        // retrieved.
        CompletableFuture<List<PhoneAccountHandle>> setAccountHandle =
                accountsForCall.whenCompleteAsync((potentialPhoneAccounts, exception) -> {
                    if (exception != null){
                        Log.e(TAG, exception, "Error retrieving list of potential phone accounts.");
                        if (finalCall.isEmergencyCall()) {
                            mAnomalyReporter.reportAnomaly(
                                    EXCEPTION_RETRIEVING_PHONE_ACCOUNTS_EMERGENCY_ERROR_UUID,
                                    EXCEPTION_RETRIEVING_PHONE_ACCOUNTS_EMERGENCY_ERROR_MSG);
                        } else {
                            mAnomalyReporter.reportAnomaly(
                                    EXCEPTION_RETRIEVING_PHONE_ACCOUNTS_ERROR_UUID,
                                    EXCEPTION_RETRIEVING_PHONE_ACCOUNTS_ERROR_MSG);
                        }
                    }
                    Log.i(CallsManager.this, "set outgoing call phone acct; potentialAccts=%s",
                            potentialPhoneAccounts);
                    PhoneAccountHandle phoneAccountHandle;
                    if (potentialPhoneAccounts.size() == 1) {
                        phoneAccountHandle = potentialPhoneAccounts.get(0);
                    } else {
                        phoneAccountHandle = null;
                    }
                    finalCall.setTargetPhoneAccount(phoneAccountHandle);
                }, new LoggedHandlerExecutor(outgoingCallHandler, "CM.sOCPA", mLock));


        // This composes the future containing the potential phone accounts with code that queries
        // the suggestion service if necessary (i.e. if the list is longer than 1).
        // If the suggestion service is queried, the inner lambda will return a future that
        // completes when the suggestion service calls the callback.
        CompletableFuture<List<PhoneAccountSuggestion>> suggestionFuture = accountsForCall.
                thenComposeAsync(potentialPhoneAccounts -> {
                    Log.i(CallsManager.this, "call outgoing call suggestion service stage");
                    if (potentialPhoneAccounts.size() == 1) {
                        PhoneAccountSuggestion suggestion =
                                new PhoneAccountSuggestion(potentialPhoneAccounts.get(0),
                                        PhoneAccountSuggestion.REASON_NONE, true);
                        return CompletableFuture.completedFuture(
                                Collections.singletonList(suggestion));
                    }
                    return PhoneAccountSuggestionHelper.bindAndGetSuggestions(mContext,
                            finalCall.getHandle(), potentialPhoneAccounts);
                }, new LoggedHandlerExecutor(outgoingCallHandler, "CM.cOCSS", mLock));


        // This future checks the status of existing calls and attempts to make room for the
        // outgoing call. The future returned by the inner method will usually be pre-completed --
        // we only pause here if user interaction is required to disconnect a self-managed call.
        // It runs after the account handle is set, independently of the phone account suggestion
        // future.
        CompletableFuture<Call> makeRoomForCall = setAccountHandle.thenComposeAsync(
                potentialPhoneAccounts -> {
                    Log.i(CallsManager.this, "make room for outgoing call stage");
                    if (isPotentialInCallMMICode(handle) && !isSelfManaged) {
                        return CompletableFuture.completedFuture(finalCall);
                    }
                    // If a call is being reused, then it has already passed the
                    // makeRoomForOutgoingCall check once and will fail the second time due to the
                    // call transitioning into the CONNECTING state.
                    if (isReusedCall) {
                        return CompletableFuture.completedFuture(finalCall);
                    } else {
                        Call reusableCall = reuseOutgoingCall(handle);
                        if (reusableCall != null) {
                            Log.i(CallsManager.this,
                                    "reusable call %s came in later; disconnect it.",
                                    reusableCall.getId());
                            mPendingCallsToDisconnect.remove(reusableCall);
                            reusableCall.disconnect();
                            markCallAsDisconnected(reusableCall,
                                    new DisconnectCause(DisconnectCause.CANCELED));
                        }
                    }

                    if (!finalCall.isEmergencyCall() && isInEmergencyCall()) {
                        Log.i(CallsManager.this, "Aborting call since there's an"
                                + " ongoing emergency call");
                        // If the ongoing call is a managed call, we will prevent the outgoing
                        // call from dialing.
                        if (isConference) {
                            notifyCreateConferenceFailed(finalCall.getTargetPhoneAccount(),
                                    finalCall);
                        } else {
                            notifyCreateConnectionFailed(
                                    finalCall.getTargetPhoneAccount(), finalCall);
                        }
                        finalCall.setStartFailCause(CallFailureCause.IN_EMERGENCY_CALL);
                        return CompletableFuture.completedFuture(null);
                    }

                    // If we can not supportany more active calls, our options are to move a call
                    // to hold, disconnect a call, or cancel this call altogether.
                    boolean isRoomForCall = finalCall.isEmergencyCall() ?
                            makeRoomForOutgoingEmergencyCall(finalCall) :
                            makeRoomForOutgoingCall(finalCall);

                    if (!isRoomForCall) {
                        Call foregroundCall = getForegroundCall();
                        Log.d(CallsManager.this, "No more room for outgoing call %s ", finalCall);
                        if (foregroundCall.isSelfManaged()) {
                            // If the ongoing call is a self-managed call, then prompt the user to
                            // ask if they'd like to disconnect their ongoing call and place the
                            // outgoing call.
                            Log.i(CallsManager.this, "Prompting user to disconnect "
                                    + "self-managed call");
                            finalCall.setOriginalCallIntent(originalIntent);
                            CompletableFuture<Call> completionFuture = new CompletableFuture<>();
                            startCallConfirmation(finalCall, completionFuture);
                            return completionFuture;
                        } else {
                            // If the ongoing call is a managed call, we will prevent the outgoing
                            // call from dialing.
                            if (isConference) {
                                notifyCreateConferenceFailed(finalCall.getTargetPhoneAccount(),
                                    finalCall);
                            } else {
                                notifyCreateConnectionFailed(
                                        finalCall.getTargetPhoneAccount(), finalCall);
                            }
                        }
                        Log.i(CallsManager.this, "Aborting call since there's no room");
                        return CompletableFuture.completedFuture(null);
                    }
                    return CompletableFuture.completedFuture(finalCall);
        }, new LoggedHandlerExecutor(outgoingCallHandler, "CM.dSMCP", mLock));

        // The outgoing call can be placed, go forward. This future glues together the results of
        // the account suggestion stage and the make room for call stage.
        CompletableFuture<Pair<Call, List<PhoneAccountSuggestion>>> preSelectStage =
                makeRoomForCall.thenCombine(suggestionFuture, Pair::create);
        mLatestPreAccountSelectionFuture = preSelectStage;

        // This future takes the list of suggested accounts and the call and determines if more
        // user interaction in the form of a phone account selection screen is needed. If so, it
        // will set the call to SELECT_PHONE_ACCOUNT, add it to our internal list/send it to dialer,
        // and then execution will pause pending the dialer calling phoneAccountSelected.
        CompletableFuture<Pair<Call, PhoneAccountHandle>> dialerSelectPhoneAccountFuture =
                preSelectStage.thenComposeAsync(
                        (args) -> {
                            Log.i(CallsManager.this, "dialer phone acct select stage");
                            Call callToPlace = args.first;
                            List<PhoneAccountSuggestion> accountSuggestions = args.second;
                            if (callToPlace == null) {
                                return CompletableFuture.completedFuture(null);
                            }
                            if (accountSuggestions == null || accountSuggestions.isEmpty()) {
                                Uri callUri = callToPlace.getHandle();
                                if (PhoneAccount.SCHEME_TEL.equals(callUri.getScheme())) {
                                    int managedProfileUserId = getManagedProfileUserId(mContext,
                                            initiatingUser.getIdentifier());
                                    if (managedProfileUserId != UserHandle.USER_NULL
                                            && mPhoneAccountRegistrar.getCallCapablePhoneAccounts(
                                            handle.getScheme(), false,
                                            UserHandle.of(managedProfileUserId), false).size()
                                            != 0) {
                                        boolean dialogShown = showSwitchToManagedProfileDialog(
                                                callUri, initiatingUser, managedProfileUserId);
                                        if (dialogShown) {
                                            return CompletableFuture.completedFuture(null);
                                        }
                                    }
                                }

                                Log.i(CallsManager.this, "Aborting call since there are no"
                                        + " available accounts.");
                                showErrorMessage(R.string.cant_call_due_to_no_supported_service);
                                return CompletableFuture.completedFuture(null);
                            }
                            boolean needsAccountSelection = accountSuggestions.size() > 1
                                    && !callToPlace.isEmergencyCall() && !isSelfManaged;
                            if (!needsAccountSelection) {
                                return CompletableFuture.completedFuture(Pair.create(callToPlace,
                                        accountSuggestions.get(0).getPhoneAccountHandle()));
                            }
                            // This is the state where the user is expected to select an account
                            callToPlace.setState(CallState.SELECT_PHONE_ACCOUNT,
                                    "needs account selection");
                            // Create our own instance to modify (since extras may be Bundle.EMPTY)
                            Bundle newExtras = new Bundle(extras);
                            List<PhoneAccountHandle> accountsFromSuggestions = accountSuggestions
                                    .stream()
                                    .map(PhoneAccountSuggestion::getPhoneAccountHandle)
                                    .collect(Collectors.toList());
                            newExtras.putParcelableList(
                                    android.telecom.Call.AVAILABLE_PHONE_ACCOUNTS,
                                    accountsFromSuggestions);
                            newExtras.putParcelableList(
                                    android.telecom.Call.EXTRA_SUGGESTED_PHONE_ACCOUNTS,
                                    accountSuggestions);
                            // Set a future in place so that we can proceed once the dialer replies.
                            mPendingAccountSelection = new CompletableFuture<>();
                            callToPlace.setIntentExtras(newExtras);

                            addCall(callToPlace);
                            return mPendingAccountSelection;
                        }, new LoggedHandlerExecutor(outgoingCallHandler, "CM.dSPA", mLock));

        // Potentially perform call identification for dialed TEL scheme numbers.
        if (PhoneAccount.SCHEME_TEL.equals(handle.getScheme())) {
            // Perform an asynchronous contacts lookup in this stage; ensure post-dial digits are
            // not included.
            CompletableFuture<Pair<Uri, CallerInfo>> contactLookupFuture =
                    mCallerInfoLookupHelper.startLookup(Uri.fromParts(handle.getScheme(),
                            PhoneNumberUtils.extractNetworkPortion(handle.getSchemeSpecificPart()),
                            null));

            // Once the phone account selection stage has completed, we can handle the results from
            // that with the contacts lookup in order to determine if we should lookup bind to the
            // CallScreeningService in order for it to potentially provide caller ID.
            dialerSelectPhoneAccountFuture.thenAcceptBothAsync(contactLookupFuture,
                    (callPhoneAccountHandlePair, uriCallerInfoPair) -> {
                        Call theCall = callPhoneAccountHandlePair.first;
                        UserHandle userHandleForCallScreening = theCall.
                                getUserHandleFromTargetPhoneAccount();
                        boolean isInContacts = uriCallerInfoPair.second != null
                                && uriCallerInfoPair.second.contactExists;
                        Log.d(CallsManager.this, "outgoingCallIdStage: isInContacts=%s",
                                isInContacts);

                        // We only want to provide a CallScreeningService with a call if its not in
                        // contacts or the package has READ_CONTACT permission.
                        PackageManager packageManager = mContext.getPackageManager();
                        int permission = packageManager.checkPermission(
                                Manifest.permission.READ_CONTACTS,
                                mRoleManagerAdapter.
                                        getDefaultCallScreeningApp(userHandleForCallScreening));
                        Log.d(CallsManager.this,
                                "default call screening service package %s has permissions=%s",
                                mRoleManagerAdapter.
                                        getDefaultCallScreeningApp(userHandleForCallScreening),
                                permission == PackageManager.PERMISSION_GRANTED);
                        if ((!isInContacts) || (permission == PackageManager.PERMISSION_GRANTED)) {
                            bindForOutgoingCallerId(theCall);
                        }
            }, new LoggedHandlerExecutor(outgoingCallHandler, "CM.pCSB", mLock));
        }

        // Finally, after all user interaction is complete, we execute this code to finish setting
        // up the outgoing call. The inner method always returns a completed future containing the
        // call that we've finished setting up.
        mLatestPostSelectionProcessingFuture = dialerSelectPhoneAccountFuture
                .thenComposeAsync(args -> {
                    if (args == null) {
                        return CompletableFuture.completedFuture(null);
                    }
                    Log.i(CallsManager.this, "post acct selection stage");
                    Call callToUse = args.first;
                    PhoneAccountHandle phoneAccountHandle = args.second;
                    PhoneAccount accountToUse = mPhoneAccountRegistrar
                            .getPhoneAccount(phoneAccountHandle, initiatingUser);
                    callToUse.setTargetPhoneAccount(phoneAccountHandle);
                    if (accountToUse != null && accountToUse.getExtras() != null) {
                        if (accountToUse.getExtras()
                                .getBoolean(PhoneAccount.EXTRA_ALWAYS_USE_VOIP_AUDIO_MODE)) {
                            Log.d(this, "startOutgoingCall: defaulting to voip mode for call %s",
                                    callToUse.getId());
                            callToUse.setIsVoipAudioMode(true);
                        }
                    }

                    callToUse.setState(
                            CallState.CONNECTING,
                            phoneAccountHandle == null ? "no-handle"
                                    : phoneAccountHandle.toString());

                    boolean isVoicemail = isVoicemail(callToUse.getHandle(), accountToUse);

                    int phoneId = SubscriptionManager.getPhoneId(
                            mPhoneAccountRegistrar.getSubscriptionIdForPhoneAccount(
                            callToUse.getTargetPhoneAccount()));
                    boolean isRttSettingOn = isRttSettingOn(phoneAccountHandle);
                    if (!isVoicemail && (!VideoProfile.isVideo(callToUse.getVideoState())
                            || QtiImsExtUtils.isRttSupportedOnVtCalls(
                            phoneId, mContext))
                            && (isRttSettingOn || (extras != null
                            && extras.getBoolean(TelecomManager.EXTRA_START_CALL_WITH_RTT,
                            false)))) {
                        Log.d(this, "Outgoing call requesting RTT, rtt setting is %b",
                                isRttSettingOn);
                        if (callToUse.isEmergencyCall() || (accountToUse != null
                                && accountToUse.hasCapabilities(PhoneAccount.CAPABILITY_RTT))) {
                            // If the call requested RTT and it's an emergency call, ignore the
                            // capability and hope that the modem will deal with it somehow.
                            callToUse.createRttStreams();
                        }
                        // Even if the phone account doesn't support RTT yet,
                        // the connection manager might change that. Set this to check it later.
                        callToUse.setRequestedToStartWithRtt();
                    }

                    setIntentExtrasAndStartTime(callToUse, extras);
                    setCallSourceToAnalytics(callToUse, originalIntent);

                    if (isPotentialMMICode(handle) && !isSelfManaged) {
                        // Do not add the call if it is a potential MMI code.
                        callToUse.addListener(this);
                    } else if (!mCalls.contains(callToUse) && mPendingMOEmerCall == null) {
                        // We check if mCalls already contains the call because we could
                        // potentially be reusing
                        // a call which was previously added (See {@link #reuseOutgoingCall}).
                        addCall(callToUse);
                    }
                    return CompletableFuture.completedFuture(callToUse);
                }, new LoggedHandlerExecutor(outgoingCallHandler, "CM.pASP", mLock));
        return mLatestPostSelectionProcessingFuture;
    }

    private static int getManagedProfileUserId(Context context, int userId) {
        UserManager um = context.getSystemService(UserManager.class);
        List<UserInfo> userProfiles = um.getProfiles(userId);
        for (UserInfo uInfo : userProfiles) {
            if (uInfo.id == userId) {
                continue;
            }
            if (uInfo.isManagedProfile()) {
                return uInfo.id;
            }
        }
        return UserHandle.USER_NULL;
    }

    private boolean showSwitchToManagedProfileDialog(Uri callUri, UserHandle initiatingUser,
            int managedProfileUserId) {
        try {
            Intent showErrorIntent = new Intent(
                    TelecomManager.ACTION_SHOW_SWITCH_TO_WORK_PROFILE_FOR_CALL_DIALOG, callUri);
            showErrorIntent.addCategory(Intent.CATEGORY_DEFAULT);
            showErrorIntent.setFlags(Intent.FLAG_ACTIVITY_NEW_TASK);
            showErrorIntent.putExtra(TelecomManager.EXTRA_MANAGED_PROFILE_USER_ID,
                    managedProfileUserId);

            if (mContext.getPackageManager().queryIntentActivitiesAsUser(showErrorIntent,
                    ResolveInfoFlags.of(0), initiatingUser).size() != 0) {
                mContext.startActivityAsUser(showErrorIntent, initiatingUser);
                return true;
            }
        } catch (Exception e) {
            Log.w(this, "Failed to launch switch to managed profile dialog");
        }
        return false;
    }

    public void startConference(List<Uri> participants, Bundle clientExtras, String callingPackage,
            UserHandle initiatingUser) {

         if (clientExtras == null) {
             clientExtras = new Bundle();
         }

         PhoneAccountHandle phoneAccountHandle = clientExtras.getParcelable(
                 TelecomManager.EXTRA_PHONE_ACCOUNT_HANDLE);
         CompletableFuture<Call> callFuture = startOutgoingCall(participants, phoneAccountHandle,
                 clientExtras, initiatingUser, null/* originalIntent */, callingPackage,
                 true/* isconference*/);

         final boolean speakerphoneOn = clientExtras.getBoolean(
                 TelecomManager.EXTRA_START_CALL_WITH_SPEAKERPHONE);
         final int videoState = clientExtras.getInt(
                 TelecomManager.EXTRA_START_CALL_WITH_VIDEO_STATE);

         final Session logSubsession = Log.createSubsession();
         callFuture.thenAccept((call) -> {
             if (call != null) {
                 Log.continueSession(logSubsession, "CM.pOGC");
                 try {
                     placeOutgoingCall(call, call.getHandle(), null/* gatewayInfo */,
                             speakerphoneOn, videoState);
                 } finally {
                     Log.endSession();
                 }
             }
         });
    }

    /**
     * Performs call identification for an outgoing phone call.
     * @param theCall The outgoing call to perform identification.
     */
    private void bindForOutgoingCallerId(Call theCall) {
        // Find the user chosen call screening app.
        String callScreeningApp =
                mRoleManagerAdapter.getDefaultCallScreeningApp(
                        theCall.getUserHandleFromTargetPhoneAccount());

        CompletableFuture future =
                new CallScreeningServiceHelper(mContext,
                mLock,
                callScreeningApp,
                new ParcelableCallUtils.Converter(),
                mCurrentUserHandle,
                theCall,
                new AppLabelProxy() {
                    @Override
                    public CharSequence getAppLabel(String packageName) {
                        return Util.getAppLabel(mContext.getPackageManager(), packageName);
                    }
                }).process();
        future.thenApply( v -> {
            Log.i(this, "Outgoing caller ID complete");
            return null;
        });
    }

    /**
     * Finds the {@link PhoneAccountHandle}(s) which could potentially be used to place an outgoing
     * call.  Takes into account the following:
     * 1. Any pre-chosen {@link PhoneAccountHandle} which was specified on the
     * {@link Intent#ACTION_CALL} intent.  If one was chosen it will be used if possible.
     * 2. Whether the call is a video call.  If the call being placed is a video call, an attempt is
     * first made to consider video capable phone accounts.  If no video capable phone accounts are
     * found, the usual non-video capable phone accounts will be considered.
     * 3. Whether there is a user-chosen default phone account; that one will be used if possible.
     *
     * @param targetPhoneAccountHandle The pre-chosen {@link PhoneAccountHandle} passed in when the
     *                                 call was placed.  Will be {@code null} if the
     *                                 {@link Intent#ACTION_CALL} intent did not specify a target
     *                                 phone account.
     * @param handle The handle of the outgoing call; used to determine the SIP scheme when matching
     *               phone accounts.
     * @param isVideo {@code true} if the call is a video call, {@code false} otherwise.
     * @param isEmergency {@code true} if the call is an emergency call.
     * @param initiatingUser The {@link UserHandle} the call is placed on.
     * @return
     */
    @VisibleForTesting
    public CompletableFuture<List<PhoneAccountHandle>> findOutgoingCallPhoneAccount(
            PhoneAccountHandle targetPhoneAccountHandle, Uri handle, boolean isVideo,
            boolean isEmergency, UserHandle initiatingUser) {
       return findOutgoingCallPhoneAccount(targetPhoneAccountHandle, handle, isVideo,
               isEmergency, initiatingUser, false/* isConference */);
    }

    public CompletableFuture<List<PhoneAccountHandle>> findOutgoingCallPhoneAccount(
            PhoneAccountHandle targetPhoneAccountHandle, Uri handle, boolean isVideo,
            boolean isEmergency, UserHandle initiatingUser, boolean isConference) {

        if (isSelfManaged(targetPhoneAccountHandle, initiatingUser)) {
            return CompletableFuture.completedFuture(Arrays.asList(targetPhoneAccountHandle));
        }

        List<PhoneAccountHandle> accounts;
        // Try to find a potential phone account, taking into account whether this is a video
        // call.
        accounts = constructPossiblePhoneAccounts(handle, initiatingUser, isVideo, isEmergency,
                isConference);
        if (isVideo && accounts.size() == 0) {
            // Placing a video call but no video capable accounts were found, so consider any
            // call capable accounts (we can fallback to audio).
            accounts = constructPossiblePhoneAccounts(handle, initiatingUser,
                    false /* isVideo */, isEmergency /* isEmergency */, isConference);
        }
        Log.v(this, "findOutgoingCallPhoneAccount: accounts = " + accounts);

        // Only dial with the requested phoneAccount if it is still valid. Otherwise treat this
        // call as if a phoneAccount was not specified (does the default behavior instead).
        // Note: We will not attempt to dial with a requested phoneAccount if it is disabled.
        if (targetPhoneAccountHandle != null) {
            if (accounts.contains(targetPhoneAccountHandle)) {
                // The target phone account is valid and was found.
                return CompletableFuture.completedFuture(Arrays.asList(targetPhoneAccountHandle));
            }
        }
        if (accounts.isEmpty() || accounts.size() == 1) {
            return CompletableFuture.completedFuture(accounts);
        }

        // Do the query for whether there's a preferred contact
        final CompletableFuture<PhoneAccountHandle> userPreferredAccountForContact =
                new CompletableFuture<>();
        final List<PhoneAccountHandle> possibleAccounts = accounts;
        mCallerInfoLookupHelper.startLookup(handle,
                new CallerInfoLookupHelper.OnQueryCompleteListener() {
                    @Override
                    public void onCallerInfoQueryComplete(Uri handle, CallerInfo info) {
                        if (info != null &&
                                info.preferredPhoneAccountComponent != null &&
                                info.preferredPhoneAccountId != null &&
                                !info.preferredPhoneAccountId.isEmpty()) {
                            PhoneAccountHandle contactDefaultHandle = new PhoneAccountHandle(
                                    info.preferredPhoneAccountComponent,
                                    info.preferredPhoneAccountId,
                                    initiatingUser);
                            userPreferredAccountForContact.complete(contactDefaultHandle);
                        } else {
                            userPreferredAccountForContact.complete(null);
                        }
                    }

                    @Override
                    public void onContactPhotoQueryComplete(Uri handle, CallerInfo info) {
                        // ignore this
                    }
                });

        return userPreferredAccountForContact.thenApply(phoneAccountHandle -> {
            if (phoneAccountHandle != null) {
                Log.i(CallsManager.this, "findOutgoingCallPhoneAccount; contactPrefAcct=%s",
                        phoneAccountHandle);
                return Collections.singletonList(phoneAccountHandle);
            }
            // No preset account, check if default exists that supports the URI scheme for the
            // handle and verify it can be used.
            PhoneAccountHandle defaultPhoneAccountHandle =
                    mPhoneAccountRegistrar.getOutgoingPhoneAccountForScheme(
                            handle.getScheme(), initiatingUser);
            if (defaultPhoneAccountHandle != null &&
                    possibleAccounts.contains(defaultPhoneAccountHandle)) {
                Log.i(CallsManager.this, "findOutgoingCallPhoneAccount; defaultAcctForScheme=%s",
                        defaultPhoneAccountHandle);
                return Collections.singletonList(defaultPhoneAccountHandle);
            }
            return possibleAccounts;
        });
    }

    /**
     * Determines if a {@link PhoneAccountHandle} is for a self-managed ConnectionService.
     * @param targetPhoneAccountHandle The phone account to check.
     * @param initiatingUser The user associated with the account.
     * @return {@code true} if the phone account is self-managed, {@code false} otherwise.
     */
    public boolean isSelfManaged(PhoneAccountHandle targetPhoneAccountHandle,
            UserHandle initiatingUser) {
        PhoneAccount targetPhoneAccount = mPhoneAccountRegistrar.getPhoneAccount(
                targetPhoneAccountHandle, initiatingUser);
        return targetPhoneAccount != null && targetPhoneAccount.isSelfManaged();
    }

    public void onCallRedirectionComplete(Call call, Uri handle,
                                          PhoneAccountHandle phoneAccountHandle,
                                          GatewayInfo gatewayInfo, boolean speakerphoneOn,
                                          int videoState, boolean shouldCancelCall,
                                          String uiAction) {
        Log.i(this, "onCallRedirectionComplete for Call %s with handle %s" +
                " and phoneAccountHandle %s", call, Log.pii(handle), phoneAccountHandle);

        boolean endEarly = false;
        String disconnectReason = "";
        String callRedirectionApp = mRoleManagerAdapter.getDefaultCallRedirectionApp(
                phoneAccountHandle.getUserHandle());
        PhoneAccount phoneAccount = mPhoneAccountRegistrar
                .getPhoneAccountUnchecked(phoneAccountHandle);
        if (phoneAccount != null
                && !phoneAccount.hasCapabilities(PhoneAccount.CAPABILITY_MULTI_USER)) {
            // Note that mCurrentUserHandle may not actually be the current user, i.e.
            // in the case of work profiles
            UserHandle currentUserHandle = call.getUserHandleFromTargetPhoneAccount();
            // Check if the phoneAccountHandle belongs to the current user
            if (phoneAccountHandle != null &&
                    !phoneAccountHandle.getUserHandle().equals(currentUserHandle)) {
                phoneAccountHandle = null;
            }
        }

        boolean isEmergencyNumber;
        try {
            isEmergencyNumber =
                    handle != null && getTelephonyManager().isEmergencyNumber(
                            handle.getSchemeSpecificPart());
        } catch (IllegalStateException ise) {
            isEmergencyNumber = false;
        } catch (RuntimeException r) {
            isEmergencyNumber = false;
        }

        if (shouldCancelCall) {
            Log.w(this, "onCallRedirectionComplete: call is canceled");
            endEarly = true;
            disconnectReason = "Canceled from Call Redirection Service";

            // Show UX when user-defined call redirection service does not response; the UX
            // is not needed to show if the call is disconnected (e.g. by the user)
            if (uiAction.equals(CallRedirectionProcessor.UI_TYPE_USER_DEFINED_TIMEOUT)
                    && !call.isDisconnected()) {
                Intent timeoutIntent = new Intent(mContext,
                        CallRedirectionTimeoutDialogActivity.class);
                timeoutIntent.putExtra(
                        CallRedirectionTimeoutDialogActivity.EXTRA_REDIRECTION_APP_NAME,
                        mRoleManagerAdapter.getApplicationLabelForPackageName(callRedirectionApp));
                timeoutIntent.setFlags(Intent.FLAG_ACTIVITY_NEW_TASK);
                mContext.startActivityAsUser(timeoutIntent, UserHandle.CURRENT);
            }
        } else if (handle == null) {
            Log.w(this, "onCallRedirectionComplete: handle is null");
            endEarly = true;
            disconnectReason = "Null handle from Call Redirection Service";
        } else if (phoneAccountHandle == null) {
            Log.w(this, "onCallRedirectionComplete: phoneAccountHandle is unavailable");
            endEarly = true;
            disconnectReason = "Unavailable phoneAccountHandle from Call Redirection Service";
        } else if (isEmergencyNumber) {
            Log.w(this, "onCallRedirectionComplete: emergency number %s is redirected from Call"
                    + " Redirection Service", handle.getSchemeSpecificPart());
            endEarly = true;
            disconnectReason = "Emergency number is redirected from Call Redirection Service";
        }
        if (endEarly) {
            if (call != null) {
                call.disconnect(disconnectReason);
            }
            return;
        }

        // If this call is already disconnected then we have nothing more to do.
        if (call.isDisconnected()) {
            Log.w(this, "onCallRedirectionComplete: Call has already been disconnected,"
                    + " ignore the call redirection %s", call);
            return;
        }

        final PhoneAccountHandle finalPhoneAccountHandle = phoneAccountHandle;
        if (uiAction.equals(CallRedirectionProcessor.UI_TYPE_USER_DEFINED_ASK_FOR_CONFIRM)) {
            Log.addEvent(call, LogUtils.Events.REDIRECTION_USER_CONFIRMATION);
            mPendingRedirectedOutgoingCall = call;

            mPendingRedirectedOutgoingCallInfo.put(call.getId(),
                    new Runnable("CM.oCRC", mLock) {
                        @Override
                        public void loggedRun() {
                            Log.addEvent(call, LogUtils.Events.REDIRECTION_USER_CONFIRMED);
                            call.setTargetPhoneAccount(finalPhoneAccountHandle);
                            placeOutgoingCall(call, handle, gatewayInfo, speakerphoneOn,
                                    videoState);
                        }
                    });

            mPendingUnredirectedOutgoingCallInfo.put(call.getId(),
                    new Runnable("CM.oCRC", mLock) {
                        @Override
                        public void loggedRun() {
                            call.setTargetPhoneAccount(finalPhoneAccountHandle);
                            placeOutgoingCall(call, handle, null, speakerphoneOn,
                                    videoState);
                        }
                    });

            Log.i(this, "onCallRedirectionComplete: UI_TYPE_USER_DEFINED_ASK_FOR_CONFIRM "
                            + "callId=%s, callRedirectionAppName=%s",
                    call.getId(), callRedirectionApp);

            showRedirectionDialog(call.getId(),
                    mRoleManagerAdapter.getApplicationLabelForPackageName(callRedirectionApp));
        } else {
            call.setTargetPhoneAccount(phoneAccountHandle);
            placeOutgoingCall(call, handle, gatewayInfo, speakerphoneOn, videoState);
        }
    }

    /**
     * Shows the call redirection confirmation dialog.  This is explicitly done here instead of in
     * an activity class such as {@link ConfirmCallDialogActivity}.  This was originally done with
     * an activity class, however due to the fact that the InCall UI is being spun up at the same
     * time as the dialog activity, there is a potential race condition where the InCall UI will
     * often be shown instead of the dialog.  Activity manager chooses not to show the redirection
     * dialog in that case since the new top activity from dialer is going to show.
     * By showing the dialog here we're able to set the dialog's window type to
     * {@link WindowManager.LayoutParams#TYPE_SYSTEM_ALERT} which guarantees it shows above other
     * content on the screen.
     * @param callId The ID of the call to show the redirection dialog for.
     */
    private void showRedirectionDialog(@NonNull String callId, @NonNull CharSequence appName) {
        AlertDialog confirmDialog = (new AlertDialog.Builder(mContext)).create();
        LayoutInflater layoutInflater = LayoutInflater.from(mContext);
        View dialogView = layoutInflater.inflate(R.layout.call_redirection_confirm_dialog, null);

        Button buttonFirstLine = (Button) dialogView.findViewById(R.id.buttonFirstLine);
        buttonFirstLine.setOnClickListener(new View.OnClickListener() {
            @Override
            public void onClick(View v) {
                Intent proceedWithoutRedirectedCall = new Intent(
                        TelecomBroadcastIntentProcessor.ACTION_PLACE_UNREDIRECTED_CALL,
                        null, mContext,
                        TelecomBroadcastReceiver.class);
                proceedWithoutRedirectedCall.putExtra(
                        TelecomBroadcastIntentProcessor.EXTRA_REDIRECTION_OUTGOING_CALL_ID,
                        callId);
                mContext.sendBroadcast(proceedWithoutRedirectedCall);
                confirmDialog.dismiss();
            }
        });

        Button buttonSecondLine = (Button) dialogView.findViewById(R.id.buttonSecondLine);
        buttonSecondLine.setText(mContext.getString(
                R.string.alert_place_outgoing_call_with_redirection, appName));
        buttonSecondLine.setOnClickListener(new View.OnClickListener() {
            @Override
            public void onClick(View v) {
                Intent proceedWithRedirectedCall = new Intent(
                        TelecomBroadcastIntentProcessor.ACTION_PLACE_REDIRECTED_CALL, null,
                        mContext,
                        TelecomBroadcastReceiver.class);
                proceedWithRedirectedCall.putExtra(
                        TelecomBroadcastIntentProcessor.EXTRA_REDIRECTION_OUTGOING_CALL_ID,
                        callId);
                mContext.sendBroadcast(proceedWithRedirectedCall);
                confirmDialog.dismiss();
            }
        });

        Button buttonThirdLine = (Button) dialogView.findViewById(R.id.buttonThirdLine);
        buttonThirdLine.setOnClickListener(new View.OnClickListener() {
            public void onClick(View v) {
                cancelRedirection(callId);
                confirmDialog.dismiss();
            }
        });

        confirmDialog.setOnCancelListener(new DialogInterface.OnCancelListener() {
            @Override
            public void onCancel(DialogInterface dialog) {
                cancelRedirection(callId);
                confirmDialog.dismiss();
            }
        });

        confirmDialog.getWindow().setBackgroundDrawable(new ColorDrawable(Color.TRANSPARENT));
        confirmDialog.getWindow().setType(WindowManager.LayoutParams.TYPE_SYSTEM_ALERT);

        confirmDialog.setCancelable(false);
        confirmDialog.setCanceledOnTouchOutside(false);
        confirmDialog.setView(dialogView);

        confirmDialog.show();
    }

    /**
     * Signals to Telecom that redirection of the call is to be cancelled.
     */
    private void cancelRedirection(String callId) {
        Intent cancelRedirectedCall = new Intent(
                TelecomBroadcastIntentProcessor.ACTION_CANCEL_REDIRECTED_CALL,
                null, mContext,
                TelecomBroadcastReceiver.class);
        cancelRedirectedCall.putExtra(
                TelecomBroadcastIntentProcessor.EXTRA_REDIRECTION_OUTGOING_CALL_ID, callId);
        mContext.sendBroadcastAsUser(cancelRedirectedCall, UserHandle.CURRENT);
    }

    public void processRedirectedOutgoingCallAfterUserInteraction(String callId, String action) {
        Log.i(this, "processRedirectedOutgoingCallAfterUserInteraction for Call ID %s, action=%s",
                callId, action);
        if (mPendingRedirectedOutgoingCall != null) {
            String pendingCallId = mPendingRedirectedOutgoingCall.getId();
            if (!pendingCallId.equals(callId)) {
                Log.i(this, "processRedirectedOutgoingCallAfterUserInteraction for new Call ID %s, "
                        + "cancel the previous pending Call with ID %s", callId, pendingCallId);
                mPendingRedirectedOutgoingCall.disconnect("Another call redirection requested");
                mPendingRedirectedOutgoingCallInfo.remove(pendingCallId);
                mPendingUnredirectedOutgoingCallInfo.remove(pendingCallId);
            }
            switch (action) {
                case TelecomBroadcastIntentProcessor.ACTION_PLACE_REDIRECTED_CALL: {
                    Runnable r = mPendingRedirectedOutgoingCallInfo.get(callId);
                    if (r != null) {
                        mHandler.post(r.prepare());
                    } else {
                        Log.w(this, "Processing %s for canceled Call ID %s",
                                action, callId);
                    }
                    break;
                }
                case TelecomBroadcastIntentProcessor.ACTION_PLACE_UNREDIRECTED_CALL: {
                    Runnable r = mPendingUnredirectedOutgoingCallInfo.get(callId);
                    if (r != null) {
                        mHandler.post(r.prepare());
                    } else {
                        Log.w(this, "Processing %s for canceled Call ID %s",
                                action, callId);
                    }
                    break;
                }
                case TelecomBroadcastIntentProcessor.ACTION_CANCEL_REDIRECTED_CALL: {
                    Log.addEvent(mPendingRedirectedOutgoingCall,
                            LogUtils.Events.REDIRECTION_USER_CANCELLED);
                    mPendingRedirectedOutgoingCall.disconnect("User canceled the redirected call.");
                    break;
                }
                default: {
                    // Unexpected, ignore
                }

            }
            mPendingRedirectedOutgoingCall = null;
            mPendingRedirectedOutgoingCallInfo.remove(callId);
            mPendingUnredirectedOutgoingCallInfo.remove(callId);
        } else {
            Log.w(this, "processRedirectedOutgoingCallAfterUserInteraction for non-matched Call ID"
                    + " %s", callId);
        }
    }

    /**
     * Attempts to issue/connect the specified call.
     *
     * @param handle Handle to connect the call with.
     * @param gatewayInfo Optional gateway information that can be used to route the call to the
     *        actual dialed handle via a gateway provider. May be null.
     * @param speakerphoneOn Whether or not to turn the speakerphone on once the call connects.
     * @param videoState The desired video state for the outgoing call.
     */
    @VisibleForTesting
    public void placeOutgoingCall(Call call, Uri handle, GatewayInfo gatewayInfo,
            boolean speakerphoneOn, int videoState) {
        if (call == null) {
            // don't do anything if the call no longer exists
            Log.i(this, "Canceling unknown call.");
            return;
        }

        final Uri uriHandle = (gatewayInfo == null) ? handle : gatewayInfo.getGatewayAddress();

        if (gatewayInfo == null) {
            Log.i(this, "Creating a new outgoing call with handle: %s", Log.piiHandle(uriHandle));
        } else {
            Log.i(this, "Creating a new outgoing call with gateway handle: %s, original handle: %s",
                    Log.pii(uriHandle), Log.pii(handle));
        }

        call.setHandle(uriHandle);
        call.setGatewayInfo(gatewayInfo);

        final boolean useSpeakerWhenDocked = mContext.getResources().getBoolean(
                R.bool.use_speaker_when_docked);
        final boolean useSpeakerForDock = isSpeakerphoneEnabledForDock();
        final boolean useSpeakerForVideoCall = isSpeakerphoneAutoEnabledForVideoCalls(videoState);

        // Auto-enable speakerphone if the originating intent specified to do so, if the call
        // is a video call, of if using speaker when docked
        PhoneAccount account = mPhoneAccountRegistrar.getPhoneAccount(
                call.getTargetPhoneAccount(), call.getInitiatingUser());
        boolean allowVideo = false;
        if (account != null) {
            allowVideo = account.hasCapabilities(PhoneAccount.CAPABILITY_VIDEO_CALLING);
        }
        call.setStartWithSpeakerphoneOn(speakerphoneOn || (useSpeakerForVideoCall && allowVideo)
                || (useSpeakerWhenDocked && useSpeakerForDock));
        call.setVideoState(videoState);

        if (speakerphoneOn) {
            Log.i(this, "%s Starting with speakerphone as requested", call);
        } else if (useSpeakerWhenDocked && useSpeakerForDock) {
            Log.i(this, "%s Starting with speakerphone because car is docked.", call);
        } else if (useSpeakerForVideoCall) {
            Log.i(this, "%s Starting with speakerphone because its a video call.", call);
        }

        if (call.isEmergencyCall()) {
            Executors.defaultThreadFactory().newThread(() ->
                    BlockedNumberContract.SystemContract.notifyEmergencyContact(mContext))
                    .start();
        }

        final boolean requireCallCapableAccountByHandle = mContext.getResources().getBoolean(
                com.android.internal.R.bool.config_requireCallCapableAccountForHandle);
        final boolean isOutgoingCallPermitted = isOutgoingCallPermitted(call,
                call.getTargetPhoneAccount());
        final String callHandleScheme =
                call.getHandle() == null ? null : call.getHandle().getScheme();
        if (call.getTargetPhoneAccount() != null || call.isEmergencyCall()) {
            // If the account has been set, proceed to place the outgoing call.
            // Otherwise the connection will be initiated when the account is set by the user.
            if (call.isSelfManaged() && !isOutgoingCallPermitted) {
                if (call.isAdhocConferenceCall()) {
                    notifyCreateConferenceFailed(call.getTargetPhoneAccount(), call);
                } else {
                    notifyCreateConnectionFailed(call.getTargetPhoneAccount(), call);
                }
            } else {
                if (call.isEmergencyCall()) {
                    // Drop any ongoing self-managed calls to make way for an emergency call.
                    disconnectSelfManagedCalls("place emerg call" /* reason */);
                }
                try {
                    call.startCreateConnection(mPhoneAccountRegistrar);
                } catch (Exception exception) {
                    // If an exceptions is thrown while creating the connection, prompt the user to
                    // generate a bugreport and force disconnect.
                    Log.e(TAG, exception, "Exception thrown while establishing connection.");
                    mAnomalyReporter.reportAnomaly(
                            EXCEPTION_WHILE_ESTABLISHING_CONNECTION_ERROR_UUID,
                            EXCEPTION_WHILE_ESTABLISHING_CONNECTION_ERROR_MSG);
                    markCallAsDisconnected(call,
                            new DisconnectCause(DisconnectCause.ERROR,
                            "Failed to create the connection."));
                    markCallAsRemoved(call);
                }

            }
        } else if (mPhoneAccountRegistrar.getCallCapablePhoneAccounts(
                requireCallCapableAccountByHandle ? callHandleScheme : null, false,
                call.getInitiatingUser(), false).isEmpty()) {
            // If there are no call capable accounts, disconnect the call.
            markCallAsDisconnected(call, new DisconnectCause(DisconnectCause.CANCELED,
                    "No registered PhoneAccounts"));
            markCallAsRemoved(call);
        }
    }

    /**
     * Attempts to start a conference call for the specified call.
     *
     * @param call The call to conference.
     * @param otherCall The other call to conference with.
     */
    @VisibleForTesting
    public void conference(Call call, Call otherCall) {
        call.conferenceWith(otherCall);
    }

    /**
     * Instructs Telecom to answer the specified call. Intended to be invoked by the in-call
     * app through {@link InCallAdapter} after Telecom notifies it of an incoming call followed by
     * the user opting to answer said call.
     *
     * @param call The call to answer.
     * @param videoState The video state in which to answer the call.
     */
    @VisibleForTesting
    public void answerCall(Call call, int videoState) {
        if (!mCalls.contains(call)) {
            Log.i(this, "Request to answer a non-existent call %s", call);
        } else if (call.isTransactionalCall()) {
            // InCallAdapter is requesting to answer the given transactioanl call. Must get an ack
            // from the client via a transaction before answering.
            call.answer(videoState);
        } else {
            // Hold or disconnect the active call and request call focus for the incoming call.
            Call activeCall = (Call) mConnectionSvrFocusMgr.getCurrentFocusCall();
            Log.d(this, "answerCall: Incoming call = %s Ongoing call %s", call, activeCall);
            holdActiveCallForNewCall(call);
            mConnectionSvrFocusMgr.requestFocus(
                    call,
                    new RequestCallback(new ActionAnswerCall(call, videoState)));
        }
    }

    private void answerCallForAudioProcessing(Call call) {
        // We don't check whether the call has been added to the internal lists yet -- it's optional
        // until the call is actually in the AUDIO_PROCESSING state.
        Call activeCall = (Call) mConnectionSvrFocusMgr.getCurrentFocusCall();
        if (activeCall != null && activeCall != call) {
            Log.w(this, "answerCallForAudioProcessing: another active call already exists. "
                    + "Ignoring request for audio processing and letting the incoming call "
                    + "through.");
            // The call should already be in the RINGING state, so all we have to do is add the
            // call to the internal tracker.
            addCall(call);
            return;
        }
        Log.d(this, "answerCallForAudioProcessing: Incoming call = %s", call);
        mConnectionSvrFocusMgr.requestFocus(
                call,
                new RequestCallback(() -> {
                    synchronized (mLock) {
                        Log.d(this, "answering call %s for audio processing with cs focus", call);
                        call.answerForAudioProcessing();
                        // Skip setting the call state to ANSWERED -- that's only for calls that
                        // were answered by user intervention.
                        mPendingAudioProcessingCall = call;
                    }
                }));

    }

    /**
     * Instructs Telecom to bring a call into the AUDIO_PROCESSING state.
     *
     * Used by the background audio call screener (also the default dialer) to signal that
     * they want to manually enter the AUDIO_PROCESSING state. The user will be aware that there is
     * an ongoing call at this time.
     *
     * @param call The call to manipulate
     */
    public void enterBackgroundAudioProcessing(Call call, String requestingPackageName) {
        if (!mCalls.contains(call)) {
            Log.w(this, "Trying to exit audio processing on an untracked call");
            return;
        }

        Call activeCall = getActiveCall();
        if (activeCall != null && activeCall != call) {
            Log.w(this, "Ignoring enter audio processing because there's already a call active");
            return;
        }

        CharSequence requestingAppName = AppLabelProxy.Util.getAppLabel(
                mContext.getPackageManager(), requestingPackageName);
        if (requestingAppName == null) {
            requestingAppName = requestingPackageName;
        }

        // We only want this to work on active or ringing calls
        if (call.getState() == CallState.RINGING) {
            // After the connection service sets up the call with the other end, it'll set the call
            // state to AUDIO_PROCESSING
            answerCallForAudioProcessing(call);
            call.setAudioProcessingRequestingApp(requestingAppName);
        } else if (call.getState() == CallState.ACTIVE) {
            setCallState(call, CallState.AUDIO_PROCESSING,
                    "audio processing set by dialer request");
            call.setAudioProcessingRequestingApp(requestingAppName);
        }
    }

    /**
     * Instructs Telecom to bring a call out of the AUDIO_PROCESSING state.
     *
     * Used by the background audio call screener (also the default dialer) to signal that it's
     * finished doing its thing and the user should be made aware of the call.
     *
     * @param call The call to manipulate
     * @param shouldRing if true, puts the call into SIMULATED_RINGING. Otherwise, makes the call
     *                   active.
     */
    public void exitBackgroundAudioProcessing(Call call, boolean shouldRing) {
        if (!mCalls.contains(call)) {
            Log.w(this, "Trying to exit audio processing on an untracked call");
            return;
        }

        Call activeCall = getActiveCall();
        if (activeCall != null) {
            Log.w(this, "Ignoring exit audio processing because there's already a call active");
        }

        if (shouldRing) {
            setCallState(call, CallState.SIMULATED_RINGING, "exitBackgroundAudioProcessing");
        } else {
            setCallState(call, CallState.ACTIVE, "exitBackgroundAudioProcessing");
        }
    }

    /**
     * Instructs Telecom to deflect the specified call. Intended to be invoked by the in-call
     * app through {@link InCallAdapter} after Telecom notifies it of an incoming call followed by
     * the user opting to deflect said call.
     */
    @VisibleForTesting
    public void deflectCall(Call call, Uri address) {
        if (!mCalls.contains(call)) {
            Log.i(this, "Request to deflect a non-existent call %s", call);
        } else {
            call.deflect(address);
        }
    }

    /**
     * Determines if the speakerphone should be automatically enabled for the call.  Speakerphone
     * should be enabled if the call is a video call and bluetooth or the wired headset are not in
     * use.
     *
     * @param videoState The video state of the call.
     * @return {@code true} if the speakerphone should be enabled.
     */
    public boolean isSpeakerphoneAutoEnabledForVideoCalls(int videoState) {
        return /*!isVideoCrbtVoLteCall(videoState) &&*/
            VideoProfile.isVideo(videoState) &&
            !mWiredHeadsetManager.isPluggedIn() &&
            !mBluetoothRouteManager.isBluetoothAvailable() &&
            isSpeakerEnabledForVideoCalls();
    }

     public boolean isWiredHandsetInOrBtAvailble() {
        return mWiredHeadsetManager.isPluggedIn()
            || mBluetoothRouteManager.isBluetoothAvailable();
     }

     public boolean isWiredHandsetIn() {
        return mWiredHeadsetManager.isPluggedIn();
     }

     public boolean isBtAvailble() {
       return  mBluetoothRouteManager.isBluetoothAvailable();
     }

    /**
     * Determines if the speakerphone should be enabled for when docked.  Speakerphone
     * should be enabled if the device is docked and bluetooth or the wired headset are
     * not in use.
     *
     * @return {@code true} if the speakerphone should be enabled for the dock.
     */
    private boolean isSpeakerphoneEnabledForDock() {
        return mDockManager.isDocked() &&
            !mWiredHeadsetManager.isPluggedIn() &&
            !mBluetoothRouteManager.isBluetoothAvailable();
    }

    /**
     * Determines if the speakerphone should be automatically enabled for video calls.
     *
     * @return {@code true} if the speakerphone should automatically be enabled.
     */
    private static boolean isSpeakerEnabledForVideoCalls() {
        return TelephonyProperties.videocall_audio_output()
                .orElse(TelecomManager.AUDIO_OUTPUT_DEFAULT)
                == TelecomManager.AUDIO_OUTPUT_ENABLE_SPEAKER;
    }

    /**
     * Instructs Telecom to reject the specified call. Intended to be invoked by the in-call
     * app through {@link InCallAdapter} after Telecom notifies it of an incoming call followed by
     * the user opting to reject said call.
     */
    @VisibleForTesting
    public void rejectCall(Call call, boolean rejectWithMessage, String textMessage) {
        if (!mCalls.contains(call)) {
            Log.i(this, "Request to reject a non-existent call %s", call);
        } else {
            for (CallsManagerListener listener : mListeners) {
                listener.onIncomingCallRejected(call, rejectWithMessage, textMessage);
            }
            call.reject(rejectWithMessage, textMessage);
        }
    }

    /**
     * Instructs Telecom to reject the specified call. Intended to be invoked by the in-call
     * app through {@link InCallAdapter} after Telecom notifies it of an incoming call followed by
     * the user opting to reject said call.
     */
    @VisibleForTesting
    public void rejectCall(Call call, @android.telecom.Call.RejectReason int rejectReason) {
        if (!mCalls.contains(call)) {
            Log.i(this, "Request to reject a non-existent call %s", call);
        } else {
            for (CallsManagerListener listener : mListeners) {
                listener.onIncomingCallRejected(call, false /* rejectWithMessage */,
                        null /* textMessage */);
            }
            call.reject(rejectReason);
        }
    }

    /**
     * Instructs Telecom to transfer the specified call. Intended to be invoked by the in-call
     * app through {@link InCallAdapter} after the user opts to transfer the said call.
     */
    @VisibleForTesting
    public void transferCall(Call call, Uri number, boolean isConfirmationRequired) {
        if (!mCalls.contains(call)) {
            Log.i(this, "transferCall - Request to transfer a non-existent call %s", call);
        } else {
            call.transfer(number, isConfirmationRequired);
        }
    }

    /**
     * Instructs Telecom to transfer the specified call to another ongoing call.
     * Intended to be invoked by the in-call app through {@link InCallAdapter} after the user opts
     * to transfer the said call (consultative transfer).
     */
    @VisibleForTesting
    public void transferCall(Call call, Call otherCall) {
        if (!mCalls.contains(call) || !mCalls.contains(otherCall)) {
            Log.i(this, "transferCall - Non-existent call %s or %s", call, otherCall);
        } else {
            call.transfer(otherCall);
        }
    }

    /**
     * Instructs Telecom to play the specified DTMF tone within the specified call.
     *
     * @param digit The DTMF digit to play.
     */
    @VisibleForTesting
    public void playDtmfTone(Call call, char digit) {
        if (!mCalls.contains(call)) {
            Log.i(this, "Request to play DTMF in a non-existent call %s", call);
        } else {
            if (call.getState() != CallState.ON_HOLD) {
                call.playDtmfTone(digit);
                mDtmfLocalTonePlayer.playTone(call, digit);
            } else {
                Log.i(this, "Request to play DTMF tone for held call %s", call.getId());
            }
        }
    }

    /**
     * Instructs Telecom to stop the currently playing DTMF tone, if any.
     */
    @VisibleForTesting
    public void stopDtmfTone(Call call) {
        if (!mCalls.contains(call)) {
            Log.i(this, "Request to stop DTMF in a non-existent call %s", call);
        } else {
            call.stopDtmfTone();
            mDtmfLocalTonePlayer.stopTone(call);
        }
    }

    /**
     * Instructs Telecom to continue (or not) the current post-dial DTMF string, if any.
     */
    void postDialContinue(Call call, boolean proceed) {
        if (!mCalls.contains(call)) {
            Log.i(this, "Request to continue post-dial string in a non-existent call %s", call);
        } else {
            call.postDialContinue(proceed);
        }
    }

    /**
     * Instructs Telecom to disconnect the specified call. Intended to be invoked by the
     * in-call app through {@link InCallAdapter} for an ongoing call. This is usually triggered by
     * the user hitting the end-call button.
     */
    @VisibleForTesting
    public void disconnectCall(Call call) {
        Log.v(this, "disconnectCall %s", call);

        if (!mCalls.contains(call)) {
            Log.w(this, "Unknown call (%s) asked to disconnect", call);
        } else {
            mLocallyDisconnectingCalls.add(call);
            int previousState = call.getState();
            call.disconnect();
            for (CallsManagerListener listener : mListeners) {
                listener.onCallStateChanged(call, previousState, call.getState());
            }
            // Cancel any of the outgoing call futures if they're still around.
            if (mPendingCallConfirm != null && !mPendingCallConfirm.isDone()) {
                mPendingCallConfirm.complete(null);
                mPendingCallConfirm = null;
            }
            if (mPendingAccountSelection != null && !mPendingAccountSelection.isDone()) {
                mPendingAccountSelection.complete(null);
                mPendingAccountSelection = null;
            }
        }
    }

    /**
     * Instructs Telecom to disconnect all calls.
     */
    void disconnectAllCalls() {
        Log.v(this, "disconnectAllCalls");

        for (Call call : mCalls) {
            disconnectCall(call);
        }
    }

    /**
     * Disconnects calls for any other {@link PhoneAccountHandle} but the one specified.
     * Note: As a protective measure, will NEVER disconnect an emergency call.  Although that
     * situation should never arise, its a good safeguard.
     * @param phoneAccountHandle Calls owned by {@link PhoneAccountHandle}s other than this one will
     *                          be disconnected.
     */
    private void disconnectOtherCalls(PhoneAccountHandle phoneAccountHandle) {
        mCalls.stream()
                .filter(c -> !c.isEmergencyCall() &&
                        !c.getTargetPhoneAccount().equals(phoneAccountHandle))
                .forEach(c -> disconnectCall(c));
    }

    /**
     * Instructs Telecom to put the specified call on hold. Intended to be invoked by the
     * in-call app through {@link InCallAdapter} for an ongoing call. This is usually triggered by
     * the user hitting the hold button during an active call.
     */
    @VisibleForTesting
    public void holdCall(Call call) {
        if (!mCalls.contains(call)) {
            Log.w(this, "Unknown call (%s) asked to be put on hold", call);
        } else {
            Log.d(this, "Putting call on hold: (%s)", call);
            call.hold();
        }
    }

    /**
     * Instructs Telecom to release the specified call from hold. Intended to be invoked by
     * the in-call app through {@link InCallAdapter} for an ongoing call. This is usually triggered
     * by the user hitting the hold button during a held call.
     */
    @VisibleForTesting
    public void unholdCall(Call call) {
        if (!mCalls.contains(call)) {
            Log.w(this, "Unknown call (%s) asked to be removed from hold", call);
        } else {
            if (getOutgoingCall() != null) {
                Log.w(this, "There is an outgoing call, so it is unable to unhold this call %s",
                        call);
                return;
            }
            Call activeCall = (Call) mConnectionSvrFocusMgr.getCurrentFocusCall();
            String activeCallId = null;
            if (activeCall != null && !activeCall.isLocallyDisconnecting()) {
                activeCallId = activeCall.getId();
                Log.d(TAG, "unholdCall DSDA = " + isConcurrentCallsPossible());
                if (canHold(activeCall)) {
                    if (!isConcurrentCallsPossible() || !areFromSameSource(activeCall, call)) {
                        // Follow legacy behavior for non DSDA and different source/connection
                        // service use case
                        activeCall.hold("Swap to " + call.getId());
                        Log.addEvent(activeCall, LogUtils.Events.SWAP, "To " + call.getId());
                        Log.addEvent(call, LogUtils.Events.SWAP, "From " + activeCall.getId());
                    } else {
                        // This is dsda swap use case. Let ConnectionService handle hold
                        // and unhold for this case
                        Log.i(TAG, "unholdCall in DSDA across subs");
                    }
                } else {
                    // This call does not support hold. If it is from a different connection
                    // service or connection manager, then disconnect it, otherwise allow the
                    // connection service or connection manager to handle the situation.
                    if (!areFromSameSource(activeCall, call)) {
                        if (!activeCall.isEmergencyCall()) {
                            activeCall.disconnect("Swap to " + call.getId());
                        } else {
                            Log.w(this, "unholdCall: % is an emergency call, aborting swap to %s",
                                    activeCall.getId(), call.getId());
                            // Don't unhold the call as requested; we don't want to drop an
                            // emergency call.
                            return;
                        }
                    } else if (!isConcurrentCallsPossible()) {
                        activeCall.hold("Swap to " + call.getId());
                    }
                }
            }
            mConnectionSvrFocusMgr.requestFocus(
                    call,
                    new RequestCallback(new ActionUnHoldCall(call, activeCallId)));
        }
    }

    @Override
    public void onExtrasRemoved(Call c, int source, List<String> keys) {
        if (source != Call.SOURCE_CONNECTION_SERVICE) {
            return;
        }
        updateCanAddCall();
    }

    @Override
    public void onExtrasChanged(Call c, int source, Bundle extras, String requestingPackageName) {
        if (source != Call.SOURCE_CONNECTION_SERVICE) {
            return;
        }
        handleCallTechnologyChange(c);
        handleChildAddressChange(c);
        updateCanAddCall();
        maybeUpdateVideoCrsCall(c);
    }

    @Override
    public void onRemoteRttRequest(Call call, int requestId) {
        Log.i(this, "onRemoteRttRequest: call %s", call.getId());
        playRttUpgradeToneForCall(call);
    }

    /**
     * Updates video CRS information if it is a CRS call and handling fallback
     * to play local ringing when CRS audio/video RTP timeout from network.
     */
    private void maybeUpdateVideoCrsCall(Call c) {
        if (c == null || (c.getState() != CallState.RINGING
                    && c.getState() != CallState.SIMULATED_RINGING)) {
            return;
        }
        boolean isCrs = c.isCrsCall();
        String callId = c.getId();
        if (isCrs) {
            mCrsCallId = callId;
            return;
        }

        Log.v(this, "maybeUpdateVideoCrsCall : isCrs = %b, CrsCallId =%s,"
                + "currentCallId=%s", isCrs, mCrsCallId, callId);
        if(!callId.equals(mCrsCallId)) {
            return;
        }
        mCrsCallId = null;
        for (CallsManagerListener listener : mListeners) {
            listener.onCrsFallbackLocalRinging(c);
        }
    }

    public void playRttUpgradeToneForCall(Call call) {
        mCallAudioManager.playRttUpgradeTone(call);
    }

    // Construct the list of possible PhoneAccounts that the outgoing call can use based on the
    // active calls in CallsManager. If any of the active calls are on a SIM based PhoneAccount,
    // then include only that SIM based PhoneAccount and any non-SIM PhoneAccounts, such as SIP.
    @VisibleForTesting
    public List<PhoneAccountHandle> constructPossiblePhoneAccounts(Uri handle, UserHandle user,
            boolean isVideo, boolean isEmergency) {
        return constructPossiblePhoneAccounts(handle, user, isVideo, isEmergency, false);
    }

    // Returns whether the device is capable of 2 simultaneous active voice calls on different subs.
    private boolean isDsdaCallingPossible() {
        try {
            return getTelephonyManager().getMaxNumberOfSimultaneouslyActiveSims() > 1
                    || getTelephonyManager().getPhoneCapability()
                           .getMaxActiveVoiceSubscriptions() > 1;
        } catch (Exception e) {
            Log.w(this, "exception in isDsdaCallingPossible(): ", e);
            return false;
        }
    }

    public List<PhoneAccountHandle> constructPossiblePhoneAccounts(Uri handle, UserHandle user,
            boolean isVideo, boolean isEmergency, boolean isConference) {

        if (handle == null) {
            return Collections.emptyList();
        }

        // If we're specifically looking for video capable accounts, then include that capability,
        // otherwise specify no additional capability constraints. When handling the emergency call,
        // it also needs to find the phone accounts excluded by CAPABILITY_EMERGENCY_CALLS_ONLY.
        int capabilities = isVideo ? PhoneAccount.CAPABILITY_VIDEO_CALLING : 0;
        capabilities |= isConference ? PhoneAccount.CAPABILITY_ADHOC_CONFERENCE_CALLING : 0;
        List<PhoneAccountHandle> allAccounts =
                mPhoneAccountRegistrar.getCallCapablePhoneAccounts(handle.getScheme(), false, user,
                        capabilities,
                        isEmergency ? 0 : PhoneAccount.CAPABILITY_EMERGENCY_CALLS_ONLY,
                        isEmergency);
<<<<<<< HEAD

        // If no phone account is found, let's query emergency call only account again.
        // That is happening while emergency account has capability CAPABILITY_EMERGENCY_CALLS_ONLY.
        if (isEmergency && allAccounts.size() == 0) {
            Log.v(this, "Try to find an emergency call only phone account");
            allAccounts =  mPhoneAccountRegistrar.
                    getEmergencyCallOnlyPhoneAccounts(handle.getScheme(), user);
        }

        // Only one SIM PhoneAccount can be active at one time for DSDS. Only that SIM PhoneAccount
        // should be available if a call is already active on the SIM account.
        if (!isConcurrentCallsPossible()) {
=======
        // Only one SIM PhoneAccount can be active at one time for DSDS. Only that SIM PhoneAccount
        // should be available if a call is already active on the SIM account.
        if (!isDsdaCallingPossible()) {
>>>>>>> ce473206
            List<PhoneAccountHandle> simAccounts =
                    mPhoneAccountRegistrar.getSimPhoneAccountsOfCurrentUser();
            PhoneAccountHandle ongoingCallAccount = null;
            for (Call c : mCalls) {
                if (!c.isDisconnected() && !c.isNew() && simAccounts.contains(
                        c.getTargetPhoneAccount())) {
                    ongoingCallAccount = c.getTargetPhoneAccount();
                    break;
                }
            }
            if (ongoingCallAccount != null) {
                // Remove all SIM accounts that are not the active SIM from the list.
                simAccounts.remove(ongoingCallAccount);
                allAccounts.removeAll(simAccounts);
            }
        }
        return allAccounts;
    }

    private TelephonyManager getTelephonyManager() {
        return mContext.getSystemService(TelephonyManager.class);
    }

    /**
     * Informs listeners (notably {@link CallAudioManager} of a change to the call's external
     * property.
     * .
     * @param call The call whose external property changed.
     * @param isExternalCall {@code True} if the call is now external, {@code false} otherwise.
     */
    @Override
    public void onExternalCallChanged(Call call, boolean isExternalCall) {
        Log.v(this, "onConnectionPropertiesChanged: %b", isExternalCall);
        for (CallsManagerListener listener : mListeners) {
            listener.onExternalCallChanged(call, isExternalCall);
        }
    }

    @Override
    public void onCallStreamingStateChanged(Call call, boolean isStreaming) {
        Log.v(this, "onCallStreamingStateChanged: %b", isStreaming);
        for (CallsManagerListener listener : mListeners) {
            listener.onCallStreamingStateChanged(call, isStreaming);
        }
    }

    private void handleCallTechnologyChange(Call call) {
        if (call.getExtras() != null
                && call.getExtras().containsKey(TelecomManager.EXTRA_CALL_TECHNOLOGY_TYPE)) {

            Integer analyticsCallTechnology = sAnalyticsTechnologyMap.get(
                    call.getExtras().getInt(TelecomManager.EXTRA_CALL_TECHNOLOGY_TYPE));
            if (analyticsCallTechnology == null) {
                analyticsCallTechnology = Analytics.THIRD_PARTY_PHONE;
            }
            call.getAnalytics().addCallTechnology(analyticsCallTechnology);
        }
    }

    public void handleChildAddressChange(Call call) {
        if (call.getExtras() != null
                && call.getExtras().containsKey(Connection.EXTRA_CHILD_ADDRESS)) {

            String viaNumber = call.getExtras().getString(Connection.EXTRA_CHILD_ADDRESS);
            call.setViaNumber(viaNumber);
        }
    }

    /** Called by the in-call UI to change the mute state. */
    void mute(boolean shouldMute) {
        if (isInEmergencyCall() && shouldMute) {
            Log.i(this, "Refusing to turn on mute because we're in an emergency call");
            shouldMute = false;
        }
        mCallAudioManager.mute(shouldMute);
    }

    /**
      * Called by the in-call UI to change the audio route, for example to change from earpiece to
      * speaker phone.
      */
    void setAudioRoute(int route, String bluetoothAddress) {
        mCallAudioManager.setAudioRoute(route, bluetoothAddress);
    }

    /**
      * Called by the in-call UI to change the CallEndpoint
      */
    @VisibleForTesting(visibility = VisibleForTesting.Visibility.PACKAGE)
    public void requestCallEndpointChange(CallEndpoint endpoint, ResultReceiver callback) {
        mCallEndpointController.requestCallEndpointChange(endpoint, callback);
    }

    /** Called by the in-call UI to turn the proximity sensor on. */
    void turnOnProximitySensor() {
        mProximitySensorManager.turnOn();
    }

    /**
     * Called by the in-call UI to turn the proximity sensor off.
     * @param screenOnImmediately If true, the screen will be turned on immediately. Otherwise,
     *        the screen will be kept off until the proximity sensor goes negative.
     */
    void turnOffProximitySensor(boolean screenOnImmediately) {
        mProximitySensorManager.turnOff(screenOnImmediately);
    }

    private boolean isRttSettingOn(PhoneAccountHandle handle) {
        int phoneId = SubscriptionManager.getPhoneId(
          mPhoneAccountRegistrar.getSubscriptionIdForPhoneAccount(handle));
        if (!SubscriptionManager.isValidPhoneId(phoneId)) {
            Log.w(this, "isRttSettingOn: Invalid phone id = " + phoneId);
            return false;
        }
        boolean isRttModeSettingOn = Settings.Secure.getIntForUser(mContext.getContentResolver(),
                Settings.Secure.RTT_CALLING_MODE, 0, mContext.getUserId()) != 0;
        // If the carrier config says that we should ignore the RTT mode setting from the user,
        // assume that it's off (i.e. only make an RTT call if it's requested through the extra).
        boolean shouldIgnoreRttModeSetting = getCarrierConfigForPhoneAccount(handle)
                .getBoolean(CarrierConfigManager.KEY_IGNORE_RTT_MODE_SETTING_BOOL, false);
        return isRttModeSettingOn && !shouldIgnoreRttModeSetting;
    }

    private static String convertRttPhoneId(int phoneId) {
        return phoneId != 0 ? Integer.toString(phoneId) : "";
    }

    private PersistableBundle getCarrierConfigForPhoneAccount(PhoneAccountHandle handle) {
        int subscriptionId = mPhoneAccountRegistrar.getSubscriptionIdForPhoneAccount(handle);
        CarrierConfigManager carrierConfigManager =
                mContext.getSystemService(CarrierConfigManager.class);
        PersistableBundle result = carrierConfigManager.getConfigForSubId(subscriptionId);
        return result == null ? new PersistableBundle() : result;
    }

    void phoneAccountSelected(Call call, PhoneAccountHandle account, boolean setDefault) {
        if (!mCalls.contains(call)) {
            Log.i(this, "Attempted to add account to unknown call %s", call);
        } else {
            if (setDefault) {
                mPhoneAccountRegistrar
                        .setUserSelectedOutgoingPhoneAccount(account, call.getInitiatingUser());
            }

            if (mPendingAccountSelection != null) {
                mPendingAccountSelection.complete(Pair.create(call, account));
                mPendingAccountSelection = null;
            }
        }
    }

    /** Called when the audio state changes. */
    @VisibleForTesting
    public void onCallAudioStateChanged(CallAudioState oldAudioState, CallAudioState
            newAudioState) {
        Log.v(this, "onAudioStateChanged, audioState: %s -> %s", oldAudioState, newAudioState);
        for (CallsManagerListener listener : mListeners) {
            listener.onCallAudioStateChanged(oldAudioState, newAudioState);
        }
    }

    @VisibleForTesting(visibility = VisibleForTesting.Visibility.PACKAGE)
    public void updateCallEndpoint(CallEndpoint callEndpoint) {
        Log.v(this, "updateCallEndpoint");
        for (CallsManagerListener listener : mListeners) {
            listener.onCallEndpointChanged(callEndpoint);
        }
    }

    @VisibleForTesting(visibility = VisibleForTesting.Visibility.PACKAGE)
    public void updateAvailableCallEndpoints(Set<CallEndpoint> availableCallEndpoints) {
        Log.v(this, "updateAvailableCallEndpoints");
        for (CallsManagerListener listener : mListeners) {
            listener.onAvailableCallEndpointsChanged(availableCallEndpoints);
        }
    }

    @VisibleForTesting(visibility = VisibleForTesting.Visibility.PACKAGE)
    public void updateMuteState(boolean isMuted) {
        Log.v(this, "updateMuteState");
        for (CallsManagerListener listener : mListeners) {
            listener.onMuteStateChanged(isMuted);
        }
    }

    /**
     * Called when disconnect tone is started or stopped, including any InCallTone
     * after disconnected call.
     *
     * @param isTonePlaying true if the disconnected tone is started, otherwise the disconnected
     * tone is stopped.
     */
    @VisibleForTesting
    public void onDisconnectedTonePlaying(boolean isTonePlaying) {
        Log.v(this, "onDisconnectedTonePlaying, %s", isTonePlaying ? "started" : "stopped");
        for (CallsManagerListener listener : mListeners) {
            listener.onDisconnectedTonePlaying(isTonePlaying);
        }
    }

    void markCallAsRinging(Call call) {
        setCallState(call, CallState.RINGING, "ringing set explicitly");
    }

    @VisibleForTesting
    public void markCallAsDialing(Call call) {
        setCallState(call, CallState.DIALING, "dialing set explicitly");
        maybeMoveToSpeakerPhone(call);
        maybeTurnOffMute(call);
        ensureCallAudible();
    }

    void markCallAsPulling(Call call) {
        setCallState(call, CallState.PULLING, "pulling set explicitly");
        maybeMoveToSpeakerPhone(call);
    }

    /**
     * Returns true if the active call is held.
     */
    boolean holdActiveCallForNewCall(Call call) {
        Call activeCall = (Call) mConnectionSvrFocusMgr.getCurrentFocusCall();
        Log.i(this, "holdActiveCallForNewCall, newCall: %s, activeCall: %s", call, activeCall);
        if (activeCall != null && activeCall != call) {
            Log.d(TAG, "holdActiveCallForNewCall DSDA = " + isConcurrentCallsPossible());
            if (isConcurrentCallsPossible() && !arePhoneAccountsEqual(
                    call.getTargetPhoneAccount(), activeCall.getTargetPhoneAccount())) {
                // For DSDA cross sub answer, let connection service handle this
                return false;
            }
            if (canHold(activeCall)) {
                activeCall.hold();
                return true;
            } else if (supportsHold(activeCall)
                    && areFromSameSource(activeCall, call)) {

                // Handle the case where the active call and the new call are from the same CS or
                // connection manager, and the currently active call supports hold but cannot
                // currently be held.
                // In this case we'll look for the other held call for this connectionService and
                // disconnect it prior to holding the active call.
                // E.g.
                // Call A - Held   (Supports hold, can't hold)
                // Call B - Active (Supports hold, can't hold)
                // Call C - Incoming
                // Here we need to disconnect A prior to holding B so that C can be answered.
                // This case is driven by telephony requirements ultimately.
                Call heldCall = getHeldCallByConnectionServiceAndPhoneAccount(call);
                if (heldCall != null) {
                    heldCall.disconnect();
                    Log.i(this, "holdActiveCallForNewCall: Disconnect held call %s before "
                                    + "holding active call %s.",
                            heldCall.getId(), activeCall.getId());
                }
                Log.i(this, "holdActiveCallForNewCall: Holding active %s before making %s active.",
                        activeCall.getId(), call.getId());
                activeCall.hold();
                call.increaseHeldByThisCallCount();
                return true;
            } else {
                // This call does not support hold. If it is from a different connection
                // service or connection manager, then disconnect it, otherwise allow the connection
                // service or connection manager to figure out the right states.
                if (!areFromSameSource(activeCall, call)) {
                    Log.i(this, "holdActiveCallForNewCall: disconnecting %s so that %s can be "
                            + "made active.", activeCall.getId(), call.getId());
                    if (!activeCall.isEmergencyCall()) {
                        activeCall.disconnect();
                    } else {
                        // It's not possible to hold the active call, and its an emergency call so
                        // we will silently reject the incoming call instead of answering it.
                        Log.w(this, "holdActiveCallForNewCall: rejecting incoming call %s as "
                                + "the active call is an emergency call and it cannot be held.",
                                call.getId());
                        call.reject(false /* rejectWithMessage */, "" /* message */,
                                "active emergency call can't be held");
                    }
                }
            }
        }
        return false;
    }

    // attempt to hold the requested call and complete the callback on the result
    public void transactionHoldPotentialActiveCallForNewCall(Call newCall,
            OutcomeReceiver<Boolean, CallException> callback) {
        Call activeCall = (Call) mConnectionSvrFocusMgr.getCurrentFocusCall();
        Log.i(this, "transactionHoldPotentialActiveCallForNewCall: "
                + "newCall=[%s], activeCall=[%s]", newCall, activeCall);

        // early exit if there is no need to hold an active call
        if (activeCall == null || activeCall == newCall) {
            Log.i(this, "transactionHoldPotentialActiveCallForNewCall:"
                    + " no need to hold activeCall");
            callback.onResult(true);
            return;
        }

        // before attempting CallsManager#holdActiveCallForNewCall(Call), check if it'll fail early
        if (!canHold(activeCall) &&
                !(supportsHold(activeCall) && areFromSameSource(activeCall, newCall))) {
            Log.i(this, "transactionHoldPotentialActiveCallForNewCall: "
                    + "conditions show the call cannot be held.");
            callback.onError(new CallException("call does not support hold",
                    CallException.CODE_CANNOT_HOLD_CURRENT_ACTIVE_CALL));
            return;
        }

        // attempt to hold the active call
        if (!holdActiveCallForNewCall(newCall)) {
            Log.i(this, "transactionHoldPotentialActiveCallForNewCall: "
                    + "attempted to hold call but failed.");
            callback.onError(new CallException("cannot hold active call failed",
                    CallException.CODE_CANNOT_HOLD_CURRENT_ACTIVE_CALL));
            return;
        }

        // officially mark the activeCall as held
        markCallAsOnHold(activeCall);
        callback.onResult(true);
    }

    @VisibleForTesting
    public void markCallAsActive(Call call) {
        Log.i(this, "markCallAsActive, isSelfManaged: " + call.isSelfManaged());
        if (call.isSelfManaged()) {
            // backward compatibility, the self-managed connection service will set the call state
            // to active directly. We should hold or disconnect the current active call based on the
            // holdability, and request the call focus for the self-managed call before the state
            // change.
            holdActiveCallForNewCall(call);
            mConnectionSvrFocusMgr.requestFocus(
                    call,
                    new RequestCallback(new ActionSetCallState(
                            call,
                            CallState.ACTIVE,
                            "active set explicitly for self-managed")));
        } else {
            if (mPendingAudioProcessingCall == call) {
                if (mCalls.contains(call)) {
                    setCallState(call, CallState.AUDIO_PROCESSING, "active set explicitly");
                } else {
                    call.setState(CallState.AUDIO_PROCESSING, "active set explicitly and adding");
                    addCall(call);
                }
                // Clear mPendingAudioProcessingCall so that future attempts to mark the call as
                // active (e.g. coming off of hold) don't put the call into audio processing instead
                mPendingAudioProcessingCall = null;
                return;
            }
            setCallState(call, CallState.ACTIVE, "active set explicitly");
            maybeMoveToSpeakerPhone(call);
            ensureCallAudible();
        }
    }

    public void markCallAsOnHold(Call call) {
        setCallState(call, CallState.ON_HOLD, "on-hold set explicitly");
    }

    /**
     * Marks the specified call as STATE_DISCONNECTED and notifies the in-call app. If this was the
     * last live call, then also disconnect from the in-call controller.
     *
     * @param disconnectCause The disconnect cause, see {@link android.telecom.DisconnectCause}.
     */
    public void markCallAsDisconnected(Call call, DisconnectCause disconnectCause) {
        int oldState = call.getState();
        if (call.getState() == CallState.SIMULATED_RINGING
                && disconnectCause.getCode() == DisconnectCause.REMOTE) {
            // If the remote end hangs up while in SIMULATED_RINGING, the call should
            // be marked as missed.
            call.setOverrideDisconnectCauseCode(new DisconnectCause(DisconnectCause.MISSED));
        }
        if (call.getState() == CallState.NEW
                && disconnectCause.getCode() == DisconnectCause.MISSED) {
            Log.i(this, "markCallAsDisconnected: missed call never rang ", call.getId());
            call.setMissedReason(USER_MISSED_NEVER_RANG);
        }
        if (call.getState() == CallState.RINGING
                || call.getState() == CallState.SIMULATED_RINGING) {
            if (call.getStartRingTime() > 0
                    && (mClockProxy.elapsedRealtime() - call.getStartRingTime())
                    < SHORT_RING_THRESHOLD) {
                Log.i(this, "markCallAsDisconnected; callid=%s, short ring.", call.getId());
                call.setUserMissed(USER_MISSED_SHORT_RING);
            } else if (call.getStartRingTime() > 0) {
                call.setUserMissed(USER_MISSED_NO_ANSWER);
            }
        }

        // If a call diagnostic service is in use, we will log the original telephony-provided
        // disconnect cause, inform the CDS of the disconnection, and then chain the update of the
        // call state until AFTER the CDS reports it's result back.
        if ((oldState == CallState.ACTIVE || oldState == CallState.DIALING)
                && disconnectCause.getCode() != DisconnectCause.MISSED
                && mCallDiagnosticServiceController.isConnected()
                && mCallDiagnosticServiceController.onCallDisconnected(call, disconnectCause)) {
            Log.i(this, "markCallAsDisconnected; callid=%s, postingToFuture.", call.getId());

            // Log the original disconnect reason prior to calling into the
            // CallDiagnosticService.
            Log.addEvent(call, LogUtils.Events.SET_DISCONNECTED_ORIG, disconnectCause);

            // Setup the future with a timeout so that the CDS is time boxed.
            CompletableFuture<Boolean> future = call.initializeDisconnectFuture(
                    mTimeoutsAdapter.getCallDiagnosticServiceTimeoutMillis(
                            mContext.getContentResolver()));

            // Post the disconnection updates to the future for completion once the CDS returns
            // with it's overridden disconnect message.
            future.thenRunAsync(() -> {
                call.setDisconnectCause(disconnectCause);
                setCallState(call, CallState.DISCONNECTED, "disconnected set explicitly");
            }, new LoggedHandlerExecutor(mHandler, "CM.mCAD", mLock))
                    .exceptionally((throwable) -> {
                        Log.e(TAG, throwable, "Error while executing disconnect future.");
                        return null;
                    });
        } else {
            // No CallDiagnosticService, or it doesn't handle this call, so just do this
            // synchronously as always.
            call.setDisconnectCause(disconnectCause);
            setCallState(call, CallState.DISCONNECTED, "disconnected set explicitly");
        }

        if (oldState == CallState.NEW && disconnectCause.getCode() == DisconnectCause.MISSED) {
            Log.i(this, "markCallAsDisconnected: logging missed call ");
            mCallLogManager.logCall(call, Calls.MISSED_TYPE, true, null);
        }

        // Emergency MO call is still pending and current active call is
        // disconnected succesfully. So initiating pending Emergency call
        // now and clearing both pending and Disconnectcalls.
        if (mPendingMOEmerCall != null && mDisconnectingCall == call) {
            addCall(mPendingMOEmerCall);
            mPendingMOEmerCall.startCreateConnection(mPhoneAccountRegistrar);
            clearPendingMOEmergencyCall();
        }
    }

    /**
     * Removes an existing disconnected call, and notifies the in-call app.
     */
    public void markCallAsRemoved(Call call) {
        if (call.isDisconnectHandledViaFuture()) {
            Log.i(this, "markCallAsRemoved; callid=%s, postingToFuture.", call.getId());
            // A future is being used due to a CallDiagnosticService handling the call.  We will
            // chain the removal operation to the end of any outstanding disconnect work.
            call.getDisconnectFuture().thenRunAsync(() -> {
                performRemoval(call);
            }, new LoggedHandlerExecutor(mHandler, "CM.mCAR", mLock))
                    .exceptionally((throwable) -> {
                        Log.e(TAG, throwable, "Error while executing disconnect future");
                        return null;
                    });

        } else {
            Log.i(this, "markCallAsRemoved; callid=%s, immediate.", call.getId());
            performRemoval(call);
        }
    }

    /**
     * Work which is completed when a call is to be removed. Can either be be run synchronously or
     * posted to a {@link Call#getDisconnectFuture()}.
     * @param call The call.
     */
    private void performRemoval(Call call) {
        mInCallController.getBindingFuture().thenRunAsync(() -> {
            call.maybeCleanupHandover();
            removeCall(call);
            Call foregroundCall = mCallAudioManager.getPossiblyHeldForegroundCall();
            if (mLocallyDisconnectingCalls.contains(call)) {
                boolean isDisconnectingChildCall = call.isDisconnectingChildCall();
                Log.v(this, "performRemoval: isDisconnectingChildCall = "
                        + isDisconnectingChildCall + "call -> %s", call);
                mLocallyDisconnectingCalls.remove(call);
                // Auto-unhold the foreground call due to a locally disconnected call, except if the
                // call which was disconnected is a member of a conference (don't want to auto
                // un-hold the conference if we remove a member of the conference).
                if (!isDisconnectingChildCall && foregroundCall != null
                        && foregroundCall.getState() == CallState.ON_HOLD) {
                    foregroundCall.unhold();
                }
            } else if (foregroundCall != null &&
                    !foregroundCall.can(Connection.CAPABILITY_SUPPORT_HOLD) &&
                    foregroundCall.getState() == CallState.ON_HOLD) {

                // The new foreground call is on hold, however the carrier does not display the hold
                // button in the UI.  Therefore, we need to auto unhold the held call since the user
                // has no means of unholding it themselves.
                Log.i(this, "performRemoval: Auto-unholding held foreground call (call doesn't "
                        + "support hold)");
                foregroundCall.unhold();
            }
        }, new LoggedHandlerExecutor(mHandler, "CM.pR", mLock))
                .exceptionally((throwable) -> {
                    Log.e(TAG, throwable, "Error while executing call removal");
                    mAnomalyReporter.reportAnomaly(CALL_REMOVAL_EXECUTION_ERROR_UUID,
                            CALL_REMOVAL_EXECUTION_ERROR_MSG);
                    return null;
                });
    }

    /**
     * Given a call, marks the call as disconnected and removes it.  Set the error message to
     * indicate to the user that the call cannot me placed due to an ongoing call in another app.
     *
     * Used when there are ongoing self-managed calls and the user tries to make an outgoing managed
     * call.  Called by {@link #startCallConfirmation} when the user is already confirming an
     * outgoing call.  Realistically this should almost never be called since in practice the user
     * won't make multiple outgoing calls at the same time.
     *
     * @param call The call to mark as disconnected.
     */
    void markCallDisconnectedDueToSelfManagedCall(Call call) {
        Call activeCall = getActiveCall();
        CharSequence errorMessage;
        if (activeCall == null) {
            // Realistically this shouldn't happen, but best to handle gracefully
            errorMessage = mContext.getText(R.string.cant_call_due_to_ongoing_unknown_call);
        } else {
            errorMessage = mContext.getString(R.string.cant_call_due_to_ongoing_call,
                    activeCall.getTargetPhoneAccountLabel());
        }
        // Call is managed and there are ongoing self-managed calls.
        markCallAsDisconnected(call, new DisconnectCause(DisconnectCause.ERROR,
                errorMessage, errorMessage, "Ongoing call in another app."));
        markCallAsRemoved(call);
    }

    /**
     * Cleans up any calls currently associated with the specified connection service when the
     * service binder disconnects unexpectedly.
     *
     * @param service The connection service that disconnected.
     */
    void handleConnectionServiceDeath(ConnectionServiceWrapper service) {
        if (service != null) {
            Log.i(this, "handleConnectionServiceDeath: service %s died", service);
            for (Call call : mCalls) {
                if (call.getConnectionService() == service) {
                    if (call.getState() != CallState.DISCONNECTED) {
                        markCallAsDisconnected(call, new DisconnectCause(DisconnectCause.ERROR,
                                null /* message */, null /* description */, "CS_DEATH",
                                ToneGenerator.TONE_PROP_PROMPT));
                    }
                    markCallAsRemoved(call);
                }
            }
        }
    }

    /**
     * Determines if the {@link CallsManager} has any non-external calls.
     *
     * @return {@code True} if there are any non-external calls, {@code false} otherwise.
     */
    public boolean hasAnyCalls() {
        if (mCalls.isEmpty()) {
            return false;
        }

        for (Call call : mCalls) {
            if (!call.isExternalCall()) {
                return true;
            }
        }
        return false;
    }

    boolean hasRingingCall() {
        return getFirstCallWithState(CallState.RINGING, CallState.ANSWERED) != null;
    }

    boolean hasRingingOrSimulatedRingingCall() {
        return getFirstCallWithState(
                CallState.SIMULATED_RINGING, CallState.RINGING, CallState.ANSWERED) != null;
    }

    @VisibleForTesting
    public boolean onMediaButton(int type) {
        if (hasAnyCalls()) {
            Call ringingCall = getFirstCallWithState(CallState.RINGING,
                    CallState.SIMULATED_RINGING);
            if (HeadsetMediaButton.SHORT_PRESS == type) {
                if (ringingCall == null) {
                    Call activeCall = getFirstCallWithState(CallState.ACTIVE);
                    Call onHoldCall = getFirstCallWithState(CallState.ON_HOLD);
                    if (activeCall != null && onHoldCall != null) {
                        // Two calls, short-press -> switch calls
                        Log.addEvent(onHoldCall, LogUtils.Events.INFO,
                                "two calls, media btn short press - switch call.");
                        unholdCall(onHoldCall);
                        return true;
                    }

                    Call callToHangup = getFirstCallWithState(CallState.RINGING, CallState.DIALING,
                            CallState.PULLING, CallState.ACTIVE, CallState.ON_HOLD);
                    Log.addEvent(callToHangup, LogUtils.Events.INFO,
                            "media btn short press - end call.");
                    if (callToHangup != null) {
                        disconnectCall(callToHangup);
                        return true;
                    }
                } else {
                    answerCall(ringingCall, VideoProfile.STATE_AUDIO_ONLY);
                    return true;
                }
            } else if (HeadsetMediaButton.LONG_PRESS == type) {
                if (ringingCall != null) {
                    Log.addEvent(getForegroundCall(),
                            LogUtils.Events.INFO, "media btn long press - reject");
                    ringingCall.reject(false, null);
                } else {
                    Call activeCall = getFirstCallWithState(CallState.ACTIVE);
                    Call onHoldCall = getFirstCallWithState(CallState.ON_HOLD);
                    if (activeCall != null && onHoldCall != null) {
                        // Two calls, long-press -> end current call
                        Log.addEvent(activeCall, LogUtils.Events.INFO,
                                "two calls, media btn long press - end current call.");
                        disconnectCall(activeCall);
                        return true;
                    }

                    Log.addEvent(getForegroundCall(), LogUtils.Events.INFO,
                            "media btn long press - mute");
                    mCallAudioManager.toggleMute();
                }
                return true;
            }
        }
        return false;
    }

    /**
     * Returns true if telecom supports adding another top-level call.
     */
    @VisibleForTesting
    public boolean canAddCall() {
        boolean isDeviceProvisioned = Settings.Global.getInt(mContext.getContentResolver(),
                Settings.Global.DEVICE_PROVISIONED, 0) != 0;
        if (!isDeviceProvisioned) {
            Log.d(TAG, "Device not provisioned, canAddCall is false.");
            return false;
        }

        if (getFirstCallWithState(OUTGOING_CALL_STATES) != null) {
            return false;
        }

        int count = 0;
        int maxTopLevelCalls = TelephonyManager.isConcurrentCallsPossible() ?
                MAXIMUM_TOP_LEVEL_CALLS_DSDA : MAXIMUM_TOP_LEVEL_CALLS;
        for (Call call : mCalls) {
            if (call.isEmergencyCall()) {
                // We never support add call if one of the calls is an emergency call.
                return false;
            } else if (call.isExternalCall()) {
                // External calls don't count.
                continue;
            } else if (call.getParentCall() == null) {
                count++;
            }
            Bundle extras = call.getExtras();
            if (extras != null) {
                if (extras.getBoolean(Connection.EXTRA_DISABLE_ADD_CALL, false)) {
                    return false;
                }
            }

            // We do not check states for canAddCall. We treat disconnected calls the same
            // and wait until they are removed instead. If we didn't count disconnected calls,
            // we could put InCallServices into a state where they are showing two calls but
            // also support add-call. Technically it's right, but overall looks better (UI-wise)
            // and acts better if we wait until the call is removed.

            if (count >= maxTopLevelCalls) {
                return false;
            }
        }

        return true;
    }

    @VisibleForTesting
    public Call getRingingOrSimulatedRingingCall() {
        return getFirstCallWithState(CallState.RINGING,
                CallState.ANSWERED, CallState.SIMULATED_RINGING);
    }

    public Call getActiveCall() {
        return getFirstCallWithState(CallState.ACTIVE);
    }

    /** Helper function to retrieve the dialing or pulling call */
    private Call getDialingOrPullingCall() {
        return getFirstCallWithState(CallState.DIALING, CallState.PULLING);
    }

    public Call getHeldCallByConnectionService(PhoneAccountHandle targetPhoneAccount) {
        Optional<Call> heldCall = mCalls.stream()
                .filter(call -> PhoneAccountHandle.areFromSamePackage(call.getTargetPhoneAccount(),
                        targetPhoneAccount)
                        && call.getParentCall() == null
                        && call.getState() == CallState.ON_HOLD)
                .findFirst();
        return heldCall.isPresent() ? heldCall.get() : null;
    }

    @VisibleForTesting
    public int getNumHeldCalls() {
        int count = 0;
        for (Call call : mCalls) {
            if (call.getParentCall() == null && call.getState() == CallState.ON_HOLD) {
                count++;
            }
        }
        return count;
    }

    @VisibleForTesting
    public Call getOutgoingCall() {
        return getFirstCallWithState(OUTGOING_CALL_STATES);
    }

    @VisibleForTesting
    public Call getFirstCallWithState(int... states) {
        return getFirstCallWithState(null, states);
    }

    @VisibleForTesting
    public PhoneNumberUtilsAdapter getPhoneNumberUtilsAdapter() {
        return mPhoneNumberUtilsAdapter;
    }

    @VisibleForTesting
    public CompletableFuture<Call> getLatestPostSelectionProcessingFuture() {
        return mLatestPostSelectionProcessingFuture;
    }

    @VisibleForTesting
    public CompletableFuture getLatestPreAccountSelectionFuture() {
        return mLatestPreAccountSelectionFuture;
    }

    /**
     * Returns the first call that it finds with the given states. The states are treated as having
     * priority order so that any call with the first state will be returned before any call with
     * states listed later in the parameter list.
     *
     * @param callToSkip Call that this method should skip while searching
     */
    Call getFirstCallWithState(Call callToSkip, int... states) {
        for (int currentState : states) {
            // check the foreground first
            Call foregroundCall = getForegroundCall();
            if (foregroundCall != null && foregroundCall.getState() == currentState) {
                return foregroundCall;
            }

            for (Call call : mCalls) {
                if (Objects.equals(callToSkip, call)) {
                    continue;
                }

                // Only operate on top-level calls
                if (call.getParentCall() != null) {
                    continue;
                }

                if (call.isExternalCall()) {
                    continue;
                }

                if (currentState == call.getState()) {
                    return call;
                }
            }
        }
        return null;
    }

    Call createConferenceCall(
            String callId,
            PhoneAccountHandle phoneAccount,
            ParcelableConference parcelableConference) {

        // If the parceled conference specifies a connect time, use it; otherwise default to 0,
        // which is the default value for new Calls.
        long connectTime =
                parcelableConference.getConnectTimeMillis() ==
                        Conference.CONNECT_TIME_NOT_SPECIFIED ? 0 :
                        parcelableConference.getConnectTimeMillis();
        long connectElapsedTime =
                parcelableConference.getConnectElapsedTimeMillis() ==
                        Conference.CONNECT_TIME_NOT_SPECIFIED ? 0 :
                        parcelableConference.getConnectElapsedTimeMillis();

        int callDirection = Call.getRemappedCallDirection(parcelableConference.getCallDirection());

        PhoneAccountHandle connectionMgr =
                    mPhoneAccountRegistrar.getSimCallManagerFromHandle(phoneAccount,
                            mCurrentUserHandle);
        Call call = new Call(
                callId,
                mContext,
                this,
                mLock,
                mConnectionServiceRepository,
                mPhoneNumberUtilsAdapter,
                null /* handle */,
                null /* gatewayInfo */,
                connectionMgr,
                phoneAccount,
                callDirection,
                false /* forceAttachToExistingConnection */,
                true /* isConference */,
                connectTime,
                connectElapsedTime,
                mClockProxy,
                mToastFactory);
        notifyCallCreated(call);

        setCallState(call, Call.getStateFromConnectionState(parcelableConference.getState()),
                "new conference call");
        call.setHandle(parcelableConference.getHandle(),
                parcelableConference.getHandlePresentation());
        call.setConnectionCapabilities(parcelableConference.getConnectionCapabilities());
        call.setConnectionProperties(parcelableConference.getConnectionProperties());
        call.setVideoState(parcelableConference.getVideoState());
        call.setVideoProvider(parcelableConference.getVideoProvider());
        call.setStatusHints(parcelableConference.getStatusHints());
        call.putConnectionServiceExtras(parcelableConference.getExtras());
        // In case this Conference was added via a ConnectionManager, keep track of the original
        // Connection ID as created by the originating ConnectionService.
        Bundle extras = parcelableConference.getExtras();
        if (extras != null && extras.containsKey(Connection.EXTRA_ORIGINAL_CONNECTION_ID)) {
            call.setOriginalConnectionId(extras.getString(Connection.EXTRA_ORIGINAL_CONNECTION_ID));
        }

        // TODO: Move this to be a part of addCall()
        call.addListener(this);
        addCall(call);
        return call;
    }

    /**
     * @return the call state currently tracked by {@link PhoneStateBroadcaster}
     */
    int getCallState() {
        return mPhoneStateBroadcaster.getCallState();
    }

    /**
     * Retrieves the {@link PhoneAccountRegistrar}.
     *
     * @return The {@link PhoneAccountRegistrar}.
     */
    @VisibleForTesting
    public PhoneAccountRegistrar getPhoneAccountRegistrar() {
        return mPhoneAccountRegistrar;
    }

    /**
     * Retrieves the {@link DisconnectedCallNotifier}
     * @return The {@link DisconnectedCallNotifier}.
     */
    DisconnectedCallNotifier getDisconnectedCallNotifier() {
        return mDisconnectedCallNotifier;
    }

    /**
     * Retrieves the {@link MissedCallNotifier}
     * @return The {@link MissedCallNotifier}.
     */
    MissedCallNotifier getMissedCallNotifier() {
        return mMissedCallNotifier;
    }

    /**
     * Retrieves the {@link IncomingCallNotifier}.
     * @return The {@link IncomingCallNotifier}.
     */
    IncomingCallNotifier getIncomingCallNotifier() {
        return mIncomingCallNotifier;
    }

    /**
     * Reject an incoming call and manually add it to the Call Log.
     * @param incomingCall Incoming call that has been rejected
     */
    private void autoMissCallAndLog(Call incomingCall, CallFilteringResult result) {
        incomingCall.getAnalytics().setMissedReason(incomingCall.getMissedReason());
        if (incomingCall.getConnectionService() != null) {
            // Only reject the call if it has not already been destroyed.  If a call ends while
            // incoming call filtering is taking place, it is possible that the call has already
            // been destroyed, and as such it will be impossible to send the reject to the
            // associated ConnectionService.
            incomingCall.reject(false, null);
        } else {
            Log.i(this, "rejectCallAndLog - call already destroyed.");
        }

        // Since the call was not added to the list of calls, we have to call the missed
        // call notifier and the call logger manually.
        // Do we need missed call notification for direct to Voicemail calls?
        mCallLogManager.logCall(incomingCall, Calls.MISSED_TYPE,
                true /*showNotificationForMissedCall*/, result);
    }

    /**
     * Adds the specified call to the main list of live calls.
     *
     * @param call The call to add.
     */
    @VisibleForTesting
    public void addCall(Call call) {
        if (mCalls.contains(call)) {
            Log.i(this, "addCall(%s) is already added");
            return;
        }
        Trace.beginSection("addCall");
        Log.i(this, "addCall(%s)", call);
        call.addListener(this);
        mCalls.add(call);

        // Specifies the time telecom finished routing the call. This is used by the dialer for
        // analytics.
        Bundle extras = call.getIntentExtras();
        extras.putLong(TelecomManager.EXTRA_CALL_TELECOM_ROUTING_END_TIME_MILLIS,
                SystemClock.elapsedRealtime());

        updateCanAddCall();
        updateHasActiveRttCall();
        updateExternalCallCanPullSupport();
        maybeUpdateVideoCrsCall(call);
        // onCallAdded for calls which immediately take the foreground (like the first call).
        for (CallsManagerListener listener : mListeners) {
            if (LogUtils.SYSTRACE_DEBUG) {
                Trace.beginSection(listener.getClass().toString() + " addCall");
            }
            listener.onCallAdded(call);
            if (LogUtils.SYSTRACE_DEBUG) {
                Trace.endSection();
            }
        }
        Trace.endSection();
    }

    @VisibleForTesting
    public void removeCall(Call call) {
        Trace.beginSection("removeCall");
        Log.v(this, "removeCall(%s)", call);

        if (call.isTransactionalCall() && call.getTransactionServiceWrapper() != null) {
            // remove call from wrappers
            call.getTransactionServiceWrapper().removeCallFromWrappers(call);
        }

        call.setParentAndChildCall(null);  // clean up parent relationship before destroying.
        call.removeListener(this);
        call.clearConnectionService();
        // TODO: clean up RTT pipes

        boolean shouldNotify = false;
        if (mCalls.contains(call)) {
            mCalls.remove(call);
            shouldNotify = true;
        }

        call.destroy();
        updateExternalCallCanPullSupport();
        // Only broadcast changes for calls that are being tracked.
        if (shouldNotify) {
            updateCanAddCall();
            updateHasActiveRttCall();
            for (CallsManagerListener listener : mListeners) {
                if (LogUtils.SYSTRACE_DEBUG) {
                    Trace.beginSection(listener.getClass().toString() + " onCallRemoved");
                }
                listener.onCallRemoved(call);
                if (LogUtils.SYSTRACE_DEBUG) {
                    Trace.endSection();
                }
            }
        }
        Trace.endSection();
    }

    private void updateHasActiveRttCall() {
        boolean hasActiveRttCall = hasActiveRttCall();
        if (hasActiveRttCall != mHasActiveRttCall) {
            Log.i(this, "updateHasActiveRttCall %s -> %s", mHasActiveRttCall, hasActiveRttCall);
            AudioManager.setRttEnabled(hasActiveRttCall);
            mHasActiveRttCall = hasActiveRttCall;
        }
    }

    private boolean hasActiveRttCall() {
        for (Call call : mCalls) {
            if (call.isActive() && call.isRttCall()) {
                return true;
            }
        }
        return false;
    }

    /**
     * Sets the specified state on the specified call.
     *
     * @param call The call.
     * @param newState The new state of the call.
     */
    private void setCallState(Call call, int newState, String tag) {
        if (call == null) {
            return;
        }
        int oldState = call.getState();
        Log.i(this, "setCallState %s -> %s, call: %s",
                CallState.toString(call.getParcelableCallState()),
                CallState.toString(newState), call);
        if (newState != oldState) {
            // If the call switches to held state while a DTMF tone is playing, stop the tone to
            // ensure that the tone generator stops playing the tone.
            if (newState == CallState.ON_HOLD && call.isDtmfTonePlaying()) {
                stopDtmfTone(call);
            }
            // Maybe start a vibration for MO call.
            if (newState == CallState.ACTIVE && !call.isIncoming() && !call.isUnknown()) {
                mRinger.startVibratingForOutgoingCallActive();
            }

            // Unfortunately, in the telephony world the radio is king. So if the call notifies
            // us that the call is in a particular state, we allow it even if it doesn't make
            // sense (e.g., STATE_ACTIVE -> STATE_RINGING).
            // TODO: Consider putting a stop to the above and turning CallState
            // into a well-defined state machine.
            // TODO: Define expected state transitions here, and log when an
            // unexpected transition occurs.
            if (call.setState(newState, tag)) {
                if ((oldState != CallState.AUDIO_PROCESSING) &&
                        (newState == CallState.DISCONNECTED)) {
                    maybeSendPostCallScreenIntent(call);
                }
                int disconnectCode = call.getDisconnectCause().getCode();
                if ((newState == CallState.ABORTED || newState == CallState.DISCONNECTED)
                        && ((disconnectCode != DisconnectCause.MISSED)
                        && (disconnectCode != DisconnectCause.CANCELED))) {
                    call.setMissedReason(MISSED_REASON_NOT_MISSED);
                }
                call.getAnalytics().setMissedReason(call.getMissedReason());

                maybeShowErrorDialogOnDisconnect(call);

                Trace.beginSection("onCallStateChanged");

                maybeHandleHandover(call, newState);
                notifyCallStateChanged(call, oldState, newState);

                Trace.endSection();
            } else {
                Log.i(this, "failed in setting the state to new state");
            }
        }
    }

    private void notifyCallStateChanged(Call call, int oldState, int newState) {
        // Only broadcast state change for calls that are being tracked.
        if (mCalls.contains(call)) {
            updateCanAddCall();
            updateHasActiveRttCall();
            for (CallsManagerListener listener : mListeners) {
                if (LogUtils.SYSTRACE_DEBUG) {
                    Trace.beginSection(listener.getClass().toString() +
                            " onCallStateChanged");
                }
                listener.onCallStateChanged(call, oldState, newState);
                if (LogUtils.SYSTRACE_DEBUG) {
                    Trace.endSection();
                }
            }
        }
    }

    /**
     * Identifies call state transitions for a call which trigger handover events.
     * - If this call has a handover to it which just started and this call goes active, treat
     * this as if the user accepted the handover.
     * - If this call has a handover to it which just started and this call is disconnected, treat
     * this as if the user rejected the handover.
     * - If this call has a handover from it which just started and this call is disconnected, do
     * nothing as the call prematurely disconnected before the user accepted the handover.
     * - If this call has a handover from it which was already accepted by the user and this call is
     * disconnected, mark the handover as complete.
     *
     * @param call A call whose state is changing.
     * @param newState The new state of the call.
     */
    private void maybeHandleHandover(Call call, int newState) {
        if (call.getHandoverSourceCall() != null) {
            // We are handing over another call to this one.
            if (call.getHandoverState() == HandoverState.HANDOVER_TO_STARTED) {
                // A handover to this call has just been initiated.
                if (newState == CallState.ACTIVE) {
                    // This call went active, so the user has accepted the handover.
                    Log.i(this, "setCallState: handover to accepted");
                    acceptHandoverTo(call);
                } else if (newState == CallState.DISCONNECTED) {
                    // The call was disconnected, so the user has rejected the handover.
                    Log.i(this, "setCallState: handover to rejected");
                    rejectHandoverTo(call);
                }
            }
        // If this call was disconnected because it was handed over TO another call, report the
        // handover as complete.
        } else if (call.getHandoverDestinationCall() != null
                && newState == CallState.DISCONNECTED) {
            int handoverState = call.getHandoverState();
            if (handoverState == HandoverState.HANDOVER_FROM_STARTED) {
                // Disconnect before handover was accepted.
                Log.i(this, "setCallState: disconnect before handover accepted");
                // Let the handover destination know that the source has disconnected prior to
                // completion of the handover.
                call.getHandoverDestinationCall().sendCallEvent(
                        android.telecom.Call.EVENT_HANDOVER_SOURCE_DISCONNECTED, null);
            } else if (handoverState == HandoverState.HANDOVER_ACCEPTED) {
                Log.i(this, "setCallState: handover from complete");
                completeHandoverFrom(call);
            }
        }
    }

    private void completeHandoverFrom(Call call) {
        Call handoverTo = call.getHandoverDestinationCall();
        Log.addEvent(handoverTo, LogUtils.Events.HANDOVER_COMPLETE, "from=%s, to=%s",
                call.getId(), handoverTo.getId());
        Log.addEvent(call, LogUtils.Events.HANDOVER_COMPLETE, "from=%s, to=%s",
                call.getId(), handoverTo.getId());

        // Inform the "from" Call (ie the source call) that the handover from it has
        // completed; this allows the InCallService to be notified that a handover it
        // initiated completed.
        call.onConnectionEvent(Connection.EVENT_HANDOVER_COMPLETE, null);
        call.onHandoverComplete();

        // Inform the "to" ConnectionService that handover to it has completed.
        handoverTo.sendCallEvent(android.telecom.Call.EVENT_HANDOVER_COMPLETE, null);
        handoverTo.onHandoverComplete();
        answerCall(handoverTo, handoverTo.getVideoState());
        call.markFinishedHandoverStateAndCleanup(HandoverState.HANDOVER_COMPLETE);

        // If the call we handed over to is self-managed, we need to disconnect the calls for other
        // ConnectionServices.
        if (handoverTo.isSelfManaged()) {
            disconnectOtherCalls(handoverTo.getTargetPhoneAccount());
        }
    }

    private void rejectHandoverTo(Call handoverTo) {
        Call handoverFrom = handoverTo.getHandoverSourceCall();
        Log.i(this, "rejectHandoverTo: from=%s, to=%s", handoverFrom.getId(), handoverTo.getId());
        Log.addEvent(handoverFrom, LogUtils.Events.HANDOVER_FAILED, "from=%s, to=%s, rejected",
                handoverTo.getId(), handoverFrom.getId());
        Log.addEvent(handoverTo, LogUtils.Events.HANDOVER_FAILED, "from=%s, to=%s, rejected",
                handoverTo.getId(), handoverFrom.getId());

        // Inform the "from" Call (ie the source call) that the handover from it has
        // failed; this allows the InCallService to be notified that a handover it
        // initiated failed.
        handoverFrom.onConnectionEvent(Connection.EVENT_HANDOVER_FAILED, null);
        handoverFrom.onHandoverFailed(android.telecom.Call.Callback.HANDOVER_FAILURE_USER_REJECTED);

        // Inform the "to" ConnectionService that handover to it has failed.  This
        // allows the ConnectionService the call was being handed over
        if (handoverTo.getConnectionService() != null) {
            // Only attempt if the call has a bound ConnectionService if handover failed
            // early on in the handover process, the CS will be unbound and we won't be
            // able to send the call event.
            handoverTo.sendCallEvent(android.telecom.Call.EVENT_HANDOVER_FAILED, null);
            handoverTo.getConnectionService().handoverFailed(handoverTo,
                    android.telecom.Call.Callback.HANDOVER_FAILURE_USER_REJECTED);
        }
        handoverTo.markFinishedHandoverStateAndCleanup(HandoverState.HANDOVER_FAILED);
    }

    private void acceptHandoverTo(Call handoverTo) {
        Call handoverFrom = handoverTo.getHandoverSourceCall();
        Log.i(this, "acceptHandoverTo: from=%s, to=%s", handoverFrom.getId(), handoverTo.getId());
        handoverTo.setHandoverState(HandoverState.HANDOVER_ACCEPTED);
        handoverTo.onHandoverComplete();
        handoverFrom.setHandoverState(HandoverState.HANDOVER_ACCEPTED);
        handoverFrom.onHandoverComplete();

        Log.addEvent(handoverTo, LogUtils.Events.ACCEPT_HANDOVER, "from=%s, to=%s",
                handoverFrom.getId(), handoverTo.getId());
        Log.addEvent(handoverFrom, LogUtils.Events.ACCEPT_HANDOVER, "from=%s, to=%s",
                handoverFrom.getId(), handoverTo.getId());

        // Disconnect the call we handed over from.
        disconnectCall(handoverFrom);
        // If we handed over to a self-managed ConnectionService, we need to disconnect calls for
        // other ConnectionServices.
        if (handoverTo.isSelfManaged()) {
            disconnectOtherCalls(handoverTo.getTargetPhoneAccount());
        }
    }

    private void updateCanAddCall() {
        boolean newCanAddCall = canAddCall();
        if (newCanAddCall != mCanAddCall) {
            mCanAddCall = newCanAddCall;
            for (CallsManagerListener listener : mListeners) {
                if (LogUtils.SYSTRACE_DEBUG) {
                    Trace.beginSection(listener.getClass().toString() + " updateCanAddCall");
                }
                listener.onCanAddCallChanged(mCanAddCall);
                if (LogUtils.SYSTRACE_DEBUG) {
                    Trace.endSection();
                }
            }
        }
    }

    private boolean isPotentialMMICode(Uri handle) {
        return (handle != null && handle.getSchemeSpecificPart() != null
                && handle.getSchemeSpecificPart().contains("#"));
    }

    /**
     * Determines if a dialed number is potentially an In-Call MMI code.  In-Call MMI codes are
     * MMI codes which can be dialed when one or more calls are in progress.
     * <P>
     * Checks for numbers formatted similar to the MMI codes defined in:
     * {@link com.android.internal.telephony.Phone#handleInCallMmiCommands(String)}
     *
     * @param handle The URI to call.
     * @return {@code True} if the URI represents a number which could be an in-call MMI code.
     */
    private boolean isPotentialInCallMMICode(Uri handle) {
        if (handle != null && handle.getSchemeSpecificPart() != null &&
                handle.getScheme() != null &&
                handle.getScheme().equals(PhoneAccount.SCHEME_TEL)) {

            String dialedNumber = handle.getSchemeSpecificPart();
            return (dialedNumber.equals("0") ||
                    (dialedNumber.startsWith("1") && dialedNumber.length() <= 2) ||
                    (dialedNumber.startsWith("2") && dialedNumber.length() <= 2) ||
                    dialedNumber.equals("3") ||
                    dialedNumber.equals("4") ||
                    dialedNumber.equals("5"));
        }
        return false;
    }

    /**
     * Determines if there are any ongoing self managed calls for the given package/user.
     * @param packageName The package name to check.
     * @param userHandle The userhandle to check.
     * @return {@code true} if the app has ongoing calls, or {@code false} otherwise.
     */
    public boolean isInSelfManagedCall(String packageName, UserHandle userHandle) {
        return mCalls.stream().anyMatch(
                c -> c.isSelfManaged()
                && c.getTargetPhoneAccount().getComponentName().getPackageName().equals(packageName)
                && c.getTargetPhoneAccount().getUserHandle().equals(userHandle));
    }

    @VisibleForTesting
    public int getNumCallsWithState(final boolean isSelfManaged, Call excludeCall,
                                    PhoneAccountHandle phoneAccountHandle, int... states) {
        return getNumCallsWithState(isSelfManaged ? CALL_FILTER_SELF_MANAGED : CALL_FILTER_MANAGED,
                excludeCall, phoneAccountHandle, states);
    }

    /**
     * Determines the number of calls matching the specified criteria.
     * @param callFilter indicates whether to include just managed calls
     *                   ({@link #CALL_FILTER_MANAGED}), self-managed calls
     *                   ({@link #CALL_FILTER_SELF_MANAGED}), or all calls
     *                   ({@link #CALL_FILTER_ALL}).
     * @param excludeCall Where {@code non-null}, this call is excluded from the count.
     * @param phoneAccountHandle Where {@code non-null}, calls for this {@link PhoneAccountHandle}
     *                           are excluded from the count.
     * @param states The list of {@link CallState}s to include in the count.
     * @return Count of calls matching criteria.
     */
    @VisibleForTesting
    public int getNumCallsWithState(final int callFilter, Call excludeCall,
                                    PhoneAccountHandle phoneAccountHandle, int... states) {

        Set<Integer> desiredStates = IntStream.of(states).boxed().collect(Collectors.toSet());

        Stream<Call> callsStream = mCalls.stream()
                .filter(call -> desiredStates.contains(call.getState()) &&
                        call.getParentCall() == null && !call.isExternalCall());

        if (callFilter == CALL_FILTER_MANAGED) {
            callsStream = callsStream.filter(call -> !call.isSelfManaged());
        } else if (callFilter == CALL_FILTER_SELF_MANAGED) {
            callsStream = callsStream.filter(call -> call.isSelfManaged());
        }

        // If a call to exclude was specified, filter it out.
        if (excludeCall != null) {
            callsStream = callsStream.filter(call -> call != excludeCall);
        }

        // If a phone account handle was specified, only consider calls for that phone account.
        if (phoneAccountHandle != null) {
            callsStream = callsStream.filter(
                    call -> phoneAccountHandle.equals(call.getTargetPhoneAccount()));
        }

        return (int) callsStream.count();
    }

    /**
     * Determines the number of calls (visible to the calling user) matching the specified criteria.
     * This is an overloaded method which is being used in a security patch to fix up the call
     * state type APIs which are acting across users when they should not be.
     *
     * See {@link TelecomManager#isInCall()} and {@link TelecomManager#isInManagedCall()}.
     *
     * @param callFilter indicates whether to include just managed calls
     *                   ({@link #CALL_FILTER_MANAGED}), self-managed calls
     *                   ({@link #CALL_FILTER_SELF_MANAGED}), or all calls
     *                   ({@link #CALL_FILTER_ALL}).
     * @param excludeCall Where {@code non-null}, this call is excluded from the count.
     * @param callingUser Where {@code non-null}, call visibility is scoped to this
     *                    {@link UserHandle}.
     * @param hasCrossUserAccess indicates if calling user has the INTERACT_ACROSS_USERS permission.
     * @param phoneAccountHandle Where {@code non-null}, calls for this {@link PhoneAccountHandle}
     *                           are excluded from the count.
     * @param states The list of {@link CallState}s to include in the count.
     * @return Count of calls matching criteria.
     */
    @VisibleForTesting
    public int getNumCallsWithState(final int callFilter, Call excludeCall,
            UserHandle callingUser, boolean hasCrossUserAccess,
            PhoneAccountHandle phoneAccountHandle, int... states) {

        Set<Integer> desiredStates = IntStream.of(states).boxed().collect(Collectors.toSet());

        Stream<Call> callsStream = mCalls.stream()
                .filter(call -> desiredStates.contains(call.getState()) &&
                        call.getParentCall() == null && !call.isExternalCall());

        if (callFilter == CALL_FILTER_MANAGED) {
            callsStream = callsStream.filter(call -> !call.isSelfManaged());
        } else if (callFilter == CALL_FILTER_SELF_MANAGED) {
            callsStream = callsStream.filter(call -> call.isSelfManaged());
        }

        // If a call to exclude was specified, filter it out.
        if (excludeCall != null) {
            callsStream = callsStream.filter(call -> call != excludeCall);
        }

        // If a phone account handle was specified, only consider calls for that phone account.
        if (phoneAccountHandle != null) {
            callsStream = callsStream.filter(
                    call -> phoneAccountHandle.equals(call.getTargetPhoneAccount()));
        }

        callsStream = callsStream.filter(
                call -> hasCrossUserAccess || isCallVisibleForUser(call, callingUser));

        return (int) callsStream.count();
    }

    private boolean hasMaximumLiveCalls(Call exceptCall) {
        return MAXIMUM_LIVE_CALLS <= getNumCallsWithState(CALL_FILTER_ALL,
                exceptCall, null /* phoneAccountHandle*/, LIVE_CALL_STATES);
    }

    private boolean hasMaximumManagedLiveCalls(Call exceptCall) {
        return MAXIMUM_LIVE_CALLS <= getNumCallsWithState(false /* isSelfManaged */,
                exceptCall, null /* phoneAccountHandle */, LIVE_CALL_STATES);
    }

    private boolean hasMaximumSelfManagedCalls(Call exceptCall,
                                                   PhoneAccountHandle phoneAccountHandle) {
        return MAXIMUM_SELF_MANAGED_CALLS <= getNumCallsWithState(true /* isSelfManaged */,
                exceptCall, phoneAccountHandle, ANY_CALL_STATE);
    }

    private boolean hasMaximumManagedHoldingCalls(Call exceptCall) {
        return MAXIMUM_HOLD_CALLS <= getNumCallsWithState(false /* isSelfManaged */, exceptCall,
                null /* phoneAccountHandle */, CallState.ON_HOLD);
    }

    /**
     * @return true if more than maximum managed allowed ringing calls exist.
     * Maximum ringing calls in case of SS/DSDS is one and two in case of
     * DSDA (one per phone account).
     */
    private boolean hasMaximumManagedRingingCalls(Call exceptCall) {
        // At any point we should have only one incoming call on a given PhoneAccount.
        if (MAXIMUM_RINGING_CALLS <= getNumCallsWithState(false /* isSelfManaged */,
                exceptCall, exceptCall.getTargetPhoneAccount(), CallState.RINGING,
                CallState.ANSWERED)) {
            return true;
        }
        // Check if we are exceeding overall maximum ringing call count.
        int maxAllowedManagedRingingCalls = TelephonyManager.isConcurrentCallsPossible() ?
                MAXIMUM_RINGING_CALLS_DSDA : MAXIMUM_RINGING_CALLS;
        return maxAllowedManagedRingingCalls <= getNumCallsWithState(false /* isSelfManaged */,
                exceptCall, null /*phoneAccountHandle*/, CallState.RINGING, CallState.ANSWERED);
    }

    private boolean hasMaximumSelfManagedRingingCalls(Call exceptCall,
                                                      PhoneAccountHandle phoneAccountHandle) {
        return MAXIMUM_RINGING_CALLS <= getNumCallsWithState(true /* isSelfManaged */, exceptCall,
                phoneAccountHandle, CallState.RINGING, CallState.ANSWERED);
    }

    private boolean hasMaximumOutgoingCalls(Call exceptCall) {
        return MAXIMUM_LIVE_CALLS <= getNumCallsWithState(CALL_FILTER_ALL,
                exceptCall, null /* phoneAccountHandle */, OUTGOING_CALL_STATES);
    }

    private boolean hasMaximumManagedOutgoingCalls(Call exceptCall) {
        return MAXIMUM_OUTGOING_CALLS <= getNumCallsWithState(false /* isSelfManaged */, exceptCall,
                null /* phoneAccountHandle */, OUTGOING_CALL_STATES);
    }

    private boolean hasMaximumManagedDialingCalls(Call exceptCall) {
        return MAXIMUM_DIALING_CALLS <= getNumCallsWithState(false /* isSelfManaged */, exceptCall,
                null /* phoneAccountHandle */, CallState.DIALING, CallState.PULLING);
    }

    /**
     * Given a {@link PhoneAccountHandle} determines if there are other unholdable calls owned by
     * another connection service.
     * @param phoneAccountHandle The {@link PhoneAccountHandle} to check.
     * @return {@code true} if there are other unholdable calls, {@code false} otherwise.
     */
    public boolean hasUnholdableCallsForOtherConnectionService(
            PhoneAccountHandle phoneAccountHandle) {
        return getNumUnholdableCallsForOtherConnectionService(phoneAccountHandle) > 0;
    }

    /**
     * Determines the number of unholdable calls present in a connection service other than the one
     * the passed phone account belonds to.
     * @param phoneAccountHandle The handle of the PhoneAccount.
     * @return Number of unholdable calls owned by other connection service.
     */
    public int getNumUnholdableCallsForOtherConnectionService(
            PhoneAccountHandle phoneAccountHandle) {
        return (int) mCalls.stream().filter(call ->
                !phoneAccountHandle.getComponentName().equals(
                        call.getTargetPhoneAccount().getComponentName())
                        && call.getParentCall() == null
                        && !call.isExternalCall()
                        && !canHold(call)).count();
    }

    /**
     * Determines if there are any managed calls.
     * @return {@code true} if there are managed calls, {@code false} otherwise.
     */
    public boolean hasManagedCalls() {
        return mCalls.stream().filter(call -> !call.isSelfManaged() &&
                !call.isExternalCall()).count() > 0;
    }

    /**
     * Determines if there are any self-managed calls.
     * @return {@code true} if there are self-managed calls, {@code false} otherwise.
     */
    public boolean hasSelfManagedCalls() {
        return mCalls.stream().filter(call -> call.isSelfManaged()).count() > 0;
    }

    /**
     * Determines if there are any ongoing managed or self-managed calls.
     * Note: The {@link #ONGOING_CALL_STATES} are
     * @param callingUser The user to scope the calls to.
     * @param hasCrossUserAccess indicates if user has the INTERACT_ACROSS_USERS permission.
     * @return {@code true} if there are ongoing managed or self-managed calls, {@code false}
     *      otherwise.
     */
    public boolean hasOngoingCalls(UserHandle callingUser, boolean hasCrossUserAccess) {
        return getNumCallsWithState(
                CALL_FILTER_ALL, null /* excludeCall */,
                callingUser, hasCrossUserAccess,
                null /* phoneAccountHandle */,
                ONGOING_CALL_STATES) > 0;
    }

    /**
     * Determines if there are any ongoing managed calls.
     * @param callingUser The user to scope the calls to.
     * @param hasCrossUserAccess indicates if user has the INTERACT_ACROSS_USERS permission.
     * @return {@code true} if there are ongoing managed calls, {@code false} otherwise.
     */
    public boolean hasOngoingManagedCalls(UserHandle callingUser, boolean hasCrossUserAccess) {
        return getNumCallsWithState(
                CALL_FILTER_MANAGED, null /* excludeCall */,
                callingUser, hasCrossUserAccess,
                null /* phoneAccountHandle */,
                ONGOING_CALL_STATES) > 0;
    }

    /**
     * Determines if the system incoming call UI should be shown.
     * The system incoming call UI will be shown if the new incoming call is self-managed, and there
     * are ongoing calls for another PhoneAccount.
     * @param incomingCall The incoming call.
     * @return {@code true} if the system incoming call UI should be shown, {@code false} otherwise.
     */
    public boolean shouldShowSystemIncomingCallUi(Call incomingCall) {
        return incomingCall.isIncoming() && incomingCall.isSelfManaged()
                && hasUnholdableCallsForOtherConnectionService(incomingCall.getTargetPhoneAccount())
                && incomingCall.getHandoverSourceCall() == null;
    }

    @VisibleForTesting
    public boolean makeRoomForOutgoingEmergencyCall(Call emergencyCall) {
        // Always disconnect any ringing/incoming calls when an emergency call is placed to minimize
        // distraction. This does not affect live call count.
        if (hasRingingOrSimulatedRingingCall()) {
            Call ringingCall = getRingingOrSimulatedRingingCall();
            ringingCall.getAnalytics().setCallIsAdditional(true);
            ringingCall.getAnalytics().setCallIsInterrupted(true);
            if (ringingCall.getState() == CallState.SIMULATED_RINGING) {
                if (!ringingCall.hasGoneActiveBefore()) {
                    // If this is an incoming call that is currently in SIMULATED_RINGING only
                    // after a call screen, disconnect to make room and mark as missed, since
                    // the user didn't get a chance to accept/reject.
                    ringingCall.disconnect("emergency call dialed during simulated ringing "
                            + "after screen.");
                } else {
                    // If this is a simulated ringing call after being active and put in
                    // AUDIO_PROCESSING state again, disconnect normally.
                    ringingCall.reject(false, null, "emergency call dialed during simulated "
                            + "ringing.");
                }
            } else { // normal incoming ringing call.
                // Hang up the ringing call to make room for the emergency call and mark as missed,
                // since the user did not reject.
                ringingCall.setOverrideDisconnectCauseCode(
                        new DisconnectCause(DisconnectCause.MISSED));
                ringingCall.reject(false, null, "emergency call dialed during ringing.");
            }
        }

        // There is already room!
        if (!hasMaximumLiveCalls(emergencyCall)) return true;

        Call liveCall = getFirstCallWithState(LIVE_CALL_STATES);
        Log.i(this, "makeRoomForOutgoingEmergencyCall call = " + emergencyCall
                + " livecall = " + liveCall);

        if (emergencyCall == liveCall) {
            // Not likely, but a good correctness check.
            return true;
        }

        if (hasMaximumOutgoingCalls(emergencyCall)) {
            Call outgoingCall = getFirstCallWithState(OUTGOING_CALL_STATES);
            if (!outgoingCall.isEmergencyCall()) {
                emergencyCall.getAnalytics().setCallIsAdditional(true);
                outgoingCall.getAnalytics().setCallIsInterrupted(true);
                outgoingCall.disconnect("Disconnecting dialing call in favor of new dialing"
                        + " emergency call.");
                return true;
            }
            if (outgoingCall.getState() == CallState.SELECT_PHONE_ACCOUNT) {
                // Correctness check: if there is an orphaned emergency call in the
                // {@link CallState#SELECT_PHONE_ACCOUNT} state, just disconnect it since the user
                // has explicitly started a new call.
                emergencyCall.getAnalytics().setCallIsAdditional(true);
                outgoingCall.getAnalytics().setCallIsInterrupted(true);
                outgoingCall.disconnect("Disconnecting call in SELECT_PHONE_ACCOUNT in favor"
                        + " of new outgoing call.");
                return true;
            }
            //  If the user tries to make two outgoing calls to different emergency call numbers,
            //  we will try to connect the first outgoing call and reject the second.
            emergencyCall.setStartFailCause(CallFailureCause.IN_EMERGENCY_CALL);
            return false;
        }

        if (liveCall.getState() == CallState.AUDIO_PROCESSING) {
            emergencyCall.getAnalytics().setCallIsAdditional(true);
            liveCall.getAnalytics().setCallIsInterrupted(true);
            liveCall.disconnect("disconnecting audio processing call for emergency");
            return true;
        }

        // If the live call is stuck in a connecting state, prompt the user to generate a bugreport.
        if (liveCall.getState() == CallState.CONNECTING) {
            mAnomalyReporter.reportAnomaly(LIVE_CALL_STUCK_CONNECTING_EMERGENCY_ERROR_UUID,
                    LIVE_CALL_STUCK_CONNECTING_EMERGENCY_ERROR_MSG);
        }

        // If we have the max number of held managed calls and we're placing an emergency call,
        // we'll disconnect the ongoing call if it cannot be held.
        if (hasMaximumManagedHoldingCalls(emergencyCall) && !canHold(liveCall)) {
            emergencyCall.getAnalytics().setCallIsAdditional(true);
            liveCall.getAnalytics().setCallIsInterrupted(true);
            // Disconnect the active call instead of the holding call because it is historically
            // easier to do, rather than disconnect a held call.
            liveCall.disconnect("disconnecting to make room for emergency call "
                    + emergencyCall.getId());
            return true;
        }

        // TODO: Remove once b/23035408 has been corrected.
        // If the live call is a conference, it will not have a target phone account set.  This
        // means the check to see if the live call has the same target phone account as the new
        // call will not cause us to bail early.  As a result, we'll end up holding the
        // ongoing conference call.  However, the ConnectionService is already doing that.  This
        // has caused problems with some carriers.  As a workaround until b/23035408 is
        // corrected, we will try and get the target phone account for one of the conference's
        // children and use that instead.
        PhoneAccountHandle liveCallPhoneAccount = liveCall.getTargetPhoneAccount();
        if (liveCallPhoneAccount == null && liveCall.isConference() &&
                !liveCall.getChildCalls().isEmpty()) {
            liveCallPhoneAccount = getFirstChildPhoneAccount(liveCall);
            Log.i(this, "makeRoomForOutgoingEmergencyCall: using child call PhoneAccount = " +
                    liveCallPhoneAccount);
        }

        // We may not know which PhoneAccount the emergency call will be placed on yet, but if
        // the liveCall PhoneAccount does not support placing emergency calls, then we know it
        // will not be that one and we do not want multiple PhoneAccounts active during an
        // emergency call if possible. Disconnect the active call in favor of the emergency call
        // instead of trying to hold.
        if (liveCall.getTargetPhoneAccount() != null) {
            PhoneAccount pa = mPhoneAccountRegistrar.getPhoneAccountUnchecked(
                    liveCall.getTargetPhoneAccount());
            if((pa.getCapabilities() & PhoneAccount.CAPABILITY_PLACE_EMERGENCY_CALLS) == 0) {
                liveCall.setOverrideDisconnectCauseCode(new DisconnectCause(
                        DisconnectCause.LOCAL, DisconnectCause.REASON_EMERGENCY_CALL_PLACED));
                liveCall.disconnect("outgoing call does not support emergency calls, "
                        + "disconnecting.");
            }
            return true;
        }

        // First thing, if we are trying to make an emergency call with the same package name as
        // the live call, then allow it so that the connection service can make its own decision
        // about how to handle the new call relative to the current one.
        // By default, for telephony, it will try to hold the existing call before placing the new
        // emergency call except for if the carrier does not support holding calls for emergency.
        // In this case, telephony will disconnect the call.
        if (PhoneAccountHandle.areFromSamePackage(liveCallPhoneAccount,
                emergencyCall.getTargetPhoneAccount())) {
            Log.i(this, "makeRoomForOutgoingEmergencyCall: phoneAccount matches.");
            emergencyCall.getAnalytics().setCallIsAdditional(true);
            liveCall.getAnalytics().setCallIsInterrupted(true);
            return true;
        } else if (emergencyCall.getTargetPhoneAccount() == null) {
            // Without a phone account, we can't say reliably that the call will fail.
            // If the user chooses the same phone account as the live call, then it's
            // still possible that the call can be made (like with CDMA calls not supporting
            // hold but they still support adding a call by going immediately into conference
            // mode). Return true here and we'll run this code again after user chooses an
            // account.
            return true;
        }

        // Hold the live call if possible before attempting the new outgoing emergency call.
        if (canHold(liveCall)) {
            Log.i(this, "makeRoomForOutgoingEmergencyCall: holding live call.");
            emergencyCall.getAnalytics().setCallIsAdditional(true);
            emergencyCall.increaseHeldByThisCallCount();
            liveCall.getAnalytics().setCallIsInterrupted(true);
            liveCall.hold("calling " + emergencyCall.getId());
            return true;
        }

        // The live call cannot be held so we're out of luck here.  There's no room.
        emergencyCall.setStartFailCause(CallFailureCause.CANNOT_HOLD_CALL);
        return false;
    }

    @VisibleForTesting
    public boolean makeRoomForOutgoingCall(Call call) {
        // Already room!
        if (!hasMaximumLiveCalls(call)) return true;

        // NOTE: If the amount of live calls changes beyond 1, this logic will probably
        // have to change.
        Call liveCall = getFirstCallWithState(LIVE_CALL_STATES);
        Log.i(this, "makeRoomForOutgoingCall call = " + call + " livecall = " +
               liveCall);

        if (call == liveCall) {
            // If the call is already the foreground call, then we are golden.
            // This can happen after the user selects an account in the SELECT_PHONE_ACCOUNT
            // state since the call was already populated into the list.
            return true;
        }

        // If the live call is stuck in a connecting state, then we should disconnect it in favor
        // of the new outgoing call and prompt the user to generate a bugreport.
        if (liveCall.getState() == CallState.CONNECTING) {
            mAnomalyReporter.reportAnomaly(LIVE_CALL_STUCK_CONNECTING_ERROR_UUID,
                    LIVE_CALL_STUCK_CONNECTING_ERROR_MSG);
            liveCall.disconnect("Force disconnect CONNECTING call.");
            return true;
        }

        if (hasMaximumOutgoingCalls(call)) {
            Call outgoingCall = getFirstCallWithState(OUTGOING_CALL_STATES);
            if (outgoingCall.getState() == CallState.SELECT_PHONE_ACCOUNT) {
                // If there is an orphaned call in the {@link CallState#SELECT_PHONE_ACCOUNT}
                // state, just disconnect it since the user has explicitly started a new call.
                call.getAnalytics().setCallIsAdditional(true);
                outgoingCall.getAnalytics().setCallIsInterrupted(true);
                outgoingCall.disconnect("Disconnecting call in SELECT_PHONE_ACCOUNT in favor"
                        + " of new outgoing call.");
                return true;
            }

            call.setStartFailCause(CallFailureCause.MAX_OUTGOING_CALLS);

            CharSequence text = mContext.getText(R.string.notification_disconnectedDialing_message);
            call.setOverrideDisconnectCauseCode(new DisconnectCause(DisconnectCause.ERROR, text,
                    text, "Another outgoing call is already being dialed.",
                    ToneGenerator.TONE_PROP_PROMPT));
            Bundle extras = call.getIntentExtras();
            if (extras == null) {
                extras = new Bundle();
                call.setIntentExtras(extras);
            }
            extras.putBoolean(EXTRA_KEY_DISPLAY_ERROR_DIALOG, true);
            return false;
        }

        // TODO: Remove once b/23035408 has been corrected.
        // If the live call is a conference, it will not have a target phone account set.  This
        // means the check to see if the live call has the same target phone account as the new
        // call will not cause us to bail early.  As a result, we'll end up holding the
        // ongoing conference call.  However, the ConnectionService is already doing that.  This
        // has caused problems with some carriers.  As a workaround until b/23035408 is
        // corrected, we will try and get the target phone account for one of the conference's
        // children and use that instead.
        PhoneAccountHandle liveCallPhoneAccount = liveCall.getTargetPhoneAccount();
        if (liveCallPhoneAccount == null && liveCall.isConference() &&
                !liveCall.getChildCalls().isEmpty()) {
            liveCallPhoneAccount = getFirstChildPhoneAccount(liveCall);
            Log.i(this, "makeRoomForOutgoingCall: using child call PhoneAccount = " +
                    liveCallPhoneAccount);
        }

        // First thing, if we are trying to make a call with the same phone account as the live
        // call, then allow it so that the connection service can make its own decision about
        // how to handle the new call relative to the current one.
        if (PhoneAccountHandle.areFromSamePackage(liveCallPhoneAccount,
                call.getTargetPhoneAccount())) {
            Log.i(this, "makeRoomForOutgoingCall: phoneAccount matches.");
            call.getAnalytics().setCallIsAdditional(true);
            liveCall.getAnalytics().setCallIsInterrupted(true);
            return true;
        } else if (call.getTargetPhoneAccount() == null) {
            // Without a phone account, we can't say reliably that the call will fail.
            // If the user chooses the same phone account as the live call, then it's
            // still possible that the call can be made (like with CDMA calls not supporting
            // hold but they still support adding a call by going immediately into conference
            // mode). Return true here and we'll run this code again after user chooses an
            // account.
            return true;
        }

        // Try to hold the live call before attempting the new outgoing call.
        if (canHold(liveCall)) {
            Log.i(this, "makeRoomForOutgoingCall: holding live call.");
            call.getAnalytics().setCallIsAdditional(true);
            liveCall.getAnalytics().setCallIsInterrupted(true);
            liveCall.hold("calling " + call.getId());
            return true;
        }

        // The live call cannot be held so we're out of luck here.  There's no room.
        call.setStartFailCause(CallFailureCause.CANNOT_HOLD_CALL);
        return false;
    }

    /**
     * Given a call, find the first non-null phone account handle of its children.
     *
     * @param parentCall The parent call.
     * @return The first non-null phone account handle of the children, or {@code null} if none.
     */
    private PhoneAccountHandle getFirstChildPhoneAccount(Call parentCall) {
        for (Call childCall : parentCall.getChildCalls()) {
            PhoneAccountHandle childPhoneAccount = childCall.getTargetPhoneAccount();
            if (childPhoneAccount != null) {
                return childPhoneAccount;
            }
        }
        return null;
    }

    /**
     * Checks to see if the call should be on speakerphone and if so, set it.
     */
    private void maybeMoveToSpeakerPhone(Call call) {
        if (call.isHandoverInProgress() && call.getState() == CallState.DIALING) {
            // When a new outgoing call is initiated for the purpose of handing over, do not engage
            // speaker automatically until the call goes active.
            return;
        }
        if (call.getStartWithSpeakerphoneOn()) {
            setAudioRoute(CallAudioState.ROUTE_SPEAKER, null);
            call.setStartWithSpeakerphoneOn(false);
        }
    }

    /**
     * Checks to see if the call is an emergency call and if so, turn off mute.
     */
    private void maybeTurnOffMute(Call call) {
        if (call.isEmergencyCall()) {
            mute(false);
        }
    }

    /**
     * Ensures that the call will be audible to the user by checking if the voice call stream is
     * audible, and if not increasing the volume to the default value.
     */
    private void ensureCallAudible() {
        // Audio manager APIs can be somewhat slow.  To prevent a potential ANR we will fire off
        // this opreation on the async task executor.  Note that this operation does not have any
        // dependency on any Telecom state, so we can safely launch this on a different thread
        // without worrying that it is in the Telecom sync lock.
        mAsyncTaskExecutor.execute(() -> {
            AudioManager am = mContext.getSystemService(AudioManager.class);
            if (am == null) {
                Log.w(this, "ensureCallAudible: audio manager is null");
                return;
            }
            if (am.getStreamVolume(AudioManager.STREAM_VOICE_CALL) == 0) {
                Log.i(this,
                        "ensureCallAudible: voice call stream has volume 0. Adjusting to default.");
                am.setStreamVolume(AudioManager.STREAM_VOICE_CALL,
                        AudioSystem.getDefaultStreamVolume(AudioManager.STREAM_VOICE_CALL), 0);
            }
        });
    }

    /**
     * Creates a new call for an existing connection.
     *
     * @param callId The id of the new call.
     * @param connection The connection information.
     * @return The new call.
     */
    Call createCallForExistingConnection(String callId, ParcelableConnection connection) {
        boolean isDowngradedConference = (connection.getConnectionProperties()
                & Connection.PROPERTY_IS_DOWNGRADED_CONFERENCE) != 0;

        PhoneAccountHandle connectionMgr =
                mPhoneAccountRegistrar.getSimCallManagerFromHandle(connection.getPhoneAccount(),
                        mCurrentUserHandle);
        Call call = new Call(
                callId,
                mContext,
                this,
                mLock,
                mConnectionServiceRepository,
                mPhoneNumberUtilsAdapter,
                connection.getHandle() /* handle */,
                null /* gatewayInfo */,
                connectionMgr,
                connection.getPhoneAccount(), /* targetPhoneAccountHandle */
                Call.getRemappedCallDirection(connection.getCallDirection()) /* callDirection */,
                false /* forceAttachToExistingConnection */,
                isDowngradedConference /* isConference */,
                connection.getConnectTimeMillis() /* connectTimeMillis */,
                connection.getConnectElapsedTimeMillis(), /* connectElapsedTimeMillis */
                mClockProxy,
                mToastFactory);

        call.initAnalytics();
        call.getAnalytics().setCreatedFromExistingConnection(true);

        setCallState(call, Call.getStateFromConnectionState(connection.getState()),
                "existing connection");
        call.setVideoState(connection.getVideoState());
        call.setConnectionCapabilities(connection.getConnectionCapabilities());
        call.setConnectionProperties(connection.getConnectionProperties());
        call.setHandle(connection.getHandle(), connection.getHandlePresentation());
        call.setCallerDisplayName(connection.getCallerDisplayName(),
                connection.getCallerDisplayNamePresentation());
        call.addListener(this);
        call.putConnectionServiceExtras(connection.getExtras());

        Log.i(this, "createCallForExistingConnection: %s", connection);
        Call parentCall = null;
        if (!TextUtils.isEmpty(connection.getParentCallId())) {
            String parentId = connection.getParentCallId();
            parentCall = mCalls
                    .stream()
                    .filter(c -> c.getId().equals(parentId))
                    .findFirst()
                    .orElse(null);
            if (parentCall != null) {
                Log.i(this, "createCallForExistingConnection: %s added as child of %s.",
                        call.getId(),
                        parentCall.getId());
                // Set JUST the parent property, which won't send an update to the Incall UI.
                call.setParentCall(parentCall);
            }
        }
        addCall(call);
        if (parentCall != null) {
            // Now, set the call as a child of the parent since it has been added to Telecom.  This
            // is where we will inform InCall.
            call.setChildOf(parentCall);
            call.notifyParentChanged(parentCall);
        }

        return call;
    }

    /**
     * Determines whether Telecom already knows about a Connection added via the
     * {@link android.telecom.ConnectionService#addExistingConnection(PhoneAccountHandle,
     * Connection)} API via a ConnectionManager.
     *
     * See {@link Connection#EXTRA_ORIGINAL_CONNECTION_ID}.
     * @param originalConnectionId The new connection ID to check.
     * @return {@code true} if this connection is already known by Telecom.
     */
    Call getAlreadyAddedConnection(String originalConnectionId) {
        Optional<Call> existingCall = mCalls.stream()
                .filter(call -> originalConnectionId.equals(call.getOriginalConnectionId()) ||
                            originalConnectionId.equals(call.getId()))
                .findFirst();

        if (existingCall.isPresent()) {
            Log.i(this, "isExistingConnectionAlreadyAdded - call %s already added with id %s",
                    originalConnectionId, existingCall.get().getId());
            return existingCall.get();
        }

        return null;
    }

    /**
     * @return A new unique telecom call Id.
     */
    private String getNextCallId() {
        synchronized(mLock) {
            return TELECOM_CALL_ID_PREFIX + (++mCallId);
        }
    }

    public int getNextRttRequestId() {
        synchronized (mLock) {
            return (++mRttRequestId);
        }
    }

    /**
     * Callback when foreground user is switched. We will reload missed call in all profiles
     * including the user itself. There may be chances that profiles are not started yet.
     */
    @VisibleForTesting
    public void onUserSwitch(UserHandle userHandle) {
        mCurrentUserHandle = userHandle;
        mMissedCallNotifier.setCurrentUserHandle(userHandle);
        mRoleManagerAdapter.setCurrentUserHandle(userHandle);
        final UserManager userManager = UserManager.get(mContext);
        List<UserInfo> profiles = userManager.getEnabledProfiles(userHandle.getIdentifier());
        for (UserInfo profile : profiles) {
            reloadMissedCallsOfUser(profile.getUserHandle());
        }
    }

    /**
     * Because there may be chances that profiles are not started yet though its parent user is
     * switched, we reload missed calls of profile that are just started here.
     */
    void onUserStarting(UserHandle userHandle) {
        if (UserUtil.isProfile(mContext, userHandle)) {
            reloadMissedCallsOfUser(userHandle);
        }
    }

    public TelecomSystem.SyncRoot getLock() {
        return mLock;
    }

    public Timeouts.Adapter getTimeoutsAdapter() {
        return mTimeoutsAdapter;
    }

    public SystemStateHelper getSystemStateHelper() {
        return mSystemStateHelper;
    }

    private void reloadMissedCallsOfUser(UserHandle userHandle) {
        mMissedCallNotifier.reloadFromDatabase(mCallerInfoLookupHelper,
                new MissedCallNotifier.CallInfoFactory(), userHandle);
    }

    public void onBootCompleted() {
        mMissedCallNotifier.reloadAfterBootComplete(mCallerInfoLookupHelper,
                new MissedCallNotifier.CallInfoFactory());
    }

    // public boolean isVideoCrbtVoLteCall(int videoState) {
    //     Call call = getDialingCall();
    //     if (call == null) {
    //         return false;
    //     }
    //     PhoneAccountHandle accountHandle = call.getTargetPhoneAccount();
    //     int phoneId = SubscriptionManager.getPhoneId(
    //             mPhoneAccountRegistrar.getSubscriptionIdForPhoneAccount(accountHandle));
    //     return QtiImsExtUtils.isCarrierConfigEnabled(phoneId, mContext,
    //             "config_enable_video_crbt") && getDialingCall() != null
    //         && !VideoProfile.isTransmissionEnabled(videoState)
    //         && VideoProfile.isReceptionEnabled(videoState);
    // }

    public boolean isIncomingCallPermitted(PhoneAccountHandle phoneAccountHandle) {
        return isIncomingCallPermitted(null /* excludeCall */, phoneAccountHandle);
    }

    public boolean isIncomingCallPermitted(Call excludeCall,
                                           PhoneAccountHandle phoneAccountHandle) {
        return checkIncomingCallPermitted(excludeCall, phoneAccountHandle).isSuccess();
    }

    private CallFailureCause checkIncomingCallPermitted(
            Call call, PhoneAccountHandle phoneAccountHandle) {
        if (phoneAccountHandle == null) {
            return CallFailureCause.INVALID_USE;
        }

        PhoneAccount phoneAccount =
                mPhoneAccountRegistrar.getPhoneAccountUnchecked(phoneAccountHandle);
        if (phoneAccount == null) {
            return CallFailureCause.INVALID_USE;
        }

        if (isInEmergencyCall()) {
            return CallFailureCause.IN_EMERGENCY_CALL;
        }

        if (phoneAccount.isSelfManaged()) {
            if (hasMaximumSelfManagedRingingCalls(call, phoneAccountHandle)) {
                return CallFailureCause.MAX_RINGING_CALLS;
            }
            if (hasMaximumSelfManagedCalls(call, phoneAccountHandle)) {
                return CallFailureCause.MAX_SELF_MANAGED_CALLS;
            }
        } else {
            if (hasMaximumManagedRingingCalls(call)) {
                return CallFailureCause.MAX_RINGING_CALLS;
            }
            if (hasMaximumManagedHoldingCalls(call)) {
                return CallFailureCause.MAX_HOLD_CALLS;
            }
        }

        return CallFailureCause.NONE;
    }

    public boolean isOutgoingCallPermitted(PhoneAccountHandle phoneAccountHandle) {
        return isOutgoingCallPermitted(null /* excludeCall */, phoneAccountHandle);
    }

    public boolean isOutgoingCallPermitted(Call excludeCall,
                                           PhoneAccountHandle phoneAccountHandle) {
        if (phoneAccountHandle == null) {
            return false;
        }
        PhoneAccount phoneAccount =
                mPhoneAccountRegistrar.getPhoneAccountUnchecked(phoneAccountHandle);
        if (phoneAccount == null) {
            return false;
        }

        if (!phoneAccount.isSelfManaged()) {
            return !hasMaximumManagedOutgoingCalls(excludeCall) &&
                    !hasMaximumManagedDialingCalls(excludeCall) &&
                    !hasMaximumManagedLiveCalls(excludeCall) &&
                    !hasMaximumManagedHoldingCalls(excludeCall);
        } else {
            // Only permit self-managed outgoing calls if
            // 1. there is no emergency ongoing call
            // 2. The outgoing call is an handover call or it not hit the self-managed call limit
            // and the current active call can be held.
            Call activeCall = (Call) mConnectionSvrFocusMgr.getCurrentFocusCall();
            return !isInEmergencyCall() &&
                    ((excludeCall != null && excludeCall.getHandoverSourceCall() != null) ||
                            (!hasMaximumSelfManagedCalls(excludeCall, phoneAccountHandle) &&
                                    (activeCall == null || canHold(activeCall))));
        }
    }

    public boolean isReplyWithSmsAllowed(int uid) {
        UserHandle callingUser = UserHandle.of(UserHandle.getUserId(uid));
        UserManager userManager = mContext.getSystemService(UserManager.class);
        KeyguardManager keyguardManager = mContext.getSystemService(KeyguardManager.class);

        boolean isUserRestricted = userManager != null
                && userManager.hasUserRestriction(UserManager.DISALLOW_SMS, callingUser);
        boolean isLockscreenRestricted = keyguardManager != null
                && keyguardManager.isDeviceLocked();
        Log.d(this, "isReplyWithSmsAllowed: isUserRestricted: %s, isLockscreenRestricted: %s",
                isUserRestricted, isLockscreenRestricted);

        // TODO(hallliu): actually check the lockscreen once b/77731473 is fixed
        return !isUserRestricted;
    }
    /**
     * Blocks execution until all Telecom handlers have completed their current work.
     */
    public void waitOnHandlers() {
        CountDownLatch mainHandlerLatch = new CountDownLatch(3);
        mHandler.post(() -> {
            mainHandlerLatch.countDown();
        });
        mCallAudioManager.getCallAudioModeStateMachine().getHandler().post(() -> {
            mainHandlerLatch.countDown();
        });
        mCallAudioManager.getCallAudioRouteStateMachine().getHandler().post(() -> {
            mainHandlerLatch.countDown();
        });

        try {
            mainHandlerLatch.await(HANDLER_WAIT_TIMEOUT, TimeUnit.MILLISECONDS);
        } catch (InterruptedException e) {
            Log.w(this, "waitOnHandlers: interrupted %s", e);
        }
    }

    /**
     * Used to confirm creation of an outgoing call which was marked as pending confirmation in
     * {@link #startOutgoingCall(Uri, PhoneAccountHandle, Bundle, UserHandle, Intent, String)}.
     * Called via {@link TelecomBroadcastIntentProcessor} for a call which was confirmed via
     * {@link ConfirmCallDialogActivity}.
     * @param callId The call ID of the call to confirm.
     */
    public void confirmPendingCall(String callId) {
        Log.i(this, "confirmPendingCall: callId=%s", callId);
        if (mPendingCall != null && mPendingCall.getId().equals(callId)) {
            Log.addEvent(mPendingCall, LogUtils.Events.USER_CONFIRMED);

            // We are going to place the new outgoing call, so disconnect any ongoing self-managed
            // calls which are ongoing at this time.
            disconnectSelfManagedCalls("outgoing call " + callId);

            mPendingCallConfirm.complete(mPendingCall);
            mPendingCallConfirm = null;
            mPendingCall = null;
        }
    }

    /**
     * Used to cancel an outgoing call which was marked as pending confirmation in
     * {@link #startOutgoingCall(Uri, PhoneAccountHandle, Bundle, UserHandle, Intent, String)}.
     * Called via {@link TelecomBroadcastIntentProcessor} for a call which was confirmed via
     * {@link ConfirmCallDialogActivity}.
     * @param callId The call ID of the call to cancel.
     */
    public void cancelPendingCall(String callId) {
        Log.i(this, "cancelPendingCall: callId=%s", callId);
        if (mPendingCall != null && mPendingCall.getId().equals(callId)) {
            Log.addEvent(mPendingCall, LogUtils.Events.USER_CANCELLED);
            markCallAsDisconnected(mPendingCall, new DisconnectCause(DisconnectCause.CANCELED));
            markCallAsRemoved(mPendingCall);
            mPendingCall = null;
            mPendingCallConfirm.complete(null);
            mPendingCallConfirm = null;
        }
    }

    /**
     * Called from {@link #startOutgoingCall(Uri, PhoneAccountHandle, Bundle, UserHandle, Intent, String)} when
     * a managed call is added while there are ongoing self-managed calls.  Starts
     * {@link ConfirmCallDialogActivity} to prompt the user to see if they wish to place the
     * outgoing call or not.
     * @param call The call to confirm.
     */
    private void startCallConfirmation(Call call, CompletableFuture<Call> confirmationFuture) {
        if (mPendingCall != null) {
            Log.i(this, "startCallConfirmation: call %s is already pending; disconnecting %s",
                    mPendingCall.getId(), call.getId());
            markCallDisconnectedDueToSelfManagedCall(call);
            confirmationFuture.complete(null);
            return;
        }
        Log.addEvent(call, LogUtils.Events.USER_CONFIRMATION);
        mPendingCall = call;
        mPendingCallConfirm = confirmationFuture;

        // Figure out the name of the app in charge of the self-managed call(s).
        Call activeCall = (Call) mConnectionSvrFocusMgr.getCurrentFocusCall();
        if (activeCall != null) {
            CharSequence ongoingAppName = activeCall.getTargetPhoneAccountLabel();
            Log.i(this, "startCallConfirmation: callId=%s, ongoingApp=%s", call.getId(),
                    ongoingAppName);

            Intent confirmIntent = new Intent(mContext, ConfirmCallDialogActivity.class);
            confirmIntent.putExtra(ConfirmCallDialogActivity.EXTRA_OUTGOING_CALL_ID, call.getId());
            confirmIntent.putExtra(ConfirmCallDialogActivity.EXTRA_ONGOING_APP_NAME, ongoingAppName);
            confirmIntent.setFlags(Intent.FLAG_ACTIVITY_NEW_TASK);
            mContext.startActivityAsUser(confirmIntent, UserHandle.CURRENT);
        }
    }

    /**
     * Disconnects all self-managed calls.
     */
    private void disconnectSelfManagedCalls(String reason) {
        // Disconnect all self-managed calls to make priority for emergency call.
        // Use Call.disconnect() to command the ConnectionService to disconnect the calls.
        // CallsManager.markCallAsDisconnected doesn't actually tell the ConnectionService to
        // disconnect.
        mCalls.stream()
                .filter(c -> c.isSelfManaged())
                .forEach(c -> c.disconnect(reason));

        // When disconnecting all self-managed calls, switch audio routing back to the baseline
        // route.  This ensures if, for example, the self-managed ConnectionService was routed to
        // speakerphone that we'll switch back to earpiece for the managed call which necessitated
        // disconnecting the self-managed calls.
        mCallAudioManager.switchBaseline();
    }

    /**
     * Dumps the state of the {@link CallsManager}.
     *
     * @param pw The {@code IndentingPrintWriter} to write the state to.
     */
    public void dump(IndentingPrintWriter pw) {
        mContext.enforceCallingOrSelfPermission(android.Manifest.permission.DUMP, TAG);
        if (mCalls != null) {
            pw.println("mCalls: ");
            pw.increaseIndent();
            for (Call call : mCalls) {
                pw.println(call);
            }
            pw.decreaseIndent();
        }

        if (mPendingCall != null) {
            pw.print("mPendingCall:");
            pw.println(mPendingCall.getId());
        }

        if (mPendingRedirectedOutgoingCallInfo.size() > 0) {
            pw.print("mPendingRedirectedOutgoingCallInfo:");
            pw.println(mPendingRedirectedOutgoingCallInfo.keySet().stream().collect(
                    Collectors.joining(", ")));
        }

        if (mPendingUnredirectedOutgoingCallInfo.size() > 0) {
            pw.print("mPendingUnredirectedOutgoingCallInfo:");
            pw.println(mPendingUnredirectedOutgoingCallInfo.keySet().stream().collect(
                    Collectors.joining(", ")));
        }

        if (mCallAudioManager != null) {
            pw.println("mCallAudioManager:");
            pw.increaseIndent();
            mCallAudioManager.dump(pw);
            pw.decreaseIndent();
        }

        if (mTtyManager != null) {
            pw.println("mTtyManager:");
            pw.increaseIndent();
            mTtyManager.dump(pw);
            pw.decreaseIndent();
        }

        if (mInCallController != null) {
            pw.println("mInCallController:");
            pw.increaseIndent();
            mInCallController.dump(pw);
            pw.decreaseIndent();
        }

        if (mCallDiagnosticServiceController != null) {
            pw.println("mCallDiagnosticServiceController:");
            pw.increaseIndent();
            mCallDiagnosticServiceController.dump(pw);
            pw.decreaseIndent();
        }

        if (mCallAnomalyWatchdog != null) {
            pw.println("mCallAnomalyWatchdog:");
            pw.increaseIndent();
            mCallAnomalyWatchdog.dump(pw);
            pw.decreaseIndent();
        }
        if (mDefaultDialerCache != null) {
            pw.println("mDefaultDialerCache:");
            pw.increaseIndent();
            mDefaultDialerCache.dumpCache(pw);
            pw.decreaseIndent();
        }

        if (mConnectionServiceRepository != null) {
            pw.println("mConnectionServiceRepository:");
            pw.increaseIndent();
            mConnectionServiceRepository.dump(pw);
            pw.decreaseIndent();
        }

        if (mRoleManagerAdapter != null && mRoleManagerAdapter instanceof RoleManagerAdapterImpl) {
            RoleManagerAdapterImpl impl = (RoleManagerAdapterImpl) mRoleManagerAdapter;
            pw.println("mRoleManager:");
            pw.increaseIndent();
            impl.dump(pw);
            pw.decreaseIndent();
        }
    }

    /**
    * For some disconnected causes, we show a dialog when it's a mmi code or potential mmi code.
    *
    * @param call The call.
    */
    private void maybeShowErrorDialogOnDisconnect(Call call) {
        Bundle extras = call.getIntentExtras();
        if (call.getState() == CallState.DISCONNECTED && (isPotentialMMICode(call.getHandle())
                || isPotentialInCallMMICode(call.getHandle()) ||
                (extras != null && extras.getBoolean(EXTRA_KEY_DISPLAY_ERROR_DIALOG, false))) &&
                !mCalls.contains(call)) {
            extras.remove(EXTRA_KEY_DISPLAY_ERROR_DIALOG);
            DisconnectCause disconnectCause = call.getDisconnectCause();
            if (!TextUtils.isEmpty(disconnectCause.getDescription()) && ((disconnectCause.getCode()
                    == DisconnectCause.ERROR) || (disconnectCause.getCode()
                    == DisconnectCause.RESTRICTED))) {
                Intent errorIntent = new Intent(mContext, ErrorDialogActivity.class);
                errorIntent.putExtra(ErrorDialogActivity.ERROR_MESSAGE_STRING_EXTRA,
                        disconnectCause.getDescription());
                errorIntent.setFlags(Intent.FLAG_ACTIVITY_NEW_TASK);
                mContext.startActivityAsUser(errorIntent, UserHandle.CURRENT);
            }
        }
    }

    private void setIntentExtrasAndStartTime(Call call, Bundle extras) {
        if (extras != null) {
            // Create our own instance to modify (since extras may be Bundle.EMPTY)
            extras = new Bundle(extras);
        } else {
            extras = new Bundle();
        }

        // Specifies the time telecom began routing the call. This is used by the dialer for
        // analytics.
        extras.putLong(TelecomManager.EXTRA_CALL_TELECOM_ROUTING_START_TIME_MILLIS,
              SystemClock.elapsedRealtime());

        if (call.visibleToInCallService()) {
            extras.putBoolean(PhoneAccount.EXTRA_ADD_SELF_MANAGED_CALLS_TO_INCALLSERVICE, true);
        }
        call.setIntentExtras(extras);
    }

    private void setCallSourceToAnalytics(Call call, Intent originalIntent) {
        if (originalIntent == null) {
            return;
        }

        int callSource = originalIntent.getIntExtra(TelecomManager.EXTRA_CALL_SOURCE,
                Analytics.CALL_SOURCE_UNSPECIFIED);

        // Call source is only used by metrics, so we simply set it to Analytics directly.
        call.getAnalytics().setCallSource(callSource);
    }

    private boolean isVoicemail(Uri callHandle, PhoneAccount phoneAccount) {
        if (callHandle == null) {
            return false;
        }
        if (PhoneAccount.SCHEME_VOICEMAIL.equals(callHandle.getScheme())) {
            return true;
        }
        return phoneAccount != null && mPhoneAccountRegistrar.isVoiceMailNumber(
                phoneAccount.getAccountHandle(),
                callHandle.getSchemeSpecificPart());
    }

    /**
     * Notifies the {@link android.telecom.ConnectionService} associated with a
     * {@link PhoneAccountHandle} that the attempt to create a new connection has failed.
     *
     * @param phoneAccountHandle The {@link PhoneAccountHandle}.
     * @param call The {@link Call} which could not be added.
     */
    private void notifyCreateConnectionFailed(PhoneAccountHandle phoneAccountHandle, Call call) {
        if (phoneAccountHandle == null) {
            return;
        }
        ConnectionServiceWrapper service = mConnectionServiceRepository.getService(
                phoneAccountHandle.getComponentName(), phoneAccountHandle.getUserHandle());
        if (service == null) {
            Log.i(this, "Found no connection service.");
            return;
        } else {
            call.setConnectionService(service);
            service.createConnectionFailed(call);
        }
    }

    /**
     * Notifies the {@link android.telecom.ConnectionService} associated with a
     * {@link PhoneAccountHandle} that the attempt to create a new connection has failed.
     *
     * @param phoneAccountHandle The {@link PhoneAccountHandle}.
     * @param call The {@link Call} which could not be added.
     */
    private void notifyCreateConferenceFailed(PhoneAccountHandle phoneAccountHandle, Call call) {
        if (phoneAccountHandle == null) {
            return;
        }
        ConnectionServiceWrapper service = mConnectionServiceRepository.getService(
                phoneAccountHandle.getComponentName(), phoneAccountHandle.getUserHandle());
        if (service == null) {
            Log.i(this, "Found no connection service.");
            return;
        } else {
            call.setConnectionService(service);
            service.createConferenceFailed(call);
        }
    }

    /**
     * Notify interested parties that a new call has been created, but not yet added to
     * CallsManager.
     * @param theCall the new call.
     */
    private void notifyCallCreated(final Call theCall) {
        mListeners.forEach(l -> l.onCallCreated(theCall));
    }

    /**
     * Notifies the {@link android.telecom.ConnectionService} associated with a
     * {@link PhoneAccountHandle} that the attempt to handover a call has failed.
     *
     * @param call The handover call
     * @param reason The error reason code for handover failure
     */
    private void notifyHandoverFailed(Call call, int reason) {
        ConnectionServiceWrapper service = call.getConnectionService();
        service.handoverFailed(call, reason);
        call.setDisconnectCause(new DisconnectCause(DisconnectCause.CANCELED));
        call.disconnect("handover failed");
    }

    /**
     * Called in response to a {@link Call} receiving a {@link Call#sendCallEvent(String, Bundle)}
     * of type {@link android.telecom.Call#EVENT_REQUEST_HANDOVER} indicating the
     * {@link android.telecom.InCallService} has requested a handover to another
     * {@link android.telecom.ConnectionService}.
     *
     * We will explicitly disallow a handover when there is an emergency call present.
     *
     * @param handoverFromCall The {@link Call} to be handed over.
     * @param handoverToHandle The {@link PhoneAccountHandle} to hand over the call to.
     * @param videoState The desired video state of {@link Call} after handover.
     * @param initiatingExtras Extras associated with the handover, to be passed to the handover
     *               {@link android.telecom.ConnectionService}.
     */
    private void requestHandoverViaEvents(Call handoverFromCall,
                                          PhoneAccountHandle handoverToHandle,
                                          int videoState, Bundle initiatingExtras) {

        handoverFromCall.sendCallEvent(android.telecom.Call.EVENT_HANDOVER_FAILED, null);
        Log.addEvent(handoverFromCall, LogUtils.Events.HANDOVER_REQUEST, "legacy request denied");
    }

    /**
     * Called in response to a {@link Call} receiving a {@link Call#handoverTo(PhoneAccountHandle,
     * int, Bundle)} indicating the {@link android.telecom.InCallService} has requested a
     * handover to another {@link android.telecom.ConnectionService}.
     *
     * We will explicitly disallow a handover when there is an emergency call present.
     *
     * @param handoverFromCall The {@link Call} to be handed over.
     * @param handoverToHandle The {@link PhoneAccountHandle} to hand over the call to.
     * @param videoState The desired video state of {@link Call} after handover.
     * @param extras Extras associated with the handover, to be passed to the handover
     *               {@link android.telecom.ConnectionService}.
     */
    private void requestHandover(Call handoverFromCall, PhoneAccountHandle handoverToHandle,
                                 int videoState, Bundle extras) {

        // Send an error back if there are any ongoing emergency calls.
        if (isInEmergencyCall()) {
            handoverFromCall.onHandoverFailed(
                    android.telecom.Call.Callback.HANDOVER_FAILURE_ONGOING_EMERGENCY_CALL);
            return;
        }

        // If source and destination phone accounts don't support handover, send an error back.
        boolean isHandoverFromSupported = isHandoverFromPhoneAccountSupported(
                handoverFromCall.getTargetPhoneAccount());
        boolean isHandoverToSupported = isHandoverToPhoneAccountSupported(handoverToHandle);
        if (!isHandoverFromSupported || !isHandoverToSupported) {
            handoverFromCall.onHandoverFailed(
                    android.telecom.Call.Callback.HANDOVER_FAILURE_NOT_SUPPORTED);
            return;
        }

        Log.addEvent(handoverFromCall, LogUtils.Events.HANDOVER_REQUEST, handoverToHandle);

        // Create a new instance of Call
        PhoneAccount account =
                mPhoneAccountRegistrar.getPhoneAccount(handoverToHandle, getCurrentUserHandle());
        boolean isSelfManaged = account != null && account.isSelfManaged();

        Call call = new Call(getNextCallId(), mContext,
                this, mLock, mConnectionServiceRepository,
                mPhoneNumberUtilsAdapter,
                handoverFromCall.getHandle(), null,
                null, null,
                Call.CALL_DIRECTION_OUTGOING, false,
                false, mClockProxy, mToastFactory);
        call.initAnalytics();

        // Set self-managed and voipAudioMode if destination is self-managed CS
        call.setIsSelfManaged(isSelfManaged);
        if (isSelfManaged) {
            call.setIsVoipAudioMode(true);
        }
        call.setInitiatingUser(getCurrentUserHandle());

        // Ensure we don't try to place an outgoing call with video if video is not
        // supported.
        if (VideoProfile.isVideo(videoState) && account != null &&
                !account.hasCapabilities(PhoneAccount.CAPABILITY_VIDEO_CALLING)) {
            call.setVideoState(VideoProfile.STATE_AUDIO_ONLY);
        } else {
            call.setVideoState(videoState);
        }

        // Set target phone account to destAcct.
        call.setTargetPhoneAccount(handoverToHandle);

        if (account != null && account.getExtras() != null && account.getExtras()
                    .getBoolean(PhoneAccount.EXTRA_ALWAYS_USE_VOIP_AUDIO_MODE)) {
            Log.d(this, "requestHandover: defaulting to voip mode for call %s",
                        call.getId());
            call.setIsVoipAudioMode(true);
        }

        // Set call state to connecting
        call.setState(
                CallState.CONNECTING,
                handoverToHandle == null ? "no-handle" : handoverToHandle.toString());

        // Mark as handover so that the ConnectionService knows this is a handover request.
        if (extras == null) {
            extras = new Bundle();
        }
        extras.putBoolean(TelecomManager.EXTRA_IS_HANDOVER_CONNECTION, true);
        extras.putParcelable(TelecomManager.EXTRA_HANDOVER_FROM_PHONE_ACCOUNT,
                handoverFromCall.getTargetPhoneAccount());
        setIntentExtrasAndStartTime(call, extras);

        // Add call to call tracker
        if (!mCalls.contains(call)) {
            addCall(call);
        }

        Log.addEvent(handoverFromCall, LogUtils.Events.START_HANDOVER,
                "handOverFrom=%s, handOverTo=%s", handoverFromCall.getId(), call.getId());

        handoverFromCall.setHandoverDestinationCall(call);
        handoverFromCall.setHandoverState(HandoverState.HANDOVER_FROM_STARTED);
        call.setHandoverState(HandoverState.HANDOVER_TO_STARTED);
        call.setHandoverSourceCall(handoverFromCall);
        call.setNewOutgoingCallIntentBroadcastIsDone();

        // Auto-enable speakerphone if the originating intent specified to do so, if the call
        // is a video call, of if using speaker when docked
        final boolean useSpeakerWhenDocked = mContext.getResources().getBoolean(
                R.bool.use_speaker_when_docked);
        final boolean useSpeakerForDock = isSpeakerphoneEnabledForDock();
        final boolean useSpeakerForVideoCall = isSpeakerphoneAutoEnabledForVideoCalls(videoState);
        call.setStartWithSpeakerphoneOn(false || useSpeakerForVideoCall
                || (useSpeakerWhenDocked && useSpeakerForDock));
        call.setVideoState(videoState);

        final boolean isOutgoingCallPermitted = isOutgoingCallPermitted(call,
                call.getTargetPhoneAccount());

        // If the account has been set, proceed to place the outgoing call.
        if (call.isSelfManaged() && !isOutgoingCallPermitted) {
            notifyCreateConnectionFailed(call.getTargetPhoneAccount(), call);
        } else if (!call.isSelfManaged() && hasSelfManagedCalls() && !call.isEmergencyCall()) {
            markCallDisconnectedDueToSelfManagedCall(call);
        } else {
            if (call.isEmergencyCall()) {
                // Disconnect all self-managed calls to make priority for emergency call.
                disconnectSelfManagedCalls("emergency call");
            }

            call.startCreateConnection(mPhoneAccountRegistrar);
        }

    }

    /**
     * Determines if handover from the specified {@link PhoneAccountHandle} is supported.
     *
     * @param from The {@link PhoneAccountHandle} the handover originates from.
     * @return {@code true} if handover is currently allowed, {@code false} otherwise.
     */
    private boolean isHandoverFromPhoneAccountSupported(PhoneAccountHandle from) {
        return getBooleanPhoneAccountExtra(from, PhoneAccount.EXTRA_SUPPORTS_HANDOVER_FROM);
    }

    /**
     * Determines if handover to the specified {@link PhoneAccountHandle} is supported.
     *
     * @param to The {@link PhoneAccountHandle} the handover it to.
     * @return {@code true} if handover is currently allowed, {@code false} otherwise.
     */
    private boolean isHandoverToPhoneAccountSupported(PhoneAccountHandle to) {
        return getBooleanPhoneAccountExtra(to, PhoneAccount.EXTRA_SUPPORTS_HANDOVER_TO);
    }

    /**
     * Retrieves a boolean phone account extra.
     * @param handle the {@link PhoneAccountHandle} to retrieve the extra for.
     * @param key The extras key.
     * @return {@code true} if the extra {@link PhoneAccount} extra is true, {@code false}
     *      otherwise.
     */
    private boolean getBooleanPhoneAccountExtra(PhoneAccountHandle handle, String key) {
        PhoneAccount phoneAccount = getPhoneAccountRegistrar().getPhoneAccountUnchecked(handle);
        if (phoneAccount == null) {
            return false;
        }

        Bundle fromExtras = phoneAccount.getExtras();
        if (fromExtras == null) {
            return false;
        }
        return fromExtras.getBoolean(key);
    }

    /**
     * Determines if there is an existing handover in process.
     * @return {@code true} if a call in the process of handover exists, {@code false} otherwise.
     */
    private boolean isHandoverInProgress() {
        return mCalls.stream().filter(c -> c.getHandoverSourceCall() != null ||
                c.getHandoverDestinationCall() != null).count() > 0;
    }

    private void broadcastUnregisterIntent(PhoneAccountHandle accountHandle) {
        Intent intent =
                new Intent(TelecomManager.ACTION_PHONE_ACCOUNT_UNREGISTERED);
        intent.addFlags(Intent.FLAG_RECEIVER_INCLUDE_BACKGROUND);
        intent.putExtra(
                TelecomManager.EXTRA_PHONE_ACCOUNT_HANDLE, accountHandle);
        Log.i(this, "Sending phone-account %s unregistered intent as user", accountHandle);
        mContext.sendBroadcastAsUser(intent, UserHandle.ALL,
                PERMISSION_PROCESS_PHONE_ACCOUNT_REGISTRATION);

        String dialerPackage = mDefaultDialerCache.getDefaultDialerApplication(
                getCurrentUserHandle().getIdentifier());
        if (!TextUtils.isEmpty(dialerPackage)) {
            Intent directedIntent = new Intent(TelecomManager.ACTION_PHONE_ACCOUNT_UNREGISTERED)
                    .setPackage(dialerPackage);
            directedIntent.putExtra(
                    TelecomManager.EXTRA_PHONE_ACCOUNT_HANDLE, accountHandle);
            Log.i(this, "Sending phone-account unregistered intent to default dialer");
            mContext.sendBroadcastAsUser(directedIntent, UserHandle.ALL, null);
        }
        return ;
    }

    private void broadcastRegisterIntent(PhoneAccountHandle accountHandle) {
        Intent intent = new Intent(
                TelecomManager.ACTION_PHONE_ACCOUNT_REGISTERED);
        intent.addFlags(Intent.FLAG_RECEIVER_INCLUDE_BACKGROUND);
        intent.putExtra(TelecomManager.EXTRA_PHONE_ACCOUNT_HANDLE,
                accountHandle);
        Log.i(this, "Sending phone-account %s registered intent as user", accountHandle);
        mContext.sendBroadcastAsUser(intent, UserHandle.ALL,
                PERMISSION_PROCESS_PHONE_ACCOUNT_REGISTRATION);

        String dialerPackage = mDefaultDialerCache.getDefaultDialerApplication(
                getCurrentUserHandle().getIdentifier());
        if (!TextUtils.isEmpty(dialerPackage)) {
            Intent directedIntent = new Intent(TelecomManager.ACTION_PHONE_ACCOUNT_REGISTERED)
                    .setPackage(dialerPackage);
            directedIntent.putExtra(
                    TelecomManager.EXTRA_PHONE_ACCOUNT_HANDLE, accountHandle);
            Log.i(this, "Sending phone-account registered intent to default dialer");
            mContext.sendBroadcastAsUser(directedIntent, UserHandle.ALL, null);
        }
        return ;
    }

    public void acceptHandover(Uri srcAddr, int videoState, PhoneAccountHandle destAcct) {
        final String handleScheme = srcAddr.getSchemeSpecificPart();
        Call fromCall = mCalls.stream()
                .filter((c) -> mPhoneNumberUtilsAdapter.isSamePhoneNumber(
                        (c.getHandle() == null ? null : c.getHandle().getSchemeSpecificPart()),
                        handleScheme))
                .findFirst()
                .orElse(null);

        Call call = new Call(
                getNextCallId(),
                mContext,
                this,
                mLock,
                mConnectionServiceRepository,
                mPhoneNumberUtilsAdapter,
                srcAddr,
                null /* gatewayInfo */,
                null /* connectionManagerPhoneAccount */,
                destAcct,
                Call.CALL_DIRECTION_INCOMING /* callDirection */,
                false /* forceAttachToExistingConnection */,
                false, /* isConference */
                mClockProxy,
                mToastFactory);

        if (fromCall == null || isHandoverInProgress() ||
                !isHandoverFromPhoneAccountSupported(fromCall.getTargetPhoneAccount()) ||
                !isHandoverToPhoneAccountSupported(destAcct) ||
                isInEmergencyCall()) {
            Log.w(this, "acceptHandover: Handover not supported");
            notifyHandoverFailed(call,
                    android.telecom.Call.Callback.HANDOVER_FAILURE_NOT_SUPPORTED);
            return;
        }

        PhoneAccount phoneAccount = mPhoneAccountRegistrar.getPhoneAccountUnchecked(destAcct);
        if (phoneAccount == null) {
            Log.w(this, "acceptHandover: Handover not supported. phoneAccount = null");
            notifyHandoverFailed(call,
                    android.telecom.Call.Callback.HANDOVER_FAILURE_NOT_SUPPORTED);
            return;
        }
        call.setIsSelfManaged(phoneAccount.isSelfManaged());
        if (call.isSelfManaged() || (phoneAccount.getExtras() != null &&
                phoneAccount.getExtras().getBoolean(
                        PhoneAccount.EXTRA_ALWAYS_USE_VOIP_AUDIO_MODE))) {
            call.setIsVoipAudioMode(true);
        }
        if (!phoneAccount.hasCapabilities(PhoneAccount.CAPABILITY_VIDEO_CALLING)) {
            call.setVideoState(VideoProfile.STATE_AUDIO_ONLY);
        } else {
            call.setVideoState(videoState);
        }

        call.initAnalytics();
        call.addListener(this);

        fromCall.setHandoverDestinationCall(call);
        call.setHandoverSourceCall(fromCall);
        call.setHandoverState(HandoverState.HANDOVER_TO_STARTED);
        fromCall.setHandoverState(HandoverState.HANDOVER_FROM_STARTED);

        if (isSpeakerEnabledForVideoCalls() && VideoProfile.isVideo(videoState)) {
            // Ensure when the call goes active that it will go to speakerphone if the
            // handover to call is a video call.
            call.setStartWithSpeakerphoneOn(true);
        }

        Bundle extras = call.getIntentExtras();
        if (extras == null) {
            extras = new Bundle();
        }
        extras.putBoolean(TelecomManager.EXTRA_IS_HANDOVER_CONNECTION, true);
        extras.putParcelable(TelecomManager.EXTRA_HANDOVER_FROM_PHONE_ACCOUNT,
                fromCall.getTargetPhoneAccount());

        call.startCreateConnection(mPhoneAccountRegistrar);
    }

    public ConnectionServiceFocusManager getConnectionServiceFocusManager() {
        return mConnectionSvrFocusMgr;
    }

    @VisibleForTesting
    public boolean canHold(Call call) {
        return ((call.isTransactionalCall() && call.can(Connection.CAPABILITY_SUPPORT_HOLD)) ||
                call.can(Connection.CAPABILITY_HOLD)) && call.getState() != CallState.DIALING;
    }

    private boolean supportsHold(Call call) {
        return call.can(Connection.CAPABILITY_SUPPORT_HOLD);
    }

    private final class ActionSetCallState implements PendingAction {

        private final Call mCall;
        private final int mState;
        private final String mTag;

        ActionSetCallState(Call call, int state, String tag) {
            mCall = call;
            mState = state;
            mTag = tag;
        }

        @Override
        public void performAction() {
            synchronized (mLock) {
                Log.d(this, "performAction: current call state %s", mCall);
                if (mCall.getState() != CallState.DISCONNECTED
                        && mCall.getState() != CallState.DISCONNECTING) {
                    Log.d(this, "performAction: setting to new state = %s", mState);
                    setCallState(mCall, mState, mTag);
                }
            }
        }
    }

    private final class ActionUnHoldCall implements PendingAction {
        private final Call mCall;
        private final String mPreviouslyHeldCallId;

        ActionUnHoldCall(Call call, String previouslyHeldCallId) {
            mCall = call;
            mPreviouslyHeldCallId = previouslyHeldCallId;
        }

        @Override
        public void performAction() {
            synchronized (mLock) {
                Log.d(this, "perform unhold call for %s", mCall);
                mCall.unhold("held " + mPreviouslyHeldCallId);
            }
        }
    }

    private final class ActionAnswerCall implements PendingAction {
        private final Call mCall;
        private final int mVideoState;

        ActionAnswerCall(Call call, int videoState) {
            mCall = call;
            mVideoState = videoState;
        }

        @Override
        public void performAction() {
            synchronized (mLock) {
                Log.d(this, "perform answer call for %s, videoState = %d", mCall, mVideoState);
                for (CallsManagerListener listener : mListeners) {
                    listener.onIncomingCallAnswered(mCall);
                }

                // We do not update the UI until we get confirmation of the answer() through
                // {@link #markCallAsActive}.
                if (mCall.getState() == CallState.RINGING) {
                    mCall.answer(mVideoState);
                    setCallState(mCall, CallState.ANSWERED, "answered");
                } else if (mCall.getState() == CallState.SIMULATED_RINGING) {
                    // If the call's in simulated ringing, we don't have to wait for the CS --
                    // we can just declare it active.
                    setCallState(mCall, CallState.ACTIVE, "answering simulated ringing");
                    Log.addEvent(mCall, LogUtils.Events.REQUEST_SIMULATED_ACCEPT);
                } else if (mCall.getState() == CallState.ANSWERED) {
                    // In certain circumstances, the connection service can lose track of a request
                    // to answer a call. Therefore, if the user presses answer again, still send it
                    // on down, but log a warning in the process and don't change the call state.
                    mCall.answer(mVideoState);
                    Log.w(this, "Duplicate answer request for call %s", mCall.getId());
                }
                if (isSpeakerphoneAutoEnabledForVideoCalls(mVideoState)) {
                    mCall.setStartWithSpeakerphoneOn(true);
                }
            }
        }
    }

    @VisibleForTesting(visibility = VisibleForTesting.Visibility.PACKAGE)
    public static final class RequestCallback implements
            ConnectionServiceFocusManager.RequestFocusCallback {
        private PendingAction mPendingAction;

        RequestCallback(PendingAction pendingAction) {
            mPendingAction = pendingAction;
        }

        @Override
        public void onRequestFocusDone(ConnectionServiceFocusManager.CallFocus call) {
            if (mPendingAction != null) {
                mPendingAction.performAction();
            }
        }
    }

    /**
     * Intended for ongoing or new calls that would like to go active/answered and need to
     * update the mConnectionSvrFocusMgr before setting the state
     */
    public void transactionRequestNewFocusCall(Call call, int newCallState,
            OutcomeReceiver<Boolean, CallException> callback) {
        Log.d(this, "transactionRequestNewFocusCall");
        PendingAction pendingAction = new ActionSetCallState(call, newCallState,
                "transactional ActionSetCallState");
        mConnectionSvrFocusMgr
                .requestFocus(call,
                        new TransactionalFocusRequestCallback(pendingAction, call, callback));
    }

    /**
     * Request a new call focus and ensure the request was successful via an OutcomeReceiver. Also,
     * include a PendingAction that will execute if the call focus change is successful.
     */
    @VisibleForTesting(visibility = VisibleForTesting.Visibility.PACKAGE)
    public class TransactionalFocusRequestCallback implements
            ConnectionServiceFocusManager.RequestFocusCallback {
        private PendingAction mPendingAction;
        @NonNull
        private Call mTargetCallFocus;
        private OutcomeReceiver<Boolean, CallException> mCallback;

        TransactionalFocusRequestCallback(PendingAction pendingAction, @NonNull Call call,
                OutcomeReceiver<Boolean, CallException> callback) {
            mPendingAction = pendingAction;
            mTargetCallFocus = call;
            mCallback = callback;
        }

        @Override
        public void onRequestFocusDone(ConnectionServiceFocusManager.CallFocus call) {
            Call currentCallFocus = (Call) mConnectionSvrFocusMgr.getCurrentFocusCall();
            // verify the update was successful before updating the state
            Log.i(this, "tFRC: currentCallFocus=[%s], targetFocus=[%s]",
                    mTargetCallFocus, currentCallFocus);
            if (currentCallFocus == null ||
                    !currentCallFocus.getId().equals(mTargetCallFocus.getId())) {
                mCallback.onError(new CallException("failed to switch focus to requested call",
                        CallException.CODE_CALL_CANNOT_BE_SET_TO_ACTIVE));
                return;
            }
            // at this point, we know the FocusManager is able to update successfully
            mPendingAction.performAction(); // set the call state
            mCallback.onResult(true); // complete the transaction
        }
    }

    public void clearPendingMOEmergencyCall() {
        mPendingMOEmerCall = null;
        mDisconnectingCall = null;
    }

    public void resetConnectionTime(Call call) {
        call.setConnectTimeMillis(System.currentTimeMillis());
        call.setConnectElapsedTimeMillis(SystemClock.elapsedRealtime());
        if (mCalls.contains(call)) {
            for (CallsManagerListener listener : mListeners) {
                listener.onConnectionTimeChanged(call);
            }
        }
    }

    public Context getContext() {
        return mContext;
    }

    /**
     * Determines if there is an ongoing emergency call. This can be either an outgoing emergency
     * call, or a number which has been identified by the number as an emergency call.
     * @return {@code true} if there is an ongoing emergency call, {@code false} otherwise.
     */
    public boolean
    isInEmergencyCall() {
        return mCalls.stream().filter(c -> (c.isEmergencyCall()
                || c.isNetworkIdentifiedEmergencyCall()) && !c.isDisconnected()).count() > 0;
    }

    /**
     * Trigger a recalculation of support for CAPABILITY_CAN_PULL_CALL for external calls due to
     * a possible emergency call being added/removed.
     */
    private void updateExternalCallCanPullSupport() {
        boolean isInEmergencyCall = isInEmergencyCall();
        // Remove the capability to pull an external call in the case that we are in an emergency
        // call.
        mCalls.stream().filter(Call::isExternalCall).forEach(
                c->c.setIsPullExternalCallSupported(!isInEmergencyCall));
    }

    /**
     * Trigger display of an error message to the user; we do this outside of dialer for calls which
     * fail to be created and added to Dialer.
     * @param messageId The string resource id.
     */
    private void showErrorMessage(int messageId) {
        final Intent errorIntent = new Intent(mContext, ErrorDialogActivity.class);
        errorIntent.putExtra(ErrorDialogActivity.ERROR_MESSAGE_ID_EXTRA, messageId);
        errorIntent.setFlags(Intent.FLAG_ACTIVITY_NEW_TASK);
        mContext.startActivityAsUser(errorIntent, UserHandle.CURRENT);
    }

    /**
     * Handles changes to a {@link PhoneAccount}.
     *
     * Invokes phone account changed handler for calls with matching
     * phone account.
     *
     * @param registrar The {@link PhoneAccountRegistrar} originating the change.
     * @param phoneAccount The {@link PhoneAccount} which changed.
     */
    private void handlePhoneAccountChanged(PhoneAccountRegistrar registrar,
            PhoneAccount phoneAccount) {
        Log.i(this, "handlePhoneAccountChanged: phoneAccount=%s", phoneAccount);
        mCalls.stream()
                .filter(c -> phoneAccount.getAccountHandle().equals(c.getTargetPhoneAccount()))
                .forEach(c -> c.handlePhoneAccountChanged(phoneAccount));
    }

    /**
     * Determines if a {@link Call} is visible to the calling user. If the {@link PhoneAccount} has
     * CAPABILITY_MULTI_USER, or the user handle associated with the {@link PhoneAccount} is the
     * same as the calling user, the call is visible to the user.
     * @param call
     * @return {@code true} if call is visible to the calling user
     */
    boolean isCallVisibleForUser(Call call, UserHandle userHandle) {
        return call.getUserHandleFromTargetPhoneAccount().equals(userHandle)
                || call.getPhoneAccountFromHandle()
                .hasCapabilities(PhoneAccount.CAPABILITY_MULTI_USER);
    }

    /**
     * Determines if two {@link Call} instances originated from either the same target
     * {@link PhoneAccountHandle} or connection manager {@link PhoneAccountHandle}.
     * @param call1 The first call
     * @param call2 The second call
     * @return {@code true} if both calls are from the same target or connection manager
     * {@link PhoneAccountHandle}.
     */
    public static boolean areFromSameSource(@NonNull Call call1, @NonNull Call call2) {
        PhoneAccountHandle call1ConnectionMgr = call1.getConnectionManagerPhoneAccount();
        PhoneAccountHandle call2ConnectionMgr = call2.getConnectionManagerPhoneAccount();

        if (call1ConnectionMgr != null && call2ConnectionMgr != null
                && PhoneAccountHandle.areFromSamePackage(call1ConnectionMgr, call2ConnectionMgr)) {
            // Both calls share the same connection manager package, so they are from the same
            // source.
            return true;
        }

        PhoneAccountHandle call1TargetAcct = call1.getTargetPhoneAccount();
        PhoneAccountHandle call2TargetAcct = call2.getTargetPhoneAccount();
        // Otherwise if the target phone account for both is the same package, they're the same
        // source.
        return PhoneAccountHandle.areFromSamePackage(call1TargetAcct, call2TargetAcct);
    }

    public LinkedList<HandlerThread> getGraphHandlerThreads() {
        return mGraphHandlerThreads;
    }

    private void maybeSendPostCallScreenIntent(Call call) {
        if (call.isEmergencyCall() || (call.isNetworkIdentifiedEmergencyCall()) ||
                (call.getPostCallPackageName() == null)) {
            return;
        }

        Intent intent = new Intent(ACTION_POST_CALL);
        intent.setPackage(call.getPostCallPackageName());
        intent.putExtra(EXTRA_HANDLE, call.getHandle());
        intent.putExtra(EXTRA_DISCONNECT_CAUSE, call.getDisconnectCause().getCode());
        long duration = call.getAgeMillis();
        int durationCode = DURATION_VERY_SHORT;
        if ((duration >= VERY_SHORT_CALL_TIME_MS) && (duration < SHORT_CALL_TIME_MS)) {
            durationCode = DURATION_SHORT;
        } else if ((duration >= SHORT_CALL_TIME_MS) && (duration < MEDIUM_CALL_TIME_MS)) {
            durationCode = DURATION_MEDIUM;
        } else if (duration >= MEDIUM_CALL_TIME_MS) {
            durationCode = DURATION_LONG;
        }
        intent.putExtra(EXTRA_CALL_DURATION, durationCode);
        intent.addFlags(Intent.FLAG_ACTIVITY_NEW_TASK);
        mContext.startActivityAsUser(intent, mCurrentUserHandle);
    }

    @VisibleForTesting
    public void addToPendingCallsToDisconnect(Call call) {
        mPendingCallsToDisconnect.add(call);
    }

    @VisibleForTesting
    public void addConnectionServiceRepositoryCache(ComponentName componentName,
            UserHandle userHandle, ConnectionServiceWrapper service) {
        mConnectionServiceRepository.setService(componentName, userHandle, service);
    }

    /**
     * Generates a log "marking".  This is a unique call event which contains a specified message.
     * A log mark is triggered by the command: adb shell telecom log-mark MESSAGE
     * A tester can use this when executing tests to make it very clear when a particular test step
     * was reached.
     * @param message the message to mark in the logs.
     */
    public void requestLogMark(String message) {
        mCalls.forEach(c -> Log.addEvent(c, LogUtils.Events.USER_LOG_MARK, message));
        Log.addEvent(null /* global */, LogUtils.Events.USER_LOG_MARK, message);
    }

    @VisibleForTesting
    public Ringer getRinger() {
        return mRinger;
    }

    /**
     * This method should only be used for testing.
     */
    @VisibleForTesting
    public void createActionSetCallStateAndPerformAction(Call call, int state, String tag) {
        ActionSetCallState actionSetCallState = new ActionSetCallState(call, state, tag);
        actionSetCallState.performAction();
    }

    public CallStreamingController getCallStreamingController() {
        return mCallStreamingController;
    }

    /* Determines whether the two calls have the same target phone account */
    private boolean arePhoneAccountsEqual(PhoneAccountHandle pah1, PhoneAccountHandle pah2) {
        return Objects.equals(pah1, pah2);
    }

    // Check for concurrent calls and package same as TelephonyConnectionService
    private boolean isConcurrentCallsPossible() {
        return getTelephonyManager().isConcurrentCallsPossible();
    }

    /* Returns the first HELD call on the same sub and managed by same ConnectionService */
    private Call getHeldCallByConnectionServiceAndPhoneAccount(Call current) {
        Optional<Call> heldCall = mCalls.stream()
                .filter(call -> call != current
                        && arePhoneAccountsEqual(call.getTargetPhoneAccount(),
                        current.getTargetPhoneAccount())
                        && PhoneAccountHandle.areFromSamePackage(call.getTargetPhoneAccount(),
                                current.getTargetPhoneAccount())
                        && call.getParentCall() == null
                        && call.getState() == CallState.ON_HOLD)
                .findFirst();
        return heldCall.isPresent() ? heldCall.get() : null;
    }
}<|MERGE_RESOLUTION|>--- conflicted
+++ resolved
@@ -699,11 +699,8 @@
         context.registerReceiver(mReceiver, intentFilter, Context.RECEIVER_EXPORTED);
         mGraphHandlerThreads = new LinkedList<>();
         mCallAnomalyWatchdog = callAnomalyWatchdog;
-<<<<<<< HEAD
+        mAsyncTaskExecutor = asyncTaskExecutor;
         QtiCarrierConfigHelper.getInstance().setup(mContext);
-=======
-        mAsyncTaskExecutor = asyncTaskExecutor;
->>>>>>> ce473206
     }
 
     public void setIncomingCallNotifier(IncomingCallNotifier incomingCallNotifier) {
@@ -3261,7 +3258,6 @@
                         capabilities,
                         isEmergency ? 0 : PhoneAccount.CAPABILITY_EMERGENCY_CALLS_ONLY,
                         isEmergency);
-<<<<<<< HEAD
 
         // If no phone account is found, let's query emergency call only account again.
         // That is happening while emergency account has capability CAPABILITY_EMERGENCY_CALLS_ONLY.
@@ -3274,11 +3270,6 @@
         // Only one SIM PhoneAccount can be active at one time for DSDS. Only that SIM PhoneAccount
         // should be available if a call is already active on the SIM account.
         if (!isConcurrentCallsPossible()) {
-=======
-        // Only one SIM PhoneAccount can be active at one time for DSDS. Only that SIM PhoneAccount
-        // should be available if a call is already active on the SIM account.
-        if (!isDsdaCallingPossible()) {
->>>>>>> ce473206
             List<PhoneAccountHandle> simAccounts =
                     mPhoneAccountRegistrar.getSimPhoneAccountsOfCurrentUser();
             PhoneAccountHandle ongoingCallAccount = null;
