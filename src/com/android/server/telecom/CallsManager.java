--- conflicted
+++ resolved
@@ -6697,7 +6697,6 @@
         return mCallStreamingController;
     }
 
-<<<<<<< HEAD
     /* Determines whether the two calls have the same target phone account */
     private boolean arePhoneAccountsEqual(PhoneAccountHandle pah1, PhoneAccountHandle pah2) {
         return Objects.equals(pah1, pah2);
@@ -6719,7 +6718,8 @@
                         && call.getState() == CallState.ON_HOLD)
                 .findFirst();
         return heldCall.isPresent() ? heldCall.get() : null;
-=======
+    }
+
     /**
      * Given a call identified by call id, get the instance from the list of calls.
      * @param callId the call id.
@@ -6744,6 +6744,5 @@
             return;
         }
         call.getTransactionServiceWrapper().stopCallStreaming(call);
->>>>>>> 108c9723
     }
 }