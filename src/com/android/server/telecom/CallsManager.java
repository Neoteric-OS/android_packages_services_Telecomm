/*
 * Copyright (C) 2013 The Android Open Source Project
 *
 * Licensed under the Apache License, Version 2.0 (the "License");
 * you may not use this file except in compliance with the License.
 * You may obtain a copy of the License at
 *
 *      http://www.apache.org/licenses/LICENSE-2.0
 *
 * Unless required by applicable law or agreed to in writing, software
 * distributed under the License is distributed on an "AS IS" BASIS,
 * WITHOUT WARRANTIES OR CONDITIONS OF ANY KIND, either express or implied.
 * See the License for the specific language governing permissions and
 * limitations under the License.
 */

package com.android.server.telecom;

import static android.provider.CallLog.Calls.AUTO_MISSED_EMERGENCY_CALL;
import static android.provider.CallLog.Calls.AUTO_MISSED_MAXIMUM_DIALING;
import static android.provider.CallLog.Calls.AUTO_MISSED_MAXIMUM_RINGING;
import static android.provider.CallLog.Calls.MISSED_REASON_NOT_MISSED;
import static android.provider.CallLog.Calls.SHORT_RING_THRESHOLD;
import static android.provider.CallLog.Calls.USER_MISSED_CALL_FILTERS_TIMEOUT;
import static android.provider.CallLog.Calls.USER_MISSED_CALL_SCREENING_SERVICE_SILENCED;
import static android.provider.CallLog.Calls.USER_MISSED_NEVER_RANG;
import static android.provider.CallLog.Calls.USER_MISSED_NO_ANSWER;
import static android.provider.CallLog.Calls.USER_MISSED_SHORT_RING;
import static android.telecom.TelecomManager.ACTION_POST_CALL;
import static android.telecom.TelecomManager.DURATION_LONG;
import static android.telecom.TelecomManager.DURATION_MEDIUM;
import static android.telecom.TelecomManager.DURATION_SHORT;
import static android.telecom.TelecomManager.DURATION_VERY_SHORT;
import static android.telecom.TelecomManager.EXTRA_CALL_DURATION;
import static android.telecom.TelecomManager.EXTRA_DISCONNECT_CAUSE;
import static android.telecom.TelecomManager.EXTRA_HANDLE;
import static android.telecom.TelecomManager.MEDIUM_CALL_TIME_MS;
import static android.telecom.TelecomManager.SHORT_CALL_TIME_MS;
import static android.telecom.TelecomManager.VERY_SHORT_CALL_TIME_MS;

import android.Manifest;
import android.annotation.NonNull;
import android.app.ActivityManager;
import android.app.AlertDialog;
import android.app.KeyguardManager;
import android.app.NotificationManager;
import android.content.BroadcastReceiver;
import android.content.ComponentName;
import android.content.Context;
import android.content.DialogInterface;
import android.content.Intent;
import android.content.IntentFilter;
import android.content.pm.PackageManager;
import android.content.pm.PackageManager.ResolveInfoFlags;
import android.content.pm.UserInfo;
import android.graphics.Color;
import android.graphics.drawable.ColorDrawable;
import android.media.AudioManager;
import android.media.AudioSystem;
import android.media.MediaPlayer;
import android.media.ToneGenerator;
import android.net.Uri;
import android.os.Bundle;
import android.os.Handler;
import android.os.HandlerThread;
import android.os.Looper;
import android.os.OutcomeReceiver;
import android.os.PersistableBundle;
import android.os.Process;
import android.os.ResultReceiver;
import android.os.SystemClock;
import android.os.SystemVibrator;
import android.os.Trace;
import android.os.UserHandle;
import android.os.UserManager;
import android.provider.BlockedNumberContract;
import android.provider.BlockedNumberContract.SystemContract;
import android.provider.CallLog.Calls;
import android.provider.DeviceConfig;
import android.provider.Settings;
import android.sysprop.TelephonyProperties;
import android.telecom.CallAttributes;
import android.telecom.CallAudioState;
import android.telecom.CallEndpoint;
import android.telecom.CallException;
import android.telecom.CallScreeningService;
import android.telecom.CallerInfo;
import android.telecom.Conference;
import android.telecom.Connection;
import android.telecom.DisconnectCause;
import android.telecom.GatewayInfo;
import android.telecom.Log;
import android.telecom.Logging.Runnable;
import android.telecom.Logging.Session;
import android.telecom.ParcelableConference;
import android.telecom.ParcelableConnection;
import android.telecom.PhoneAccount;
import android.telecom.PhoneAccountHandle;
import android.telecom.PhoneAccountSuggestion;
import android.telecom.TelecomManager;
import android.telecom.VideoProfile;
import android.telephony.CarrierConfigManager;
import android.telephony.CellIdentity;
import android.telephony.PhoneNumberUtils;
import android.telephony.SubscriptionManager;
import android.telephony.TelephonyManager;
import android.text.TextUtils;
import android.util.Pair;
import android.view.LayoutInflater;
import android.view.View;
import android.view.WindowManager;
import android.widget.Button;

import com.android.internal.annotations.VisibleForTesting;
import com.android.internal.util.IndentingPrintWriter;
import com.android.server.telecom.bluetooth.BluetoothRouteManager;
import com.android.server.telecom.bluetooth.BluetoothStateReceiver;
import com.android.server.telecom.callfiltering.BlockCheckerAdapter;
import com.android.server.telecom.callfiltering.BlockCheckerFilter;
import com.android.server.telecom.callfiltering.BlockedNumbersAdapter;
import com.android.server.telecom.callfiltering.CallFilterResultCallback;
import com.android.server.telecom.callfiltering.CallFilteringResult;
import com.android.server.telecom.callfiltering.CallFilteringResult.Builder;
import com.android.server.telecom.callfiltering.CallScreeningServiceFilter;
import com.android.server.telecom.callfiltering.DirectToVoicemailFilter;
import com.android.server.telecom.callfiltering.DndCallFilter;
import com.android.server.telecom.callfiltering.IncomingCallFilterGraph;
import com.android.server.telecom.callredirection.CallRedirectionProcessor;
import com.android.server.telecom.components.ErrorDialogActivity;
import com.android.server.telecom.components.TelecomBroadcastReceiver;
import com.android.server.telecom.stats.CallFailureCause;
import com.android.server.telecom.ui.AudioProcessingNotification;
import com.android.server.telecom.ui.CallRedirectionTimeoutDialogActivity;
import com.android.server.telecom.ui.ConfirmCallDialogActivity;
import com.android.server.telecom.ui.DisconnectedCallNotifier;
import com.android.server.telecom.ui.IncomingCallNotifier;
import com.android.server.telecom.ui.ToastFactory;
import com.android.server.telecom.voip.TransactionManager;
import com.android.server.telecom.voip.VoipCallMonitor;

import java.util.ArrayList;
import java.util.Arrays;
import java.util.Collection;
import java.util.Collections;
import java.util.HashMap;
import java.util.HashSet;
import java.util.Iterator;
import java.util.LinkedList;
import java.util.List;
import java.util.Map;
import java.util.Objects;
import java.util.Optional;
import java.util.Set;
import java.util.UUID;
import java.util.concurrent.CompletableFuture;
import java.util.concurrent.ConcurrentHashMap;
import java.util.concurrent.CopyOnWriteArrayList;
import java.util.concurrent.CountDownLatch;
import java.util.concurrent.Executor;
import java.util.concurrent.Executors;
import java.util.concurrent.TimeUnit;
import java.util.stream.Collectors;
import java.util.stream.IntStream;
import java.util.stream.Stream;

import org.codeaurora.ims.QtiCallConstants;
import org.codeaurora.ims.utils.QtiCarrierConfigHelper;
import org.codeaurora.ims.utils.QtiImsExtUtils;
/**
 * Singleton.
 *
 * NOTE: by design most APIs are package private, use the relevant adapter/s to allow
 * access from other packages specifically refraining from passing the CallsManager instance
 * beyond the com.android.server.telecom package boundary.
 */
public class CallsManager extends Call.ListenerBase
        implements VideoProviderProxy.Listener, CallFilterResultCallback, CurrentUserProxy {

    // TODO: Consider renaming this CallsManagerPlugin.
    @VisibleForTesting
    public interface CallsManagerListener {
        /**
         * Informs listeners when a {@link Call} is newly created, but not yet returned by a
         * {@link android.telecom.ConnectionService} implementation.
         * @param call the call.
         */
        default void onStartCreateConnection(Call call) {}
        void onCallAdded(Call call);
        void onCreateConnectionFailed(Call call);
        void onCallRemoved(Call call);
        void onCallStateChanged(Call call, int oldState, int newState);
        void onConnectionServiceChanged(
                Call call,
                ConnectionServiceWrapper oldService,
                ConnectionServiceWrapper newService);
        void onIncomingCallAnswered(Call call);
        void onIncomingCallRejected(Call call, boolean rejectWithMessage, String textMessage);
        void onCallAudioStateChanged(CallAudioState oldAudioState, CallAudioState newAudioState);
        void onCallEndpointChanged(CallEndpoint callEndpoint);
        void onAvailableCallEndpointsChanged(Set<CallEndpoint> availableCallEndpoints);
        void onMuteStateChanged(boolean isMuted);
        void onRingbackRequested(Call call, boolean ringback);
        void onIsConferencedChanged(Call call);
        void onIsVoipAudioModeChanged(Call call);
        void onVideoStateChanged(Call call, int previousVideoState, int newVideoState);
        void onCanAddCallChanged(boolean canAddCall);
        void onSessionModifyRequestReceived(Call call, VideoProfile videoProfile);
        void onHoldToneRequested(Call call);
        void onExternalCallChanged(Call call, boolean isExternalCall);
        void onCallStreamingStateChanged(Call call, boolean isStreaming);
        void onDisconnectedTonePlaying(boolean isTonePlaying);
        void onConnectionTimeChanged(Call call);
        void onConferenceStateChanged(Call call, boolean isConference);
        void onCdmaConferenceSwap(Call call);
        void onSetCamera(Call call, String cameraId);
        void onCrsFallbackLocalRinging(Call call);
    }

    /** Interface used to define the action which is executed delay under some condition. */
    interface PendingAction {
        void performAction();
    }

    private static final String TAG = "CallsManager";

    /**
     * Call filter specifier used with
     * {@link #getNumCallsWithState(int, Call, PhoneAccountHandle, int...)} to indicate only
     * self-managed calls should be included.
     */
    private static final int CALL_FILTER_SELF_MANAGED = 1;

    /**
     * Call filter specifier used with
     * {@link #getNumCallsWithState(int, Call, PhoneAccountHandle, int...)} to indicate only
     * managed calls should be included.
     */
    private static final int CALL_FILTER_MANAGED = 2;

    /**
     * Call filter specifier used with
     * {@link #getNumCallsWithState(int, Call, PhoneAccountHandle, int...)} to indicate both managed
     * and self-managed calls should be included.
     */
    private static final int CALL_FILTER_ALL = 3;

    private static final String PERMISSION_PROCESS_PHONE_ACCOUNT_REGISTRATION =
            "android.permission.PROCESS_PHONE_ACCOUNT_REGISTRATION";

    private static final int HANDLER_WAIT_TIMEOUT = 10000;
    private static final int MAXIMUM_LIVE_CALLS = 1;
    private static final int MAXIMUM_HOLD_CALLS = 1;
    private static final int MAXIMUM_RINGING_CALLS = 1;
    private static final int MAXIMUM_RINGING_CALLS_DSDA = 2;
    private static final int MAXIMUM_DIALING_CALLS = 1;
    private static final int MAXIMUM_OUTGOING_CALLS = 1;
    private static final int MAXIMUM_TOP_LEVEL_CALLS = 2;
    private static final int MAXIMUM_TOP_LEVEL_CALLS_DSDA = 4;
    private static final int MAXIMUM_SELF_MANAGED_CALLS = 10;

    /**
     * Anomaly Report UUIDs and corresponding error descriptions specific to CallsManager.
     */
    public static final UUID LIVE_CALL_STUCK_CONNECTING_ERROR_UUID =
            UUID.fromString("3f95808c-9134-11ed-a1eb-0242ac120002");
    public static final String LIVE_CALL_STUCK_CONNECTING_ERROR_MSG =
            "Force disconnected a live call that was stuck in CONNECTING state.";
    public static final UUID LIVE_CALL_STUCK_CONNECTING_EMERGENCY_ERROR_UUID =
            UUID.fromString("744fdf86-9137-11ed-a1eb-0242ac120002");
    public static final String LIVE_CALL_STUCK_CONNECTING_EMERGENCY_ERROR_MSG =
            "Found a live call that was stuck in CONNECTING state while attempting to place an "
                    + "emergency call.";
    public static final UUID CALL_REMOVAL_EXECUTION_ERROR_UUID =
            UUID.fromString("030b8b16-9139-11ed-a1eb-0242ac120002");
    public static final String CALL_REMOVAL_EXECUTION_ERROR_MSG =
            "Exception thrown while executing call removal";
    public static final UUID EXCEPTION_WHILE_ESTABLISHING_CONNECTION_ERROR_UUID =
            UUID.fromString("1c4eed7c-9132-11ed-a1eb-0242ac120002");
    public static final String EXCEPTION_WHILE_ESTABLISHING_CONNECTION_ERROR_MSG =
            "Exception thrown while establishing connection.";
    public static final UUID EXCEPTION_RETRIEVING_PHONE_ACCOUNTS_ERROR_UUID =
            UUID.fromString("b68c881d-0ed8-4f31-9342-8bf416c96d18");
    public static final String EXCEPTION_RETRIEVING_PHONE_ACCOUNTS_ERROR_MSG =
            "Exception thrown while retrieving list of potential phone accounts.";
    public static final UUID EXCEPTION_RETRIEVING_PHONE_ACCOUNTS_EMERGENCY_ERROR_UUID =
            UUID.fromString("f272f89d-fb3a-4004-aa2d-20b8d679467e");
    public static final String EXCEPTION_RETRIEVING_PHONE_ACCOUNTS_EMERGENCY_ERROR_MSG =
            "Exception thrown while retrieving list of potential phone accounts when placing an "
                    + "emergency call.";
    public static final UUID EMERGENCY_CALL_DISCONNECTED_BEFORE_BEING_ADDED_ERROR_UUID =
            UUID.fromString("f9a916c8-8d61-4550-9ad3-11c2e84f6364");
    public static final String EMERGENCY_CALL_DISCONNECTED_BEFORE_BEING_ADDED_ERROR_MSG =
            "An emergency call was disconnected after the connection was created but before the "
                    + "call was successfully added to CallsManager.";
    public static final UUID EMERGENCY_CALL_ABORTED_NO_PHONE_ACCOUNTS_ERROR_UUID =
            UUID.fromString("2e994acb-1997-4345-8bf3-bad04303de26");
    public static final String EMERGENCY_CALL_ABORTED_NO_PHONE_ACCOUNTS_ERROR_MSG =
            "An emergency call was aborted since there were no available phone accounts.";

    private static final int[] OUTGOING_CALL_STATES =
            {CallState.CONNECTING, CallState.SELECT_PHONE_ACCOUNT, CallState.DIALING,
                    CallState.PULLING};

    /**
     * These states are used by {@link #makeRoomForOutgoingCall(Call, boolean)} to determine which
     * call should be ended first to make room for a new outgoing call.
     */
    private static final int[] LIVE_CALL_STATES =
            {CallState.CONNECTING, CallState.SELECT_PHONE_ACCOUNT, CallState.DIALING,
                    CallState.PULLING, CallState.ACTIVE, CallState.AUDIO_PROCESSING};

    /**
     * These states determine which calls will cause {@link TelecomManager#isInCall()} or
     * {@link TelecomManager#isInManagedCall()} to return true.
     *
     * See also {@link PhoneStateBroadcaster}, which considers a similar set of states as being
     * off-hook.
     */
    public static final int[] ONGOING_CALL_STATES =
            {CallState.SELECT_PHONE_ACCOUNT, CallState.DIALING, CallState.PULLING, CallState.ACTIVE,
                    CallState.ON_HOLD, CallState.RINGING,  CallState.SIMULATED_RINGING,
                    CallState.ANSWERED, CallState.AUDIO_PROCESSING};

    private static final int[] ANY_CALL_STATE =
            {CallState.NEW, CallState.CONNECTING, CallState.SELECT_PHONE_ACCOUNT, CallState.DIALING,
                    CallState.RINGING, CallState.SIMULATED_RINGING, CallState.ACTIVE,
                    CallState.ON_HOLD, CallState.DISCONNECTED, CallState.ABORTED,
                    CallState.DISCONNECTING, CallState.PULLING, CallState.ANSWERED,
                    CallState.AUDIO_PROCESSING};

    public static final String TELECOM_CALL_ID_PREFIX = "TC@";

    // Maps call technologies in TelephonyManager to those in Analytics.
    private static final Map<Integer, Integer> sAnalyticsTechnologyMap;
    static {
        sAnalyticsTechnologyMap = new HashMap<>(5);
        sAnalyticsTechnologyMap.put(TelephonyManager.PHONE_TYPE_CDMA, Analytics.CDMA_PHONE);
        sAnalyticsTechnologyMap.put(TelephonyManager.PHONE_TYPE_GSM, Analytics.GSM_PHONE);
        sAnalyticsTechnologyMap.put(TelephonyManager.PHONE_TYPE_IMS, Analytics.IMS_PHONE);
        sAnalyticsTechnologyMap.put(TelephonyManager.PHONE_TYPE_SIP, Analytics.SIP_PHONE);
        sAnalyticsTechnologyMap.put(TelephonyManager.PHONE_TYPE_THIRD_PARTY,
                Analytics.THIRD_PARTY_PHONE);
    }

    /**
     * The main call repository. Keeps an instance of all live calls. New incoming and outgoing
     * calls are added to the map and removed when the calls move to the disconnected state.
     *
     * ConcurrentHashMap constructor params: 8 is initial table size, 0.9f is
     * load factor before resizing, 1 means we only expect a single thread to
     * access the map so make only a single shard
     */
    private final Set<Call> mCalls = Collections.newSetFromMap(
            new ConcurrentHashMap<Call, Boolean>(8, 0.9f, 1));

    /**
     * A pending call is one which requires user-intervention in order to be placed.
     * Used by {@link #startCallConfirmation}.
     */
    private Call mPendingCall;
    /**
     * Cached latest pending redirected call which requires user-intervention in order to be placed.
     * Used by {@link #onCallRedirectionComplete}.
     */
    private Call mPendingRedirectedOutgoingCall;

    /**
     * Cached call that's been answered but will be added to mCalls pending confirmation of active
     * status from the connection service.
     */
    private Call mPendingAudioProcessingCall;

    /**
     * Cached latest pending redirected call information which require user-intervention in order
     * to be placed. Used by {@link #onCallRedirectionComplete}.
     */
    private final Map<String, Runnable> mPendingRedirectedOutgoingCallInfo =
            new ConcurrentHashMap<>();
    /**
     * Cached latest pending Unredirected call information which require user-intervention in order
     * to be placed. Used by {@link #onCallRedirectionComplete}.
     */
    private final Map<String, Runnable> mPendingUnredirectedOutgoingCallInfo =
            new ConcurrentHashMap<>();

    private CompletableFuture<Call> mPendingCallConfirm;
    private CompletableFuture<Pair<Call, PhoneAccountHandle>> mPendingAccountSelection;

    // Instance variables for testing -- we keep the latest copy of the outgoing call futures
    // here so that we can wait on them in tests
    private CompletableFuture<Call> mLatestPostSelectionProcessingFuture;
    private CompletableFuture<Pair<Call, List<PhoneAccountSuggestion>>>
            mLatestPreAccountSelectionFuture;

    /**
     * The current telecom call ID.  Used when creating new instances of {@link Call}.  Should
     * only be accessed using the {@link #getNextCallId()} method which synchronizes on the
     * {@link #mLock} sync root.
     */
    private int mCallId = 0;

    private int mRttRequestId = 0;
    /**
     * Stores the current foreground user.
     */
    private UserHandle mCurrentUserHandle = UserHandle.of(ActivityManager.getCurrentUser());

    private final ConnectionServiceRepository mConnectionServiceRepository;
    private final DtmfLocalTonePlayer mDtmfLocalTonePlayer;
    private final InCallController mInCallController;
    private final CallDiagnosticServiceController mCallDiagnosticServiceController;
    private final CallAudioManager mCallAudioManager;
    private final CallRecordingTonePlayer mCallRecordingTonePlayer;
    private RespondViaSmsManager mRespondViaSmsManager;
    private final Ringer mRinger;
    private final InCallWakeLockController mInCallWakeLockController;
    private final CopyOnWriteArrayList<CallsManagerListener> mListeners =
            new CopyOnWriteArrayList<>();
    private final HeadsetMediaButton mHeadsetMediaButton;
    private final WiredHeadsetManager mWiredHeadsetManager;
    private final SystemStateHelper mSystemStateHelper;
    private final BluetoothRouteManager mBluetoothRouteManager;
    private final DockManager mDockManager;
    private final TtyManager mTtyManager;
    private final ProximitySensorManager mProximitySensorManager;
    private final PhoneStateBroadcaster mPhoneStateBroadcaster;
    private final CallLogManager mCallLogManager;
    private final Context mContext;
    private final TelecomSystem.SyncRoot mLock;
    private final PhoneAccountRegistrar mPhoneAccountRegistrar;
    private final MissedCallNotifier mMissedCallNotifier;
    private final DisconnectedCallNotifier mDisconnectedCallNotifier;
    private IncomingCallNotifier mIncomingCallNotifier;
    private final CallerInfoLookupHelper mCallerInfoLookupHelper;
    private final DefaultDialerCache mDefaultDialerCache;
    private final Timeouts.Adapter mTimeoutsAdapter;
    private final PhoneNumberUtilsAdapter mPhoneNumberUtilsAdapter;
    private final ClockProxy mClockProxy;
    private final ToastFactory mToastFactory;
    private final Set<Call> mLocallyDisconnectingCalls = new HashSet<>();
    private final Set<Call> mPendingCallsToDisconnect = new HashSet<>();
    private final ConnectionServiceFocusManager mConnectionSvrFocusMgr;
    /* Handler tied to thread in which CallManager was initialized. */
    private final Handler mHandler = new Handler(Looper.getMainLooper());
    private final EmergencyCallHelper mEmergencyCallHelper;
    private final RoleManagerAdapter mRoleManagerAdapter;
    private final VoipCallMonitor mVoipCallMonitor;
    private final CallEndpointController mCallEndpointController;
    private final CallAnomalyWatchdog mCallAnomalyWatchdog;

    private final EmergencyCallDiagnosticLogger mEmergencyCallDiagnosticLogger;
    private final CallStreamingController mCallStreamingController;
    private final BlockedNumbersAdapter mBlockedNumbersAdapter;
    private final TransactionManager mTransactionManager;

    private final ConnectionServiceFocusManager.CallsManagerRequester mRequester =
            new ConnectionServiceFocusManager.CallsManagerRequester() {
                @Override
                public void releaseConnectionService(
                        ConnectionServiceFocusManager.ConnectionServiceFocus connectionService) {
                    mCalls.stream()
                            .filter(c -> c.getConnectionServiceWrapper().equals(connectionService))
                            .forEach(c -> c.disconnect("release " +
                                    connectionService.getComponentName().getPackageName()));
                }

                @Override
                public void setCallsManagerListener(CallsManagerListener listener) {
                    mListeners.add(listener);
                }
            };

    private boolean mCanAddCall = true;

    private Runnable mStopTone;

    private LinkedList<HandlerThread> mGraphHandlerThreads;

    // An executor that can be used to fire off async tasks that do not block Telecom in any manner.
    private final Executor mAsyncTaskExecutor;

    private boolean mHasActiveRttCall = false;

    private AnomalyReporterAdapter mAnomalyReporter = new AnomalyReporterAdapterImpl();

<<<<<<< HEAD
    // Two global variables used to handle the Emergency Call when there
    // is no room available for emergency call. Buffer the Emergency Call
    // in mPendingMOEmerCall until the Current Active call is disconnected
    // successfully and place the mPendingMOEmerCall followed by clearing
    // buffer.
    private Call mPendingMOEmerCall = null;
    private Call mDisconnectingCall = null;

    private String mCrsCallId = null;
    // Used to indicate that an error dialog should be shown if set to true
    // Stored within intent extras and should be removed once the dialog is shown
    private final String EXTRA_KEY_DISPLAY_ERROR_DIALOG = "EXTRA_KEY_DISPLAY_ERROR_DIALOG";

    private final String ACTION_MSIM_VOICE_CAPABILITY_CHANGED =
            "org.codeaurora.intent.action.MSIM_VOICE_CAPABILITY_CHANGED";
=======
    private final MmiUtils mMmiUtils = new MmiUtils();
>>>>>>> 8b047190
    /**
     * Listener to PhoneAccountRegistrar events.
     */
    private PhoneAccountRegistrar.Listener mPhoneAccountListener =
            new PhoneAccountRegistrar.Listener() {
        public void onPhoneAccountRegistered(PhoneAccountRegistrar registrar,
                                             PhoneAccountHandle handle) {
            broadcastRegisterIntent(handle);
        }
        public void onPhoneAccountUnRegistered(PhoneAccountRegistrar registrar,
                                               PhoneAccountHandle handle) {
            broadcastUnregisterIntent(handle);
        }

        @Override
        public void onPhoneAccountChanged(PhoneAccountRegistrar registrar,
                PhoneAccount phoneAccount) {
            handlePhoneAccountChanged(registrar, phoneAccount);
        }
    };

    /**
     * Receiver for enhanced call blocking feature to update the emergency call notification
     * in below cases:
     *  1) Carrier config changed.
     *  2) Blocking suppression state changed.
     */
    private final BroadcastReceiver mReceiver = new BroadcastReceiver() {
        @Override
        public void onReceive(Context context, Intent intent) {
            String action = intent.getAction();
            if (CarrierConfigManager.ACTION_CARRIER_CONFIG_CHANGED.equals(action)
                    || SystemContract.ACTION_BLOCK_SUPPRESSION_STATE_CHANGED.equals(action)) {
                updateEmergencyCallNotificationAsync(context);
            } else if (ACTION_MSIM_VOICE_CAPABILITY_CHANGED.equals(action)) {
                updateCanAddCall();
            }
        }
    };

    /**
     * Initializes the required Telecom components.
     */
    @VisibleForTesting
    public CallsManager(
            Context context,
            TelecomSystem.SyncRoot lock,
            CallerInfoLookupHelper callerInfoLookupHelper,
            MissedCallNotifier missedCallNotifier,
            DisconnectedCallNotifier.Factory disconnectedCallNotifierFactory,
            PhoneAccountRegistrar phoneAccountRegistrar,
            HeadsetMediaButtonFactory headsetMediaButtonFactory,
            ProximitySensorManagerFactory proximitySensorManagerFactory,
            InCallWakeLockControllerFactory inCallWakeLockControllerFactory,
            ConnectionServiceFocusManager.ConnectionServiceFocusManagerFactory
                    connectionServiceFocusManagerFactory,
            CallAudioManager.AudioServiceFactory audioServiceFactory,
            BluetoothRouteManager bluetoothManager,
            WiredHeadsetManager wiredHeadsetManager,
            SystemStateHelper systemStateHelper,
            DefaultDialerCache defaultDialerCache,
            Timeouts.Adapter timeoutsAdapter,
            AsyncRingtonePlayer asyncRingtonePlayer,
            PhoneNumberUtilsAdapter phoneNumberUtilsAdapter,
            EmergencyCallHelper emergencyCallHelper,
            InCallTonePlayer.ToneGeneratorFactory toneGeneratorFactory,
            ClockProxy clockProxy,
            AudioProcessingNotification audioProcessingNotification,
            BluetoothStateReceiver bluetoothStateReceiver,
            CallAudioRouteStateMachine.Factory callAudioRouteStateMachineFactory,
            CallAudioModeStateMachine.Factory callAudioModeStateMachineFactory,
            InCallControllerFactory inCallControllerFactory,
            CallDiagnosticServiceController callDiagnosticServiceController,
            RoleManagerAdapter roleManagerAdapter,
            ToastFactory toastFactory,
            CallEndpointControllerFactory callEndpointControllerFactory,
            CallAnomalyWatchdog callAnomalyWatchdog,
            Ringer.AccessibilityManagerAdapter accessibilityManagerAdapter,
            Executor asyncTaskExecutor,
            BlockedNumbersAdapter blockedNumbersAdapter,
            TransactionManager transactionManager,
            EmergencyCallDiagnosticLogger emergencyCallDiagnosticLogger) {

        mContext = context;
        mLock = lock;
        mPhoneNumberUtilsAdapter = phoneNumberUtilsAdapter;
        mPhoneAccountRegistrar = phoneAccountRegistrar;
        mPhoneAccountRegistrar.addListener(mPhoneAccountListener);
        mMissedCallNotifier = missedCallNotifier;
        mDisconnectedCallNotifier = disconnectedCallNotifierFactory.create(mContext, this);
        StatusBarNotifier statusBarNotifier = new StatusBarNotifier(context, this);
        mWiredHeadsetManager = wiredHeadsetManager;
        mSystemStateHelper = systemStateHelper;
        mDefaultDialerCache = defaultDialerCache;
        mBluetoothRouteManager = bluetoothManager;
        mDockManager = new DockManager(context);
        mTimeoutsAdapter = timeoutsAdapter;
        mEmergencyCallHelper = emergencyCallHelper;
        mCallerInfoLookupHelper = callerInfoLookupHelper;
        mEmergencyCallDiagnosticLogger = emergencyCallDiagnosticLogger;

        mDtmfLocalTonePlayer =
                new DtmfLocalTonePlayer(new DtmfLocalTonePlayer.ToneGeneratorProxy());
        CallAudioRouteStateMachine callAudioRouteStateMachine =
                callAudioRouteStateMachineFactory.create(
                        context,
                        this,
                        bluetoothManager,
                        wiredHeadsetManager,
                        statusBarNotifier,
                        audioServiceFactory,
                        CallAudioRouteStateMachine.EARPIECE_AUTO_DETECT,
                        asyncTaskExecutor
                );
        callAudioRouteStateMachine.initialize();

        CallAudioRoutePeripheralAdapter callAudioRoutePeripheralAdapter =
                new CallAudioRoutePeripheralAdapter(
                        callAudioRouteStateMachine,
                        bluetoothManager,
                        wiredHeadsetManager,
                        mDockManager);
        AudioManager audioManager = (AudioManager) mContext.getSystemService(Context.AUDIO_SERVICE);
        InCallTonePlayer.MediaPlayerFactory mediaPlayerFactory =
                (resourceId, attributes) ->
                        new InCallTonePlayer.MediaPlayerAdapterImpl(
                                MediaPlayer.create(mContext, resourceId, attributes,
                                        audioManager.generateAudioSessionId()));
        InCallTonePlayer.Factory playerFactory = new InCallTonePlayer.Factory(
                callAudioRoutePeripheralAdapter, lock, toneGeneratorFactory, mediaPlayerFactory,
                () -> audioManager.getStreamVolume(AudioManager.STREAM_RING) > 0);

        SystemSettingsUtil systemSettingsUtil = new SystemSettingsUtil();
        RingtoneFactory ringtoneFactory = new RingtoneFactory(this, context);
        SystemVibrator systemVibrator = new SystemVibrator(context);
        mInCallController = inCallControllerFactory.create(context, mLock, this,
                systemStateHelper, defaultDialerCache, mTimeoutsAdapter,
                emergencyCallHelper);
        mCallEndpointController = callEndpointControllerFactory.create(context, mLock, this);
        mCallDiagnosticServiceController = callDiagnosticServiceController;
        mCallDiagnosticServiceController.setInCallTonePlayerFactory(playerFactory);
        mRinger = new Ringer(playerFactory, context, systemSettingsUtil, asyncRingtonePlayer,
                ringtoneFactory, systemVibrator,
                new Ringer.VibrationEffectProxy(), mInCallController,
                mContext.getSystemService(NotificationManager.class),
                accessibilityManagerAdapter);
        mCallRecordingTonePlayer = new CallRecordingTonePlayer(mContext, audioManager,
                mTimeoutsAdapter, mLock);
        mCallAudioManager = new CallAudioManager(callAudioRouteStateMachine,
                this, callAudioModeStateMachineFactory.create(systemStateHelper,
                (AudioManager) mContext.getSystemService(Context.AUDIO_SERVICE)),
                playerFactory, mRinger, new RingbackPlayer(playerFactory),
                bluetoothStateReceiver, mDtmfLocalTonePlayer);

        mConnectionSvrFocusMgr = connectionServiceFocusManagerFactory.create(mRequester);
        mHeadsetMediaButton = headsetMediaButtonFactory.create(context, this, mLock);
        mTtyManager = new TtyManager(context, mWiredHeadsetManager);
        mProximitySensorManager = proximitySensorManagerFactory.create(context, this);
        mPhoneStateBroadcaster = new PhoneStateBroadcaster(this);
        mCallLogManager = new CallLogManager(context, phoneAccountRegistrar, mMissedCallNotifier);
        mConnectionServiceRepository =
                new ConnectionServiceRepository(mPhoneAccountRegistrar, mContext, mLock, this);
        mInCallWakeLockController = inCallWakeLockControllerFactory.create(context, this);
        mClockProxy = clockProxy;
        mToastFactory = toastFactory;
        mRoleManagerAdapter = roleManagerAdapter;
        mTransactionManager = transactionManager;
        mBlockedNumbersAdapter = blockedNumbersAdapter;
        mCallStreamingController = new CallStreamingController(mContext, mLock);
        mVoipCallMonitor = new VoipCallMonitor(mContext, mLock);

        mListeners.add(mInCallWakeLockController);
        mListeners.add(statusBarNotifier);
        mListeners.add(mCallLogManager);
        mListeners.add(mInCallController);
        mListeners.add(mCallEndpointController);
        mListeners.add(mCallDiagnosticServiceController);
        mListeners.add(mCallAudioManager);
        mListeners.add(mCallRecordingTonePlayer);
        mListeners.add(missedCallNotifier);
        mListeners.add(mDisconnectedCallNotifier);
        mListeners.add(mHeadsetMediaButton);
        mListeners.add(mProximitySensorManager);
        mListeners.add(audioProcessingNotification);
        mListeners.add(callAnomalyWatchdog);
        mListeners.add(mEmergencyCallDiagnosticLogger);
        mListeners.add(mCallStreamingController);

        // this needs to be after the mCallAudioManager
        mListeners.add(mPhoneStateBroadcaster);
        mListeners.add(mVoipCallMonitor);

        mVoipCallMonitor.startMonitor();

        // There is no USER_SWITCHED broadcast for user 0, handle it here explicitly.
        final UserManager userManager = UserManager.get(mContext);
        // Don't load missed call if it is run in split user model.
        if (userManager.isPrimaryUser()) {
            onUserSwitch(Process.myUserHandle());
        }
        // Register BroadcastReceiver to handle enhanced call blocking feature related event.
        IntentFilter intentFilter = new IntentFilter(
                CarrierConfigManager.ACTION_CARRIER_CONFIG_CHANGED);
        intentFilter.addAction(SystemContract.ACTION_BLOCK_SUPPRESSION_STATE_CHANGED);
        intentFilter.addAction(ACTION_MSIM_VOICE_CAPABILITY_CHANGED);
        context.registerReceiver(mReceiver, intentFilter, Context.RECEIVER_EXPORTED);
        mGraphHandlerThreads = new LinkedList<>();
        mCallAnomalyWatchdog = callAnomalyWatchdog;
        mAsyncTaskExecutor = asyncTaskExecutor;
        QtiCarrierConfigHelper.getInstance().setup(mContext);
    }

    public void setIncomingCallNotifier(IncomingCallNotifier incomingCallNotifier) {
        if (mIncomingCallNotifier != null) {
            mListeners.remove(mIncomingCallNotifier);
        }
        mIncomingCallNotifier = incomingCallNotifier;
        mListeners.add(mIncomingCallNotifier);
    }

    public void setRespondViaSmsManager(RespondViaSmsManager respondViaSmsManager) {
        if (mRespondViaSmsManager != null) {
            mListeners.remove(mRespondViaSmsManager);
        }
        mRespondViaSmsManager = respondViaSmsManager;
        mListeners.add(respondViaSmsManager);
    }

    public RespondViaSmsManager getRespondViaSmsManager() {
        return mRespondViaSmsManager;
    }

    public CallerInfoLookupHelper getCallerInfoLookupHelper() {
        return mCallerInfoLookupHelper;
    }

    public RoleManagerAdapter getRoleManagerAdapter() {
        return mRoleManagerAdapter;
    }

    public CallDiagnosticServiceController getCallDiagnosticServiceController() {
        return mCallDiagnosticServiceController;
    }

    @Override
    @VisibleForTesting
    public void onSuccessfulOutgoingCall(Call call, int callState) {
        Log.v(this, "onSuccessfulOutgoingCall, %s", call);
        call.setPostCallPackageName(getRoleManagerAdapter().getDefaultCallScreeningApp(
                call.getUserHandleFromTargetPhoneAccount()));

        setCallState(call, callState, "successful outgoing call");
        if (!mCalls.contains(call)) {
            // Call was not added previously in startOutgoingCall due to it being a potential MMI
            // code, so add it now.
            addCall(call);
        }

        // The call's ConnectionService has been updated.
        for (CallsManagerListener listener : mListeners) {
            listener.onConnectionServiceChanged(call, null, call.getConnectionService());
        }

        markCallAsDialing(call);
    }

    @Override
    public void onFailedOutgoingCall(Call call, DisconnectCause disconnectCause) {
        Log.i(this, "onFailedOutgoingCall for call %s", call);
        markCallAsRemoved(call);
    }

    @Override
    public void onSuccessfulIncomingCall(Call incomingCall) {
        Log.d(this, "onSuccessfulIncomingCall");
        PhoneAccount phoneAccount = mPhoneAccountRegistrar.getPhoneAccountUnchecked(
                incomingCall.getTargetPhoneAccount());
        Bundle extras =
            phoneAccount == null || phoneAccount.getExtras() == null
                ? new Bundle()
                : phoneAccount.getExtras();
        TelephonyManager telephonyManager = getTelephonyManager();
        if (incomingCall.hasProperty(Connection.PROPERTY_EMERGENCY_CALLBACK_MODE) ||
                incomingCall.hasProperty(Connection.PROPERTY_NETWORK_IDENTIFIED_EMERGENCY_CALL) ||
                telephonyManager.isInEmergencySmsMode() ||
                incomingCall.isSelfManaged() ||
                extras.getBoolean(PhoneAccount.EXTRA_SKIP_CALL_FILTERING)) {
            Log.i(this, "Skipping call filtering for %s (ecm=%b, "
                            + "networkIdentifiedEmergencyCall = %b, emergencySmsMode = %b, "
                            + "selfMgd=%b, skipExtra=%b)",
                    incomingCall.getId(),
                    incomingCall.hasProperty(Connection.PROPERTY_EMERGENCY_CALLBACK_MODE),
                    incomingCall.hasProperty(Connection.PROPERTY_NETWORK_IDENTIFIED_EMERGENCY_CALL),
                    telephonyManager.isInEmergencySmsMode(),
                    incomingCall.isSelfManaged(),
                    extras.getBoolean(PhoneAccount.EXTRA_SKIP_CALL_FILTERING));
            onCallFilteringComplete(incomingCall, new Builder()
                    .setShouldAllowCall(true)
                    .setShouldReject(false)
                    .setShouldAddToCallLog(true)
                    .setShouldShowNotification(true)
                    .build(), false);
            incomingCall.setIsUsingCallFiltering(false);
            return;
        }

        IncomingCallFilterGraph graph = setUpCallFilterGraph(incomingCall);
        graph.performFiltering();
    }

    private IncomingCallFilterGraph setUpCallFilterGraph(Call incomingCall) {
        incomingCall.setIsUsingCallFiltering(true);
        String carrierPackageName = getCarrierPackageName();
        UserHandle userHandle = incomingCall.getUserHandleFromTargetPhoneAccount();
        String defaultDialerPackageName = TelecomManager.from(mContext).
                getDefaultDialerPackage(userHandle);
        String userChosenPackageName = getRoleManagerAdapter().
                getDefaultCallScreeningApp(userHandle);
        AppLabelProxy appLabelProxy = packageName -> AppLabelProxy.Util.getAppLabel(
                mContext.getPackageManager(), packageName);
        ParcelableCallUtils.Converter converter = new ParcelableCallUtils.Converter();

        IncomingCallFilterGraph graph = new IncomingCallFilterGraph(incomingCall,
                this::onCallFilteringComplete, mContext, mTimeoutsAdapter, mLock);
        DirectToVoicemailFilter voicemailFilter = new DirectToVoicemailFilter(incomingCall,
                mCallerInfoLookupHelper);
        BlockCheckerFilter blockCheckerFilter = new BlockCheckerFilter(mContext, incomingCall,
                mCallerInfoLookupHelper, new BlockCheckerAdapter());
        DndCallFilter dndCallFilter = new DndCallFilter(incomingCall, getRinger());
        CallScreeningServiceFilter carrierCallScreeningServiceFilter =
                new CallScreeningServiceFilter(incomingCall, carrierPackageName,
                        CallScreeningServiceFilter.PACKAGE_TYPE_CARRIER, mContext, this,
                        appLabelProxy, converter);
        CallScreeningServiceFilter callScreeningServiceFilter;
        if ((userChosenPackageName != null)
                && (!userChosenPackageName.equals(defaultDialerPackageName))) {
            callScreeningServiceFilter = new CallScreeningServiceFilter(incomingCall,
                    userChosenPackageName, CallScreeningServiceFilter.PACKAGE_TYPE_USER_CHOSEN,
                    mContext, this, appLabelProxy, converter);
        } else {
            callScreeningServiceFilter = new CallScreeningServiceFilter(incomingCall,
                    defaultDialerPackageName,
                    CallScreeningServiceFilter.PACKAGE_TYPE_DEFAULT_DIALER,
                    mContext, this, appLabelProxy, converter);
        }
        graph.addFilter(voicemailFilter);
        graph.addFilter(dndCallFilter);
        graph.addFilter(blockCheckerFilter);
        graph.addFilter(carrierCallScreeningServiceFilter);
        graph.addFilter(callScreeningServiceFilter);
        IncomingCallFilterGraph.addEdge(voicemailFilter, carrierCallScreeningServiceFilter);
        IncomingCallFilterGraph.addEdge(blockCheckerFilter, carrierCallScreeningServiceFilter);
        IncomingCallFilterGraph.addEdge(carrierCallScreeningServiceFilter,
                callScreeningServiceFilter);
        mGraphHandlerThreads.add(graph.getHandlerThread());
        return graph;
    }

    private String getCarrierPackageName() {
        ComponentName componentName = null;
        CarrierConfigManager configManager = (CarrierConfigManager) mContext.getSystemService
                (Context.CARRIER_CONFIG_SERVICE);
        PersistableBundle configBundle = configManager.getConfig();
        if (configBundle != null) {
            componentName = ComponentName.unflattenFromString(configBundle.getString
                    (CarrierConfigManager.KEY_CARRIER_CALL_SCREENING_APP_STRING, ""));
        }

        return componentName != null ? componentName.getPackageName() : null;
    }

    @Override
    public void onCallFilteringComplete(Call incomingCall, CallFilteringResult result,
            boolean timeout) {
        // Only set the incoming call as ringing if it isn't already disconnected. It is possible
        // that the connection service disconnected the call before it was even added to Telecom, in
        // which case it makes no sense to set it back to a ringing state.
        Log.i(this, "onCallFilteringComplete");
        mGraphHandlerThreads.clear();

        if (timeout) {
            Log.i(this, "onCallFilteringCompleted: Call filters timeout!");
            incomingCall.setUserMissed(USER_MISSED_CALL_FILTERS_TIMEOUT);
        }

        if (incomingCall.getState() != CallState.DISCONNECTED &&
                incomingCall.getState() != CallState.DISCONNECTING) {
            setCallState(incomingCall, CallState.RINGING,
                    result.shouldAllowCall ? "successful incoming call" : "blocking call");
        } else {
            Log.i(this, "onCallFilteringCompleted: call already disconnected.");
            return;
        }

        // Store the shouldSuppress value in the call object which will be passed to InCallServices
        incomingCall.setCallIsSuppressedByDoNotDisturb(result.shouldSuppressCallDueToDndStatus);

        // Inform our connection service that call filtering is done (if it was performed at all).
        if (incomingCall.isUsingCallFiltering()) {
            boolean isInContacts = incomingCall.getCallerInfo() != null
                    && incomingCall.getCallerInfo().contactExists;
            Connection.CallFilteringCompletionInfo completionInfo =
                    new Connection.CallFilteringCompletionInfo(!result.shouldAllowCall,
                            isInContacts,
                            result.mCallScreeningResponse == null
                                    ? null : result.mCallScreeningResponse.toCallResponse(),
                            result.mCallScreeningComponentName == null ? null
                                    : ComponentName.unflattenFromString(
                                            result.mCallScreeningComponentName));
            incomingCall.getConnectionService().onCallFilteringCompleted(incomingCall,
                    completionInfo);
        }

        // Get rid of the call composer attachments that aren't wanted
        if (result.mIsResponseFromSystemDialer && result.mCallScreeningResponse != null) {
            int attachmentMask = result.mCallScreeningResponse.getCallComposerAttachmentsToShow();
            if ((attachmentMask
                    & CallScreeningService.CallResponse.CALL_COMPOSER_ATTACHMENT_LOCATION) == 0) {
                incomingCall.getIntentExtras().remove(TelecomManager.EXTRA_LOCATION);
            }

            if ((attachmentMask
                    & CallScreeningService.CallResponse.CALL_COMPOSER_ATTACHMENT_SUBJECT) == 0) {
                incomingCall.getIntentExtras().remove(TelecomManager.EXTRA_CALL_SUBJECT);
            }

            if ((attachmentMask
                    & CallScreeningService.CallResponse.CALL_COMPOSER_ATTACHMENT_PRIORITY) == 0) {
                incomingCall.getIntentExtras().remove(TelecomManager.EXTRA_PRIORITY);
            }
        }

        if (result.shouldAllowCall) {
            incomingCall.setPostCallPackageName(
                    getRoleManagerAdapter().getDefaultCallScreeningApp(
                            incomingCall.getUserHandleFromTargetPhoneAccount()
                    ));

            Log.i(this, "onCallFilteringComplete: allow call.");
            if (hasMaximumManagedRingingCalls(incomingCall)) {
                if (shouldSilenceInsteadOfReject(incomingCall)) {
                    incomingCall.silence();
                } else {
                    Log.i(this, "onCallFilteringCompleted: Call rejected! " +
                            "Exceeds maximum number of ringing calls.");
                    incomingCall.setMissedReason(AUTO_MISSED_MAXIMUM_RINGING);
                    autoMissCallAndLog(incomingCall, result);
                    return;
                }
            } else if (hasMaximumManagedDialingCalls(incomingCall) &&
                    arePhoneAccountsEqual(getDialingOrPullingCall().getTargetPhoneAccount(),
                    incomingCall.getTargetPhoneAccount())) {
                if (shouldSilenceInsteadOfReject(incomingCall)) {
                    incomingCall.silence();
                } else {
                    Log.i(this, "onCallFilteringCompleted: Call rejected! Exceeds maximum number of " +
                            "dialing calls.");
                    incomingCall.setMissedReason(AUTO_MISSED_MAXIMUM_DIALING);
                    autoMissCallAndLog(incomingCall, result);
                    return;
                }
            } else if (!isIncomingVideoCallAllowed(incomingCall)) {
                Log.i(this, "onCallFilteringCompleted: MT Video Call rejecting.");
                autoMissCallAndLog(incomingCall, result);
            } else if (result.shouldScreenViaAudio) {
                Log.i(this, "onCallFilteringCompleted: starting background audio processing");
                answerCallForAudioProcessing(incomingCall);
                incomingCall.setAudioProcessingRequestingApp(result.mCallScreeningAppName);
            } else if (result.shouldSilence) {
                Log.i(this, "onCallFilteringCompleted: setting the call to silent ringing state");
                incomingCall.setSilentRingingRequested(true);
                incomingCall.setUserMissed(USER_MISSED_CALL_SCREENING_SERVICE_SILENCED);
                incomingCall.setCallScreeningAppName(result.mCallScreeningAppName);
                incomingCall.setCallScreeningComponentName(result.mCallScreeningComponentName);
                addCall(incomingCall);
            } else {
                addCall(incomingCall);
            }
        } else {
            if (result.shouldReject) {
                Log.i(this, "onCallFilteringCompleted: blocked call, rejecting.");
                incomingCall.reject(false, null);
            }
            if (result.shouldAddToCallLog) {
                Log.i(this, "onCallScreeningCompleted: blocked call, adding to call log.");
                if (result.shouldShowNotification) {
                    Log.w(this, "onCallScreeningCompleted: blocked call, showing notification.");
                }
                mCallLogManager.logCall(incomingCall, Calls.BLOCKED_TYPE,
                        result.shouldShowNotification, result);
            }
            if (result.shouldShowNotification) {
                Log.i(this, "onCallScreeningCompleted: blocked call, showing notification.");
                mMissedCallNotifier.showMissedCallNotification(
                        new MissedCallNotifier.CallInfo(incomingCall));
            }
        }
    }

    /**
     * Determines if the incoming video call is allowed or not
     *
     * @param Call The incoming call.
     * @return {@code false} if incoming video call is not allowed.
     */
    private static boolean isIncomingVideoCallAllowed(Call call) {
        Bundle extras = call.getExtras();
        if (extras == null || (!isIncomingVideoCall(call))) {
            Log.w(TAG, "isIncomingVideoCallAllowed: null Extras or not an incoming video call " +
                    "or allow video calls in low battery");
            return true;
        }

        final boolean isLowBattery = extras.getBoolean(QtiCallConstants.LOW_BATTERY_EXTRA_KEY,
                false);
        Log.d(TAG, "isIncomingVideoCallAllowed: lowbattery = " + isLowBattery);
        return !isLowBattery;
    }

    private static boolean isIncomingVideoCall(Call call) {
        return (!VideoProfile.isAudioOnly(call.getVideoState()) &&
            call.getState() == CallState.RINGING) && !(call.isCrsCall() &&
            (call.getOriginalCallType() == VideoProfile.STATE_AUDIO_ONLY));
    }

    /**
     * In the event that the maximum supported calls of a given type is reached, the
     * default behavior is to reject any additional calls of that type.  This checks
     * if the device is configured to silence instead of reject the call, provided
     * that the incoming call is from a different source (connection service).
     */
    private boolean shouldSilenceInsteadOfReject(Call incomingCall) {
        if (!mContext.getResources().getBoolean(
                R.bool.silence_incoming_when_different_service_and_maximum_ringing)) {
            return false;
        }

        for (Call call : mCalls) {
            // Only operate on top-level calls
            if (call.getParentCall() != null) {
                continue;
            }

            if (call.isExternalCall()) {
                continue;
            }

            if (call.getConnectionService() == incomingCall.getConnectionService()) {
                return false;
            }
        }

        return true;
    }

    @Override
    public void onFailedIncomingCall(Call call) {
        Log.i(this, "onFailedIncomingCall for call %s", call);
        setCallState(call, CallState.DISCONNECTED, "failed incoming call");
        call.removeListener(this);
    }

    @Override
    public void onSuccessfulUnknownCall(Call call, int callState) {
        Log.i(this, "onSuccessfulUnknownCall for call %s", call);
        setCallState(call, callState, "successful unknown call");
        addCall(call);
    }

    @Override
    public void onFailedUnknownCall(Call call) {
        Log.i(this, "onFailedUnknownCall for call %s", call);
        setCallState(call, CallState.DISCONNECTED, "failed unknown call");
        call.removeListener(this);
    }

    @Override
    public void onRingbackRequested(Call call, boolean ringback) {
        for (CallsManagerListener listener : mListeners) {
            listener.onRingbackRequested(call, ringback);
        }
    }

    @Override
    public void onPostDialWait(Call call, String remaining) {
        mInCallController.onPostDialWait(call, remaining);
    }

    @Override
    public void onPostDialChar(final Call call, char nextChar) {
        if (PhoneNumberUtils.is12Key(nextChar)) {
            // Play tone if it is one of the dialpad digits, canceling out the previously queued
            // up stopTone runnable since playing a new tone automatically stops the previous tone.
            if (mStopTone != null) {
                mHandler.removeCallbacks(mStopTone.getRunnableToCancel());
                mStopTone.cancel();
            }

            mDtmfLocalTonePlayer.playTone(call, nextChar);

            mStopTone = new Runnable("CM.oPDC", mLock) {
                @Override
                public void loggedRun() {
                    // Set a timeout to stop the tone in case there isn't another tone to
                    // follow.
                    mDtmfLocalTonePlayer.stopTone(call);
                }
            };
            mHandler.postDelayed(mStopTone.prepare(),
                    Timeouts.getDelayBetweenDtmfTonesMillis(mContext.getContentResolver()));
        } else if (nextChar == 0 || nextChar == TelecomManager.DTMF_CHARACTER_WAIT ||
                nextChar == TelecomManager.DTMF_CHARACTER_PAUSE) {
            // Stop the tone if a tone is playing, removing any other stopTone callbacks since
            // the previous tone is being stopped anyway.
            if (mStopTone != null) {
                mHandler.removeCallbacks(mStopTone.getRunnableToCancel());
                mStopTone.cancel();
            }
            mDtmfLocalTonePlayer.stopTone(call);
        } else {
            Log.w(this, "onPostDialChar: invalid value %d", nextChar);
        }
    }

    @Override
    public void onConnectionPropertiesChanged(Call call, boolean didRttChange) {
        if (didRttChange) {
            updateHasActiveRttCall();
        }
    }

    @Override
    public void onParentChanged(Call call) {
        // parent-child relationship affects which call should be foreground, so do an update.
        updateCanAddCall();
        for (CallsManagerListener listener : mListeners) {
            listener.onIsConferencedChanged(call);
        }
    }

    @Override
    public void onChildrenChanged(Call call) {
        // parent-child relationship affects which call should be foreground, so do an update.
        updateCanAddCall();
        for (CallsManagerListener listener : mListeners) {
            listener.onIsConferencedChanged(call);
        }
    }

    @Override
    public void onConferenceStateChanged(Call call, boolean isConference) {
        // Conference changed whether it is treated as a conference or not.
        updateCanAddCall();
        for (CallsManagerListener listener : mListeners) {
            listener.onConferenceStateChanged(call, isConference);
        }
    }

    @Override
    public void onCdmaConferenceSwap(Call call) {
        // SWAP was executed on a CDMA conference
        for (CallsManagerListener listener : mListeners) {
            listener.onCdmaConferenceSwap(call);
        }
    }

    @Override
    public void onIsVoipAudioModeChanged(Call call) {
        for (CallsManagerListener listener : mListeners) {
            listener.onIsVoipAudioModeChanged(call);
        }
    }

    @Override
    public void onVideoStateChanged(Call call, int previousVideoState, int newVideoState) {
        for (CallsManagerListener listener : mListeners) {
            listener.onVideoStateChanged(call, previousVideoState, newVideoState);
        }
    }

    @Override
    public boolean onCanceledViaNewOutgoingCallBroadcast(final Call call,
            long disconnectionTimeout) {
        mPendingCallsToDisconnect.add(call);
        mHandler.postDelayed(new Runnable("CM.oCVNOCB", mLock) {
            @Override
            public void loggedRun() {
                if (mPendingCallsToDisconnect.remove(call)) {
                    Log.i(this, "Delayed disconnection of call: %s", call);
                    call.disconnect();
                }
            }
        }.prepare(), disconnectionTimeout);

        return true;
    }

    /**
     * Handles changes to the {@link Connection.VideoProvider} for a call.  Adds the
     * {@link CallsManager} as a listener for the {@link VideoProviderProxy} which is created
     * in {@link Call#setVideoProvider(IVideoProvider)}.  This allows the {@link CallsManager} to
     * respond to callbacks from the {@link VideoProviderProxy}.
     *
     * @param call The call.
     */
    @Override
    public void onVideoCallProviderChanged(Call call) {
        VideoProviderProxy videoProviderProxy = call.getVideoProviderProxy();

        if (videoProviderProxy == null) {
            return;
        }

        videoProviderProxy.addListener(this);
    }

    /**
     * Handles session modification requests received via the {@link TelecomVideoCallCallback} for
     * a call.  Notifies listeners of the {@link CallsManager.CallsManagerListener} of the session
     * modification request.
     *
     * @param call The call.
     * @param videoProfile The {@link VideoProfile}.
     */
    @Override
    public void onSessionModifyRequestReceived(Call call, VideoProfile videoProfile) {
        int videoState = videoProfile != null ? videoProfile.getVideoState() :
                VideoProfile.STATE_AUDIO_ONLY;
        Log.v(TAG, "onSessionModifyRequestReceived : videoProfile = " + VideoProfile
                .videoStateToString(videoState));

        for (CallsManagerListener listener : mListeners) {
            listener.onSessionModifyRequestReceived(call, videoProfile);
        }
    }

    /**
     * Handles a change to the currently active camera for a call by notifying listeners.
     * @param call The call.
     * @param cameraId The ID of the camera in use, or {@code null} if no camera is in use.
     */
    @Override
    public void onSetCamera(Call call, String cameraId) {
        for (CallsManagerListener listener : mListeners) {
            listener.onSetCamera(call, cameraId);
        }
    }

    public Collection<Call> getCalls() {
        return Collections.unmodifiableCollection(mCalls);
    }

    /**
     * Play or stop a call hold tone for a call.  Triggered via
     * {@link Connection#sendConnectionEvent(String)} when the
     * {@link Connection#EVENT_ON_HOLD_TONE_START} event or
     * {@link Connection#EVENT_ON_HOLD_TONE_STOP} event is passed through to the
     *
     * @param call The call which requested the hold tone.
     */
    @Override
    public void onHoldToneRequested(Call call) {
        for (CallsManagerListener listener : mListeners) {
            listener.onHoldToneRequested(call);
        }
    }

    /**
     * A {@link Call} managed by the {@link CallsManager} has requested a handover to another
     * {@link PhoneAccount}.
     * @param call The call.
     * @param handoverTo The {@link PhoneAccountHandle} to handover the call to.
     * @param videoState The desired video state of the call after handover.
     * @param extras
     */
    @Override
    public void onHandoverRequested(Call call, PhoneAccountHandle handoverTo, int videoState,
                                    Bundle extras, boolean isLegacy) {
        if (isLegacy) {
            requestHandoverViaEvents(call, handoverTo, videoState, extras);
        } else {
            requestHandover(call, handoverTo, videoState, extras);
        }
    }

    public Call getForegroundCall() {
        if (mCallAudioManager == null) {
            // Happens when getForegroundCall is called before full initialization.
            return null;
        }
        return mCallAudioManager.getForegroundCall();
    }

    @VisibleForTesting
    public Set<Call> getTrackedCalls() {
        if (mCallAudioManager == null) {
            // Happens when getTrackedCalls is called before full initialization.
            return null;
        }
        return mCallAudioManager.getTrackedCalls();
    }

    @Override
    public void onCallHoldFailed(Call call) {
        markAllAnsweredCallAsRinging(call, "hold");
    }

    @Override
    public void onCallSwitchFailed(Call call) {
        markAllAnsweredCallAsRinging(call, "switch");
    }

    private void markAllAnsweredCallAsRinging(Call call, String actionName) {
        // Normally, we don't care whether a call hold or switch has failed.
        // However, if a call was held or switched in order to answer an incoming call, that
        // incoming call needs to be brought out of the ANSWERED state so that the user can
        // try the operation again.
        for (Call call1 : mCalls) {
            if (call1 != call && call1.getState() == CallState.ANSWERED) {
                setCallState(call1, CallState.RINGING, actionName + " failed on other call");
            }
        }
    }

    @Override
    public UserHandle getCurrentUserHandle() {
        return mCurrentUserHandle;
    }

    public CallAudioManager getCallAudioManager() {
        return mCallAudioManager;
    }

    InCallController getInCallController() {
        return mInCallController;
    }

    public CallEndpointController getCallEndpointController() {
        return mCallEndpointController;
    }

    EmergencyCallHelper getEmergencyCallHelper() {
        return mEmergencyCallHelper;
    }

    EmergencyCallDiagnosticLogger getEmergencyCallDiagnosticLogger() {
        return mEmergencyCallDiagnosticLogger;
    }

    public DefaultDialerCache getDefaultDialerCache() {
        return mDefaultDialerCache;
    }

    @VisibleForTesting
    public PhoneAccountRegistrar.Listener getPhoneAccountListener() {
        return mPhoneAccountListener;
    }

    public boolean hasEmergencyRttCall() {
        for (Call call : mCalls) {
            if (call.isEmergencyCall() && call.isRttCall()) {
                return true;
            }
        }
        return false;
    }

    @VisibleForTesting
    public boolean hasOnlyDisconnectedCalls() {
        if (mCalls.size() == 0) {
            return false;
        }
        for (Call call : mCalls) {
            if (!call.isDisconnected()) {
                return false;
            }
        }
        return true;
    }

    public boolean hasVideoCall() {
        for (Call call : mCalls) {
            if (VideoProfile.isVideo(call.getVideoState())) {
                return true;
            }
        }
        return false;
    }

    @VisibleForTesting
    public CallAudioState getAudioState() {
        return mCallAudioManager.getCallAudioState();
    }

    boolean isTtySupported() {
        return mTtyManager.isTtySupported();
    }

    int getCurrentTtyMode() {
        return mTtyManager.getCurrentTtyMode();
    }

    @VisibleForTesting
    public void addListener(CallsManagerListener listener) {
        mListeners.add(listener);
    }

    @VisibleForTesting
    public void removeListener(CallsManagerListener listener) {
        mListeners.remove(listener);
    }

    @VisibleForTesting
    public void setAnomalyReporterAdapter(AnomalyReporterAdapter mAnomalyReporterAdapter){
        mAnomalyReporter = mAnomalyReporterAdapter;
    }

    void processIncomingConference(PhoneAccountHandle phoneAccountHandle, Bundle extras) {
        Log.d(this, "processIncomingCallConference");
        processIncomingCallIntent(phoneAccountHandle, extras, true);
    }

    /**
     * Starts the process to attach the call to a connection service.
     *
     * @param phoneAccountHandle The phone account which contains the component name of the
     *        connection service to use for this call.
     * @param extras The optional extras Bundle passed with the intent used for the incoming call.
     */
    void processIncomingCallIntent(PhoneAccountHandle phoneAccountHandle, Bundle extras) {
        processIncomingCallIntent(phoneAccountHandle, extras, false);
    }

    public Call processIncomingCallIntent(PhoneAccountHandle phoneAccountHandle, Bundle extras,
        boolean isConference) {
        Log.d(this, "processIncomingCallIntent");
        boolean isHandover = extras.getBoolean(TelecomManager.EXTRA_IS_HANDOVER);
        Uri handle = extras.getParcelable(TelecomManager.EXTRA_INCOMING_CALL_ADDRESS);
        if (handle == null) {
            // Required for backwards compatibility
            handle = extras.getParcelable(TelephonyManager.EXTRA_INCOMING_NUMBER);
        }
        Call call = new Call(
                generateNextCallId(extras),
                mContext,
                this,
                mLock,
                mConnectionServiceRepository,
                mPhoneNumberUtilsAdapter,
                handle,
                null /* gatewayInfo */,
                null /* connectionManagerPhoneAccount */,
                phoneAccountHandle,
                Call.CALL_DIRECTION_INCOMING /* callDirection */,
                false /* forceAttachToExistingConnection */,
                isConference, /* isConference */
                mClockProxy,
                mToastFactory);

        // set properties for transactional call
        if (extras.containsKey(TelecomManager.TRANSACTION_CALL_ID_KEY)) {
            call.setIsTransactionalCall(true);
            call.setCallingPackageIdentity(extras);
            call.setConnectionCapabilities(
                    extras.getInt(CallAttributes.CALL_CAPABILITIES_KEY,
                            CallAttributes.SUPPORTS_SET_INACTIVE), true);
            call.setTargetPhoneAccount(phoneAccountHandle);
        }

        // Ensure new calls related to self-managed calls/connections are set as such. This will
        // be overridden when the actual connection is returned in startCreateConnection, however
        // doing this now ensures the logs and any other logic will treat this call as self-managed
        // from the moment it is created.
        PhoneAccount phoneAccount = mPhoneAccountRegistrar.getPhoneAccountUnchecked(
                phoneAccountHandle);
        if (phoneAccount != null) {
            Bundle phoneAccountExtras = phoneAccount.getExtras();
            call.setIsSelfManaged(phoneAccount.isSelfManaged());
            if (call.isSelfManaged()) {
                // Self managed calls will always be voip audio mode.
                call.setIsVoipAudioMode(true);
                call.setVisibleToInCallService(phoneAccountExtras == null
                        || phoneAccountExtras.getBoolean(
                        PhoneAccount.EXTRA_ADD_SELF_MANAGED_CALLS_TO_INCALLSERVICE, true));
            } else {
                // Incoming call is managed, the active call is self-managed and can't be held.
                // We need to set extras on it to indicate whether answering will cause a
                // active self-managed call to drop.
                Call activeCall = (Call) mConnectionSvrFocusMgr.getCurrentFocusCall();
                if (activeCall != null && !canHold(activeCall) && activeCall.isSelfManaged()) {
                    Bundle dropCallExtras = new Bundle();
                    dropCallExtras.putBoolean(Connection.EXTRA_ANSWERING_DROPS_FG_CALL, true);

                    // Include the name of the app which will drop the call.
                    CharSequence droppedApp = activeCall.getTargetPhoneAccountLabel();
                    dropCallExtras.putCharSequence(
                            Connection.EXTRA_ANSWERING_DROPS_FG_CALL_APP_NAME, droppedApp);
                    Log.i(this, "Incoming managed call will drop %s call.", droppedApp);
                    call.putConnectionServiceExtras(dropCallExtras);
                }
            }

            if (phoneAccountExtras != null
                    && phoneAccountExtras.getBoolean(
                            PhoneAccount.EXTRA_ALWAYS_USE_VOIP_AUDIO_MODE)) {
                Log.d(this, "processIncomingCallIntent: defaulting to voip mode for call %s",
                        call.getId());
                call.setIsVoipAudioMode(true);
            }
        }

        boolean isRttSettingOn = isRttSettingOn(phoneAccountHandle);
        if (isRttSettingOn ||
                extras.getBoolean(TelecomManager.EXTRA_START_CALL_WITH_RTT, false)) {
            Log.i(this, "Incoming call requesting RTT, rtt setting is %b", isRttSettingOn);
            call.createRttStreams();
            // Even if the phone account doesn't support RTT yet, the connection manager might
            // change that. Set this to check it later.
            call.setRequestedToStartWithRtt();
        }
        // If the extras specifies a video state, set it on the call if the PhoneAccount supports
        // video.
        int videoState = VideoProfile.STATE_AUDIO_ONLY;
        if (extras.containsKey(TelecomManager.EXTRA_INCOMING_VIDEO_STATE) &&
                phoneAccount != null && phoneAccount.hasCapabilities(
                        PhoneAccount.CAPABILITY_VIDEO_CALLING)) {
            videoState = extras.getInt(TelecomManager.EXTRA_INCOMING_VIDEO_STATE);
            call.setVideoState(videoState);
        }

        call.initAnalytics();
        if (getForegroundCall() != null) {
            getForegroundCall().getAnalytics().setCallIsInterrupted(true);
            call.getAnalytics().setCallIsAdditional(true);
        }
        setIntentExtrasAndStartTime(call, extras);
        // TODO: Move this to be a part of addCall()
        call.addListener(this);

        if (extras.containsKey(TelecomManager.EXTRA_CALL_DISCONNECT_MESSAGE)) {
          String disconnectMessage = extras.getString(TelecomManager.EXTRA_CALL_DISCONNECT_MESSAGE);
          Log.i(this, "processIncomingCallIntent Disconnect message " + disconnectMessage);
        }

        boolean isHandoverAllowed = true;
        if (isHandover) {
            if (!isHandoverInProgress() &&
                    isHandoverToPhoneAccountSupported(phoneAccountHandle)) {
                final String handleScheme = handle.getSchemeSpecificPart();
                Call fromCall = mCalls.stream()
                        .filter((c) -> mPhoneNumberUtilsAdapter.isSamePhoneNumber(
                                (c.getHandle() == null
                                        ? null : c.getHandle().getSchemeSpecificPart()),
                                handleScheme))
                        .findFirst()
                        .orElse(null);
                if (fromCall != null) {
                    if (!isHandoverFromPhoneAccountSupported(fromCall.getTargetPhoneAccount())) {
                        Log.w(this, "processIncomingCallIntent: From account doesn't support " +
                                "handover.");
                        isHandoverAllowed = false;
                    }
                } else {
                    Log.w(this, "processIncomingCallIntent: handover fail; can't find from call.");
                    isHandoverAllowed = false;
                }

                if (isHandoverAllowed) {
                    // Link the calls so we know we're handing over.
                    fromCall.setHandoverDestinationCall(call);
                    call.setHandoverSourceCall(fromCall);
                    call.setHandoverState(HandoverState.HANDOVER_TO_STARTED);
                    fromCall.setHandoverState(HandoverState.HANDOVER_FROM_STARTED);
                    Log.addEvent(fromCall, LogUtils.Events.START_HANDOVER,
                            "handOverFrom=%s, handOverTo=%s", fromCall.getId(), call.getId());
                    Log.addEvent(call, LogUtils.Events.START_HANDOVER,
                            "handOverFrom=%s, handOverTo=%s", fromCall.getId(), call.getId());
                    if (isSpeakerEnabledForVideoCalls() && VideoProfile.isVideo(videoState)) {
                        // Ensure when the call goes active that it will go to speakerphone if the
                        // handover to call is a video call.
                        call.setStartWithSpeakerphoneOn(true);
                    }
                }
            } else {
                Log.w(this, "processIncomingCallIntent: To account doesn't support handover.");
            }
        }

        CallFailureCause startFailCause =
                checkIncomingCallPermitted(call, call.getTargetPhoneAccount());
        if (!isHandoverAllowed ||
                (call.isSelfManaged() && !startFailCause.isSuccess())) {
            if (isConference) {
                notifyCreateConferenceFailed(phoneAccountHandle, call);
            } else {
                if (hasMaximumManagedRingingCalls(call)) {
                    call.setMissedReason(AUTO_MISSED_MAXIMUM_RINGING);
                    call.setStartFailCause(CallFailureCause.MAX_RINGING_CALLS);
                    mCallLogManager.logCall(call, Calls.MISSED_TYPE,
                            true /*showNotificationForMissedCall*/, null /*CallFilteringResult*/);
                }
                call.setStartFailCause(startFailCause);
                notifyCreateConnectionFailed(phoneAccountHandle, call);
            }
        } else if (isInEmergencyCall()) {
            // The incoming call is implicitly being rejected so the user does not get any incoming
            // call UI during an emergency call. In this case, log the call as missed instead of
            // rejected since the user did not explicitly reject.
            call.setMissedReason(AUTO_MISSED_EMERGENCY_CALL);
            call.getAnalytics().setMissedReason(call.getMissedReason());
            call.setStartFailCause(CallFailureCause.IN_EMERGENCY_CALL);
            mCallLogManager.logCall(call, Calls.MISSED_TYPE,
                    true /*showNotificationForMissedCall*/, null /*CallFilteringResult*/);
            if (isConference) {
                notifyCreateConferenceFailed(phoneAccountHandle, call);
            } else {
                notifyCreateConnectionFailed(phoneAccountHandle, call);
            }
        } else if (call.isTransactionalCall()) {
            // transactional calls should skip Call#startCreateConnection below
            // as that is meant for Call objects with a ConnectionServiceWrapper
            call.setState(CallState.RINGING, "explicitly set new incoming to ringing");
            // Transactional calls don't get created via a connection service; they are added now.
            call.setIsCreateConnectionComplete(true);
            addCall(call);
        } else {
            notifyStartCreateConnection(call);
            call.startCreateConnection(mPhoneAccountRegistrar);
        }
        return call;
    }

    void addNewUnknownCall(PhoneAccountHandle phoneAccountHandle, Bundle extras) {
        Uri handle = extras.getParcelable(TelecomManager.EXTRA_UNKNOWN_CALL_HANDLE);
        Log.i(this, "addNewUnknownCall with handle: %s", Log.pii(handle));
        Call call = new Call(
                getNextCallId(),
                mContext,
                this,
                mLock,
                mConnectionServiceRepository,
                mPhoneNumberUtilsAdapter,
                handle,
                null /* gatewayInfo */,
                null /* connectionManagerPhoneAccount */,
                phoneAccountHandle,
                Call.CALL_DIRECTION_UNKNOWN /* callDirection */,
                // Use onCreateIncomingConnection in TelephonyConnectionService, so that we attach
                // to the existing connection instead of trying to create a new one.
                true /* forceAttachToExistingConnection */,
                false, /* isConference */
                mClockProxy,
                mToastFactory);
        call.initAnalytics();

        setIntentExtrasAndStartTime(call, extras);
        call.addListener(this);
        notifyStartCreateConnection(call);
        call.startCreateConnection(mPhoneAccountRegistrar);
    }

    private boolean areHandlesEqual(Uri handle1, Uri handle2) {
        if (handle1 == null || handle2 == null) {
            return handle1 == handle2;
        }

        if (!TextUtils.equals(handle1.getScheme(), handle2.getScheme())) {
            return false;
        }

        final String number1 = PhoneNumberUtils.normalizeNumber(handle1.getSchemeSpecificPart());
        final String number2 = PhoneNumberUtils.normalizeNumber(handle2.getSchemeSpecificPart());
        return TextUtils.equals(number1, number2);
    }

    private Call reuseOutgoingCall(Uri handle) {
        // Check to see if we can reuse any of the calls that are waiting to disconnect.
        // See {@link Call#abort} and {@link #onCanceledViaNewOutgoingCall} for more information.
        Call reusedCall = null;
        for (Iterator<Call> callIter = mPendingCallsToDisconnect.iterator(); callIter.hasNext();) {
            Call pendingCall = callIter.next();
            if (reusedCall == null && areHandlesEqual(pendingCall.getHandle(), handle)) {
                callIter.remove();
                Log.i(this, "Reusing disconnected call %s", pendingCall);
                reusedCall = pendingCall;
            } else {
                Log.i(this, "Not reusing disconnected call %s", pendingCall);
                callIter.remove();
                pendingCall.disconnect();
            }
        }

        return reusedCall;
    }

    /**
     * Kicks off the first steps to creating an outgoing call.
     *
     * For managed connections, this is the first step to launching the Incall UI.
     * For self-managed connections, we don't expect the Incall UI to launch, but this is still a
     * first step in getting the self-managed ConnectionService to create the connection.
     * @param handle Handle to connect the call with.
     * @param requestedAccountHandle The phone account which contains the component name of the
     *        connection service to use for this call.
     * @param extras The optional extras Bundle passed with the intent used for the incoming call.
     * @param initiatingUser {@link UserHandle} of user that place the outgoing call.
     * @param originalIntent
     * @param callingPackage the package name of the app which initiated the outgoing call.
     */
    @VisibleForTesting
    public @NonNull
    CompletableFuture<Call> startOutgoingCall(Uri handle,
            PhoneAccountHandle requestedAccountHandle,
            Bundle extras, UserHandle initiatingUser, Intent originalIntent,
            String callingPackage) {
        final List<Uri> callee = new ArrayList<>();
        callee.add(handle);
        return startOutgoingCall(callee, requestedAccountHandle, extras, initiatingUser,
                originalIntent, callingPackage, false);
    }

    private String generateNextCallId(Bundle extras) {
        if (extras != null && extras.containsKey(TelecomManager.TRANSACTION_CALL_ID_KEY)) {
            return extras.getString(TelecomManager.TRANSACTION_CALL_ID_KEY);
        } else {
            return getNextCallId();
        }
    }

    private CompletableFuture<Call> startOutgoingCall(List<Uri> participants,
            PhoneAccountHandle requestedAccountHandle,
            Bundle extras, UserHandle initiatingUser, Intent originalIntent,
            String callingPackage, boolean isConference) {
        boolean isReusedCall;
        Uri handle = isConference ? Uri.parse("tel:conf-factory") : participants.get(0);
        Call call = reuseOutgoingCall(handle);

        PhoneAccount account =
                mPhoneAccountRegistrar.getPhoneAccount(requestedAccountHandle, initiatingUser);
        Bundle phoneAccountExtra = account != null ? account.getExtras() : null;
        boolean isSelfManaged = account != null && account.isSelfManaged();

        StringBuffer creationLogs = new StringBuffer();
        creationLogs.append("requestedAcct:");
        if (requestedAccountHandle == null) {
            creationLogs.append("none");
        } else {
            creationLogs.append(requestedAccountHandle);
        }
        creationLogs.append(", selfMgd:");
        creationLogs.append(isSelfManaged);

        // Create a call with original handle. The handle may be changed when the call is attached
        // to a connection service, but in most cases will remain the same.
        if (call == null) {
            call = new Call(generateNextCallId(extras), mContext,
                    this,
                    mLock,
                    mConnectionServiceRepository,
                    mPhoneNumberUtilsAdapter,
                    handle,
                    isConference ? participants : null,
                    null /* gatewayInfo */,
                    null /* connectionManagerPhoneAccount */,
                    null /* requestedAccountHandle */,
                    Call.CALL_DIRECTION_OUTGOING /* callDirection */,
                    false /* forceAttachToExistingConnection */,
                    isConference, /* isConference */
                    mClockProxy,
                    mToastFactory);

            if (extras.containsKey(TelecomManager.TRANSACTION_CALL_ID_KEY)) {
                call.setIsTransactionalCall(true);
                call.setCallingPackageIdentity(extras);
                call.setConnectionCapabilities(
                        extras.getInt(CallAttributes.CALL_CAPABILITIES_KEY,
                                CallAttributes.SUPPORTS_SET_INACTIVE), true);
                call.setTargetPhoneAccount(requestedAccountHandle);
            }

            call.initAnalytics(callingPackage, creationLogs.toString());

            // Log info for emergency call
            if (call.isEmergencyCall()) {
                String simNumeric = "";
                String networkNumeric = "";
                int defaultVoiceSubId = SubscriptionManager.getDefaultVoiceSubscriptionId();
                if (defaultVoiceSubId != SubscriptionManager.INVALID_SUBSCRIPTION_ID) {
                    TelephonyManager tm = getTelephonyManager().createForSubscriptionId(
                            defaultVoiceSubId);
                    CellIdentity cellIdentity = tm.getLastKnownCellIdentity();
                    simNumeric = tm.getSimOperatorNumeric();
                    networkNumeric = (cellIdentity != null) ? cellIdentity.getPlmn() : "";
                }
                TelecomStatsLog.write(TelecomStatsLog.EMERGENCY_NUMBER_DIALED,
                            handle.getSchemeSpecificPart(),
                            callingPackage, simNumeric, networkNumeric);
            }

            // Ensure new calls related to self-managed calls/connections are set as such.  This
            // will be overridden when the actual connection is returned in startCreateConnection,
            // however doing this now ensures the logs and any other logic will treat this call as
            // self-managed from the moment it is created.
            call.setIsSelfManaged(isSelfManaged);
            if (isSelfManaged) {
                // Self-managed calls will ALWAYS use voip audio mode.
                call.setIsVoipAudioMode(true);
                call.setVisibleToInCallService(phoneAccountExtra == null
                        || phoneAccountExtra.getBoolean(
                                PhoneAccount.EXTRA_ADD_SELF_MANAGED_CALLS_TO_INCALLSERVICE, true));
            }
            call.setInitiatingUser(initiatingUser);
            isReusedCall = false;
        } else {
            isReusedCall = true;
        }

        int videoState = VideoProfile.STATE_AUDIO_ONLY;
        if (extras != null) {
            // Set the video state on the call early so that when it is added to the InCall UI the
            // UI knows to configure itself as a video call immediately.
            videoState = extras.getInt(TelecomManager.EXTRA_START_CALL_WITH_VIDEO_STATE,
                    VideoProfile.STATE_AUDIO_ONLY);

            // If this is an emergency video call, we need to check if the phone account supports
            // emergency video calling.
            // Also, ensure we don't try to place an outgoing call with video if video is not
            // supported.
            if (VideoProfile.isVideo(videoState)) {
                if (call.isEmergencyCall() && account != null &&
                        !account.hasCapabilities(PhoneAccount.CAPABILITY_EMERGENCY_VIDEO_CALLING)) {
                    // Phone account doesn't support emergency video calling, so fallback to
                    // audio-only now to prevent the InCall UI from setting up video surfaces
                    // needlessly.
                    Log.i(this, "startOutgoingCall - emergency video calls not supported; " +
                            "falling back to audio-only");
                    videoState = VideoProfile.STATE_AUDIO_ONLY;
                } else if (account != null &&
                        !account.hasCapabilities(PhoneAccount.CAPABILITY_VIDEO_CALLING)) {
                    // Phone account doesn't support video calling, so fallback to audio-only.
                    Log.i(this, "startOutgoingCall - video calls not supported; fallback to " +
                            "audio-only.");
                    videoState = VideoProfile.STATE_AUDIO_ONLY;
                }
            }

            call.setVideoState(videoState);
        }

        final int finalVideoState = videoState;
        final Call finalCall = call;
        Handler outgoingCallHandler = new Handler(Looper.getMainLooper());
        // Create a empty CompletableFuture and compose it with findOutgoingPhoneAccount to get
        // a first guess at the list of suitable outgoing PhoneAccounts.
        // findOutgoingPhoneAccount returns a CompletableFuture which is either already complete
        // (in the case where we don't need to do the per-contact lookup) or a CompletableFuture
        // that completes once the contact lookup via CallerInfoLookupHelper is complete.
        CompletableFuture<List<PhoneAccountHandle>> accountsForCall =
                CompletableFuture.completedFuture((Void) null).thenComposeAsync((x) ->
                                findOutgoingCallPhoneAccount(requestedAccountHandle, handle,
                                        VideoProfile.isVideo(finalVideoState),
                                        finalCall.isEmergencyCall(), initiatingUser,
                                        isConference),
                        new LoggedHandlerExecutor(outgoingCallHandler, "CM.fOCP", mLock));

        // This is a block of code that executes after the list of potential phone accts has been
        // retrieved.
        CompletableFuture<List<PhoneAccountHandle>> setAccountHandle =
                accountsForCall.whenCompleteAsync((potentialPhoneAccounts, exception) -> {
                    if (exception != null){
                        Log.e(TAG, exception, "Error retrieving list of potential phone accounts.");
                        if (finalCall.isEmergencyCall()) {
                            mAnomalyReporter.reportAnomaly(
                                    EXCEPTION_RETRIEVING_PHONE_ACCOUNTS_EMERGENCY_ERROR_UUID,
                                    EXCEPTION_RETRIEVING_PHONE_ACCOUNTS_EMERGENCY_ERROR_MSG);
                        } else {
                            mAnomalyReporter.reportAnomaly(
                                    EXCEPTION_RETRIEVING_PHONE_ACCOUNTS_ERROR_UUID,
                                    EXCEPTION_RETRIEVING_PHONE_ACCOUNTS_ERROR_MSG);
                        }
                    }
                    Log.i(CallsManager.this, "set outgoing call phone acct; potentialAccts=%s",
                            potentialPhoneAccounts);
                    PhoneAccountHandle phoneAccountHandle;
                    if (potentialPhoneAccounts.size() == 1) {
                        phoneAccountHandle = potentialPhoneAccounts.get(0);
                    } else {
                        phoneAccountHandle = null;
                    }
                    finalCall.setTargetPhoneAccount(phoneAccountHandle);
                }, new LoggedHandlerExecutor(outgoingCallHandler, "CM.sOCPA", mLock));


        // This composes the future containing the potential phone accounts with code that queries
        // the suggestion service if necessary (i.e. if the list is longer than 1).
        // If the suggestion service is queried, the inner lambda will return a future that
        // completes when the suggestion service calls the callback.
        CompletableFuture<List<PhoneAccountSuggestion>> suggestionFuture = accountsForCall.
                thenComposeAsync(potentialPhoneAccounts -> {
                    Log.i(CallsManager.this, "call outgoing call suggestion service stage");
                    if (potentialPhoneAccounts.size() == 1) {
                        PhoneAccountSuggestion suggestion =
                                new PhoneAccountSuggestion(potentialPhoneAccounts.get(0),
                                        PhoneAccountSuggestion.REASON_NONE, true);
                        return CompletableFuture.completedFuture(
                                Collections.singletonList(suggestion));
                    }
                    return PhoneAccountSuggestionHelper.bindAndGetSuggestions(mContext,
                            finalCall.getHandle(), potentialPhoneAccounts);
                }, new LoggedHandlerExecutor(outgoingCallHandler, "CM.cOCSS", mLock));


        // This future checks the status of existing calls and attempts to make room for the
        // outgoing call. The future returned by the inner method will usually be pre-completed --
        // we only pause here if user interaction is required to disconnect a self-managed call.
        // It runs after the account handle is set, independently of the phone account suggestion
        // future.
        CompletableFuture<Call> makeRoomForCall = setAccountHandle.thenComposeAsync(
                potentialPhoneAccounts -> {
                    Log.i(CallsManager.this, "make room for outgoing call stage");
                    if (mMmiUtils.isPotentialInCallMMICode(handle) && !isSelfManaged) {
                        return CompletableFuture.completedFuture(finalCall);
                    }
                    // If a call is being reused, then it has already passed the
                    // makeRoomForOutgoingCall check once and will fail the second time due to the
                    // call transitioning into the CONNECTING state.
                    if (isReusedCall) {
                        return CompletableFuture.completedFuture(finalCall);
                    } else {
                        Call reusableCall = reuseOutgoingCall(handle);
                        if (reusableCall != null) {
                            Log.i(CallsManager.this,
                                    "reusable call %s came in later; disconnect it.",
                                    reusableCall.getId());
                            mPendingCallsToDisconnect.remove(reusableCall);
                            reusableCall.disconnect();
                            markCallAsDisconnected(reusableCall,
                                    new DisconnectCause(DisconnectCause.CANCELED));
                        }
                    }

                    if (!finalCall.isEmergencyCall() && isInEmergencyCall()) {
                        Log.i(CallsManager.this, "Aborting call since there's an"
                                + " ongoing emergency call");
                        // If the ongoing call is a managed call, we will prevent the outgoing
                        // call from dialing.
                        if (isConference) {
                            notifyCreateConferenceFailed(finalCall.getTargetPhoneAccount(),
                                    finalCall);
                        } else {
                            notifyCreateConnectionFailed(
                                    finalCall.getTargetPhoneAccount(), finalCall);
                        }
                        finalCall.setStartFailCause(CallFailureCause.IN_EMERGENCY_CALL);
                        return CompletableFuture.completedFuture(null);
                    }

                    // If we can not supportany more active calls, our options are to move a call
                    // to hold, disconnect a call, or cancel this call altogether.
                    boolean isRoomForCall = finalCall.isEmergencyCall() ?
                            makeRoomForOutgoingEmergencyCall(finalCall) :
                            makeRoomForOutgoingCall(finalCall);

                    if (!isRoomForCall) {
                        Call foregroundCall = getForegroundCall();
                        Log.d(CallsManager.this, "No more room for outgoing call %s ", finalCall);
                        if (foregroundCall.isSelfManaged()) {
                            // If the ongoing call is a self-managed call, then prompt the user to
                            // ask if they'd like to disconnect their ongoing call and place the
                            // outgoing call.
                            Log.i(CallsManager.this, "Prompting user to disconnect "
                                    + "self-managed call");
                            finalCall.setOriginalCallIntent(originalIntent);
                            CompletableFuture<Call> completionFuture = new CompletableFuture<>();
                            startCallConfirmation(finalCall, completionFuture);
                            return completionFuture;
                        } else {
                            // If the ongoing call is a managed call, we will prevent the outgoing
                            // call from dialing.
                            if (isConference) {
                                notifyCreateConferenceFailed(finalCall.getTargetPhoneAccount(),
                                    finalCall);
                            } else {
                                notifyCreateConnectionFailed(
                                        finalCall.getTargetPhoneAccount(), finalCall);
                            }
                        }
                        Log.i(CallsManager.this, "Aborting call since there's no room");
                        return CompletableFuture.completedFuture(null);
                    }
                    return CompletableFuture.completedFuture(finalCall);
        }, new LoggedHandlerExecutor(outgoingCallHandler, "CM.dSMCP", mLock));

        // The outgoing call can be placed, go forward. This future glues together the results of
        // the account suggestion stage and the make room for call stage.
        CompletableFuture<Pair<Call, List<PhoneAccountSuggestion>>> preSelectStage =
                makeRoomForCall.thenCombine(suggestionFuture, Pair::create);
        mLatestPreAccountSelectionFuture = preSelectStage;

        // This future takes the list of suggested accounts and the call and determines if more
        // user interaction in the form of a phone account selection screen is needed. If so, it
        // will set the call to SELECT_PHONE_ACCOUNT, add it to our internal list/send it to dialer,
        // and then execution will pause pending the dialer calling phoneAccountSelected.
        CompletableFuture<Pair<Call, PhoneAccountHandle>> dialerSelectPhoneAccountFuture =
                preSelectStage.thenComposeAsync(
                        (args) -> {
                            Log.i(CallsManager.this, "dialer phone acct select stage");
                            Call callToPlace = args.first;
                            List<PhoneAccountSuggestion> accountSuggestions = args.second;
                            if (callToPlace == null) {
                                return CompletableFuture.completedFuture(null);
                            }
                            if (accountSuggestions == null || accountSuggestions.isEmpty()) {
                                if (isSwitchToManagedProfileDialogFlagEnabled()) {
                                    Uri callUri = callToPlace.getHandle();
                                    if (PhoneAccount.SCHEME_TEL.equals(callUri.getScheme())) {
                                        int managedProfileUserId = getManagedProfileUserId(mContext,
                                                initiatingUser.getIdentifier());
                                        if (managedProfileUserId != UserHandle.USER_NULL
                                                &&
                                                mPhoneAccountRegistrar.getCallCapablePhoneAccounts(
                                                        handle.getScheme(), false,
                                                        UserHandle.of(managedProfileUserId),
                                                        false).size()
                                                        != 0) {
                                            boolean dialogShown = showSwitchToManagedProfileDialog(
                                                    callUri, initiatingUser, managedProfileUserId);
                                            if (dialogShown) {
                                                return CompletableFuture.completedFuture(null);
                                            }
                                        }
                                    }
                                }

                                Log.i(CallsManager.this, "Aborting call since there are no"
                                        + " available accounts.");
                                showErrorMessage(R.string.cant_call_due_to_no_supported_service);
                                mListeners.forEach(l -> l.onCreateConnectionFailed(callToPlace));
                                if (callToPlace.isEmergencyCall()){
                                    mAnomalyReporter.reportAnomaly(
                                            EMERGENCY_CALL_ABORTED_NO_PHONE_ACCOUNTS_ERROR_UUID,
                                            EMERGENCY_CALL_ABORTED_NO_PHONE_ACCOUNTS_ERROR_MSG);
                                }
                                return CompletableFuture.completedFuture(null);
                            }
                            // For adhoc conference calls, if there is only one selectable phone
                            // account, the call is placed automatically. In DSDS transition mode
                            // the user needs to be warned beforehand in cases where the call
                            // on the other SUB will be disconnected ie, on the non-ACTIVE sub
                            // Use SELECT_PHONE_ACCOUNT, which is handled in Dialer to notify
                            boolean adhocNeedsAccountSelection = false;
                            if (callToPlace.isAdhocConferenceCall() &&
                                        getTelephonyManager().isDsdsTransitionMode()) {
                                if (!arePhoneAccountsEqual(
                                        accountSuggestions.get(0).getPhoneAccountHandle(),
                                        (getActiveCall() != null) ?
                                        getActiveCall().getTargetPhoneAccount(): null)) {
                                    adhocNeedsAccountSelection = true;
                                }
                            }
                            Log.i(CallsManager.this, "dialer adhocNeedsAccountSelection: " +
                                    adhocNeedsAccountSelection);
                            boolean needsAccountSelection = (accountSuggestions.size() > 1 ||
                                    adhocNeedsAccountSelection) && !callToPlace.isEmergencyCall() &&
                                    !isSelfManaged;
                            if (!needsAccountSelection) {
                                return CompletableFuture.completedFuture(Pair.create(callToPlace,
                                        accountSuggestions.get(0).getPhoneAccountHandle()));
                            }
                            // This is the state where the user is expected to select an account
                            callToPlace.setState(CallState.SELECT_PHONE_ACCOUNT,
                                    "needs account selection");
                            // Create our own instance to modify (since extras may be Bundle.EMPTY)
                            Bundle newExtras = new Bundle(extras);
                            List<PhoneAccountHandle> accountsFromSuggestions = accountSuggestions
                                    .stream()
                                    .map(PhoneAccountSuggestion::getPhoneAccountHandle)
                                    .collect(Collectors.toList());
                            newExtras.putParcelableList(
                                    android.telecom.Call.AVAILABLE_PHONE_ACCOUNTS,
                                    accountsFromSuggestions);
                            newExtras.putParcelableList(
                                    android.telecom.Call.EXTRA_SUGGESTED_PHONE_ACCOUNTS,
                                    accountSuggestions);
                            // Set a future in place so that we can proceed once the dialer replies.
                            mPendingAccountSelection = new CompletableFuture<>();
                            callToPlace.setIntentExtras(newExtras);

                            addCall(callToPlace);
                            return mPendingAccountSelection;
                        }, new LoggedHandlerExecutor(outgoingCallHandler, "CM.dSPA", mLock));

        // Potentially perform call identification for dialed TEL scheme numbers.
        if (PhoneAccount.SCHEME_TEL.equals(handle.getScheme())) {
            // Perform an asynchronous contacts lookup in this stage; ensure post-dial digits are
            // not included.
            CompletableFuture<Pair<Uri, CallerInfo>> contactLookupFuture =
                    mCallerInfoLookupHelper.startLookup(Uri.fromParts(handle.getScheme(),
                            PhoneNumberUtils.extractNetworkPortion(handle.getSchemeSpecificPart()),
                            null));

            // Once the phone account selection stage has completed, we can handle the results from
            // that with the contacts lookup in order to determine if we should lookup bind to the
            // CallScreeningService in order for it to potentially provide caller ID.
            dialerSelectPhoneAccountFuture.thenAcceptBothAsync(contactLookupFuture,
                    (callPhoneAccountHandlePair, uriCallerInfoPair) -> {
                        Call theCall = callPhoneAccountHandlePair.first;
                        UserHandle userHandleForCallScreening = theCall.
                                getUserHandleFromTargetPhoneAccount();
                        boolean isInContacts = uriCallerInfoPair.second != null
                                && uriCallerInfoPair.second.contactExists;
                        Log.d(CallsManager.this, "outgoingCallIdStage: isInContacts=%s",
                                isInContacts);

                        // We only want to provide a CallScreeningService with a call if its not in
                        // contacts or the package has READ_CONTACT permission.
                        PackageManager packageManager = mContext.getPackageManager();
                        int permission = packageManager.checkPermission(
                                Manifest.permission.READ_CONTACTS,
                                mRoleManagerAdapter.
                                        getDefaultCallScreeningApp(userHandleForCallScreening));
                        Log.d(CallsManager.this,
                                "default call screening service package %s has permissions=%s",
                                mRoleManagerAdapter.
                                        getDefaultCallScreeningApp(userHandleForCallScreening),
                                permission == PackageManager.PERMISSION_GRANTED);
                        if ((!isInContacts) || (permission == PackageManager.PERMISSION_GRANTED)) {
                            bindForOutgoingCallerId(theCall);
                        }
            }, new LoggedHandlerExecutor(outgoingCallHandler, "CM.pCSB", mLock));
        }

        // Finally, after all user interaction is complete, we execute this code to finish setting
        // up the outgoing call. The inner method always returns a completed future containing the
        // call that we've finished setting up.
        mLatestPostSelectionProcessingFuture = dialerSelectPhoneAccountFuture
                .thenComposeAsync(args -> {
                    if (args == null) {
                        return CompletableFuture.completedFuture(null);
                    }
                    Log.i(CallsManager.this, "post acct selection stage");
                    Call callToUse = args.first;
                    PhoneAccountHandle phoneAccountHandle = args.second;
                    PhoneAccount accountToUse = mPhoneAccountRegistrar
                            .getPhoneAccount(phoneAccountHandle, initiatingUser);
                    callToUse.setTargetPhoneAccount(phoneAccountHandle);
                    if (accountToUse != null && accountToUse.getExtras() != null) {
                        if (accountToUse.getExtras()
                                .getBoolean(PhoneAccount.EXTRA_ALWAYS_USE_VOIP_AUDIO_MODE)) {
                            Log.d(this, "startOutgoingCall: defaulting to voip mode for call %s",
                                    callToUse.getId());
                            callToUse.setIsVoipAudioMode(true);
                        }
                    }

                    callToUse.setState(
                            CallState.CONNECTING,
                            phoneAccountHandle == null ? "no-handle"
                                    : phoneAccountHandle.toString());

                    boolean isVoicemail = isVoicemail(callToUse.getHandle(), accountToUse);

                    int phoneId = SubscriptionManager.getPhoneId(
                            mPhoneAccountRegistrar.getSubscriptionIdForPhoneAccount(
                            callToUse.getTargetPhoneAccount()));
                    boolean isRttSettingOn = isRttSettingOn(phoneAccountHandle);
                    if (!isVoicemail && (!VideoProfile.isVideo(callToUse.getVideoState())
                            || QtiImsExtUtils.isRttSupportedOnVtCalls(
                            phoneId, mContext))
                            && (isRttSettingOn || (extras != null
                            && extras.getBoolean(TelecomManager.EXTRA_START_CALL_WITH_RTT,
                            false)))) {
                        Log.d(this, "Outgoing call requesting RTT, rtt setting is %b",
                                isRttSettingOn);
                        if (callToUse.isEmergencyCall() || (accountToUse != null
                                && accountToUse.hasCapabilities(PhoneAccount.CAPABILITY_RTT))) {
                            // If the call requested RTT and it's an emergency call, ignore the
                            // capability and hope that the modem will deal with it somehow.
                            callToUse.createRttStreams();
                        }
                        // Even if the phone account doesn't support RTT yet,
                        // the connection manager might change that. Set this to check it later.
                        callToUse.setRequestedToStartWithRtt();
                    }

                    setIntentExtrasAndStartTime(callToUse, extras);
                    setCallSourceToAnalytics(callToUse, originalIntent);

                    if (mMmiUtils.isPotentialMMICode(handle) && !isSelfManaged) {
                        // Do not add the call if it is a potential MMI code.
                        callToUse.addListener(this);
                    } else if (!mCalls.contains(callToUse) && mPendingMOEmerCall == null) {
                        // We check if mCalls already contains the call because we could
                        // potentially be reusing
                        // a call which was previously added (See {@link #reuseOutgoingCall}).
                        addCall(callToUse);
                    }
                    return CompletableFuture.completedFuture(callToUse);
                }, new LoggedHandlerExecutor(outgoingCallHandler, "CM.pASP", mLock));
        return mLatestPostSelectionProcessingFuture;
    }

    private static int getManagedProfileUserId(Context context, int userId) {
        UserManager um = context.getSystemService(UserManager.class);
        List<UserInfo> userProfiles = um.getProfiles(userId);
        for (UserInfo uInfo : userProfiles) {
            if (uInfo.id == userId) {
                continue;
            }
            if (uInfo.isManagedProfile()) {
                return uInfo.id;
            }
        }
        return UserHandle.USER_NULL;
    }

    private boolean isSwitchToManagedProfileDialogFlagEnabled() {
        return DeviceConfig.getBoolean(DeviceConfig.NAMESPACE_DEVICE_POLICY_MANAGER,
                "enable_switch_to_managed_profile_dialog", false);
    }

    private boolean showSwitchToManagedProfileDialog(Uri callUri, UserHandle initiatingUser,
            int managedProfileUserId) {
        try {
            Intent showErrorIntent = new Intent(
                    TelecomManager.ACTION_SHOW_SWITCH_TO_WORK_PROFILE_FOR_CALL_DIALOG, callUri);
            showErrorIntent.addCategory(Intent.CATEGORY_DEFAULT);
            showErrorIntent.setFlags(Intent.FLAG_ACTIVITY_NEW_TASK);
            showErrorIntent.putExtra(TelecomManager.EXTRA_MANAGED_PROFILE_USER_ID,
                    managedProfileUserId);

            if (mContext.getPackageManager().queryIntentActivitiesAsUser(showErrorIntent,
                    ResolveInfoFlags.of(0), initiatingUser).size() != 0) {
                mContext.startActivityAsUser(showErrorIntent, initiatingUser);
                return true;
            }
        } catch (Exception e) {
            Log.w(this, "Failed to launch switch to managed profile dialog");
        }
        return false;
    }

    public void startConference(List<Uri> participants, Bundle clientExtras, String callingPackage,
            UserHandle initiatingUser) {

         if (clientExtras == null) {
             clientExtras = new Bundle();
         }

         PhoneAccountHandle phoneAccountHandle = clientExtras.getParcelable(
                 TelecomManager.EXTRA_PHONE_ACCOUNT_HANDLE);
         CompletableFuture<Call> callFuture = startOutgoingCall(participants, phoneAccountHandle,
                 clientExtras, initiatingUser, null/* originalIntent */, callingPackage,
                 true/* isconference*/);

         final boolean speakerphoneOn = clientExtras.getBoolean(
                 TelecomManager.EXTRA_START_CALL_WITH_SPEAKERPHONE);
         final int videoState = clientExtras.getInt(
                 TelecomManager.EXTRA_START_CALL_WITH_VIDEO_STATE);

         final Session logSubsession = Log.createSubsession();
         callFuture.thenAccept((call) -> {
             if (call != null) {
                 Log.continueSession(logSubsession, "CM.pOGC");
                 try {
                     placeOutgoingCall(call, call.getHandle(), null/* gatewayInfo */,
                             speakerphoneOn, videoState);
                 } finally {
                     Log.endSession();
                 }
             }
         });
    }

    /**
     * Performs call identification for an outgoing phone call.
     * @param theCall The outgoing call to perform identification.
     */
    private void bindForOutgoingCallerId(Call theCall) {
        // Find the user chosen call screening app.
        String callScreeningApp =
                mRoleManagerAdapter.getDefaultCallScreeningApp(
                        theCall.getUserHandleFromTargetPhoneAccount());

        CompletableFuture future =
                new CallScreeningServiceHelper(mContext,
                mLock,
                callScreeningApp,
                new ParcelableCallUtils.Converter(),
                mCurrentUserHandle,
                theCall,
                new AppLabelProxy() {
                    @Override
                    public CharSequence getAppLabel(String packageName) {
                        return Util.getAppLabel(mContext.getPackageManager(), packageName);
                    }
                }).process();
        future.thenApply( v -> {
            Log.i(this, "Outgoing caller ID complete");
            return null;
        });
    }

    /**
     * Finds the {@link PhoneAccountHandle}(s) which could potentially be used to place an outgoing
     * call.  Takes into account the following:
     * 1. Any pre-chosen {@link PhoneAccountHandle} which was specified on the
     * {@link Intent#ACTION_CALL} intent.  If one was chosen it will be used if possible.
     * 2. Whether the call is a video call.  If the call being placed is a video call, an attempt is
     * first made to consider video capable phone accounts.  If no video capable phone accounts are
     * found, the usual non-video capable phone accounts will be considered.
     * 3. Whether there is a user-chosen default phone account; that one will be used if possible.
     *
     * @param targetPhoneAccountHandle The pre-chosen {@link PhoneAccountHandle} passed in when the
     *                                 call was placed.  Will be {@code null} if the
     *                                 {@link Intent#ACTION_CALL} intent did not specify a target
     *                                 phone account.
     * @param handle The handle of the outgoing call; used to determine the SIP scheme when matching
     *               phone accounts.
     * @param isVideo {@code true} if the call is a video call, {@code false} otherwise.
     * @param isEmergency {@code true} if the call is an emergency call.
     * @param initiatingUser The {@link UserHandle} the call is placed on.
     * @return
     */
    @VisibleForTesting
    public CompletableFuture<List<PhoneAccountHandle>> findOutgoingCallPhoneAccount(
            PhoneAccountHandle targetPhoneAccountHandle, Uri handle, boolean isVideo,
            boolean isEmergency, UserHandle initiatingUser) {
       return findOutgoingCallPhoneAccount(targetPhoneAccountHandle, handle, isVideo,
               isEmergency, initiatingUser, false/* isConference */);
    }

    public CompletableFuture<List<PhoneAccountHandle>> findOutgoingCallPhoneAccount(
            PhoneAccountHandle targetPhoneAccountHandle, Uri handle, boolean isVideo,
            boolean isEmergency, UserHandle initiatingUser, boolean isConference) {

        if (isSelfManaged(targetPhoneAccountHandle, initiatingUser)) {
            return CompletableFuture.completedFuture(Arrays.asList(targetPhoneAccountHandle));
        }

        List<PhoneAccountHandle> accounts;
        // Try to find a potential phone account, taking into account whether this is a video
        // call.
        accounts = constructPossiblePhoneAccounts(handle, initiatingUser, isVideo, isEmergency,
                isConference);
        if (isVideo && accounts.size() == 0) {
            // Placing a video call but no video capable accounts were found, so consider any
            // call capable accounts (we can fallback to audio).
            accounts = constructPossiblePhoneAccounts(handle, initiatingUser,
                    false /* isVideo */, isEmergency /* isEmergency */, isConference);
        }
        Log.v(this, "findOutgoingCallPhoneAccount: accounts = " + accounts);

        // Only dial with the requested phoneAccount if it is still valid. Otherwise treat this
        // call as if a phoneAccount was not specified (does the default behavior instead).
        // Note: We will not attempt to dial with a requested phoneAccount if it is disabled.
        if (targetPhoneAccountHandle != null) {
            if (accounts.contains(targetPhoneAccountHandle)) {
                // The target phone account is valid and was found.
                return CompletableFuture.completedFuture(Arrays.asList(targetPhoneAccountHandle));
            }
        }
        if (accounts.isEmpty() || accounts.size() == 1) {
            return CompletableFuture.completedFuture(accounts);
        }

        // Do the query for whether there's a preferred contact
        final CompletableFuture<PhoneAccountHandle> userPreferredAccountForContact =
                new CompletableFuture<>();
        final List<PhoneAccountHandle> possibleAccounts = accounts;
        mCallerInfoLookupHelper.startLookup(handle,
                new CallerInfoLookupHelper.OnQueryCompleteListener() {
                    @Override
                    public void onCallerInfoQueryComplete(Uri handle, CallerInfo info) {
                        if (info != null &&
                                info.preferredPhoneAccountComponent != null &&
                                info.preferredPhoneAccountId != null &&
                                !info.preferredPhoneAccountId.isEmpty()) {
                            PhoneAccountHandle contactDefaultHandle = new PhoneAccountHandle(
                                    info.preferredPhoneAccountComponent,
                                    info.preferredPhoneAccountId,
                                    initiatingUser);
                            userPreferredAccountForContact.complete(contactDefaultHandle);
                        } else {
                            userPreferredAccountForContact.complete(null);
                        }
                    }

                    @Override
                    public void onContactPhotoQueryComplete(Uri handle, CallerInfo info) {
                        // ignore this
                    }
                });

        return userPreferredAccountForContact.thenApply(phoneAccountHandle -> {
            if (phoneAccountHandle != null) {
                Log.i(CallsManager.this, "findOutgoingCallPhoneAccount; contactPrefAcct=%s",
                        phoneAccountHandle);
                return Collections.singletonList(phoneAccountHandle);
            }
            // No preset account, check if default exists that supports the URI scheme for the
            // handle and verify it can be used.
            PhoneAccountHandle defaultPhoneAccountHandle =
                    mPhoneAccountRegistrar.getOutgoingPhoneAccountForScheme(
                            handle.getScheme(), initiatingUser);
            if (defaultPhoneAccountHandle != null &&
                    possibleAccounts.contains(defaultPhoneAccountHandle)) {
                Log.i(CallsManager.this, "findOutgoingCallPhoneAccount; defaultAcctForScheme=%s",
                        defaultPhoneAccountHandle);
                return Collections.singletonList(defaultPhoneAccountHandle);
            }
            return possibleAccounts;
        });
    }

    /**
     * Determines if a {@link PhoneAccountHandle} is for a self-managed ConnectionService.
     * @param targetPhoneAccountHandle The phone account to check.
     * @param initiatingUser The user associated with the account.
     * @return {@code true} if the phone account is self-managed, {@code false} otherwise.
     */
    public boolean isSelfManaged(PhoneAccountHandle targetPhoneAccountHandle,
            UserHandle initiatingUser) {
        PhoneAccount targetPhoneAccount = mPhoneAccountRegistrar.getPhoneAccount(
                targetPhoneAccountHandle, initiatingUser);
        return targetPhoneAccount != null && targetPhoneAccount.isSelfManaged();
    }

    public void onCallRedirectionComplete(Call call, Uri handle,
                                          PhoneAccountHandle phoneAccountHandle,
                                          GatewayInfo gatewayInfo, boolean speakerphoneOn,
                                          int videoState, boolean shouldCancelCall,
                                          String uiAction) {
        Log.i(this, "onCallRedirectionComplete for Call %s with handle %s" +
                " and phoneAccountHandle %s", call, Log.pii(handle), phoneAccountHandle);

        boolean endEarly = false;
        String disconnectReason = "";
        String callRedirectionApp = mRoleManagerAdapter.getDefaultCallRedirectionApp(
                phoneAccountHandle.getUserHandle());
        PhoneAccount phoneAccount = mPhoneAccountRegistrar
                .getPhoneAccountUnchecked(phoneAccountHandle);
        if (phoneAccount != null
                && !phoneAccount.hasCapabilities(PhoneAccount.CAPABILITY_MULTI_USER)) {
            // Note that mCurrentUserHandle may not actually be the current user, i.e.
            // in the case of work profiles
            UserHandle currentUserHandle = call.getUserHandleFromTargetPhoneAccount();
            // Check if the phoneAccountHandle belongs to the current user
            if (phoneAccountHandle != null &&
                    !phoneAccountHandle.getUserHandle().equals(currentUserHandle)) {
                phoneAccountHandle = null;
            }
        }

        boolean isEmergencyNumber;
        try {
            isEmergencyNumber =
                    handle != null && getTelephonyManager().isEmergencyNumber(
                            handle.getSchemeSpecificPart());
        } catch (IllegalStateException ise) {
            isEmergencyNumber = false;
        } catch (RuntimeException r) {
            isEmergencyNumber = false;
        }

        if (shouldCancelCall) {
            Log.w(this, "onCallRedirectionComplete: call is canceled");
            endEarly = true;
            disconnectReason = "Canceled from Call Redirection Service";

            // Show UX when user-defined call redirection service does not response; the UX
            // is not needed to show if the call is disconnected (e.g. by the user)
            if (uiAction.equals(CallRedirectionProcessor.UI_TYPE_USER_DEFINED_TIMEOUT)
                    && !call.isDisconnected()) {
                Intent timeoutIntent = new Intent(mContext,
                        CallRedirectionTimeoutDialogActivity.class);
                timeoutIntent.putExtra(
                        CallRedirectionTimeoutDialogActivity.EXTRA_REDIRECTION_APP_NAME,
                        mRoleManagerAdapter.getApplicationLabelForPackageName(callRedirectionApp));
                timeoutIntent.setFlags(Intent.FLAG_ACTIVITY_NEW_TASK);
                mContext.startActivityAsUser(timeoutIntent, UserHandle.CURRENT);
            }
        } else if (handle == null) {
            Log.w(this, "onCallRedirectionComplete: handle is null");
            endEarly = true;
            disconnectReason = "Null handle from Call Redirection Service";
        } else if (phoneAccountHandle == null) {
            Log.w(this, "onCallRedirectionComplete: phoneAccountHandle is unavailable");
            endEarly = true;
            disconnectReason = "Unavailable phoneAccountHandle from Call Redirection Service";
        } else if (isEmergencyNumber) {
            Log.w(this, "onCallRedirectionComplete: emergency number %s is redirected from Call"
                    + " Redirection Service", handle.getSchemeSpecificPart());
            endEarly = true;
            disconnectReason = "Emergency number is redirected from Call Redirection Service";
        }
        if (endEarly) {
            if (call != null) {
                call.disconnect(disconnectReason);
            }
            return;
        }

        // If this call is already disconnected then we have nothing more to do.
        if (call.isDisconnected()) {
            Log.w(this, "onCallRedirectionComplete: Call has already been disconnected,"
                    + " ignore the call redirection %s", call);
            return;
        }

        final PhoneAccountHandle finalPhoneAccountHandle = phoneAccountHandle;
        if (uiAction.equals(CallRedirectionProcessor.UI_TYPE_USER_DEFINED_ASK_FOR_CONFIRM)) {
            Log.addEvent(call, LogUtils.Events.REDIRECTION_USER_CONFIRMATION);
            mPendingRedirectedOutgoingCall = call;

            mPendingRedirectedOutgoingCallInfo.put(call.getId(),
                    new Runnable("CM.oCRC", mLock) {
                        @Override
                        public void loggedRun() {
                            Log.addEvent(call, LogUtils.Events.REDIRECTION_USER_CONFIRMED);
                            call.setTargetPhoneAccount(finalPhoneAccountHandle);
                            placeOutgoingCall(call, handle, gatewayInfo, speakerphoneOn,
                                    videoState);
                        }
                    });

            mPendingUnredirectedOutgoingCallInfo.put(call.getId(),
                    new Runnable("CM.oCRC", mLock) {
                        @Override
                        public void loggedRun() {
                            call.setTargetPhoneAccount(finalPhoneAccountHandle);
                            placeOutgoingCall(call, handle, null, speakerphoneOn,
                                    videoState);
                        }
                    });

            Log.i(this, "onCallRedirectionComplete: UI_TYPE_USER_DEFINED_ASK_FOR_CONFIRM "
                            + "callId=%s, callRedirectionAppName=%s",
                    call.getId(), callRedirectionApp);

            showRedirectionDialog(call.getId(),
                    mRoleManagerAdapter.getApplicationLabelForPackageName(callRedirectionApp));
        } else {
            call.setTargetPhoneAccount(phoneAccountHandle);
            placeOutgoingCall(call, handle, gatewayInfo, speakerphoneOn, videoState);
        }
    }

    /**
     * Shows the call redirection confirmation dialog.  This is explicitly done here instead of in
     * an activity class such as {@link ConfirmCallDialogActivity}.  This was originally done with
     * an activity class, however due to the fact that the InCall UI is being spun up at the same
     * time as the dialog activity, there is a potential race condition where the InCall UI will
     * often be shown instead of the dialog.  Activity manager chooses not to show the redirection
     * dialog in that case since the new top activity from dialer is going to show.
     * By showing the dialog here we're able to set the dialog's window type to
     * {@link WindowManager.LayoutParams#TYPE_SYSTEM_ALERT} which guarantees it shows above other
     * content on the screen.
     * @param callId The ID of the call to show the redirection dialog for.
     */
    private void showRedirectionDialog(@NonNull String callId, @NonNull CharSequence appName) {
        AlertDialog confirmDialog = (new AlertDialog.Builder(mContext)).create();
        LayoutInflater layoutInflater = LayoutInflater.from(mContext);
        View dialogView = layoutInflater.inflate(R.layout.call_redirection_confirm_dialog, null);

        Button buttonFirstLine = (Button) dialogView.findViewById(R.id.buttonFirstLine);
        buttonFirstLine.setOnClickListener(new View.OnClickListener() {
            @Override
            public void onClick(View v) {
                Intent proceedWithoutRedirectedCall = new Intent(
                        TelecomBroadcastIntentProcessor.ACTION_PLACE_UNREDIRECTED_CALL,
                        null, mContext,
                        TelecomBroadcastReceiver.class);
                proceedWithoutRedirectedCall.putExtra(
                        TelecomBroadcastIntentProcessor.EXTRA_REDIRECTION_OUTGOING_CALL_ID,
                        callId);
                mContext.sendBroadcast(proceedWithoutRedirectedCall);
                confirmDialog.dismiss();
            }
        });

        Button buttonSecondLine = (Button) dialogView.findViewById(R.id.buttonSecondLine);
        buttonSecondLine.setText(mContext.getString(
                R.string.alert_place_outgoing_call_with_redirection, appName));
        buttonSecondLine.setOnClickListener(new View.OnClickListener() {
            @Override
            public void onClick(View v) {
                Intent proceedWithRedirectedCall = new Intent(
                        TelecomBroadcastIntentProcessor.ACTION_PLACE_REDIRECTED_CALL, null,
                        mContext,
                        TelecomBroadcastReceiver.class);
                proceedWithRedirectedCall.putExtra(
                        TelecomBroadcastIntentProcessor.EXTRA_REDIRECTION_OUTGOING_CALL_ID,
                        callId);
                mContext.sendBroadcast(proceedWithRedirectedCall);
                confirmDialog.dismiss();
            }
        });

        Button buttonThirdLine = (Button) dialogView.findViewById(R.id.buttonThirdLine);
        buttonThirdLine.setOnClickListener(new View.OnClickListener() {
            public void onClick(View v) {
                cancelRedirection(callId);
                confirmDialog.dismiss();
            }
        });

        confirmDialog.setOnCancelListener(new DialogInterface.OnCancelListener() {
            @Override
            public void onCancel(DialogInterface dialog) {
                cancelRedirection(callId);
                confirmDialog.dismiss();
            }
        });

        confirmDialog.getWindow().setBackgroundDrawable(new ColorDrawable(Color.TRANSPARENT));
        confirmDialog.getWindow().setType(WindowManager.LayoutParams.TYPE_SYSTEM_ALERT);

        confirmDialog.setCancelable(false);
        confirmDialog.setCanceledOnTouchOutside(false);
        confirmDialog.setView(dialogView);

        confirmDialog.show();
    }

    /**
     * Signals to Telecom that redirection of the call is to be cancelled.
     */
    private void cancelRedirection(String callId) {
        Intent cancelRedirectedCall = new Intent(
                TelecomBroadcastIntentProcessor.ACTION_CANCEL_REDIRECTED_CALL,
                null, mContext,
                TelecomBroadcastReceiver.class);
        cancelRedirectedCall.putExtra(
                TelecomBroadcastIntentProcessor.EXTRA_REDIRECTION_OUTGOING_CALL_ID, callId);
        mContext.sendBroadcastAsUser(cancelRedirectedCall, UserHandle.CURRENT);
    }

    public void processRedirectedOutgoingCallAfterUserInteraction(String callId, String action) {
        Log.i(this, "processRedirectedOutgoingCallAfterUserInteraction for Call ID %s, action=%s",
                callId, action);
        if (mPendingRedirectedOutgoingCall != null) {
            String pendingCallId = mPendingRedirectedOutgoingCall.getId();
            if (!pendingCallId.equals(callId)) {
                Log.i(this, "processRedirectedOutgoingCallAfterUserInteraction for new Call ID %s, "
                        + "cancel the previous pending Call with ID %s", callId, pendingCallId);
                mPendingRedirectedOutgoingCall.disconnect("Another call redirection requested");
                mPendingRedirectedOutgoingCallInfo.remove(pendingCallId);
                mPendingUnredirectedOutgoingCallInfo.remove(pendingCallId);
            }
            switch (action) {
                case TelecomBroadcastIntentProcessor.ACTION_PLACE_REDIRECTED_CALL: {
                    Runnable r = mPendingRedirectedOutgoingCallInfo.get(callId);
                    if (r != null) {
                        mHandler.post(r.prepare());
                    } else {
                        Log.w(this, "Processing %s for canceled Call ID %s",
                                action, callId);
                    }
                    break;
                }
                case TelecomBroadcastIntentProcessor.ACTION_PLACE_UNREDIRECTED_CALL: {
                    Runnable r = mPendingUnredirectedOutgoingCallInfo.get(callId);
                    if (r != null) {
                        mHandler.post(r.prepare());
                    } else {
                        Log.w(this, "Processing %s for canceled Call ID %s",
                                action, callId);
                    }
                    break;
                }
                case TelecomBroadcastIntentProcessor.ACTION_CANCEL_REDIRECTED_CALL: {
                    Log.addEvent(mPendingRedirectedOutgoingCall,
                            LogUtils.Events.REDIRECTION_USER_CANCELLED);
                    mPendingRedirectedOutgoingCall.disconnect("User canceled the redirected call.");
                    break;
                }
                default: {
                    // Unexpected, ignore
                }

            }
            mPendingRedirectedOutgoingCall = null;
            mPendingRedirectedOutgoingCallInfo.remove(callId);
            mPendingUnredirectedOutgoingCallInfo.remove(callId);
        } else {
            Log.w(this, "processRedirectedOutgoingCallAfterUserInteraction for non-matched Call ID"
                    + " %s", callId);
        }
    }

    /**
     * Attempts to issue/connect the specified call.
     *
     * @param handle Handle to connect the call with.
     * @param gatewayInfo Optional gateway information that can be used to route the call to the
     *        actual dialed handle via a gateway provider. May be null.
     * @param speakerphoneOn Whether or not to turn the speakerphone on once the call connects.
     * @param videoState The desired video state for the outgoing call.
     */
    @VisibleForTesting
    public void placeOutgoingCall(Call call, Uri handle, GatewayInfo gatewayInfo,
            boolean speakerphoneOn, int videoState) {
        if (call == null) {
            // don't do anything if the call no longer exists
            Log.i(this, "Canceling unknown call.");
            return;
        }

        final Uri uriHandle = (gatewayInfo == null) ? handle : gatewayInfo.getGatewayAddress();

        if (gatewayInfo == null) {
            Log.i(this, "Creating a new outgoing call with handle: %s", Log.piiHandle(uriHandle));
        } else {
            Log.i(this, "Creating a new outgoing call with gateway handle: %s, original handle: %s",
                    Log.pii(uriHandle), Log.pii(handle));
        }

        call.setHandle(uriHandle);
        call.setGatewayInfo(gatewayInfo);

        final boolean useSpeakerWhenDocked = mContext.getResources().getBoolean(
                R.bool.use_speaker_when_docked);
        final boolean useSpeakerForDock = isSpeakerphoneEnabledForDock();
        final boolean useSpeakerForVideoCall = isSpeakerphoneAutoEnabledForVideoCalls(videoState);

        // Auto-enable speakerphone if the originating intent specified to do so, if the call
        // is a video call, of if using speaker when docked
        PhoneAccount account = mPhoneAccountRegistrar.getPhoneAccount(
                call.getTargetPhoneAccount(), call.getInitiatingUser());
        boolean allowVideo = false;
        if (account != null) {
            allowVideo = account.hasCapabilities(PhoneAccount.CAPABILITY_VIDEO_CALLING);
        }
        call.setStartWithSpeakerphoneOn(speakerphoneOn || (useSpeakerForVideoCall && allowVideo)
                || (useSpeakerWhenDocked && useSpeakerForDock));
        call.setVideoState(videoState);

        if (speakerphoneOn) {
            Log.i(this, "%s Starting with speakerphone as requested", call);
        } else if (useSpeakerWhenDocked && useSpeakerForDock) {
            Log.i(this, "%s Starting with speakerphone because car is docked.", call);
        } else if (useSpeakerForVideoCall) {
            Log.i(this, "%s Starting with speakerphone because its a video call.", call);
        }

        if (call.isEmergencyCall()) {
            Executors.defaultThreadFactory().newThread(() ->
                    BlockedNumberContract.SystemContract.notifyEmergencyContact(mContext))
                    .start();
        }

        final boolean requireCallCapableAccountByHandle = mContext.getResources().getBoolean(
                com.android.internal.R.bool.config_requireCallCapableAccountForHandle);
        final boolean isOutgoingCallPermitted = isOutgoingCallPermitted(call,
                call.getTargetPhoneAccount());
        final String callHandleScheme =
                call.getHandle() == null ? null : call.getHandle().getScheme();
        if (call.getTargetPhoneAccount() != null || call.isEmergencyCall()) {
            // If the account has been set, proceed to place the outgoing call.
            // Otherwise the connection will be initiated when the account is set by the user.
            if (call.isSelfManaged() && !isOutgoingCallPermitted) {
                if (call.isAdhocConferenceCall()) {
                    notifyCreateConferenceFailed(call.getTargetPhoneAccount(), call);
                } else {
                    notifyCreateConnectionFailed(call.getTargetPhoneAccount(), call);
                }
            } else {
                if (call.isEmergencyCall()) {
                    // Drop any ongoing self-managed calls to make way for an emergency call.
                    disconnectSelfManagedCalls("place emerg call" /* reason */);
                }
                try {
                    notifyStartCreateConnection(call);
                    call.startCreateConnection(mPhoneAccountRegistrar);
                } catch (Exception exception) {
                    // If an exceptions is thrown while creating the connection, prompt the user to
                    // generate a bugreport and force disconnect.
                    Log.e(TAG, exception, "Exception thrown while establishing connection.");
                    mAnomalyReporter.reportAnomaly(
                            EXCEPTION_WHILE_ESTABLISHING_CONNECTION_ERROR_UUID,
                            EXCEPTION_WHILE_ESTABLISHING_CONNECTION_ERROR_MSG);
                    markCallAsDisconnected(call,
                            new DisconnectCause(DisconnectCause.ERROR,
                            "Failed to create the connection."));
                    markCallAsRemoved(call);
                }

            }
        } else if (mPhoneAccountRegistrar.getCallCapablePhoneAccounts(
                requireCallCapableAccountByHandle ? callHandleScheme : null, false,
                call.getInitiatingUser(), false).isEmpty()) {
            // If there are no call capable accounts, disconnect the call.
            markCallAsDisconnected(call, new DisconnectCause(DisconnectCause.CANCELED,
                    "No registered PhoneAccounts"));
            markCallAsRemoved(call);
        }
    }

    /**
     * Attempts to start a conference call for the specified call.
     *
     * @param call The call to conference.
     * @param otherCall The other call to conference with.
     */
    @VisibleForTesting
    public void conference(Call call, Call otherCall) {
        call.conferenceWith(otherCall);
    }

    /**
     * Instructs Telecom to answer the specified call. Intended to be invoked by the in-call
     * app through {@link InCallAdapter} after Telecom notifies it of an incoming call followed by
     * the user opting to answer said call.
     *
     * @param call The call to answer.
     * @param videoState The video state in which to answer the call.
     */
    @VisibleForTesting
    public void answerCall(Call call, int videoState) {
        if (!mCalls.contains(call)) {
            Log.i(this, "Request to answer a non-existent call %s", call);
        } else if (call.isTransactionalCall()) {
            // InCallAdapter is requesting to answer the given transactioanl call. Must get an ack
            // from the client via a transaction before answering.
            call.answer(videoState);
        } else {
            // Hold or disconnect the active call and request call focus for the incoming call.
            Call activeCall = (Call) mConnectionSvrFocusMgr.getCurrentFocusCall();
            Log.d(this, "answerCall: Incoming call = %s Ongoing call %s", call, activeCall);
            holdActiveCallForNewCall(call);
            mConnectionSvrFocusMgr.requestFocus(
                    call,
                    new RequestCallback(new ActionAnswerCall(call, videoState)));
        }
    }

    private void answerCallForAudioProcessing(Call call) {
        // We don't check whether the call has been added to the internal lists yet -- it's optional
        // until the call is actually in the AUDIO_PROCESSING state.
        Call activeCall = (Call) mConnectionSvrFocusMgr.getCurrentFocusCall();
        if (activeCall != null && activeCall != call) {
            Log.w(this, "answerCallForAudioProcessing: another active call already exists. "
                    + "Ignoring request for audio processing and letting the incoming call "
                    + "through.");
            // The call should already be in the RINGING state, so all we have to do is add the
            // call to the internal tracker.
            addCall(call);
            return;
        }
        Log.d(this, "answerCallForAudioProcessing: Incoming call = %s", call);
        mConnectionSvrFocusMgr.requestFocus(
                call,
                new RequestCallback(() -> {
                    synchronized (mLock) {
                        Log.d(this, "answering call %s for audio processing with cs focus", call);
                        call.answerForAudioProcessing();
                        // Skip setting the call state to ANSWERED -- that's only for calls that
                        // were answered by user intervention.
                        mPendingAudioProcessingCall = call;
                    }
                }));

    }

    /**
     * Instructs Telecom to bring a call into the AUDIO_PROCESSING state.
     *
     * Used by the background audio call screener (also the default dialer) to signal that
     * they want to manually enter the AUDIO_PROCESSING state. The user will be aware that there is
     * an ongoing call at this time.
     *
     * @param call The call to manipulate
     */
    public void enterBackgroundAudioProcessing(Call call, String requestingPackageName) {
        if (!mCalls.contains(call)) {
            Log.w(this, "Trying to exit audio processing on an untracked call");
            return;
        }

        Call activeCall = getActiveCall();
        if (activeCall != null && activeCall != call) {
            Log.w(this, "Ignoring enter audio processing because there's already a call active");
            return;
        }

        CharSequence requestingAppName = AppLabelProxy.Util.getAppLabel(
                mContext.getPackageManager(), requestingPackageName);
        if (requestingAppName == null) {
            requestingAppName = requestingPackageName;
        }

        // We only want this to work on active or ringing calls
        if (call.getState() == CallState.RINGING) {
            // After the connection service sets up the call with the other end, it'll set the call
            // state to AUDIO_PROCESSING
            answerCallForAudioProcessing(call);
            call.setAudioProcessingRequestingApp(requestingAppName);
        } else if (call.getState() == CallState.ACTIVE) {
            setCallState(call, CallState.AUDIO_PROCESSING,
                    "audio processing set by dialer request");
            call.setAudioProcessingRequestingApp(requestingAppName);
        }
    }

    /**
     * Instructs Telecom to bring a call out of the AUDIO_PROCESSING state.
     *
     * Used by the background audio call screener (also the default dialer) to signal that it's
     * finished doing its thing and the user should be made aware of the call.
     *
     * @param call The call to manipulate
     * @param shouldRing if true, puts the call into SIMULATED_RINGING. Otherwise, makes the call
     *                   active.
     */
    public void exitBackgroundAudioProcessing(Call call, boolean shouldRing) {
        if (!mCalls.contains(call)) {
            Log.w(this, "Trying to exit audio processing on an untracked call");
            return;
        }

        Call activeCall = getActiveCall();
        if (activeCall != null) {
            Log.w(this, "Ignoring exit audio processing because there's already a call active");
        }

        if (shouldRing) {
            setCallState(call, CallState.SIMULATED_RINGING, "exitBackgroundAudioProcessing");
        } else {
            setCallState(call, CallState.ACTIVE, "exitBackgroundAudioProcessing");
        }
    }

    /**
     * Instructs Telecom to deflect the specified call. Intended to be invoked by the in-call
     * app through {@link InCallAdapter} after Telecom notifies it of an incoming call followed by
     * the user opting to deflect said call.
     */
    @VisibleForTesting
    public void deflectCall(Call call, Uri address) {
        if (!mCalls.contains(call)) {
            Log.i(this, "Request to deflect a non-existent call %s", call);
        } else {
            call.deflect(address);
        }
    }

    /**
     * Determines if the speakerphone should be automatically enabled for the call.  Speakerphone
     * should be enabled if the call is a video call and bluetooth or the wired headset are not in
     * use.
     *
     * @param videoState The video state of the call.
     * @return {@code true} if the speakerphone should be enabled.
     */
    public boolean isSpeakerphoneAutoEnabledForVideoCalls(int videoState) {
        return !isVideoCrbtVoLteCall(videoState) &&
            VideoProfile.isVideo(videoState) &&
            !mWiredHeadsetManager.isPluggedIn() &&
            !mBluetoothRouteManager.isBluetoothAvailable() &&
            isSpeakerEnabledForVideoCalls();
    }

     public boolean isWiredHandsetInOrBtAvailble() {
        return mWiredHeadsetManager.isPluggedIn()
            || mBluetoothRouteManager.isBluetoothAvailable();
     }

     public boolean isWiredHandsetIn() {
        return mWiredHeadsetManager.isPluggedIn();
     }

     public boolean isBtAvailble() {
       return  mBluetoothRouteManager.isBluetoothAvailable();
     }

    /**
     * Determines if the speakerphone should be enabled for when docked.  Speakerphone
     * should be enabled if the device is docked and bluetooth or the wired headset are
     * not in use.
     *
     * @return {@code true} if the speakerphone should be enabled for the dock.
     */
    private boolean isSpeakerphoneEnabledForDock() {
        return mDockManager.isDocked() &&
            !mWiredHeadsetManager.isPluggedIn() &&
            !mBluetoothRouteManager.isBluetoothAvailable();
    }

    /**
     * Determines if the speakerphone should be automatically enabled for video calls.
     *
     * @return {@code true} if the speakerphone should automatically be enabled.
     */
    private static boolean isSpeakerEnabledForVideoCalls() {
        return TelephonyProperties.videocall_audio_output()
                .orElse(TelecomManager.AUDIO_OUTPUT_DEFAULT)
                == TelecomManager.AUDIO_OUTPUT_ENABLE_SPEAKER;
    }

    /**
     * Instructs Telecom to reject the specified call. Intended to be invoked by the in-call
     * app through {@link InCallAdapter} after Telecom notifies it of an incoming call followed by
     * the user opting to reject said call.
     */
    @VisibleForTesting
    public void rejectCall(Call call, boolean rejectWithMessage, String textMessage) {
        if (!mCalls.contains(call)) {
            Log.i(this, "Request to reject a non-existent call %s", call);
        } else {
            for (CallsManagerListener listener : mListeners) {
                listener.onIncomingCallRejected(call, rejectWithMessage, textMessage);
            }
            call.reject(rejectWithMessage, textMessage);
        }
    }

    /**
     * Instructs Telecom to reject the specified call. Intended to be invoked by the in-call
     * app through {@link InCallAdapter} after Telecom notifies it of an incoming call followed by
     * the user opting to reject said call.
     */
    @VisibleForTesting
    public void rejectCall(Call call, @android.telecom.Call.RejectReason int rejectReason) {
        if (!mCalls.contains(call)) {
            Log.i(this, "Request to reject a non-existent call %s", call);
        } else {
            for (CallsManagerListener listener : mListeners) {
                listener.onIncomingCallRejected(call, false /* rejectWithMessage */,
                        null /* textMessage */);
            }
            call.reject(rejectReason);
        }
    }

    /**
     * Instructs Telecom to transfer the specified call. Intended to be invoked by the in-call
     * app through {@link InCallAdapter} after the user opts to transfer the said call.
     */
    @VisibleForTesting
    public void transferCall(Call call, Uri number, boolean isConfirmationRequired) {
        if (!mCalls.contains(call)) {
            Log.i(this, "transferCall - Request to transfer a non-existent call %s", call);
        } else {
            call.transfer(number, isConfirmationRequired);
        }
    }

    /**
     * Instructs Telecom to transfer the specified call to another ongoing call.
     * Intended to be invoked by the in-call app through {@link InCallAdapter} after the user opts
     * to transfer the said call (consultative transfer).
     */
    @VisibleForTesting
    public void transferCall(Call call, Call otherCall) {
        if (!mCalls.contains(call) || !mCalls.contains(otherCall)) {
            Log.i(this, "transferCall - Non-existent call %s or %s", call, otherCall);
        } else {
            call.transfer(otherCall);
        }
    }

    /**
     * Instructs Telecom to play the specified DTMF tone within the specified call.
     *
     * @param digit The DTMF digit to play.
     */
    @VisibleForTesting
    public void playDtmfTone(Call call, char digit) {
        if (!mCalls.contains(call)) {
            Log.i(this, "Request to play DTMF in a non-existent call %s", call);
        } else {
            if (call.getState() != CallState.ON_HOLD) {
                call.playDtmfTone(digit);
                mDtmfLocalTonePlayer.playTone(call, digit);
            } else {
                Log.i(this, "Request to play DTMF tone for held call %s", call.getId());
            }
        }
    }

    /**
     * Instructs Telecom to stop the currently playing DTMF tone, if any.
     */
    @VisibleForTesting
    public void stopDtmfTone(Call call) {
        if (!mCalls.contains(call)) {
            Log.i(this, "Request to stop DTMF in a non-existent call %s", call);
        } else {
            call.stopDtmfTone();
            mDtmfLocalTonePlayer.stopTone(call);
        }
    }

    /**
     * Instructs Telecom to continue (or not) the current post-dial DTMF string, if any.
     */
    void postDialContinue(Call call, boolean proceed) {
        if (!mCalls.contains(call)) {
            Log.i(this, "Request to continue post-dial string in a non-existent call %s", call);
        } else {
            call.postDialContinue(proceed);
        }
    }

    /**
     * Instructs Telecom to disconnect the specified call. Intended to be invoked by the
     * in-call app through {@link InCallAdapter} for an ongoing call. This is usually triggered by
     * the user hitting the end-call button.
     */
    @VisibleForTesting
    public void disconnectCall(Call call) {
        Log.v(this, "disconnectCall %s", call);

        if (!mCalls.contains(call)) {
            Log.w(this, "Unknown call (%s) asked to disconnect", call);
        } else {
            mLocallyDisconnectingCalls.add(call);
            int previousState = call.getState();
            call.disconnect();
            for (CallsManagerListener listener : mListeners) {
                listener.onCallStateChanged(call, previousState, call.getState());
            }
            // Cancel any of the outgoing call futures if they're still around.
            if (mPendingCallConfirm != null && !mPendingCallConfirm.isDone()) {
                mPendingCallConfirm.complete(null);
                mPendingCallConfirm = null;
            }
            if (mPendingAccountSelection != null && !mPendingAccountSelection.isDone()) {
                mPendingAccountSelection.complete(null);
                mPendingAccountSelection = null;
            }
        }
    }

    /**
     * Instructs Telecom to disconnect all calls.
     */
    void disconnectAllCalls() {
        Log.v(this, "disconnectAllCalls");

        for (Call call : mCalls) {
            disconnectCall(call);
        }
    }

    /**
     * Disconnects calls for any other {@link PhoneAccountHandle} but the one specified.
     * Note: As a protective measure, will NEVER disconnect an emergency call.  Although that
     * situation should never arise, its a good safeguard.
     * @param phoneAccountHandle Calls owned by {@link PhoneAccountHandle}s other than this one will
     *                          be disconnected.
     */
    private void disconnectOtherCalls(PhoneAccountHandle phoneAccountHandle) {
        mCalls.stream()
                .filter(c -> !c.isEmergencyCall() &&
                        !c.getTargetPhoneAccount().equals(phoneAccountHandle))
                .forEach(c -> disconnectCall(c));
    }

    /**
     * Instructs Telecom to put the specified call on hold. Intended to be invoked by the
     * in-call app through {@link InCallAdapter} for an ongoing call. This is usually triggered by
     * the user hitting the hold button during an active call.
     */
    @VisibleForTesting
    public void holdCall(Call call) {
        if (!mCalls.contains(call)) {
            Log.w(this, "Unknown call (%s) asked to be put on hold", call);
        } else {
            Log.d(this, "Putting call on hold: (%s)", call);
            call.hold();
        }
    }

    /**
     * Instructs Telecom to release the specified call from hold. Intended to be invoked by
     * the in-call app through {@link InCallAdapter} for an ongoing call. This is usually triggered
     * by the user hitting the hold button during a held call.
     */
    @VisibleForTesting
    public void unholdCall(Call call) {
        if (!mCalls.contains(call)) {
            Log.w(this, "Unknown call (%s) asked to be removed from hold", call);
        } else {
            if (getOutgoingCall() != null) {
                Log.w(this, "There is an outgoing call, so it is unable to unhold this call %s",
                        call);
                return;
            }
            Call activeCall = (Call) mConnectionSvrFocusMgr.getCurrentFocusCall();
            String activeCallId = null;
            if (activeCall != null && !activeCall.isLocallyDisconnecting()) {
                activeCallId = activeCall.getId();
                Log.d(TAG, "unholdCall isDsdaOrDsdsTransitionMode = " +
                        isDsdaOrDsdsTransitionMode());
                if (canHold(activeCall)) {
                    if (!isDsdaOrDsdsTransitionMode() || !areFromSameSource(activeCall, call)) {
                        // Follow legacy behavior for non DSDA and different source/connection
                        // service use case
                        activeCall.hold("Swap to " + call.getId());
                        Log.addEvent(activeCall, LogUtils.Events.SWAP, "To " + call.getId());
                        Log.addEvent(call, LogUtils.Events.SWAP, "From " + activeCall.getId());
                    } else {
                        // This is dsda/dsds transition mode swap use case.
                        // Let ConnectionService handle hold and unhold for this case
                        Log.i(TAG, "unholdCall in DSDA across subs");
                    }
                } else {
                    // This call does not support hold. If it is from a different connection
                    // service or connection manager, then disconnect it, otherwise allow the
                    // connection service or connection manager to handle the situation.
                    if (!areFromSameSource(activeCall, call)) {
                        if (!activeCall.isEmergencyCall()) {
                            activeCall.disconnect("Swap to " + call.getId());
                        } else {
                            Log.w(this, "unholdCall: % is an emergency call, aborting swap to %s",
                                    activeCall.getId(), call.getId());
                            // Don't unhold the call as requested; we don't want to drop an
                            // emergency call.
                            return;
                        }
                    } else if (!isDsdaOrDsdsTransitionMode()) {
                        activeCall.hold("Swap to " + call.getId());
                    }
                }
            }
            mConnectionSvrFocusMgr.requestFocus(
                    call,
                    new RequestCallback(new ActionUnHoldCall(call, activeCallId)));
        }
    }

    @Override
    public void onExtrasRemoved(Call c, int source, List<String> keys) {
        if (source != Call.SOURCE_CONNECTION_SERVICE) {
            return;
        }
        updateCanAddCall();
    }

    @Override
    public void onExtrasChanged(Call c, int source, Bundle extras, String requestingPackageName) {
        if (source != Call.SOURCE_CONNECTION_SERVICE) {
            return;
        }
        handleCallTechnologyChange(c);
        handleChildAddressChange(c);
        updateCanAddCall();
        maybeUpdateVideoCrsCall(c);
    }

    @Override
    public void onRemoteRttRequest(Call call, int requestId) {
        Log.i(this, "onRemoteRttRequest: call %s", call.getId());
        playRttUpgradeToneForCall(call);
    }

    /**
     * Updates video CRS information if it is a CRS call and handling fallback
     * to play local ringing when CRS audio/video RTP timeout from network.
     */
    private void maybeUpdateVideoCrsCall(Call c) {
        if (c == null || (c.getState() != CallState.RINGING
                    && c.getState() != CallState.SIMULATED_RINGING)) {
            return;
        }
        boolean isCrs = c.isCrsCall();
        String callId = c.getId();
        if (isCrs) {
            mCrsCallId = callId;
            return;
        }

        Log.v(this, "maybeUpdateVideoCrsCall : isCrs = %b, CrsCallId =%s,"
                + "currentCallId=%s", isCrs, mCrsCallId, callId);
        if(!callId.equals(mCrsCallId)) {
            return;
        }
        mCrsCallId = null;
        for (CallsManagerListener listener : mListeners) {
            listener.onCrsFallbackLocalRinging(c);
        }
    }

    public void playRttUpgradeToneForCall(Call call) {
        mCallAudioManager.playRttUpgradeTone(call);
    }

    // Construct the list of possible PhoneAccounts that the outgoing call can use based on the
    // active calls in CallsManager. If any of the active calls are on a SIM based PhoneAccount,
    // then include only that SIM based PhoneAccount and any non-SIM PhoneAccounts, such as SIP.
    @VisibleForTesting
    public List<PhoneAccountHandle> constructPossiblePhoneAccounts(Uri handle, UserHandle user,
            boolean isVideo, boolean isEmergency) {
        return constructPossiblePhoneAccounts(handle, user, isVideo, isEmergency, false);
    }

    // Returns whether the device is capable of 2 simultaneous active voice calls on different subs.
    private boolean isDsdaCallingPossible() {
        try {
            return getTelephonyManager().getMaxNumberOfSimultaneouslyActiveSims() > 1
                    || getTelephonyManager().getPhoneCapability()
                           .getMaxActiveVoiceSubscriptions() > 1;
        } catch (Exception e) {
            Log.w(this, "exception in isDsdaCallingPossible(): ", e);
            return false;
        }
    }

    public List<PhoneAccountHandle> constructPossiblePhoneAccounts(Uri handle, UserHandle user,
            boolean isVideo, boolean isEmergency, boolean isConference) {

        if (handle == null) {
            return Collections.emptyList();
        }

        // If we're specifically looking for video capable accounts, then include that capability,
        // otherwise specify no additional capability constraints. When handling the emergency call,
        // it also needs to find the phone accounts excluded by CAPABILITY_EMERGENCY_CALLS_ONLY.
        int capabilities = isVideo ? PhoneAccount.CAPABILITY_VIDEO_CALLING : 0;
        capabilities |= isConference ? PhoneAccount.CAPABILITY_ADHOC_CONFERENCE_CALLING : 0;
        List<PhoneAccountHandle> allAccounts =
                mPhoneAccountRegistrar.getCallCapablePhoneAccounts(handle.getScheme(), false, user,
                        capabilities,
                        isEmergency ? 0 : PhoneAccount.CAPABILITY_EMERGENCY_CALLS_ONLY,
                        isEmergency);

        // If no phone account is found, let's query emergency call only account again.
        // That is happening while emergency account has capability CAPABILITY_EMERGENCY_CALLS_ONLY.
        if (isEmergency && allAccounts.size() == 0) {
            Log.v(this, "Try to find an emergency call only phone account");
            allAccounts =  mPhoneAccountRegistrar.
                    getEmergencyCallOnlyPhoneAccounts(handle.getScheme(), user);
        }

        // Only one SIM PhoneAccount can be active at one time for DSDS. Only that SIM PhoneAccount
        // should be available if a call is already active on the SIM account.
        // Similarly, the emergency call should be attempted over the same PhoneAccount as the
        // ongoing call. However, if the ongoing call is over cross-SIM registration, then the
        // emergency call will be attempted over a different Phone object at a later stage.
        if (isEmergency || !isDsdaOrDsdsTransitionMode()) {
            List<PhoneAccountHandle> simAccounts =
                    mPhoneAccountRegistrar.getSimPhoneAccountsOfCurrentUser();
            PhoneAccountHandle ongoingCallAccount = null;
            for (Call c : mCalls) {
                if (!c.isDisconnected() && !c.isNew() && simAccounts.contains(
                        c.getTargetPhoneAccount())) {
                    ongoingCallAccount = c.getTargetPhoneAccount();
                    break;
                }
            }
            if (ongoingCallAccount != null) {
                // Remove all SIM accounts that are not the active SIM from the list.
                simAccounts.remove(ongoingCallAccount);
                allAccounts.removeAll(simAccounts);
            }
        }
        return allAccounts;
    }

    private TelephonyManager getTelephonyManager() {
        return mContext.getSystemService(TelephonyManager.class);
    }

    /**
     * Informs listeners (notably {@link CallAudioManager} of a change to the call's external
     * property.
     * .
     * @param call The call whose external property changed.
     * @param isExternalCall {@code True} if the call is now external, {@code false} otherwise.
     */
    @Override
    public void onExternalCallChanged(Call call, boolean isExternalCall) {
        Log.v(this, "onConnectionPropertiesChanged: %b", isExternalCall);
        for (CallsManagerListener listener : mListeners) {
            listener.onExternalCallChanged(call, isExternalCall);
        }
    }

    @Override
    public void onCallStreamingStateChanged(Call call, boolean isStreaming) {
        Log.v(this, "onCallStreamingStateChanged: %b", isStreaming);
        for (CallsManagerListener listener : mListeners) {
            listener.onCallStreamingStateChanged(call, isStreaming);
        }
    }

    private void handleCallTechnologyChange(Call call) {
        if (call.getExtras() != null
                && call.getExtras().containsKey(TelecomManager.EXTRA_CALL_TECHNOLOGY_TYPE)) {

            Integer analyticsCallTechnology = sAnalyticsTechnologyMap.get(
                    call.getExtras().getInt(TelecomManager.EXTRA_CALL_TECHNOLOGY_TYPE));
            if (analyticsCallTechnology == null) {
                analyticsCallTechnology = Analytics.THIRD_PARTY_PHONE;
            }
            call.getAnalytics().addCallTechnology(analyticsCallTechnology);
        }
    }

    public void handleChildAddressChange(Call call) {
        if (call.getExtras() != null
                && call.getExtras().containsKey(Connection.EXTRA_CHILD_ADDRESS)) {

            String viaNumber = call.getExtras().getString(Connection.EXTRA_CHILD_ADDRESS);
            call.setViaNumber(viaNumber);
        }
    }

    /** Called by the in-call UI to change the mute state. */
    void mute(boolean shouldMute) {
        if (isInEmergencyCall() && shouldMute) {
            Log.i(this, "Refusing to turn on mute because we're in an emergency call");
            shouldMute = false;
        }
        mCallAudioManager.mute(shouldMute);
    }

    /**
      * Called by the in-call UI to change the audio route, for example to change from earpiece to
      * speaker phone.
      */
    void setAudioRoute(int route, String bluetoothAddress) {
        mCallAudioManager.setAudioRoute(route, bluetoothAddress);
    }

    /**
      * Called by the in-call UI to change the CallEndpoint
      */
    @VisibleForTesting(visibility = VisibleForTesting.Visibility.PACKAGE)
    public void requestCallEndpointChange(CallEndpoint endpoint, ResultReceiver callback) {
        mCallEndpointController.requestCallEndpointChange(endpoint, callback);
    }

    /** Called by the in-call UI to turn the proximity sensor on. */
    void turnOnProximitySensor() {
        mProximitySensorManager.turnOn();
    }

    /**
     * Called by the in-call UI to turn the proximity sensor off.
     * @param screenOnImmediately If true, the screen will be turned on immediately. Otherwise,
     *        the screen will be kept off until the proximity sensor goes negative.
     */
    void turnOffProximitySensor(boolean screenOnImmediately) {
        mProximitySensorManager.turnOff(screenOnImmediately);
    }

    private boolean isRttSettingOn(PhoneAccountHandle handle) {
        int phoneId = SubscriptionManager.getPhoneId(
          mPhoneAccountRegistrar.getSubscriptionIdForPhoneAccount(handle));
        if (!SubscriptionManager.isValidPhoneId(phoneId)) {
            Log.w(this, "isRttSettingOn: Invalid phone id = " + phoneId);
            return false;
        }
        boolean isRttModeSettingOn = Settings.Secure.getIntForUser(mContext.getContentResolver(),
                Settings.Secure.RTT_CALLING_MODE, 0, mContext.getUserId()) != 0;
        // If the carrier config says that we should ignore the RTT mode setting from the user,
        // assume that it's off (i.e. only make an RTT call if it's requested through the extra).
        boolean shouldIgnoreRttModeSetting = getCarrierConfigForPhoneAccount(handle)
                .getBoolean(CarrierConfigManager.KEY_IGNORE_RTT_MODE_SETTING_BOOL, false);
        return isRttModeSettingOn && !shouldIgnoreRttModeSetting;
    }

    private static String convertRttPhoneId(int phoneId) {
        return phoneId != 0 ? Integer.toString(phoneId) : "";
    }

    private PersistableBundle getCarrierConfigForPhoneAccount(PhoneAccountHandle handle) {
        int subscriptionId = mPhoneAccountRegistrar.getSubscriptionIdForPhoneAccount(handle);
        CarrierConfigManager carrierConfigManager =
                mContext.getSystemService(CarrierConfigManager.class);
        PersistableBundle result = carrierConfigManager.getConfigForSubId(subscriptionId);
        return result == null ? new PersistableBundle() : result;
    }

    void phoneAccountSelected(Call call, PhoneAccountHandle account, boolean setDefault) {
        if (!mCalls.contains(call)) {
            Log.i(this, "Attempted to add account to unknown call %s", call);
        } else {
            if (setDefault) {
                mPhoneAccountRegistrar
                        .setUserSelectedOutgoingPhoneAccount(account, call.getInitiatingUser());
            }

            if (mPendingAccountSelection != null) {
                mPendingAccountSelection.complete(Pair.create(call, account));
                mPendingAccountSelection = null;
            }
        }
    }

    /** Called when the audio state changes. */
    @VisibleForTesting
    public void onCallAudioStateChanged(CallAudioState oldAudioState, CallAudioState
            newAudioState) {
        Log.v(this, "onAudioStateChanged, audioState: %s -> %s", oldAudioState, newAudioState);
        for (CallsManagerListener listener : mListeners) {
            listener.onCallAudioStateChanged(oldAudioState, newAudioState);
        }
    }

    @VisibleForTesting(visibility = VisibleForTesting.Visibility.PACKAGE)
    public void updateCallEndpoint(CallEndpoint callEndpoint) {
        Log.v(this, "updateCallEndpoint");
        for (CallsManagerListener listener : mListeners) {
            listener.onCallEndpointChanged(callEndpoint);
        }
    }

    @VisibleForTesting(visibility = VisibleForTesting.Visibility.PACKAGE)
    public void updateAvailableCallEndpoints(Set<CallEndpoint> availableCallEndpoints) {
        Log.v(this, "updateAvailableCallEndpoints");
        for (CallsManagerListener listener : mListeners) {
            listener.onAvailableCallEndpointsChanged(availableCallEndpoints);
        }
    }

    @VisibleForTesting(visibility = VisibleForTesting.Visibility.PACKAGE)
    public void updateMuteState(boolean isMuted) {
        Log.v(this, "updateMuteState");
        for (CallsManagerListener listener : mListeners) {
            listener.onMuteStateChanged(isMuted);
        }
    }

    /**
     * Called when disconnect tone is started or stopped, including any InCallTone
     * after disconnected call.
     *
     * @param isTonePlaying true if the disconnected tone is started, otherwise the disconnected
     * tone is stopped.
     */
    @VisibleForTesting
    public void onDisconnectedTonePlaying(boolean isTonePlaying) {
        Log.v(this, "onDisconnectedTonePlaying, %s", isTonePlaying ? "started" : "stopped");
        for (CallsManagerListener listener : mListeners) {
            listener.onDisconnectedTonePlaying(isTonePlaying);
        }
    }

    void markCallAsRinging(Call call) {
        setCallState(call, CallState.RINGING, "ringing set explicitly");
    }

    @VisibleForTesting
    public void markCallAsDialing(Call call) {
        setCallState(call, CallState.DIALING, "dialing set explicitly");
        maybeMoveToSpeakerPhone(call);
        maybeTurnOffMute(call);
        ensureCallAudible();
    }

    void markCallAsPulling(Call call) {
        setCallState(call, CallState.PULLING, "pulling set explicitly");
        maybeMoveToSpeakerPhone(call);
    }

    /**
     * Returns true if the active call is held.
     */
    boolean holdActiveCallForNewCall(Call call) {
        Call activeCall = (Call) mConnectionSvrFocusMgr.getCurrentFocusCall();
        Log.i(this, "holdActiveCallForNewCall, newCall: %s, activeCall: %s", call, activeCall);
        if (activeCall != null && activeCall != call) {
            Log.d(TAG, "holdActiveCallForNewCall isDsdaOrDsdsTransitionMode = " +
                    isDsdaOrDsdsTransitionMode());
            if (isDsdaOrDsdsTransitionMode() && !arePhoneAccountsEqual(
                    call.getTargetPhoneAccount(), activeCall.getTargetPhoneAccount())) {
                // For DSDA/DSDS transition cross sub answer, let connection service handle this
                return false;
            }
            if (canHold(activeCall)) {
                // When Pseudo DSDA call is answered via BT, there is a limitation that we will try
                // to put the call on hold first before disconnecting, below condiiton is added to
                // stop the additional HOLD at Telecom.
                // If there are no call extras present, we need to follow base behavior and allow
                // the HOLD request, if extras are present however we need to allow only for
                // non Pseudo DSDA cases.
                if (call.getExtras() == null ||
                        !call.getExtras().getBoolean(Connection.EXTRA_ANSWERING_DROPS_FG_CALL)) {
                    activeCall.hold();
                    return true;
                }
                return false;
            } else if (supportsHold(activeCall)
                    && areFromSameSource(activeCall, call)) {

                // Handle the case where the active call and the new call are from the same CS or
                // connection manager, and the currently active call supports hold but cannot
                // currently be held.
                // In this case we'll look for the other held call for this connectionService and
                // disconnect it prior to holding the active call.
                // E.g.
                // Call A - Held   (Supports hold, can't hold)
                // Call B - Active (Supports hold, can't hold)
                // Call C - Incoming
                // Here we need to disconnect A prior to holding B so that C can be answered.
                // This case is driven by telephony requirements ultimately.
                Call heldCall = getHeldCallByConnectionServiceAndPhoneAccount(call);
                if (heldCall != null) {
                    heldCall.disconnect();
                    Log.i(this, "holdActiveCallForNewCall: Disconnect held call %s before "
                                    + "holding active call %s.",
                            heldCall.getId(), activeCall.getId());
                }
                Log.i(this, "holdActiveCallForNewCall: Holding active %s before making %s active.",
                        activeCall.getId(), call.getId());
                activeCall.hold();
                call.increaseHeldByThisCallCount();
                return true;
            } else {
                // This call does not support hold. If it is from a different connection
                // service or connection manager, then disconnect it, otherwise allow the connection
                // service or connection manager to figure out the right states.
                if (!areFromSameSource(activeCall, call)) {
                    Log.i(this, "holdActiveCallForNewCall: disconnecting %s so that %s can be "
                            + "made active.", activeCall.getId(), call.getId());
                    if (!activeCall.isEmergencyCall()) {
                        activeCall.disconnect();
                    } else {
                        // It's not possible to hold the active call, and its an emergency call so
                        // we will silently reject the incoming call instead of answering it.
                        Log.w(this, "holdActiveCallForNewCall: rejecting incoming call %s as "
                                + "the active call is an emergency call and it cannot be held.",
                                call.getId());
                        call.reject(false /* rejectWithMessage */, "" /* message */,
                                "active emergency call can't be held");
                    }
                }
            }
        }
        return false;
    }

    // attempt to hold the requested call and complete the callback on the result
    public void transactionHoldPotentialActiveCallForNewCall(Call newCall,
            OutcomeReceiver<Boolean, CallException> callback) {
        Call activeCall = (Call) mConnectionSvrFocusMgr.getCurrentFocusCall();
        Log.i(this, "transactionHoldPotentialActiveCallForNewCall: "
                + "newCall=[%s], activeCall=[%s]", newCall, activeCall);

        // early exit if there is no need to hold an active call
        if (activeCall == null || activeCall == newCall) {
            Log.i(this, "transactionHoldPotentialActiveCallForNewCall:"
                    + " no need to hold activeCall");
            callback.onResult(true);
            return;
        }

        // before attempting CallsManager#holdActiveCallForNewCall(Call), check if it'll fail early
        if (!canHold(activeCall) &&
                !(supportsHold(activeCall) && areFromSameSource(activeCall, newCall))) {
            Log.i(this, "transactionHoldPotentialActiveCallForNewCall: "
                    + "conditions show the call cannot be held.");
            callback.onError(new CallException("call does not support hold",
                    CallException.CODE_CANNOT_HOLD_CURRENT_ACTIVE_CALL));
            return;
        }

        // attempt to hold the active call
        if (!holdActiveCallForNewCall(newCall)) {
            Log.i(this, "transactionHoldPotentialActiveCallForNewCall: "
                    + "attempted to hold call but failed.");
            callback.onError(new CallException("cannot hold active call failed",
                    CallException.CODE_CANNOT_HOLD_CURRENT_ACTIVE_CALL));
            return;
        }

        // officially mark the activeCall as held
        markCallAsOnHold(activeCall);
        callback.onResult(true);
    }

    @VisibleForTesting
    public void markCallAsActive(Call call) {
        Log.i(this, "markCallAsActive, isSelfManaged: " + call.isSelfManaged());
        if (call.isSelfManaged()) {
            // backward compatibility, the self-managed connection service will set the call state
            // to active directly. We should hold or disconnect the current active call based on the
            // holdability, and request the call focus for the self-managed call before the state
            // change.
            holdActiveCallForNewCall(call);
            mConnectionSvrFocusMgr.requestFocus(
                    call,
                    new RequestCallback(new ActionSetCallState(
                            call,
                            CallState.ACTIVE,
                            "active set explicitly for self-managed")));
        } else {
            if (mPendingAudioProcessingCall == call) {
                if (mCalls.contains(call)) {
                    setCallState(call, CallState.AUDIO_PROCESSING, "active set explicitly");
                } else {
                    call.setState(CallState.AUDIO_PROCESSING, "active set explicitly and adding");
                    addCall(call);
                }
                // Clear mPendingAudioProcessingCall so that future attempts to mark the call as
                // active (e.g. coming off of hold) don't put the call into audio processing instead
                mPendingAudioProcessingCall = null;
                return;
            }
            setCallState(call, CallState.ACTIVE, "active set explicitly");
            maybeMoveToSpeakerPhone(call);
            ensureCallAudible();
        }
    }

    public void markCallAsOnHold(Call call) {
        setCallState(call, CallState.ON_HOLD, "on-hold set explicitly");
    }

    /**
     * Marks the specified call as STATE_DISCONNECTED and notifies the in-call app. If this was the
     * last live call, then also disconnect from the in-call controller.
     *
     * @param disconnectCause The disconnect cause, see {@link android.telecom.DisconnectCause}.
     */
    public void markCallAsDisconnected(Call call, DisconnectCause disconnectCause) {
        Log.i(this, "markCallAsDisconnected: call=%s; disconnectCause=%s",
                call.toString(), disconnectCause.toString());
        int oldState = call.getState();
        if (call.getState() == CallState.SIMULATED_RINGING
                && disconnectCause.getCode() == DisconnectCause.REMOTE) {
            // If the remote end hangs up while in SIMULATED_RINGING, the call should
            // be marked as missed.
            call.setOverrideDisconnectCauseCode(new DisconnectCause(DisconnectCause.MISSED));
        }
        if (call.getState() == CallState.NEW
                && disconnectCause.getCode() == DisconnectCause.MISSED) {
            Log.i(this, "markCallAsDisconnected: missed call never rang ", call.getId());
            call.setMissedReason(USER_MISSED_NEVER_RANG);
        }
        if (call.getState() == CallState.RINGING
                || call.getState() == CallState.SIMULATED_RINGING) {
            if (call.getStartRingTime() > 0
                    && (mClockProxy.elapsedRealtime() - call.getStartRingTime())
                    < SHORT_RING_THRESHOLD) {
                Log.i(this, "markCallAsDisconnected; callid=%s, short ring.", call.getId());
                call.setUserMissed(USER_MISSED_SHORT_RING);
            } else if (call.getStartRingTime() > 0) {
                call.setUserMissed(USER_MISSED_NO_ANSWER);
            }
        }

        // Notify listeners that the call was disconnected before being added to CallsManager.
        // Listeners will not receive onAdded or onRemoved callbacks.
        if (!mCalls.contains(call)) {
            if (call.isEmergencyCall()) {
                mAnomalyReporter.reportAnomaly(
                        EMERGENCY_CALL_DISCONNECTED_BEFORE_BEING_ADDED_ERROR_UUID,
                        EMERGENCY_CALL_DISCONNECTED_BEFORE_BEING_ADDED_ERROR_MSG);
            }
            mListeners.forEach(l -> l.onCreateConnectionFailed(call));
        }

        // If a call diagnostic service is in use, we will log the original telephony-provided
        // disconnect cause, inform the CDS of the disconnection, and then chain the update of the
        // call state until AFTER the CDS reports it's result back.
        if ((oldState == CallState.ACTIVE || oldState == CallState.DIALING)
                && disconnectCause.getCode() != DisconnectCause.MISSED
                && mCallDiagnosticServiceController.isConnected()
                && mCallDiagnosticServiceController.onCallDisconnected(call, disconnectCause)) {
            Log.i(this, "markCallAsDisconnected; callid=%s, postingToFuture.", call.getId());

            // Log the original disconnect reason prior to calling into the
            // CallDiagnosticService.
            Log.addEvent(call, LogUtils.Events.SET_DISCONNECTED_ORIG, disconnectCause);

            // Setup the future with a timeout so that the CDS is time boxed.
            CompletableFuture<Boolean> future = call.initializeDisconnectFuture(
                    mTimeoutsAdapter.getCallDiagnosticServiceTimeoutMillis(
                            mContext.getContentResolver()));

            // Post the disconnection updates to the future for completion once the CDS returns
            // with it's overridden disconnect message.
            future.thenRunAsync(() -> {
                call.setDisconnectCause(disconnectCause);
                setCallState(call, CallState.DISCONNECTED, "disconnected set explicitly");
            }, new LoggedHandlerExecutor(mHandler, "CM.mCAD", mLock))
                    .exceptionally((throwable) -> {
                        Log.e(TAG, throwable, "Error while executing disconnect future.");
                        return null;
                    });
        } else {
            // No CallDiagnosticService, or it doesn't handle this call, so just do this
            // synchronously as always.
            call.setDisconnectCause(disconnectCause);
            setCallState(call, CallState.DISCONNECTED, "disconnected set explicitly");
        }

        if (oldState == CallState.NEW && disconnectCause.getCode() == DisconnectCause.MISSED) {
            Log.i(this, "markCallAsDisconnected: logging missed call ");
            mCallLogManager.logCall(call, Calls.MISSED_TYPE, true, null);
        }

        // Emergency MO call is still pending and current active call is
        // disconnected succesfully. So initiating pending Emergency call
        // now and clearing both pending and Disconnectcalls.
        if (mPendingMOEmerCall != null && mDisconnectingCall == call) {
            addCall(mPendingMOEmerCall);
            mPendingMOEmerCall.startCreateConnection(mPhoneAccountRegistrar);
            clearPendingMOEmergencyCall();
        }
    }

    /**
     * Removes an existing disconnected call, and notifies the in-call app.
     */
    public void markCallAsRemoved(Call call) {
        if (call.isDisconnectHandledViaFuture()) {
            Log.i(this, "markCallAsRemoved; callid=%s, postingToFuture.", call.getId());
            // A future is being used due to a CallDiagnosticService handling the call.  We will
            // chain the removal operation to the end of any outstanding disconnect work.
            call.getDisconnectFuture().thenRunAsync(() -> {
                performRemoval(call);
            }, new LoggedHandlerExecutor(mHandler, "CM.mCAR", mLock))
                    .exceptionally((throwable) -> {
                        Log.e(TAG, throwable, "Error while executing disconnect future");
                        return null;
                    });

        } else {
            Log.i(this, "markCallAsRemoved; callid=%s, immediate.", call.getId());
            performRemoval(call);
        }
    }

    /**
     * Work which is completed when a call is to be removed. Can either be be run synchronously or
     * posted to a {@link Call#getDisconnectFuture()}.
     * @param call The call.
     */
    private void performRemoval(Call call) {
        if (mInCallController.getBindingFuture() != null) {
            mInCallController.getBindingFuture().thenRunAsync(() -> {
                        doRemoval(call);
                    }, new LoggedHandlerExecutor(mHandler, "CM.pR", mLock))
                    .exceptionally((throwable) -> {
                        Log.e(TAG, throwable, "Error while executing call removal");
                        mAnomalyReporter.reportAnomaly(CALL_REMOVAL_EXECUTION_ERROR_UUID,
                                CALL_REMOVAL_EXECUTION_ERROR_MSG);
                        return null;
                    });
        } else {
            doRemoval(call);
        }
    }

    /**
     * Code to perform removal of a call.  Called above from {@link #performRemoval(Call)} either
     * async (in live code) or sync (in testing).
     * @param call the call to remove.
     */
    private void doRemoval(Call call) {
        call.maybeCleanupHandover();
        removeCall(call);
        Call foregroundCall = mCallAudioManager.getPossiblyHeldForegroundCall();
        if (mLocallyDisconnectingCalls.contains(call)) {
            boolean isDisconnectingChildCall = call.isDisconnectingChildCall();
            Log.v(this, "performRemoval: isDisconnectingChildCall = "
                    + isDisconnectingChildCall + "call -> %s", call);
            mLocallyDisconnectingCalls.remove(call);
            // Auto-unhold the foreground call due to a locally disconnected call, except if the
            // call which was disconnected is a member of a conference (don't want to auto
            // un-hold the conference if we remove a member of the conference).
            // Also, ensure that the call we're removing is from the same ConnectionService as
            // the one we're removing.  We don't want to auto-unhold between ConnectionService
            // implementations, especially if one is managed and the other is a VoIP CS.
            if (!isDisconnectingChildCall && foregroundCall != null
                    && foregroundCall.getState() == CallState.ON_HOLD
                    && areFromSameSource(foregroundCall, call)) {
                foregroundCall.unhold();
            }
        } else if (foregroundCall != null &&
                !foregroundCall.can(Connection.CAPABILITY_SUPPORT_HOLD) &&
                foregroundCall.getState() == CallState.ON_HOLD) {

            // The new foreground call is on hold, however the carrier does not display the hold
            // button in the UI.  Therefore, we need to auto unhold the held call since the user
            // has no means of unholding it themselves.
            Log.i(this, "performRemoval: Auto-unholding held foreground call (call doesn't "
                    + "support hold)");
            foregroundCall.unhold();
        }
    }

    /**
     * Given a call, marks the call as disconnected and removes it.  Set the error message to
     * indicate to the user that the call cannot me placed due to an ongoing call in another app.
     *
     * Used when there are ongoing self-managed calls and the user tries to make an outgoing managed
     * call.  Called by {@link #startCallConfirmation} when the user is already confirming an
     * outgoing call.  Realistically this should almost never be called since in practice the user
     * won't make multiple outgoing calls at the same time.
     *
     * @param call The call to mark as disconnected.
     */
    void markCallDisconnectedDueToSelfManagedCall(Call call) {
        Call activeCall = getActiveCall();
        CharSequence errorMessage;
        if (activeCall == null) {
            // Realistically this shouldn't happen, but best to handle gracefully
            errorMessage = mContext.getText(R.string.cant_call_due_to_ongoing_unknown_call);
        } else {
            errorMessage = mContext.getString(R.string.cant_call_due_to_ongoing_call,
                    activeCall.getTargetPhoneAccountLabel());
        }
        // Call is managed and there are ongoing self-managed calls.
        markCallAsDisconnected(call, new DisconnectCause(DisconnectCause.ERROR,
                errorMessage, errorMessage, "Ongoing call in another app."));
        markCallAsRemoved(call);
    }

    /**
     * Cleans up any calls currently associated with the specified connection service when the
     * service binder disconnects unexpectedly.
     *
     * @param service The connection service that disconnected.
     */
    void handleConnectionServiceDeath(ConnectionServiceWrapper service) {
        if (service != null) {
            Log.i(this, "handleConnectionServiceDeath: service %s died", service);
            for (Call call : mCalls) {
                if (call.getConnectionService() == service) {
                    if (call.getState() != CallState.DISCONNECTED) {
                        markCallAsDisconnected(call, new DisconnectCause(DisconnectCause.ERROR,
                                null /* message */, null /* description */, "CS_DEATH",
                                ToneGenerator.TONE_PROP_PROMPT));
                    }
                    markCallAsRemoved(call);
                }
            }
        }
    }

    /**
     * Determines if the {@link CallsManager} has any non-external calls.
     *
     * @return {@code True} if there are any non-external calls, {@code false} otherwise.
     */
    public boolean hasAnyCalls() {
        if (mCalls.isEmpty()) {
            return false;
        }

        for (Call call : mCalls) {
            if (!call.isExternalCall()) {
                return true;
            }
        }
        return false;
    }

    boolean hasRingingCall() {
        return getFirstCallWithState(CallState.RINGING, CallState.ANSWERED) != null;
    }

    boolean hasRingingOrSimulatedRingingCall() {
        return getFirstCallWithState(
                CallState.SIMULATED_RINGING, CallState.RINGING, CallState.ANSWERED) != null;
    }

    @VisibleForTesting
    public boolean onMediaButton(int type) {
        if (hasAnyCalls()) {
            Call ringingCall = getFirstCallWithState(CallState.RINGING,
                    CallState.SIMULATED_RINGING);
            if (HeadsetMediaButton.SHORT_PRESS == type) {
                if (ringingCall == null) {
                    Call activeCall = getFirstCallWithState(CallState.ACTIVE);
                    Call onHoldCall = getFirstCallWithState(CallState.ON_HOLD);
                    if (activeCall != null && onHoldCall != null) {
                        // Two calls, short-press -> switch calls
                        Log.addEvent(onHoldCall, LogUtils.Events.INFO,
                                "two calls, media btn short press - switch call.");
                        unholdCall(onHoldCall);
                        return true;
                    }

                    Call callToHangup = getFirstCallWithState(CallState.RINGING, CallState.DIALING,
                            CallState.PULLING, CallState.ACTIVE, CallState.ON_HOLD);
                    Log.addEvent(callToHangup, LogUtils.Events.INFO,
                            "media btn short press - end call.");
                    if (callToHangup != null) {
                        disconnectCall(callToHangup);
                        return true;
                    }
                } else {
                    answerCall(ringingCall, VideoProfile.STATE_AUDIO_ONLY);
                    return true;
                }
            } else if (HeadsetMediaButton.LONG_PRESS == type) {
                if (ringingCall != null) {
                    Log.addEvent(getForegroundCall(),
                            LogUtils.Events.INFO, "media btn long press - reject");
                    ringingCall.reject(false, null);
                } else {
                    Call activeCall = getFirstCallWithState(CallState.ACTIVE);
                    Call onHoldCall = getFirstCallWithState(CallState.ON_HOLD);
                    if (activeCall != null && onHoldCall != null) {
                        // Two calls, long-press -> end current call
                        Log.addEvent(activeCall, LogUtils.Events.INFO,
                                "two calls, media btn long press - end current call.");
                        disconnectCall(activeCall);
                        return true;
                    }

                    Log.addEvent(getForegroundCall(), LogUtils.Events.INFO,
                            "media btn long press - mute");
                    mCallAudioManager.toggleMute();
                }
                return true;
            }
        }
        return false;
    }

    /**
     * Returns true if telecom supports adding another top-level call.
     */
    @VisibleForTesting
    public boolean canAddCall() {
        boolean isDeviceProvisioned = Settings.Global.getInt(mContext.getContentResolver(),
                Settings.Global.DEVICE_PROVISIONED, 0) != 0;
        if (!isDeviceProvisioned) {
            Log.d(TAG, "Device not provisioned, canAddCall is false.");
            return false;
        }

        if (getFirstCallWithState(OUTGOING_CALL_STATES) != null) {
            return false;
        }

        int count = 0;
        // Allow for 4 calls in DSDA/DSDS Transition mode
        int maxTopLevelCalls = isDsdaOrDsdsTransitionMode() ?
                MAXIMUM_TOP_LEVEL_CALLS_DSDA : MAXIMUM_TOP_LEVEL_CALLS;
        for (Call call : mCalls) {
            if (call.isEmergencyCall()) {
                // We never support add call if one of the calls is an emergency call.
                return false;
            } else if (call.isExternalCall()) {
                // External calls don't count.
                continue;
            } else if (call.getParentCall() == null) {
                count++;
            }
            Bundle extras = call.getExtras();
            if (extras != null) {
                if (extras.getBoolean(Connection.EXTRA_DISABLE_ADD_CALL, false)) {
                    return false;
                }
            }

            // We do not check states for canAddCall. We treat disconnected calls the same
            // and wait until they are removed instead. If we didn't count disconnected calls,
            // we could put InCallServices into a state where they are showing two calls but
            // also support add-call. Technically it's right, but overall looks better (UI-wise)
            // and acts better if we wait until the call is removed.

            if (count >= maxTopLevelCalls) {
                return false;
            }
        }

        return true;
    }

    @VisibleForTesting
    public Call getRingingOrSimulatedRingingCall() {
        return getFirstCallWithState(CallState.RINGING,
                CallState.ANSWERED, CallState.SIMULATED_RINGING);
    }

    public Call getActiveCall() {
        return getFirstCallWithState(CallState.ACTIVE);
    }

    private Call getDialingCall() {
        return getFirstCallWithState(CallState.DIALING);
    }

    /** Helper function to retrieve the dialing or pulling call */
    private Call getDialingOrPullingCall() {
        return getFirstCallWithState(CallState.DIALING, CallState.PULLING);
    }

    public Call getHeldCallByConnectionService(PhoneAccountHandle targetPhoneAccount) {
        Optional<Call> heldCall = mCalls.stream()
                .filter(call -> PhoneAccountHandle.areFromSamePackage(call.getTargetPhoneAccount(),
                        targetPhoneAccount)
                        && call.getParentCall() == null
                        && call.getState() == CallState.ON_HOLD)
                .findFirst();
        return heldCall.isPresent() ? heldCall.get() : null;
    }

    @VisibleForTesting
    public int getNumHeldCalls() {
        int count = 0;
        for (Call call : mCalls) {
            if (call.getParentCall() == null && call.getState() == CallState.ON_HOLD) {
                count++;
            }
        }
        return count;
    }

    @VisibleForTesting
    public Call getOutgoingCall() {
        return getFirstCallWithState(OUTGOING_CALL_STATES);
    }

    @VisibleForTesting
    public Call getFirstCallWithState(int... states) {
        return getFirstCallWithState(null, states);
    }

    @VisibleForTesting
    public PhoneNumberUtilsAdapter getPhoneNumberUtilsAdapter() {
        return mPhoneNumberUtilsAdapter;
    }

    @VisibleForTesting
    public CompletableFuture<Call> getLatestPostSelectionProcessingFuture() {
        return mLatestPostSelectionProcessingFuture;
    }

    @VisibleForTesting
    public CompletableFuture getLatestPreAccountSelectionFuture() {
        return mLatestPreAccountSelectionFuture;
    }

    /**
     * Returns the first call that it finds with the given states. The states are treated as having
     * priority order so that any call with the first state will be returned before any call with
     * states listed later in the parameter list.
     *
     * @param callToSkip Call that this method should skip while searching
     */
    Call getFirstCallWithState(Call callToSkip, int... states) {
        for (int currentState : states) {
            // check the foreground first
            Call foregroundCall = getForegroundCall();
            if (foregroundCall != null && foregroundCall.getState() == currentState) {
                return foregroundCall;
            }

            for (Call call : mCalls) {
                if (Objects.equals(callToSkip, call)) {
                    continue;
                }

                // Only operate on top-level calls
                if (call.getParentCall() != null) {
                    continue;
                }

                if (call.isExternalCall()) {
                    continue;
                }

                if (currentState == call.getState()) {
                    return call;
                }
            }
        }
        return null;
    }

    Call createConferenceCall(
            String callId,
            PhoneAccountHandle phoneAccount,
            ParcelableConference parcelableConference) {

        // If the parceled conference specifies a connect time, use it; otherwise default to 0,
        // which is the default value for new Calls.
        long connectTime =
                parcelableConference.getConnectTimeMillis() ==
                        Conference.CONNECT_TIME_NOT_SPECIFIED ? 0 :
                        parcelableConference.getConnectTimeMillis();
        long connectElapsedTime =
                parcelableConference.getConnectElapsedTimeMillis() ==
                        Conference.CONNECT_TIME_NOT_SPECIFIED ? 0 :
                        parcelableConference.getConnectElapsedTimeMillis();

        int callDirection = Call.getRemappedCallDirection(parcelableConference.getCallDirection());

        PhoneAccountHandle connectionMgr =
                    mPhoneAccountRegistrar.getSimCallManagerFromHandle(phoneAccount,
                            mCurrentUserHandle);
        Call call = new Call(
                callId,
                mContext,
                this,
                mLock,
                mConnectionServiceRepository,
                mPhoneNumberUtilsAdapter,
                null /* handle */,
                null /* gatewayInfo */,
                connectionMgr,
                phoneAccount,
                callDirection,
                false /* forceAttachToExistingConnection */,
                true /* isConference */,
                connectTime,
                connectElapsedTime,
                mClockProxy,
                mToastFactory);

        // Unlike connections, conferences are not created first and then notified as create
        // connection complete from the CS.  They originate from the CS and are reported directly to
        // telecom where they're added (see below).
        call.setIsCreateConnectionComplete(true);

        setCallState(call, Call.getStateFromConnectionState(parcelableConference.getState()),
                "new conference call");
        call.setHandle(parcelableConference.getHandle(),
                parcelableConference.getHandlePresentation());
        call.setConnectionCapabilities(parcelableConference.getConnectionCapabilities());
        call.setConnectionProperties(parcelableConference.getConnectionProperties());
        call.setVideoState(parcelableConference.getVideoState());
        call.setVideoProvider(parcelableConference.getVideoProvider());
        call.setStatusHints(parcelableConference.getStatusHints());
        call.putConnectionServiceExtras(parcelableConference.getExtras());
        // In case this Conference was added via a ConnectionManager, keep track of the original
        // Connection ID as created by the originating ConnectionService.
        Bundle extras = parcelableConference.getExtras();
        if (extras != null && extras.containsKey(Connection.EXTRA_ORIGINAL_CONNECTION_ID)) {
            call.setOriginalConnectionId(extras.getString(Connection.EXTRA_ORIGINAL_CONNECTION_ID));
        }

        // TODO: Move this to be a part of addCall()
        call.addListener(this);
        addCall(call);
        return call;
    }

    /**
     * @return the call state currently tracked by {@link PhoneStateBroadcaster}
     */
    int getCallState() {
        return mPhoneStateBroadcaster.getCallState();
    }

    /**
     * Retrieves the {@link PhoneAccountRegistrar}.
     *
     * @return The {@link PhoneAccountRegistrar}.
     */
    @VisibleForTesting
    public PhoneAccountRegistrar getPhoneAccountRegistrar() {
        return mPhoneAccountRegistrar;
    }

    /**
     * Retrieves the {@link DisconnectedCallNotifier}
     * @return The {@link DisconnectedCallNotifier}.
     */
    DisconnectedCallNotifier getDisconnectedCallNotifier() {
        return mDisconnectedCallNotifier;
    }

    /**
     * Retrieves the {@link MissedCallNotifier}
     * @return The {@link MissedCallNotifier}.
     */
    MissedCallNotifier getMissedCallNotifier() {
        return mMissedCallNotifier;
    }

    /**
     * Retrieves the {@link IncomingCallNotifier}.
     * @return The {@link IncomingCallNotifier}.
     */
    IncomingCallNotifier getIncomingCallNotifier() {
        return mIncomingCallNotifier;
    }

    /**
     * Reject an incoming call and manually add it to the Call Log.
     * @param incomingCall Incoming call that has been rejected
     */
    private void autoMissCallAndLog(Call incomingCall, CallFilteringResult result) {
        incomingCall.getAnalytics().setMissedReason(incomingCall.getMissedReason());
        if (incomingCall.getConnectionService() != null) {
            // Only reject the call if it has not already been destroyed.  If a call ends while
            // incoming call filtering is taking place, it is possible that the call has already
            // been destroyed, and as such it will be impossible to send the reject to the
            // associated ConnectionService.
            incomingCall.reject(false, null);
        } else {
            Log.i(this, "rejectCallAndLog - call already destroyed.");
        }

        // Since the call was not added to the list of calls, we have to call the missed
        // call notifier and the call logger manually.
        // Do we need missed call notification for direct to Voicemail calls?
        mCallLogManager.logCall(incomingCall, Calls.MISSED_TYPE,
                true /*showNotificationForMissedCall*/, result);
    }

    /**
     * Adds the specified call to the main list of live calls.
     *
     * @param call The call to add.
     */
    @VisibleForTesting
    public void addCall(Call call) {
        if (mCalls.contains(call)) {
            Log.i(this, "addCall(%s) is already added");
            return;
        }
        Trace.beginSection("addCall");
        Log.i(this, "addCall(%s)", call);
        call.addListener(this);
        mCalls.add(call);

        // Specifies the time telecom finished routing the call. This is used by the dialer for
        // analytics.
        Bundle extras = call.getIntentExtras();
        extras.putLong(TelecomManager.EXTRA_CALL_TELECOM_ROUTING_END_TIME_MILLIS,
                SystemClock.elapsedRealtime());

        updateCanAddCall();
        updateHasActiveRttCall();
        updateExternalCallCanPullSupport();
        maybeUpdateVideoCrsCall(call);
        // onCallAdded for calls which immediately take the foreground (like the first call).
        for (CallsManagerListener listener : mListeners) {
            if (LogUtils.SYSTRACE_DEBUG) {
                Trace.beginSection(listener.getClass().toString() + " addCall");
            }
            listener.onCallAdded(call);
            if (LogUtils.SYSTRACE_DEBUG) {
                Trace.endSection();
            }
        }
        Trace.endSection();
    }

    @VisibleForTesting
    public void removeCall(Call call) {
        Trace.beginSection("removeCall");
        Log.v(this, "removeCall(%s)", call);

        if (call.isTransactionalCall() && call.getTransactionServiceWrapper() != null) {
            // remove call from wrappers
            call.getTransactionServiceWrapper().removeCallFromWrappers(call);
        }

        call.setParentAndChildCall(null);  // clean up parent relationship before destroying.
        call.removeListener(this);
        call.clearConnectionService();
        // TODO: clean up RTT pipes

        boolean shouldNotify = false;
        if (mCalls.contains(call)) {
            mCalls.remove(call);
            shouldNotify = true;
        }

        call.destroy();
        updateExternalCallCanPullSupport();
        // Only broadcast changes for calls that are being tracked.
        if (shouldNotify) {
            updateCanAddCall();
            updateHasActiveRttCall();
            for (CallsManagerListener listener : mListeners) {
                if (LogUtils.SYSTRACE_DEBUG) {
                    Trace.beginSection(listener.getClass().toString() + " onCallRemoved");
                }
                listener.onCallRemoved(call);
                if (LogUtils.SYSTRACE_DEBUG) {
                    Trace.endSection();
                }
            }
        }
        Trace.endSection();
    }

    private void updateHasActiveRttCall() {
        boolean hasActiveRttCall = hasActiveRttCall();
        if (hasActiveRttCall != mHasActiveRttCall) {
            Log.i(this, "updateHasActiveRttCall %s -> %s", mHasActiveRttCall, hasActiveRttCall);
            AudioManager.setRttEnabled(hasActiveRttCall);
            mHasActiveRttCall = hasActiveRttCall;
        }
    }

    private boolean hasActiveRttCall() {
        for (Call call : mCalls) {
            if (call.isActive() && call.isRttCall()) {
                return true;
            }
        }
        return false;
    }

    /**
     * Sets the specified state on the specified call.
     *
     * @param call The call.
     * @param newState The new state of the call.
     */
    private void setCallState(Call call, int newState, String tag) {
        if (call == null) {
            return;
        }
        int oldState = call.getState();
        Log.i(this, "setCallState %s -> %s, call: %s",
                CallState.toString(call.getParcelableCallState()),
                CallState.toString(newState), call);
        if (newState != oldState) {
            // If the call switches to held state while a DTMF tone is playing, stop the tone to
            // ensure that the tone generator stops playing the tone.
            if (newState == CallState.ON_HOLD && call.isDtmfTonePlaying()) {
                stopDtmfTone(call);
            }
            // Maybe start a vibration for MO call.
            if (newState == CallState.ACTIVE && !call.isIncoming() && !call.isUnknown()) {
                mRinger.startVibratingForOutgoingCallActive();
            }

            // Unfortunately, in the telephony world the radio is king. So if the call notifies
            // us that the call is in a particular state, we allow it even if it doesn't make
            // sense (e.g., STATE_ACTIVE -> STATE_RINGING).
            // TODO: Consider putting a stop to the above and turning CallState
            // into a well-defined state machine.
            // TODO: Define expected state transitions here, and log when an
            // unexpected transition occurs.
            if (call.setState(newState, tag)) {
                if ((oldState != CallState.AUDIO_PROCESSING) &&
                        (newState == CallState.DISCONNECTED)) {
                    maybeSendPostCallScreenIntent(call);
                }
                int disconnectCode = call.getDisconnectCause().getCode();
                if ((newState == CallState.ABORTED || newState == CallState.DISCONNECTED)
                        && ((disconnectCode != DisconnectCause.MISSED)
                        && (disconnectCode != DisconnectCause.CANCELED))) {
                    call.setMissedReason(MISSED_REASON_NOT_MISSED);
                }
                call.getAnalytics().setMissedReason(call.getMissedReason());

                maybeShowErrorDialogOnDisconnect(call);

                Trace.beginSection("onCallStateChanged");

                maybeHandleHandover(call, newState);
                notifyCallStateChanged(call, oldState, newState);

                Trace.endSection();
            } else {
                Log.i(this, "failed in setting the state to new state");
            }
        }
    }

    private void notifyCallStateChanged(Call call, int oldState, int newState) {
        // Only broadcast state change for calls that are being tracked.
        if (mCalls.contains(call)) {
            updateCanAddCall();
            updateHasActiveRttCall();
            for (CallsManagerListener listener : mListeners) {
                if (LogUtils.SYSTRACE_DEBUG) {
                    Trace.beginSection(listener.getClass().toString() +
                            " onCallStateChanged");
                }
                listener.onCallStateChanged(call, oldState, newState);
                if (LogUtils.SYSTRACE_DEBUG) {
                    Trace.endSection();
                }
            }
        }
    }

    /**
     * Identifies call state transitions for a call which trigger handover events.
     * - If this call has a handover to it which just started and this call goes active, treat
     * this as if the user accepted the handover.
     * - If this call has a handover to it which just started and this call is disconnected, treat
     * this as if the user rejected the handover.
     * - If this call has a handover from it which just started and this call is disconnected, do
     * nothing as the call prematurely disconnected before the user accepted the handover.
     * - If this call has a handover from it which was already accepted by the user and this call is
     * disconnected, mark the handover as complete.
     *
     * @param call A call whose state is changing.
     * @param newState The new state of the call.
     */
    private void maybeHandleHandover(Call call, int newState) {
        if (call.getHandoverSourceCall() != null) {
            // We are handing over another call to this one.
            if (call.getHandoverState() == HandoverState.HANDOVER_TO_STARTED) {
                // A handover to this call has just been initiated.
                if (newState == CallState.ACTIVE) {
                    // This call went active, so the user has accepted the handover.
                    Log.i(this, "setCallState: handover to accepted");
                    acceptHandoverTo(call);
                } else if (newState == CallState.DISCONNECTED) {
                    // The call was disconnected, so the user has rejected the handover.
                    Log.i(this, "setCallState: handover to rejected");
                    rejectHandoverTo(call);
                }
            }
        // If this call was disconnected because it was handed over TO another call, report the
        // handover as complete.
        } else if (call.getHandoverDestinationCall() != null
                && newState == CallState.DISCONNECTED) {
            int handoverState = call.getHandoverState();
            if (handoverState == HandoverState.HANDOVER_FROM_STARTED) {
                // Disconnect before handover was accepted.
                Log.i(this, "setCallState: disconnect before handover accepted");
                // Let the handover destination know that the source has disconnected prior to
                // completion of the handover.
                call.getHandoverDestinationCall().sendCallEvent(
                        android.telecom.Call.EVENT_HANDOVER_SOURCE_DISCONNECTED, null);
            } else if (handoverState == HandoverState.HANDOVER_ACCEPTED) {
                Log.i(this, "setCallState: handover from complete");
                completeHandoverFrom(call);
            }
        }
    }

    private void completeHandoverFrom(Call call) {
        Call handoverTo = call.getHandoverDestinationCall();
        Log.addEvent(handoverTo, LogUtils.Events.HANDOVER_COMPLETE, "from=%s, to=%s",
                call.getId(), handoverTo.getId());
        Log.addEvent(call, LogUtils.Events.HANDOVER_COMPLETE, "from=%s, to=%s",
                call.getId(), handoverTo.getId());

        // Inform the "from" Call (ie the source call) that the handover from it has
        // completed; this allows the InCallService to be notified that a handover it
        // initiated completed.
        call.onConnectionEvent(Connection.EVENT_HANDOVER_COMPLETE, null);
        call.onHandoverComplete();

        // Inform the "to" ConnectionService that handover to it has completed.
        handoverTo.sendCallEvent(android.telecom.Call.EVENT_HANDOVER_COMPLETE, null);
        handoverTo.onHandoverComplete();
        answerCall(handoverTo, handoverTo.getVideoState());
        call.markFinishedHandoverStateAndCleanup(HandoverState.HANDOVER_COMPLETE);

        // If the call we handed over to is self-managed, we need to disconnect the calls for other
        // ConnectionServices.
        if (handoverTo.isSelfManaged()) {
            disconnectOtherCalls(handoverTo.getTargetPhoneAccount());
        }
    }

    private void rejectHandoverTo(Call handoverTo) {
        Call handoverFrom = handoverTo.getHandoverSourceCall();
        Log.i(this, "rejectHandoverTo: from=%s, to=%s", handoverFrom.getId(), handoverTo.getId());
        Log.addEvent(handoverFrom, LogUtils.Events.HANDOVER_FAILED, "from=%s, to=%s, rejected",
                handoverTo.getId(), handoverFrom.getId());
        Log.addEvent(handoverTo, LogUtils.Events.HANDOVER_FAILED, "from=%s, to=%s, rejected",
                handoverTo.getId(), handoverFrom.getId());

        // Inform the "from" Call (ie the source call) that the handover from it has
        // failed; this allows the InCallService to be notified that a handover it
        // initiated failed.
        handoverFrom.onConnectionEvent(Connection.EVENT_HANDOVER_FAILED, null);
        handoverFrom.onHandoverFailed(android.telecom.Call.Callback.HANDOVER_FAILURE_USER_REJECTED);

        // Inform the "to" ConnectionService that handover to it has failed.  This
        // allows the ConnectionService the call was being handed over
        if (handoverTo.getConnectionService() != null) {
            // Only attempt if the call has a bound ConnectionService if handover failed
            // early on in the handover process, the CS will be unbound and we won't be
            // able to send the call event.
            handoverTo.sendCallEvent(android.telecom.Call.EVENT_HANDOVER_FAILED, null);
            handoverTo.getConnectionService().handoverFailed(handoverTo,
                    android.telecom.Call.Callback.HANDOVER_FAILURE_USER_REJECTED);
        }
        handoverTo.markFinishedHandoverStateAndCleanup(HandoverState.HANDOVER_FAILED);
    }

    private void acceptHandoverTo(Call handoverTo) {
        Call handoverFrom = handoverTo.getHandoverSourceCall();
        Log.i(this, "acceptHandoverTo: from=%s, to=%s", handoverFrom.getId(), handoverTo.getId());
        handoverTo.setHandoverState(HandoverState.HANDOVER_ACCEPTED);
        handoverTo.onHandoverComplete();
        handoverFrom.setHandoverState(HandoverState.HANDOVER_ACCEPTED);
        handoverFrom.onHandoverComplete();

        Log.addEvent(handoverTo, LogUtils.Events.ACCEPT_HANDOVER, "from=%s, to=%s",
                handoverFrom.getId(), handoverTo.getId());
        Log.addEvent(handoverFrom, LogUtils.Events.ACCEPT_HANDOVER, "from=%s, to=%s",
                handoverFrom.getId(), handoverTo.getId());

        // Disconnect the call we handed over from.
        disconnectCall(handoverFrom);
        // If we handed over to a self-managed ConnectionService, we need to disconnect calls for
        // other ConnectionServices.
        if (handoverTo.isSelfManaged()) {
            disconnectOtherCalls(handoverTo.getTargetPhoneAccount());
        }
    }

    private void updateCanAddCall() {
        boolean newCanAddCall = canAddCall();
        if (newCanAddCall != mCanAddCall) {
            mCanAddCall = newCanAddCall;
            for (CallsManagerListener listener : mListeners) {
                if (LogUtils.SYSTRACE_DEBUG) {
                    Trace.beginSection(listener.getClass().toString() + " updateCanAddCall");
                }
                listener.onCanAddCallChanged(mCanAddCall);
                if (LogUtils.SYSTRACE_DEBUG) {
                    Trace.endSection();
                }
            }
        }
    }

    /**
     * Determines if there are any ongoing self managed calls for the given package/user.
     * @param packageName The package name to check.
     * @param userHandle The userhandle to check.
     * @return {@code true} if the app has ongoing calls, or {@code false} otherwise.
     */
    public boolean isInSelfManagedCall(String packageName, UserHandle userHandle) {
        return mCalls.stream().anyMatch(
                c -> c.isSelfManaged()
                && c.getTargetPhoneAccount().getComponentName().getPackageName().equals(packageName)
                && c.getTargetPhoneAccount().getUserHandle().equals(userHandle));
    }

    @VisibleForTesting
    public int getNumCallsWithState(final boolean isSelfManaged, Call excludeCall,
                                    PhoneAccountHandle phoneAccountHandle, int... states) {
        return getNumCallsWithState(isSelfManaged ? CALL_FILTER_SELF_MANAGED : CALL_FILTER_MANAGED,
                excludeCall, phoneAccountHandle, states);
    }

    /**
     * Determines the number of calls matching the specified criteria.
     * @param callFilter indicates whether to include just managed calls
     *                   ({@link #CALL_FILTER_MANAGED}), self-managed calls
     *                   ({@link #CALL_FILTER_SELF_MANAGED}), or all calls
     *                   ({@link #CALL_FILTER_ALL}).
     * @param excludeCall Where {@code non-null}, this call is excluded from the count.
     * @param phoneAccountHandle Where {@code non-null}, calls for this {@link PhoneAccountHandle}
     *                           are excluded from the count.
     * @param states The list of {@link CallState}s to include in the count.
     * @return Count of calls matching criteria.
     */
    @VisibleForTesting
    public int getNumCallsWithState(final int callFilter, Call excludeCall,
                                    PhoneAccountHandle phoneAccountHandle, int... states) {

        Set<Integer> desiredStates = IntStream.of(states).boxed().collect(Collectors.toSet());

        Stream<Call> callsStream = mCalls.stream()
                .filter(call -> desiredStates.contains(call.getState()) &&
                        call.getParentCall() == null && !call.isExternalCall());

        if (callFilter == CALL_FILTER_MANAGED) {
            callsStream = callsStream.filter(call -> !call.isSelfManaged());
        } else if (callFilter == CALL_FILTER_SELF_MANAGED) {
            callsStream = callsStream.filter(call -> call.isSelfManaged());
        }

        // If a call to exclude was specified, filter it out.
        if (excludeCall != null) {
            callsStream = callsStream.filter(call -> call != excludeCall);
        }

        // If a phone account handle was specified, only consider calls for that phone account.
        if (phoneAccountHandle != null) {
            callsStream = callsStream.filter(
                    call -> phoneAccountHandle.equals(call.getTargetPhoneAccount()));
        }

        return (int) callsStream.count();
    }

    /**
     * Determines the number of calls (visible to the calling user) matching the specified criteria.
     * This is an overloaded method which is being used in a security patch to fix up the call
     * state type APIs which are acting across users when they should not be.
     *
     * See {@link TelecomManager#isInCall()} and {@link TelecomManager#isInManagedCall()}.
     *
     * @param callFilter indicates whether to include just managed calls
     *                   ({@link #CALL_FILTER_MANAGED}), self-managed calls
     *                   ({@link #CALL_FILTER_SELF_MANAGED}), or all calls
     *                   ({@link #CALL_FILTER_ALL}).
     * @param excludeCall Where {@code non-null}, this call is excluded from the count.
     * @param callingUser Where {@code non-null}, call visibility is scoped to this
     *                    {@link UserHandle}.
     * @param hasCrossUserAccess indicates if calling user has the INTERACT_ACROSS_USERS permission.
     * @param phoneAccountHandle Where {@code non-null}, calls for this {@link PhoneAccountHandle}
     *                           are excluded from the count.
     * @param states The list of {@link CallState}s to include in the count.
     * @return Count of calls matching criteria.
     */
    @VisibleForTesting
    public int getNumCallsWithState(final int callFilter, Call excludeCall,
            UserHandle callingUser, boolean hasCrossUserAccess,
            PhoneAccountHandle phoneAccountHandle, int... states) {

        Set<Integer> desiredStates = IntStream.of(states).boxed().collect(Collectors.toSet());

        Stream<Call> callsStream = mCalls.stream()
                .filter(call -> desiredStates.contains(call.getState()) &&
                        call.getParentCall() == null && !call.isExternalCall());

        if (callFilter == CALL_FILTER_MANAGED) {
            callsStream = callsStream.filter(call -> !call.isSelfManaged());
        } else if (callFilter == CALL_FILTER_SELF_MANAGED) {
            callsStream = callsStream.filter(call -> call.isSelfManaged());
        }

        // If a call to exclude was specified, filter it out.
        if (excludeCall != null) {
            callsStream = callsStream.filter(call -> call != excludeCall);
        }

        // If a phone account handle was specified, only consider calls for that phone account.
        if (phoneAccountHandle != null) {
            callsStream = callsStream.filter(
                    call -> phoneAccountHandle.equals(call.getTargetPhoneAccount()));
        }

        callsStream = callsStream.filter(
                call -> hasCrossUserAccess || isCallVisibleForUser(call, callingUser));

        return (int) callsStream.count();
    }

    private boolean hasMaximumLiveCalls(Call exceptCall) {
        return MAXIMUM_LIVE_CALLS <= getNumCallsWithState(CALL_FILTER_ALL,
                exceptCall, null /* phoneAccountHandle*/, LIVE_CALL_STATES);
    }

    private boolean hasMaximumManagedLiveCalls(Call exceptCall) {
        return MAXIMUM_LIVE_CALLS <= getNumCallsWithState(false /* isSelfManaged */,
                exceptCall, null /* phoneAccountHandle */, LIVE_CALL_STATES);
    }

    private boolean hasMaximumSelfManagedCalls(Call exceptCall,
                                                   PhoneAccountHandle phoneAccountHandle) {
        return MAXIMUM_SELF_MANAGED_CALLS <= getNumCallsWithState(true /* isSelfManaged */,
                exceptCall, phoneAccountHandle, ANY_CALL_STATE);
    }

    private boolean hasMaximumManagedHoldingCalls(Call exceptCall) {
        return MAXIMUM_HOLD_CALLS <= getNumCallsWithState(false /* isSelfManaged */, exceptCall,
                null /* phoneAccountHandle */, CallState.ON_HOLD);
    }

    /**
     * @return true if more than maximum managed allowed ringing calls exist.
     * Maximum ringing calls in case of SS/DSDS is one and two in case of
     * DSDA (one per phone account).
     */
    private boolean hasMaximumManagedRingingCalls(Call exceptCall) {
        // At any point we should have only one incoming call on a given PhoneAccount.
        if (MAXIMUM_RINGING_CALLS <= getNumCallsWithState(false /* isSelfManaged */,
                exceptCall, exceptCall.getTargetPhoneAccount(), CallState.RINGING,
                CallState.ANSWERED)) {
            return true;
        }
        // Check if we are exceeding overall maximum ringing call count.
        int maxAllowedManagedRingingCalls = isDsdaOrDsdsTransitionMode() ?
                MAXIMUM_RINGING_CALLS_DSDA : MAXIMUM_RINGING_CALLS;
        return maxAllowedManagedRingingCalls <= getNumCallsWithState(false /* isSelfManaged */,
                exceptCall, null /*phoneAccountHandle*/, CallState.RINGING, CallState.ANSWERED);
    }

    private boolean hasMaximumSelfManagedRingingCalls(Call exceptCall,
                                                      PhoneAccountHandle phoneAccountHandle) {
        return MAXIMUM_RINGING_CALLS <= getNumCallsWithState(true /* isSelfManaged */, exceptCall,
                phoneAccountHandle, CallState.RINGING, CallState.ANSWERED);
    }

    private boolean hasMaximumOutgoingCalls(Call exceptCall) {
        return MAXIMUM_LIVE_CALLS <= getNumCallsWithState(CALL_FILTER_ALL,
                exceptCall, null /* phoneAccountHandle */, OUTGOING_CALL_STATES);
    }

    private boolean hasMaximumManagedOutgoingCalls(Call exceptCall) {
        return MAXIMUM_OUTGOING_CALLS <= getNumCallsWithState(false /* isSelfManaged */, exceptCall,
                null /* phoneAccountHandle */, OUTGOING_CALL_STATES);
    }

    private boolean hasMaximumManagedDialingCalls(Call exceptCall) {
        return MAXIMUM_DIALING_CALLS <= getNumCallsWithState(false /* isSelfManaged */, exceptCall,
                null /* phoneAccountHandle */, CallState.DIALING, CallState.PULLING);
    }

    /**
     * Given a {@link PhoneAccountHandle} determines if there are other unholdable calls owned by
     * another connection service.
     * @param phoneAccountHandle The {@link PhoneAccountHandle} to check.
     * @return {@code true} if there are other unholdable calls, {@code false} otherwise.
     */
    public boolean hasUnholdableCallsForOtherConnectionService(
            PhoneAccountHandle phoneAccountHandle) {
        return getNumUnholdableCallsForOtherConnectionService(phoneAccountHandle) > 0;
    }

    /**
     * Determines the number of unholdable calls present in a connection service other than the one
     * the passed phone account belonds to.
     * @param phoneAccountHandle The handle of the PhoneAccount.
     * @return Number of unholdable calls owned by other connection service.
     */
    public int getNumUnholdableCallsForOtherConnectionService(
            PhoneAccountHandle phoneAccountHandle) {
        return (int) mCalls.stream().filter(call ->
                !phoneAccountHandle.getComponentName().equals(
                        call.getTargetPhoneAccount().getComponentName())
                        && call.getParentCall() == null
                        && !call.isExternalCall()
                        && !canHold(call)).count();
    }

    /**
     * Determines if there are any managed calls.
     * @return {@code true} if there are managed calls, {@code false} otherwise.
     */
    public boolean hasManagedCalls() {
        return mCalls.stream().filter(call -> !call.isSelfManaged() &&
                !call.isExternalCall()).count() > 0;
    }

    /**
     * Determines if there are any self-managed calls.
     * @return {@code true} if there are self-managed calls, {@code false} otherwise.
     */
    public boolean hasSelfManagedCalls() {
        return mCalls.stream().filter(call -> call.isSelfManaged()).count() > 0;
    }

    /**
     * Determines if there are any ongoing managed or self-managed calls.
     * Note: The {@link #ONGOING_CALL_STATES} are
     * @param callingUser The user to scope the calls to.
     * @param hasCrossUserAccess indicates if user has the INTERACT_ACROSS_USERS permission.
     * @return {@code true} if there are ongoing managed or self-managed calls, {@code false}
     *      otherwise.
     */
    public boolean hasOngoingCalls(UserHandle callingUser, boolean hasCrossUserAccess) {
        return getNumCallsWithState(
                CALL_FILTER_ALL, null /* excludeCall */,
                callingUser, hasCrossUserAccess,
                null /* phoneAccountHandle */,
                ONGOING_CALL_STATES) > 0;
    }

    /**
     * Determines if there are any ongoing managed calls.
     * @param callingUser The user to scope the calls to.
     * @param hasCrossUserAccess indicates if user has the INTERACT_ACROSS_USERS permission.
     * @return {@code true} if there are ongoing managed calls, {@code false} otherwise.
     */
    public boolean hasOngoingManagedCalls(UserHandle callingUser, boolean hasCrossUserAccess) {
        return getNumCallsWithState(
                CALL_FILTER_MANAGED, null /* excludeCall */,
                callingUser, hasCrossUserAccess,
                null /* phoneAccountHandle */,
                ONGOING_CALL_STATES) > 0;
    }

    /**
     * Determines if the system incoming call UI should be shown.
     * The system incoming call UI will be shown if the new incoming call is self-managed, and there
     * are ongoing calls for another PhoneAccount.
     * @param incomingCall The incoming call.
     * @return {@code true} if the system incoming call UI should be shown, {@code false} otherwise.
     */
    public boolean shouldShowSystemIncomingCallUi(Call incomingCall) {
        return incomingCall.isIncoming() && incomingCall.isSelfManaged()
                && hasUnholdableCallsForOtherConnectionService(incomingCall.getTargetPhoneAccount())
                && incomingCall.getHandoverSourceCall() == null;
    }

    @VisibleForTesting
    public boolean makeRoomForOutgoingEmergencyCall(Call emergencyCall) {
        // Always disconnect any ringing/incoming calls when an emergency call is placed to minimize
        // distraction. This does not affect live call count.
        if (hasRingingOrSimulatedRingingCall()) {
            Call ringingCall = getRingingOrSimulatedRingingCall();
            ringingCall.getAnalytics().setCallIsAdditional(true);
            ringingCall.getAnalytics().setCallIsInterrupted(true);
            if (ringingCall.getState() == CallState.SIMULATED_RINGING) {
                if (!ringingCall.hasGoneActiveBefore()) {
                    // If this is an incoming call that is currently in SIMULATED_RINGING only
                    // after a call screen, disconnect to make room and mark as missed, since
                    // the user didn't get a chance to accept/reject.
                    ringingCall.disconnect("emergency call dialed during simulated ringing "
                            + "after screen.");
                } else {
                    // If this is a simulated ringing call after being active and put in
                    // AUDIO_PROCESSING state again, disconnect normally.
                    ringingCall.reject(false, null, "emergency call dialed during simulated "
                            + "ringing.");
                }
            } else { // normal incoming ringing call.
                // Hang up the ringing call to make room for the emergency call and mark as missed,
                // since the user did not reject.
                ringingCall.setOverrideDisconnectCauseCode(
                        new DisconnectCause(DisconnectCause.MISSED));
                ringingCall.reject(false, null, "emergency call dialed during ringing.");
            }
        }

        // There is already room!
        if (!hasMaximumLiveCalls(emergencyCall)) return true;

        Call liveCall = getFirstCallWithState(LIVE_CALL_STATES);
        Log.i(this, "makeRoomForOutgoingEmergencyCall call = " + emergencyCall
                + " livecall = " + liveCall);

        if (emergencyCall == liveCall) {
            // Not likely, but a good correctness check.
            return true;
        }

        if (hasMaximumOutgoingCalls(emergencyCall)) {
            Call outgoingCall = getFirstCallWithState(OUTGOING_CALL_STATES);
            if (!outgoingCall.isEmergencyCall()) {
                emergencyCall.getAnalytics().setCallIsAdditional(true);
                outgoingCall.getAnalytics().setCallIsInterrupted(true);
                outgoingCall.disconnect("Disconnecting dialing call in favor of new dialing"
                        + " emergency call.");
                return true;
            }
            if (outgoingCall.getState() == CallState.SELECT_PHONE_ACCOUNT) {
                // Correctness check: if there is an orphaned emergency call in the
                // {@link CallState#SELECT_PHONE_ACCOUNT} state, just disconnect it since the user
                // has explicitly started a new call.
                emergencyCall.getAnalytics().setCallIsAdditional(true);
                outgoingCall.getAnalytics().setCallIsInterrupted(true);
                outgoingCall.disconnect("Disconnecting call in SELECT_PHONE_ACCOUNT in favor"
                        + " of new outgoing call.");
                return true;
            }
            //  If the user tries to make two outgoing calls to different emergency call numbers,
            //  we will try to connect the first outgoing call and reject the second.
            emergencyCall.setStartFailCause(CallFailureCause.IN_EMERGENCY_CALL);
            return false;
        }

        if (liveCall.getState() == CallState.AUDIO_PROCESSING) {
            emergencyCall.getAnalytics().setCallIsAdditional(true);
            liveCall.getAnalytics().setCallIsInterrupted(true);
            liveCall.disconnect("disconnecting audio processing call for emergency");
            return true;
        }

        // If the live call is stuck in a connecting state, prompt the user to generate a bugreport.
        if (liveCall.getState() == CallState.CONNECTING) {
            mAnomalyReporter.reportAnomaly(LIVE_CALL_STUCK_CONNECTING_EMERGENCY_ERROR_UUID,
                    LIVE_CALL_STUCK_CONNECTING_EMERGENCY_ERROR_MSG);
        }

        // If we have the max number of held managed calls and we're placing an emergency call,
        // we'll disconnect the ongoing call if it cannot be held.
        if (hasMaximumManagedHoldingCalls(emergencyCall) && !canHold(liveCall)) {
            emergencyCall.getAnalytics().setCallIsAdditional(true);
            liveCall.getAnalytics().setCallIsInterrupted(true);
            // Disconnect the active call instead of the holding call because it is historically
            // easier to do, rather than disconnect a held call.
            liveCall.disconnect("disconnecting to make room for emergency call "
                    + emergencyCall.getId());
            return true;
        }

        // TODO: Remove once b/23035408 has been corrected.
        // If the live call is a conference, it will not have a target phone account set.  This
        // means the check to see if the live call has the same target phone account as the new
        // call will not cause us to bail early.  As a result, we'll end up holding the
        // ongoing conference call.  However, the ConnectionService is already doing that.  This
        // has caused problems with some carriers.  As a workaround until b/23035408 is
        // corrected, we will try and get the target phone account for one of the conference's
        // children and use that instead.
        PhoneAccountHandle liveCallPhoneAccount = liveCall.getTargetPhoneAccount();
        if (liveCallPhoneAccount == null && liveCall.isConference() &&
                !liveCall.getChildCalls().isEmpty()) {
            liveCallPhoneAccount = getFirstChildPhoneAccount(liveCall);
            Log.i(this, "makeRoomForOutgoingEmergencyCall: using child call PhoneAccount = " +
                    liveCallPhoneAccount);
        }

        // We may not know which PhoneAccount the emergency call will be placed on yet, but if
        // the liveCall PhoneAccount does not support placing emergency calls, then we know it
        // will not be that one and we do not want multiple PhoneAccounts active during an
        // emergency call if possible. Disconnect the active call in favor of the emergency call
        // instead of trying to hold.
        if (liveCall.getTargetPhoneAccount() != null) {
            PhoneAccount pa = mPhoneAccountRegistrar.getPhoneAccountUnchecked(
                    liveCall.getTargetPhoneAccount());
            if((pa.getCapabilities() & PhoneAccount.CAPABILITY_PLACE_EMERGENCY_CALLS) == 0) {
                liveCall.setOverrideDisconnectCauseCode(new DisconnectCause(
                        DisconnectCause.LOCAL, DisconnectCause.REASON_EMERGENCY_CALL_PLACED));
                liveCall.disconnect("outgoing call does not support emergency calls, "
                        + "disconnecting.");
            }
            return true;
        }

        // First thing, if we are trying to make an emergency call with the same package name as
        // the live call, then allow it so that the connection service can make its own decision
        // about how to handle the new call relative to the current one.
        // By default, for telephony, it will try to hold the existing call before placing the new
        // emergency call except for if the carrier does not support holding calls for emergency.
        // In this case, telephony will disconnect the call.
        if (PhoneAccountHandle.areFromSamePackage(liveCallPhoneAccount,
                emergencyCall.getTargetPhoneAccount())) {
            Log.i(this, "makeRoomForOutgoingEmergencyCall: phoneAccount matches.");
            emergencyCall.getAnalytics().setCallIsAdditional(true);
            liveCall.getAnalytics().setCallIsInterrupted(true);
            return true;
        } else if (emergencyCall.getTargetPhoneAccount() == null) {
            // Without a phone account, we can't say reliably that the call will fail.
            // If the user chooses the same phone account as the live call, then it's
            // still possible that the call can be made (like with CDMA calls not supporting
            // hold but they still support adding a call by going immediately into conference
            // mode). Return true here and we'll run this code again after user chooses an
            // account.
            return true;
        }

        // Hold the live call if possible before attempting the new outgoing emergency call.
        if (canHold(liveCall)) {
            Log.i(this, "makeRoomForOutgoingEmergencyCall: holding live call.");
            emergencyCall.getAnalytics().setCallIsAdditional(true);
            emergencyCall.increaseHeldByThisCallCount();
            liveCall.getAnalytics().setCallIsInterrupted(true);
            liveCall.hold("calling " + emergencyCall.getId());
            return true;
        }

        // The live call cannot be held so we're out of luck here.  There's no room.
        emergencyCall.setStartFailCause(CallFailureCause.CANNOT_HOLD_CALL);
        return false;
    }

    @VisibleForTesting
    public boolean makeRoomForOutgoingCall(Call call) {
        // Already room!
        if (!hasMaximumLiveCalls(call)) return true;

        // NOTE: If the amount of live calls changes beyond 1, this logic will probably
        // have to change.
        Call liveCall = getFirstCallWithState(LIVE_CALL_STATES);
        Log.i(this, "makeRoomForOutgoingCall call = " + call + " livecall = " +
               liveCall);

        if (call == liveCall) {
            // If the call is already the foreground call, then we are golden.
            // This can happen after the user selects an account in the SELECT_PHONE_ACCOUNT
            // state since the call was already populated into the list.
            return true;
        }

        // If the live call is stuck in a connecting state for longer than the transitory timeout,
        // then we should disconnect it in favor of the new outgoing call and prompt the user to
        // generate a bugreport.
        // TODO: In the future we should let the CallAnomalyWatchDog do this disconnection of the
        // live call stuck in the connecting state.  Unfortunately that code will get tripped up by
        // calls that have a longer than expected new outgoing call broadcast response time.  This
        // mitigation is intended to catch calls stuck in a CONNECTING state for a long time that
        // block outgoing calls.  However, if the user dials two calls in quick succession it will
        // result in both calls getting disconnected, which is not optimal.
        if (liveCall.getState() == CallState.CONNECTING
                && ((mClockProxy.elapsedRealtime() - liveCall.getCreationElapsedRealtimeMillis())
                > mTimeoutsAdapter.getNonVoipCallTransitoryStateTimeoutMillis())) {
            mAnomalyReporter.reportAnomaly(LIVE_CALL_STUCK_CONNECTING_ERROR_UUID,
                    LIVE_CALL_STUCK_CONNECTING_ERROR_MSG);
            liveCall.disconnect("Force disconnect CONNECTING call.");
            return true;
        }

        if (hasMaximumOutgoingCalls(call)) {
            Call outgoingCall = getFirstCallWithState(OUTGOING_CALL_STATES);
            if (outgoingCall.getState() == CallState.SELECT_PHONE_ACCOUNT) {
                // If there is an orphaned call in the {@link CallState#SELECT_PHONE_ACCOUNT}
                // state, just disconnect it since the user has explicitly started a new call.
                call.getAnalytics().setCallIsAdditional(true);
                outgoingCall.getAnalytics().setCallIsInterrupted(true);
                outgoingCall.disconnect("Disconnecting call in SELECT_PHONE_ACCOUNT in favor"
                        + " of new outgoing call.");
                return true;
            }

            call.setStartFailCause(CallFailureCause.MAX_OUTGOING_CALLS);

            CharSequence text = mContext.getText(R.string.notification_disconnectedDialing_message);
            call.setOverrideDisconnectCauseCode(new DisconnectCause(DisconnectCause.ERROR, text,
                    text, "Another outgoing call is already being dialed.",
                    ToneGenerator.TONE_PROP_PROMPT));
            Bundle extras = call.getIntentExtras();
            if (extras == null) {
                extras = new Bundle();
                call.setIntentExtras(extras);
            }
            extras.putBoolean(EXTRA_KEY_DISPLAY_ERROR_DIALOG, true);
            return false;
        }

        // TODO: Remove once b/23035408 has been corrected.
        // If the live call is a conference, it will not have a target phone account set.  This
        // means the check to see if the live call has the same target phone account as the new
        // call will not cause us to bail early.  As a result, we'll end up holding the
        // ongoing conference call.  However, the ConnectionService is already doing that.  This
        // has caused problems with some carriers.  As a workaround until b/23035408 is
        // corrected, we will try and get the target phone account for one of the conference's
        // children and use that instead.
        PhoneAccountHandle liveCallPhoneAccount = liveCall.getTargetPhoneAccount();
        if (liveCallPhoneAccount == null && liveCall.isConference() &&
                !liveCall.getChildCalls().isEmpty()) {
            liveCallPhoneAccount = getFirstChildPhoneAccount(liveCall);
            Log.i(this, "makeRoomForOutgoingCall: using child call PhoneAccount = " +
                    liveCallPhoneAccount);
        }

        // First thing, if we are trying to make a call with the same phone account as the live
        // call, then allow it so that the connection service can make its own decision about
        // how to handle the new call relative to the current one.
        if (PhoneAccountHandle.areFromSamePackage(liveCallPhoneAccount,
                call.getTargetPhoneAccount())) {
            Log.i(this, "makeRoomForOutgoingCall: phoneAccount matches.");
            call.getAnalytics().setCallIsAdditional(true);
            liveCall.getAnalytics().setCallIsInterrupted(true);
            return true;
        } else if (call.getTargetPhoneAccount() == null) {
            // Without a phone account, we can't say reliably that the call will fail.
            // If the user chooses the same phone account as the live call, then it's
            // still possible that the call can be made (like with CDMA calls not supporting
            // hold but they still support adding a call by going immediately into conference
            // mode). Return true here and we'll run this code again after user chooses an
            // account.
            return true;
        }

        // Try to hold the live call before attempting the new outgoing call.
        if (canHold(liveCall)) {
            Log.i(this, "makeRoomForOutgoingCall: holding live call.");
            call.getAnalytics().setCallIsAdditional(true);
            liveCall.getAnalytics().setCallIsInterrupted(true);
            liveCall.hold("calling " + call.getId());
            return true;
        }

        // The live call cannot be held so we're out of luck here.  There's no room.
        call.setStartFailCause(CallFailureCause.CANNOT_HOLD_CALL);
        return false;
    }

    /**
     * Given a call, find the first non-null phone account handle of its children.
     *
     * @param parentCall The parent call.
     * @return The first non-null phone account handle of the children, or {@code null} if none.
     */
    private PhoneAccountHandle getFirstChildPhoneAccount(Call parentCall) {
        for (Call childCall : parentCall.getChildCalls()) {
            PhoneAccountHandle childPhoneAccount = childCall.getTargetPhoneAccount();
            if (childPhoneAccount != null) {
                return childPhoneAccount;
            }
        }
        return null;
    }

    /**
     * Checks to see if the call should be on speakerphone and if so, set it.
     */
    private void maybeMoveToSpeakerPhone(Call call) {
        if (call.isHandoverInProgress() && call.getState() == CallState.DIALING) {
            // When a new outgoing call is initiated for the purpose of handing over, do not engage
            // speaker automatically until the call goes active.
            return;
        }
        if (call.getStartWithSpeakerphoneOn()) {
            setAudioRoute(CallAudioState.ROUTE_SPEAKER, null);
            call.setStartWithSpeakerphoneOn(false);
        }
    }

    /**
     * Checks to see if the call is an emergency call and if so, turn off mute.
     */
    private void maybeTurnOffMute(Call call) {
        if (call.isEmergencyCall()) {
            mute(false);
        }
    }

    /**
     * Ensures that the call will be audible to the user by checking if the voice call stream is
     * audible, and if not increasing the volume to the default value.
     */
    private void ensureCallAudible() {
        // Audio manager APIs can be somewhat slow.  To prevent a potential ANR we will fire off
        // this opreation on the async task executor.  Note that this operation does not have any
        // dependency on any Telecom state, so we can safely launch this on a different thread
        // without worrying that it is in the Telecom sync lock.
        mAsyncTaskExecutor.execute(() -> {
            AudioManager am = mContext.getSystemService(AudioManager.class);
            if (am == null) {
                Log.w(this, "ensureCallAudible: audio manager is null");
                return;
            }
            if (am.getStreamVolume(AudioManager.STREAM_VOICE_CALL) == 0) {
                Log.i(this,
                        "ensureCallAudible: voice call stream has volume 0. Adjusting to default.");
                am.setStreamVolume(AudioManager.STREAM_VOICE_CALL,
                        AudioSystem.getDefaultStreamVolume(AudioManager.STREAM_VOICE_CALL), 0);
            }
        });
    }

    /**
     * Asynchronously updates the emergency call notification.
     * @param context the context for the update.
     */
    private void updateEmergencyCallNotificationAsync(Context context) {
        mAsyncTaskExecutor.execute(() -> {
            Log.startSession("CM.UEMCNA");
            try {
                boolean shouldShow = mBlockedNumbersAdapter.shouldShowEmergencyCallNotification(
                        context);
                Log.i(CallsManager.this, "updateEmergencyCallNotificationAsync; show=%b",
                        shouldShow);
                mBlockedNumbersAdapter.updateEmergencyCallNotification(context, shouldShow);
            } finally {
                Log.endSession();
            }
        });
    }

    /**
     * Creates a new call for an existing connection.
     *
     * @param callId The id of the new call.
     * @param connection The connection information.
     * @return The new call.
     */
    Call createCallForExistingConnection(String callId, ParcelableConnection connection) {
        boolean isDowngradedConference = (connection.getConnectionProperties()
                & Connection.PROPERTY_IS_DOWNGRADED_CONFERENCE) != 0;

        PhoneAccountHandle connectionMgr =
                mPhoneAccountRegistrar.getSimCallManagerFromHandle(connection.getPhoneAccount(),
                        mCurrentUserHandle);
        Call call = new Call(
                callId,
                mContext,
                this,
                mLock,
                mConnectionServiceRepository,
                mPhoneNumberUtilsAdapter,
                connection.getHandle() /* handle */,
                null /* gatewayInfo */,
                connectionMgr,
                connection.getPhoneAccount(), /* targetPhoneAccountHandle */
                Call.getRemappedCallDirection(connection.getCallDirection()) /* callDirection */,
                false /* forceAttachToExistingConnection */,
                isDowngradedConference /* isConference */,
                connection.getConnectTimeMillis() /* connectTimeMillis */,
                connection.getConnectElapsedTimeMillis(), /* connectElapsedTimeMillis */
                mClockProxy,
                mToastFactory);

        call.initAnalytics();
        call.getAnalytics().setCreatedFromExistingConnection(true);

        setCallState(call, Call.getStateFromConnectionState(connection.getState()),
                "existing connection");
        call.setVideoState(connection.getVideoState());
        call.setConnectionCapabilities(connection.getConnectionCapabilities());
        call.setConnectionProperties(connection.getConnectionProperties());
        call.setHandle(connection.getHandle(), connection.getHandlePresentation());
        call.setCallerDisplayName(connection.getCallerDisplayName(),
                connection.getCallerDisplayNamePresentation());
        call.addListener(this);
        call.putConnectionServiceExtras(connection.getExtras());

        Log.i(this, "createCallForExistingConnection: %s", connection);
        Call parentCall = null;
        if (!TextUtils.isEmpty(connection.getParentCallId())) {
            String parentId = connection.getParentCallId();
            parentCall = mCalls
                    .stream()
                    .filter(c -> c.getId().equals(parentId))
                    .findFirst()
                    .orElse(null);
            if (parentCall != null) {
                Log.i(this, "createCallForExistingConnection: %s added as child of %s.",
                        call.getId(),
                        parentCall.getId());
                // Set JUST the parent property, which won't send an update to the Incall UI.
                call.setParentCall(parentCall);
            }
        }
        // Existing connections originate from a connection service, so they are completed creation
        // by the ConnectionService implicitly.
        call.setIsCreateConnectionComplete(true);
        addCall(call);
        if (parentCall != null) {
            // Now, set the call as a child of the parent since it has been added to Telecom.  This
            // is where we will inform InCall.
            call.setChildOf(parentCall);
            call.notifyParentChanged(parentCall);
        }

        return call;
    }

    /**
     * Determines whether Telecom already knows about a Connection added via the
     * {@link android.telecom.ConnectionService#addExistingConnection(PhoneAccountHandle,
     * Connection)} API via a ConnectionManager.
     *
     * See {@link Connection#EXTRA_ORIGINAL_CONNECTION_ID}.
     * @param originalConnectionId The new connection ID to check.
     * @return {@code true} if this connection is already known by Telecom.
     */
    Call getAlreadyAddedConnection(String originalConnectionId) {
        Optional<Call> existingCall = mCalls.stream()
                .filter(call -> originalConnectionId.equals(call.getOriginalConnectionId()) ||
                            originalConnectionId.equals(call.getId()))
                .findFirst();

        if (existingCall.isPresent()) {
            Log.i(this, "isExistingConnectionAlreadyAdded - call %s already added with id %s",
                    originalConnectionId, existingCall.get().getId());
            return existingCall.get();
        }

        return null;
    }

    /**
     * @return A new unique telecom call Id.
     */
    private String getNextCallId() {
        synchronized(mLock) {
            return TELECOM_CALL_ID_PREFIX + (++mCallId);
        }
    }

    public int getNextRttRequestId() {
        synchronized (mLock) {
            return (++mRttRequestId);
        }
    }

    /**
     * Callback when foreground user is switched. We will reload missed call in all profiles
     * including the user itself. There may be chances that profiles are not started yet.
     */
    @VisibleForTesting
    public void onUserSwitch(UserHandle userHandle) {
        mCurrentUserHandle = userHandle;
        mMissedCallNotifier.setCurrentUserHandle(userHandle);
        mRoleManagerAdapter.setCurrentUserHandle(userHandle);
        final UserManager userManager = UserManager.get(mContext);
        List<UserInfo> profiles = userManager.getEnabledProfiles(userHandle.getIdentifier());
        for (UserInfo profile : profiles) {
            reloadMissedCallsOfUser(profile.getUserHandle());
        }
    }

    /**
     * Because there may be chances that profiles are not started yet though its parent user is
     * switched, we reload missed calls of profile that are just started here.
     */
    void onUserStarting(UserHandle userHandle) {
        if (UserUtil.isProfile(mContext, userHandle)) {
            reloadMissedCallsOfUser(userHandle);
        }
    }

    public TelecomSystem.SyncRoot getLock() {
        return mLock;
    }

    public Timeouts.Adapter getTimeoutsAdapter() {
        return mTimeoutsAdapter;
    }

    public SystemStateHelper getSystemStateHelper() {
        return mSystemStateHelper;
    }

    private void reloadMissedCallsOfUser(UserHandle userHandle) {
        mMissedCallNotifier.reloadFromDatabase(mCallerInfoLookupHelper,
                new MissedCallNotifier.CallInfoFactory(), userHandle);
    }

    public void onBootCompleted() {
        mMissedCallNotifier.reloadAfterBootComplete(mCallerInfoLookupHelper,
                new MissedCallNotifier.CallInfoFactory());
    }

    public boolean isVideoCrbtVoLteCall(int videoState) {
        Call call = getDialingCall();
        if (call == null) {
            return false;
        }
        PhoneAccountHandle accountHandle = call.getTargetPhoneAccount();
        int phoneId = SubscriptionManager.getPhoneId(
                mPhoneAccountRegistrar.getSubscriptionIdForPhoneAccount(accountHandle));
        return QtiImsExtUtils.isCarrierConfigEnabled(phoneId, mContext,
                "config_enable_video_crbt")
            && !VideoProfile.isTransmissionEnabled(videoState)
            && VideoProfile.isReceptionEnabled(videoState);
    }

    public boolean isIncomingCallPermitted(PhoneAccountHandle phoneAccountHandle) {
        return isIncomingCallPermitted(null /* excludeCall */, phoneAccountHandle);
    }

    public boolean isIncomingCallPermitted(Call excludeCall,
                                           PhoneAccountHandle phoneAccountHandle) {
        return checkIncomingCallPermitted(excludeCall, phoneAccountHandle).isSuccess();
    }

    private CallFailureCause checkIncomingCallPermitted(
            Call call, PhoneAccountHandle phoneAccountHandle) {
        if (phoneAccountHandle == null) {
            return CallFailureCause.INVALID_USE;
        }

        PhoneAccount phoneAccount =
                mPhoneAccountRegistrar.getPhoneAccountUnchecked(phoneAccountHandle);
        if (phoneAccount == null) {
            return CallFailureCause.INVALID_USE;
        }

        if (isInEmergencyCall()) {
            return CallFailureCause.IN_EMERGENCY_CALL;
        }

        if (phoneAccount.isSelfManaged()) {
            if (hasMaximumSelfManagedRingingCalls(call, phoneAccountHandle)) {
                return CallFailureCause.MAX_RINGING_CALLS;
            }
            if (hasMaximumSelfManagedCalls(call, phoneAccountHandle)) {
                return CallFailureCause.MAX_SELF_MANAGED_CALLS;
            }
        } else {
            if (hasMaximumManagedRingingCalls(call)) {
                return CallFailureCause.MAX_RINGING_CALLS;
            }
            if (hasMaximumManagedHoldingCalls(call)) {
                return CallFailureCause.MAX_HOLD_CALLS;
            }
        }

        return CallFailureCause.NONE;
    }

    public boolean isOutgoingCallPermitted(PhoneAccountHandle phoneAccountHandle) {
        return isOutgoingCallPermitted(null /* excludeCall */, phoneAccountHandle);
    }

    public boolean isOutgoingCallPermitted(Call excludeCall,
                                           PhoneAccountHandle phoneAccountHandle) {
        if (phoneAccountHandle == null) {
            return false;
        }
        PhoneAccount phoneAccount =
                mPhoneAccountRegistrar.getPhoneAccountUnchecked(phoneAccountHandle);
        if (phoneAccount == null) {
            return false;
        }

        if (!phoneAccount.isSelfManaged()) {
            return !hasMaximumManagedOutgoingCalls(excludeCall) &&
                    !hasMaximumManagedDialingCalls(excludeCall) &&
                    !hasMaximumManagedLiveCalls(excludeCall) &&
                    !hasMaximumManagedHoldingCalls(excludeCall);
        } else {
            // Only permit self-managed outgoing calls if
            // 1. there is no emergency ongoing call
            // 2. The outgoing call is an handover call or it not hit the self-managed call limit
            // and the current active call can be held.
            Call activeCall = (Call) mConnectionSvrFocusMgr.getCurrentFocusCall();
            return !isInEmergencyCall() &&
                    ((excludeCall != null && excludeCall.getHandoverSourceCall() != null) ||
                            (!hasMaximumSelfManagedCalls(excludeCall, phoneAccountHandle) &&
                                    (activeCall == null || canHold(activeCall))));
        }
    }

    public boolean isReplyWithSmsAllowed(int uid) {
        UserHandle callingUser = UserHandle.of(UserHandle.getUserId(uid));
        UserManager userManager = mContext.getSystemService(UserManager.class);
        KeyguardManager keyguardManager = mContext.getSystemService(KeyguardManager.class);

        boolean isUserRestricted = userManager != null
                && userManager.hasUserRestriction(UserManager.DISALLOW_SMS, callingUser);
        boolean isLockscreenRestricted = keyguardManager != null
                && keyguardManager.isDeviceLocked();
        Log.d(this, "isReplyWithSmsAllowed: isUserRestricted: %s, isLockscreenRestricted: %s",
                isUserRestricted, isLockscreenRestricted);

        // TODO(hallliu): actually check the lockscreen once b/77731473 is fixed
        return !isUserRestricted;
    }
    /**
     * Blocks execution until all Telecom handlers have completed their current work.
     */
    public void waitOnHandlers() {
        CountDownLatch mainHandlerLatch = new CountDownLatch(3);
        mHandler.post(() -> {
            mainHandlerLatch.countDown();
        });
        mCallAudioManager.getCallAudioModeStateMachine().getHandler().post(() -> {
            mainHandlerLatch.countDown();
        });
        mCallAudioManager.getCallAudioRouteStateMachine().getHandler().post(() -> {
            mainHandlerLatch.countDown();
        });

        try {
            mainHandlerLatch.await(HANDLER_WAIT_TIMEOUT, TimeUnit.MILLISECONDS);
        } catch (InterruptedException e) {
            Log.w(this, "waitOnHandlers: interrupted %s", e);
        }
    }

    /**
     * Used to confirm creation of an outgoing call which was marked as pending confirmation in
     * {@link #startOutgoingCall(Uri, PhoneAccountHandle, Bundle, UserHandle, Intent, String)}.
     * Called via {@link TelecomBroadcastIntentProcessor} for a call which was confirmed via
     * {@link ConfirmCallDialogActivity}.
     * @param callId The call ID of the call to confirm.
     */
    public void confirmPendingCall(String callId) {
        Log.i(this, "confirmPendingCall: callId=%s", callId);
        if (mPendingCall != null && mPendingCall.getId().equals(callId)) {
            Log.addEvent(mPendingCall, LogUtils.Events.USER_CONFIRMED);

            // We are going to place the new outgoing call, so disconnect any ongoing self-managed
            // calls which are ongoing at this time.
            disconnectSelfManagedCalls("outgoing call " + callId);

            mPendingCallConfirm.complete(mPendingCall);
            mPendingCallConfirm = null;
            mPendingCall = null;
        }
    }

    /**
     * Used to cancel an outgoing call which was marked as pending confirmation in
     * {@link #startOutgoingCall(Uri, PhoneAccountHandle, Bundle, UserHandle, Intent, String)}.
     * Called via {@link TelecomBroadcastIntentProcessor} for a call which was confirmed via
     * {@link ConfirmCallDialogActivity}.
     * @param callId The call ID of the call to cancel.
     */
    public void cancelPendingCall(String callId) {
        Log.i(this, "cancelPendingCall: callId=%s", callId);
        if (mPendingCall != null && mPendingCall.getId().equals(callId)) {
            Log.addEvent(mPendingCall, LogUtils.Events.USER_CANCELLED);
            markCallAsDisconnected(mPendingCall, new DisconnectCause(DisconnectCause.CANCELED));
            markCallAsRemoved(mPendingCall);
            mPendingCall = null;
            mPendingCallConfirm.complete(null);
            mPendingCallConfirm = null;
        }
    }

    /**
     * Called from {@link #startOutgoingCall(Uri, PhoneAccountHandle, Bundle, UserHandle, Intent, String)} when
     * a managed call is added while there are ongoing self-managed calls.  Starts
     * {@link ConfirmCallDialogActivity} to prompt the user to see if they wish to place the
     * outgoing call or not.
     * @param call The call to confirm.
     */
    private void startCallConfirmation(Call call, CompletableFuture<Call> confirmationFuture) {
        if (mPendingCall != null) {
            Log.i(this, "startCallConfirmation: call %s is already pending; disconnecting %s",
                    mPendingCall.getId(), call.getId());
            markCallDisconnectedDueToSelfManagedCall(call);
            confirmationFuture.complete(null);
            return;
        }
        Log.addEvent(call, LogUtils.Events.USER_CONFIRMATION);
        mPendingCall = call;
        mPendingCallConfirm = confirmationFuture;

        // Figure out the name of the app in charge of the self-managed call(s).
        Call activeCall = (Call) mConnectionSvrFocusMgr.getCurrentFocusCall();
        if (activeCall != null) {
            CharSequence ongoingAppName = activeCall.getTargetPhoneAccountLabel();
            Log.i(this, "startCallConfirmation: callId=%s, ongoingApp=%s", call.getId(),
                    ongoingAppName);

            Intent confirmIntent = new Intent(mContext, ConfirmCallDialogActivity.class);
            confirmIntent.putExtra(ConfirmCallDialogActivity.EXTRA_OUTGOING_CALL_ID, call.getId());
            confirmIntent.putExtra(ConfirmCallDialogActivity.EXTRA_ONGOING_APP_NAME, ongoingAppName);
            confirmIntent.setFlags(Intent.FLAG_ACTIVITY_NEW_TASK);
            mContext.startActivityAsUser(confirmIntent, UserHandle.CURRENT);
        }
    }

    /**
     * Disconnects all self-managed calls.
     */
    private void disconnectSelfManagedCalls(String reason) {
        // Disconnect all self-managed calls to make priority for emergency call.
        // Use Call.disconnect() to command the ConnectionService to disconnect the calls.
        // CallsManager.markCallAsDisconnected doesn't actually tell the ConnectionService to
        // disconnect.
        mCalls.stream()
                .filter(c -> c.isSelfManaged())
                .forEach(c -> c.disconnect(reason));

        // When disconnecting all self-managed calls, switch audio routing back to the baseline
        // route.  This ensures if, for example, the self-managed ConnectionService was routed to
        // speakerphone that we'll switch back to earpiece for the managed call which necessitated
        // disconnecting the self-managed calls.
        mCallAudioManager.switchBaseline();
    }

    /**
     * Dumps the state of the {@link CallsManager}.
     *
     * @param pw The {@code IndentingPrintWriter} to write the state to.
     */
    public void dump(IndentingPrintWriter pw, String[] args) {
        mContext.enforceCallingOrSelfPermission(android.Manifest.permission.DUMP, TAG);
        if (mCalls != null) {
            pw.println("mCalls: ");
            pw.increaseIndent();
            for (Call call : mCalls) {
                pw.println(call);
            }
            pw.decreaseIndent();
        }

        if (mPendingCall != null) {
            pw.print("mPendingCall:");
            pw.println(mPendingCall.getId());
        }

        if (mPendingRedirectedOutgoingCallInfo.size() > 0) {
            pw.print("mPendingRedirectedOutgoingCallInfo:");
            pw.println(mPendingRedirectedOutgoingCallInfo.keySet().stream().collect(
                    Collectors.joining(", ")));
        }

        if (mPendingUnredirectedOutgoingCallInfo.size() > 0) {
            pw.print("mPendingUnredirectedOutgoingCallInfo:");
            pw.println(mPendingUnredirectedOutgoingCallInfo.keySet().stream().collect(
                    Collectors.joining(", ")));
        }

        if (mCallAudioManager != null) {
            pw.println("mCallAudioManager:");
            pw.increaseIndent();
            mCallAudioManager.dump(pw);
            pw.decreaseIndent();
        }

        if (mTtyManager != null) {
            pw.println("mTtyManager:");
            pw.increaseIndent();
            mTtyManager.dump(pw);
            pw.decreaseIndent();
        }

        if (mInCallController != null) {
            pw.println("mInCallController:");
            pw.increaseIndent();
            mInCallController.dump(pw);
            pw.decreaseIndent();
        }

        if (mCallDiagnosticServiceController != null) {
            pw.println("mCallDiagnosticServiceController:");
            pw.increaseIndent();
            mCallDiagnosticServiceController.dump(pw);
            pw.decreaseIndent();
        }

        if (mCallAnomalyWatchdog != null) {
            pw.println("mCallAnomalyWatchdog:");
            pw.increaseIndent();
            mCallAnomalyWatchdog.dump(pw);
            pw.decreaseIndent();
        }

        if (mEmergencyCallDiagnosticLogger != null) {
            pw.println("mEmergencyCallDiagnosticLogger:");
            pw.increaseIndent();
            mEmergencyCallDiagnosticLogger.dump(pw, args);
            pw.decreaseIndent();
        }

        if (mDefaultDialerCache != null) {
            pw.println("mDefaultDialerCache:");
            pw.increaseIndent();
            mDefaultDialerCache.dumpCache(pw);
            pw.decreaseIndent();
        }

        if (mConnectionServiceRepository != null) {
            pw.println("mConnectionServiceRepository:");
            pw.increaseIndent();
            mConnectionServiceRepository.dump(pw);
            pw.decreaseIndent();
        }

        if (mRoleManagerAdapter != null && mRoleManagerAdapter instanceof RoleManagerAdapterImpl) {
            RoleManagerAdapterImpl impl = (RoleManagerAdapterImpl) mRoleManagerAdapter;
            pw.println("mRoleManager:");
            pw.increaseIndent();
            impl.dump(pw);
            pw.decreaseIndent();
        }
    }

    /**
    * For some disconnected causes, we show a dialog when it's a mmi code or potential mmi code.
    *
    * @param call The call.
    */
    private void maybeShowErrorDialogOnDisconnect(Call call) {
<<<<<<< HEAD
        Bundle extras = call.getIntentExtras();
        if (call.getState() == CallState.DISCONNECTED && (isPotentialMMICode(call.getHandle())
                || isPotentialInCallMMICode(call.getHandle()) ||
                (extras != null && extras.getBoolean(EXTRA_KEY_DISPLAY_ERROR_DIALOG, false))) &&
                !mCalls.contains(call)) {
            extras.remove(EXTRA_KEY_DISPLAY_ERROR_DIALOG);
=======
        if (call.getState() == CallState.DISCONNECTED && (mMmiUtils.isPotentialMMICode(
                call.getHandle())
                || mMmiUtils.isPotentialInCallMMICode(call.getHandle())) && !mCalls.contains(
                call)) {
>>>>>>> 8b047190
            DisconnectCause disconnectCause = call.getDisconnectCause();
            if (!TextUtils.isEmpty(disconnectCause.getDescription()) && ((disconnectCause.getCode()
                    == DisconnectCause.ERROR) || (disconnectCause.getCode()
                    == DisconnectCause.RESTRICTED))) {
                Intent errorIntent = new Intent(mContext, ErrorDialogActivity.class);
                errorIntent.putExtra(ErrorDialogActivity.ERROR_MESSAGE_STRING_EXTRA,
                        disconnectCause.getDescription());
                errorIntent.setFlags(Intent.FLAG_ACTIVITY_NEW_TASK);
                mContext.startActivityAsUser(errorIntent, UserHandle.CURRENT);
            }
        }
    }

    private void setIntentExtrasAndStartTime(Call call, Bundle extras) {
        if (extras != null) {
            // Create our own instance to modify (since extras may be Bundle.EMPTY)
            extras = new Bundle(extras);
        } else {
            extras = new Bundle();
        }

        // Specifies the time telecom began routing the call. This is used by the dialer for
        // analytics.
        extras.putLong(TelecomManager.EXTRA_CALL_TELECOM_ROUTING_START_TIME_MILLIS,
              SystemClock.elapsedRealtime());

        if (call.visibleToInCallService()) {
            extras.putBoolean(PhoneAccount.EXTRA_ADD_SELF_MANAGED_CALLS_TO_INCALLSERVICE, true);
        }
        call.setIntentExtras(extras);
    }

    private void setCallSourceToAnalytics(Call call, Intent originalIntent) {
        if (originalIntent == null) {
            return;
        }

        int callSource = originalIntent.getIntExtra(TelecomManager.EXTRA_CALL_SOURCE,
                Analytics.CALL_SOURCE_UNSPECIFIED);

        // Call source is only used by metrics, so we simply set it to Analytics directly.
        call.getAnalytics().setCallSource(callSource);
    }

    private boolean isVoicemail(Uri callHandle, PhoneAccount phoneAccount) {
        if (callHandle == null) {
            return false;
        }
        if (PhoneAccount.SCHEME_VOICEMAIL.equals(callHandle.getScheme())) {
            return true;
        }
        return phoneAccount != null && mPhoneAccountRegistrar.isVoiceMailNumber(
                phoneAccount.getAccountHandle(),
                callHandle.getSchemeSpecificPart());
    }

    /**
     * Notifies the {@link android.telecom.ConnectionService} associated with a
     * {@link PhoneAccountHandle} that the attempt to create a new connection has failed.
     *
     * @param phoneAccountHandle The {@link PhoneAccountHandle}.
     * @param call The {@link Call} which could not be added.
     */
    private void notifyCreateConnectionFailed(PhoneAccountHandle phoneAccountHandle, Call call) {
        if (phoneAccountHandle == null) {
            return;
        }
        ConnectionServiceWrapper service = mConnectionServiceRepository.getService(
                phoneAccountHandle.getComponentName(), phoneAccountHandle.getUserHandle());
        if (service == null) {
            Log.i(this, "Found no connection service.");
            return;
        } else {
            call.setConnectionService(service);
            service.createConnectionFailed(call);
            if (!mCalls.contains(call)){
                mListeners.forEach(l -> l.onCreateConnectionFailed(call));
            }
        }
    }

    /**
     * Notifies the {@link android.telecom.ConnectionService} associated with a
     * {@link PhoneAccountHandle} that the attempt to create a new connection has failed.
     *
     * @param phoneAccountHandle The {@link PhoneAccountHandle}.
     * @param call The {@link Call} which could not be added.
     */
    private void notifyCreateConferenceFailed(PhoneAccountHandle phoneAccountHandle, Call call) {
        if (phoneAccountHandle == null) {
            return;
        }
        ConnectionServiceWrapper service = mConnectionServiceRepository.getService(
                phoneAccountHandle.getComponentName(), phoneAccountHandle.getUserHandle());
        if (service == null) {
            Log.i(this, "Found no connection service.");
            return;
        } else {
            call.setConnectionService(service);
            service.createConferenceFailed(call);
            if (!mCalls.contains(call)){
                mListeners.forEach(l -> l.onCreateConnectionFailed(call));
            }
        }
    }

    /**
     * Notify interested parties that a new call is about to be handed off to a ConnectionService to
     * be created.
     * @param theCall the new call.
     */
    private void notifyStartCreateConnection(final Call theCall) {
        mListeners.forEach(l -> l.onStartCreateConnection(theCall));
    }

    /**
     * Notifies the {@link android.telecom.ConnectionService} associated with a
     * {@link PhoneAccountHandle} that the attempt to handover a call has failed.
     *
     * @param call The handover call
     * @param reason The error reason code for handover failure
     */
    private void notifyHandoverFailed(Call call, int reason) {
        ConnectionServiceWrapper service = call.getConnectionService();
        service.handoverFailed(call, reason);
        call.setDisconnectCause(new DisconnectCause(DisconnectCause.CANCELED));
        call.disconnect("handover failed");
    }

    /**
     * Called in response to a {@link Call} receiving a {@link Call#sendCallEvent(String, Bundle)}
     * of type {@link android.telecom.Call#EVENT_REQUEST_HANDOVER} indicating the
     * {@link android.telecom.InCallService} has requested a handover to another
     * {@link android.telecom.ConnectionService}.
     *
     * We will explicitly disallow a handover when there is an emergency call present.
     *
     * @param handoverFromCall The {@link Call} to be handed over.
     * @param handoverToHandle The {@link PhoneAccountHandle} to hand over the call to.
     * @param videoState The desired video state of {@link Call} after handover.
     * @param initiatingExtras Extras associated with the handover, to be passed to the handover
     *               {@link android.telecom.ConnectionService}.
     */
    private void requestHandoverViaEvents(Call handoverFromCall,
                                          PhoneAccountHandle handoverToHandle,
                                          int videoState, Bundle initiatingExtras) {

        handoverFromCall.sendCallEvent(android.telecom.Call.EVENT_HANDOVER_FAILED, null);
        Log.addEvent(handoverFromCall, LogUtils.Events.HANDOVER_REQUEST, "legacy request denied");
    }

    /**
     * Called in response to a {@link Call} receiving a {@link Call#handoverTo(PhoneAccountHandle,
     * int, Bundle)} indicating the {@link android.telecom.InCallService} has requested a
     * handover to another {@link android.telecom.ConnectionService}.
     *
     * We will explicitly disallow a handover when there is an emergency call present.
     *
     * @param handoverFromCall The {@link Call} to be handed over.
     * @param handoverToHandle The {@link PhoneAccountHandle} to hand over the call to.
     * @param videoState The desired video state of {@link Call} after handover.
     * @param extras Extras associated with the handover, to be passed to the handover
     *               {@link android.telecom.ConnectionService}.
     */
    private void requestHandover(Call handoverFromCall, PhoneAccountHandle handoverToHandle,
                                 int videoState, Bundle extras) {

        // Send an error back if there are any ongoing emergency calls.
        if (isInEmergencyCall()) {
            handoverFromCall.onHandoverFailed(
                    android.telecom.Call.Callback.HANDOVER_FAILURE_ONGOING_EMERGENCY_CALL);
            return;
        }

        // If source and destination phone accounts don't support handover, send an error back.
        boolean isHandoverFromSupported = isHandoverFromPhoneAccountSupported(
                handoverFromCall.getTargetPhoneAccount());
        boolean isHandoverToSupported = isHandoverToPhoneAccountSupported(handoverToHandle);
        if (!isHandoverFromSupported || !isHandoverToSupported) {
            handoverFromCall.onHandoverFailed(
                    android.telecom.Call.Callback.HANDOVER_FAILURE_NOT_SUPPORTED);
            return;
        }

        Log.addEvent(handoverFromCall, LogUtils.Events.HANDOVER_REQUEST, handoverToHandle);

        // Create a new instance of Call
        PhoneAccount account =
                mPhoneAccountRegistrar.getPhoneAccount(handoverToHandle, getCurrentUserHandle());
        boolean isSelfManaged = account != null && account.isSelfManaged();

        Call call = new Call(getNextCallId(), mContext,
                this, mLock, mConnectionServiceRepository,
                mPhoneNumberUtilsAdapter,
                handoverFromCall.getHandle(), null,
                null, null,
                Call.CALL_DIRECTION_OUTGOING, false,
                false, mClockProxy, mToastFactory);
        call.initAnalytics();

        // Set self-managed and voipAudioMode if destination is self-managed CS
        call.setIsSelfManaged(isSelfManaged);
        if (isSelfManaged) {
            call.setIsVoipAudioMode(true);
        }
        call.setInitiatingUser(getCurrentUserHandle());

        // Ensure we don't try to place an outgoing call with video if video is not
        // supported.
        if (VideoProfile.isVideo(videoState) && account != null &&
                !account.hasCapabilities(PhoneAccount.CAPABILITY_VIDEO_CALLING)) {
            call.setVideoState(VideoProfile.STATE_AUDIO_ONLY);
        } else {
            call.setVideoState(videoState);
        }

        // Set target phone account to destAcct.
        call.setTargetPhoneAccount(handoverToHandle);

        if (account != null && account.getExtras() != null && account.getExtras()
                    .getBoolean(PhoneAccount.EXTRA_ALWAYS_USE_VOIP_AUDIO_MODE)) {
            Log.d(this, "requestHandover: defaulting to voip mode for call %s",
                        call.getId());
            call.setIsVoipAudioMode(true);
        }

        // Set call state to connecting
        call.setState(
                CallState.CONNECTING,
                handoverToHandle == null ? "no-handle" : handoverToHandle.toString());

        // Mark as handover so that the ConnectionService knows this is a handover request.
        if (extras == null) {
            extras = new Bundle();
        }
        extras.putBoolean(TelecomManager.EXTRA_IS_HANDOVER_CONNECTION, true);
        extras.putParcelable(TelecomManager.EXTRA_HANDOVER_FROM_PHONE_ACCOUNT,
                handoverFromCall.getTargetPhoneAccount());
        setIntentExtrasAndStartTime(call, extras);

        // Add call to call tracker
        if (!mCalls.contains(call)) {
            addCall(call);
        }

        Log.addEvent(handoverFromCall, LogUtils.Events.START_HANDOVER,
                "handOverFrom=%s, handOverTo=%s", handoverFromCall.getId(), call.getId());

        handoverFromCall.setHandoverDestinationCall(call);
        handoverFromCall.setHandoverState(HandoverState.HANDOVER_FROM_STARTED);
        call.setHandoverState(HandoverState.HANDOVER_TO_STARTED);
        call.setHandoverSourceCall(handoverFromCall);
        call.setNewOutgoingCallIntentBroadcastIsDone();

        // Auto-enable speakerphone if the originating intent specified to do so, if the call
        // is a video call, of if using speaker when docked
        final boolean useSpeakerWhenDocked = mContext.getResources().getBoolean(
                R.bool.use_speaker_when_docked);
        final boolean useSpeakerForDock = isSpeakerphoneEnabledForDock();
        final boolean useSpeakerForVideoCall = isSpeakerphoneAutoEnabledForVideoCalls(videoState);
        call.setStartWithSpeakerphoneOn(false || useSpeakerForVideoCall
                || (useSpeakerWhenDocked && useSpeakerForDock));
        call.setVideoState(videoState);

        final boolean isOutgoingCallPermitted = isOutgoingCallPermitted(call,
                call.getTargetPhoneAccount());

        // If the account has been set, proceed to place the outgoing call.
        if (call.isSelfManaged() && !isOutgoingCallPermitted) {
            notifyCreateConnectionFailed(call.getTargetPhoneAccount(), call);
        } else if (!call.isSelfManaged() && hasSelfManagedCalls() && !call.isEmergencyCall()) {
            markCallDisconnectedDueToSelfManagedCall(call);
        } else {
            if (call.isEmergencyCall()) {
                // Disconnect all self-managed calls to make priority for emergency call.
                disconnectSelfManagedCalls("emergency call");
            }
            notifyStartCreateConnection(call);
            call.startCreateConnection(mPhoneAccountRegistrar);
        }

    }

    /**
     * Determines if handover from the specified {@link PhoneAccountHandle} is supported.
     *
     * @param from The {@link PhoneAccountHandle} the handover originates from.
     * @return {@code true} if handover is currently allowed, {@code false} otherwise.
     */
    private boolean isHandoverFromPhoneAccountSupported(PhoneAccountHandle from) {
        return getBooleanPhoneAccountExtra(from, PhoneAccount.EXTRA_SUPPORTS_HANDOVER_FROM);
    }

    /**
     * Determines if handover to the specified {@link PhoneAccountHandle} is supported.
     *
     * @param to The {@link PhoneAccountHandle} the handover it to.
     * @return {@code true} if handover is currently allowed, {@code false} otherwise.
     */
    private boolean isHandoverToPhoneAccountSupported(PhoneAccountHandle to) {
        return getBooleanPhoneAccountExtra(to, PhoneAccount.EXTRA_SUPPORTS_HANDOVER_TO);
    }

    /**
     * Retrieves a boolean phone account extra.
     * @param handle the {@link PhoneAccountHandle} to retrieve the extra for.
     * @param key The extras key.
     * @return {@code true} if the extra {@link PhoneAccount} extra is true, {@code false}
     *      otherwise.
     */
    private boolean getBooleanPhoneAccountExtra(PhoneAccountHandle handle, String key) {
        PhoneAccount phoneAccount = getPhoneAccountRegistrar().getPhoneAccountUnchecked(handle);
        if (phoneAccount == null) {
            return false;
        }

        Bundle fromExtras = phoneAccount.getExtras();
        if (fromExtras == null) {
            return false;
        }
        return fromExtras.getBoolean(key);
    }

    /**
     * Determines if there is an existing handover in process.
     * @return {@code true} if a call in the process of handover exists, {@code false} otherwise.
     */
    private boolean isHandoverInProgress() {
        return mCalls.stream().filter(c -> c.getHandoverSourceCall() != null ||
                c.getHandoverDestinationCall() != null).count() > 0;
    }

    private void broadcastUnregisterIntent(PhoneAccountHandle accountHandle) {
        Intent intent =
                new Intent(TelecomManager.ACTION_PHONE_ACCOUNT_UNREGISTERED);
        intent.addFlags(Intent.FLAG_RECEIVER_INCLUDE_BACKGROUND);
        intent.putExtra(
                TelecomManager.EXTRA_PHONE_ACCOUNT_HANDLE, accountHandle);
        Log.i(this, "Sending phone-account %s unregistered intent as user", accountHandle);
        mContext.sendBroadcastAsUser(intent, UserHandle.ALL,
                PERMISSION_PROCESS_PHONE_ACCOUNT_REGISTRATION);

        String dialerPackage = mDefaultDialerCache.getDefaultDialerApplication(
                getCurrentUserHandle().getIdentifier());
        if (!TextUtils.isEmpty(dialerPackage)) {
            Intent directedIntent = new Intent(TelecomManager.ACTION_PHONE_ACCOUNT_UNREGISTERED)
                    .setPackage(dialerPackage);
            directedIntent.putExtra(
                    TelecomManager.EXTRA_PHONE_ACCOUNT_HANDLE, accountHandle);
            Log.i(this, "Sending phone-account unregistered intent to default dialer");
            mContext.sendBroadcastAsUser(directedIntent, UserHandle.ALL, null);
        }
        return ;
    }

    private void broadcastRegisterIntent(PhoneAccountHandle accountHandle) {
        Intent intent = new Intent(
                TelecomManager.ACTION_PHONE_ACCOUNT_REGISTERED);
        intent.addFlags(Intent.FLAG_RECEIVER_INCLUDE_BACKGROUND);
        intent.putExtra(TelecomManager.EXTRA_PHONE_ACCOUNT_HANDLE,
                accountHandle);
        Log.i(this, "Sending phone-account %s registered intent as user", accountHandle);
        mContext.sendBroadcastAsUser(intent, UserHandle.ALL,
                PERMISSION_PROCESS_PHONE_ACCOUNT_REGISTRATION);

        String dialerPackage = mDefaultDialerCache.getDefaultDialerApplication(
                getCurrentUserHandle().getIdentifier());
        if (!TextUtils.isEmpty(dialerPackage)) {
            Intent directedIntent = new Intent(TelecomManager.ACTION_PHONE_ACCOUNT_REGISTERED)
                    .setPackage(dialerPackage);
            directedIntent.putExtra(
                    TelecomManager.EXTRA_PHONE_ACCOUNT_HANDLE, accountHandle);
            Log.i(this, "Sending phone-account registered intent to default dialer");
            mContext.sendBroadcastAsUser(directedIntent, UserHandle.ALL, null);
        }
        return ;
    }

    public void acceptHandover(Uri srcAddr, int videoState, PhoneAccountHandle destAcct) {
        final String handleScheme = srcAddr.getSchemeSpecificPart();
        Call fromCall = mCalls.stream()
                .filter((c) -> mPhoneNumberUtilsAdapter.isSamePhoneNumber(
                        (c.getHandle() == null ? null : c.getHandle().getSchemeSpecificPart()),
                        handleScheme))
                .findFirst()
                .orElse(null);

        Call call = new Call(
                getNextCallId(),
                mContext,
                this,
                mLock,
                mConnectionServiceRepository,
                mPhoneNumberUtilsAdapter,
                srcAddr,
                null /* gatewayInfo */,
                null /* connectionManagerPhoneAccount */,
                destAcct,
                Call.CALL_DIRECTION_INCOMING /* callDirection */,
                false /* forceAttachToExistingConnection */,
                false, /* isConference */
                mClockProxy,
                mToastFactory);

        if (fromCall == null || isHandoverInProgress() ||
                !isHandoverFromPhoneAccountSupported(fromCall.getTargetPhoneAccount()) ||
                !isHandoverToPhoneAccountSupported(destAcct) ||
                isInEmergencyCall()) {
            Log.w(this, "acceptHandover: Handover not supported");
            notifyHandoverFailed(call,
                    android.telecom.Call.Callback.HANDOVER_FAILURE_NOT_SUPPORTED);
            return;
        }

        PhoneAccount phoneAccount = mPhoneAccountRegistrar.getPhoneAccountUnchecked(destAcct);
        if (phoneAccount == null) {
            Log.w(this, "acceptHandover: Handover not supported. phoneAccount = null");
            notifyHandoverFailed(call,
                    android.telecom.Call.Callback.HANDOVER_FAILURE_NOT_SUPPORTED);
            return;
        }
        call.setIsSelfManaged(phoneAccount.isSelfManaged());
        if (call.isSelfManaged() || (phoneAccount.getExtras() != null &&
                phoneAccount.getExtras().getBoolean(
                        PhoneAccount.EXTRA_ALWAYS_USE_VOIP_AUDIO_MODE))) {
            call.setIsVoipAudioMode(true);
        }
        if (!phoneAccount.hasCapabilities(PhoneAccount.CAPABILITY_VIDEO_CALLING)) {
            call.setVideoState(VideoProfile.STATE_AUDIO_ONLY);
        } else {
            call.setVideoState(videoState);
        }

        call.initAnalytics();
        call.addListener(this);

        fromCall.setHandoverDestinationCall(call);
        call.setHandoverSourceCall(fromCall);
        call.setHandoverState(HandoverState.HANDOVER_TO_STARTED);
        fromCall.setHandoverState(HandoverState.HANDOVER_FROM_STARTED);

        if (isSpeakerEnabledForVideoCalls() && VideoProfile.isVideo(videoState)) {
            // Ensure when the call goes active that it will go to speakerphone if the
            // handover to call is a video call.
            call.setStartWithSpeakerphoneOn(true);
        }

        Bundle extras = call.getIntentExtras();
        if (extras == null) {
            extras = new Bundle();
        }
        extras.putBoolean(TelecomManager.EXTRA_IS_HANDOVER_CONNECTION, true);
        extras.putParcelable(TelecomManager.EXTRA_HANDOVER_FROM_PHONE_ACCOUNT,
                fromCall.getTargetPhoneAccount());
        notifyStartCreateConnection(call);
        call.startCreateConnection(mPhoneAccountRegistrar);
    }

    public ConnectionServiceFocusManager getConnectionServiceFocusManager() {
        return mConnectionSvrFocusMgr;
    }

    @VisibleForTesting
    public boolean canHold(Call call) {
        return ((call.isTransactionalCall() && call.can(Connection.CAPABILITY_SUPPORT_HOLD)) ||
                call.can(Connection.CAPABILITY_HOLD)) && call.getState() != CallState.DIALING;
    }

    private boolean supportsHold(Call call) {
        return call.can(Connection.CAPABILITY_SUPPORT_HOLD);
    }

    private final class ActionSetCallState implements PendingAction {

        private final Call mCall;
        private final int mState;
        private final String mTag;

        ActionSetCallState(Call call, int state, String tag) {
            mCall = call;
            mState = state;
            mTag = tag;
        }

        @Override
        public void performAction() {
            synchronized (mLock) {
                Log.d(this, "performAction: current call state %s", mCall);
                if (mCall.getState() != CallState.DISCONNECTED
                        && mCall.getState() != CallState.DISCONNECTING) {
                    Log.d(this, "performAction: setting to new state = %s", mState);
                    setCallState(mCall, mState, mTag);
                }
            }
        }
    }

    private final class ActionUnHoldCall implements PendingAction {
        private final Call mCall;
        private final String mPreviouslyHeldCallId;

        ActionUnHoldCall(Call call, String previouslyHeldCallId) {
            mCall = call;
            mPreviouslyHeldCallId = previouslyHeldCallId;
        }

        @Override
        public void performAction() {
            synchronized (mLock) {
                Log.d(this, "perform unhold call for %s", mCall);
                mCall.unhold("held " + mPreviouslyHeldCallId);
            }
        }
    }

    private final class ActionAnswerCall implements PendingAction {
        private final Call mCall;
        private final int mVideoState;

        ActionAnswerCall(Call call, int videoState) {
            mCall = call;
            mVideoState = videoState;
        }

        @Override
        public void performAction() {
            synchronized (mLock) {
                Log.d(this, "perform answer call for %s, videoState = %d", mCall, mVideoState);
                for (CallsManagerListener listener : mListeners) {
                    listener.onIncomingCallAnswered(mCall);
                }

                // We do not update the UI until we get confirmation of the answer() through
                // {@link #markCallAsActive}.
                if (mCall.getState() == CallState.RINGING) {
                    mCall.answer(mVideoState);
                    setCallState(mCall, CallState.ANSWERED, "answered");
                } else if (mCall.getState() == CallState.SIMULATED_RINGING) {
                    // If the call's in simulated ringing, we don't have to wait for the CS --
                    // we can just declare it active.
                    setCallState(mCall, CallState.ACTIVE, "answering simulated ringing");
                    Log.addEvent(mCall, LogUtils.Events.REQUEST_SIMULATED_ACCEPT);
                } else if (mCall.getState() == CallState.ANSWERED) {
                    // In certain circumstances, the connection service can lose track of a request
                    // to answer a call. Therefore, if the user presses answer again, still send it
                    // on down, but log a warning in the process and don't change the call state.
                    mCall.answer(mVideoState);
                    Log.w(this, "Duplicate answer request for call %s", mCall.getId());
                }
                if (isSpeakerphoneAutoEnabledForVideoCalls(mVideoState)) {
                    mCall.setStartWithSpeakerphoneOn(true);
                }
            }
        }
    }

    @VisibleForTesting(visibility = VisibleForTesting.Visibility.PACKAGE)
    public static final class RequestCallback implements
            ConnectionServiceFocusManager.RequestFocusCallback {
        private PendingAction mPendingAction;

        RequestCallback(PendingAction pendingAction) {
            mPendingAction = pendingAction;
        }

        @Override
        public void onRequestFocusDone(ConnectionServiceFocusManager.CallFocus call) {
            if (mPendingAction != null) {
                mPendingAction.performAction();
            }
        }
    }

    /**
     * This helper mainly requests mConnectionSvrFocusMgr to update the call focus via a
     * {@link TransactionalFocusRequestCallback}.  However, in the case of a held call, the
     * state must be set first and then a request must be made.
     *
     * @param newCallFocus          to set active/answered
     * @param resultCallback        that back propagates the focusManager result
     *
     * Note: This method should only be called if there are no active calls.
     */
    public void requestNewCallFocusAndVerify(Call newCallFocus,
            OutcomeReceiver<Boolean, CallException> resultCallback) {
        int currentCallState = newCallFocus.getState();
        PendingAction pendingAction = null;

        // if the current call is in a state that can become the new call focus, we can set the
        // state afterwards...
        if (ConnectionServiceFocusManager.PRIORITY_FOCUS_CALL_STATE.contains(currentCallState)) {
            pendingAction = new ActionSetCallState(newCallFocus, CallState.ACTIVE,
                    "vCFC: pending action set state");
        } else {
            // However, HELD calls need to be set to ACTIVE before requesting call focus.
            setCallState(newCallFocus, CallState.ACTIVE, "vCFC: immediately set active");
        }

        mConnectionSvrFocusMgr
                .requestFocus(newCallFocus,
                        new TransactionalFocusRequestCallback(pendingAction, currentCallState,
                                newCallFocus, resultCallback));
    }

    /**
     * Request a new call focus and ensure the request was successful via an OutcomeReceiver. Also,
     * conditionally include a PendingAction that will execute if and only if the call focus change
     * is successful.
     */
    @VisibleForTesting(visibility = VisibleForTesting.Visibility.PACKAGE)
    public class TransactionalFocusRequestCallback implements
            ConnectionServiceFocusManager.RequestFocusCallback {
        private PendingAction mPendingAction;
        private int mPreviousCallState;
        @NonNull private Call mTargetCallFocus;
        private OutcomeReceiver<Boolean, CallException> mCallback;

        TransactionalFocusRequestCallback(PendingAction pendingAction, int previousState,
                @NonNull Call call, OutcomeReceiver<Boolean, CallException> callback) {
            mPendingAction = pendingAction;
            mPreviousCallState = previousState;
            mTargetCallFocus = call;
            mCallback = callback;
        }

        @Override
        public void onRequestFocusDone(ConnectionServiceFocusManager.CallFocus call) {
            Call currentCallFocus = (Call) mConnectionSvrFocusMgr.getCurrentFocusCall();
            // verify the update was successful before updating the state
            Log.i(this, "tFRC: currentCallFocus=[%s], targetFocus=[%s]",
                    mTargetCallFocus, currentCallFocus);
            if (currentCallFocus == null ||
                    !currentCallFocus.getId().equals(mTargetCallFocus.getId())) {
                // possibly reset the call state
                if (mTargetCallFocus.getState() != mPreviousCallState) {
                    mTargetCallFocus.setState(mPreviousCallState, "resetting call state");
                }
                mCallback.onError(new CallException("failed to switch focus to requested call",
                        CallException.CODE_CALL_CANNOT_BE_SET_TO_ACTIVE));
                return;
            }
            // at this point, we know the FocusManager is able to update successfully
            if (mPendingAction != null) {
                mPendingAction.performAction(); // set the call state
            }
            mCallback.onResult(true); // complete the transaction
        }
    }

    public void clearPendingMOEmergencyCall() {
        mPendingMOEmerCall = null;
        mDisconnectingCall = null;
    }

    public void resetConnectionTime(Call call) {
        call.setConnectTimeMillis(System.currentTimeMillis());
        call.setConnectElapsedTimeMillis(SystemClock.elapsedRealtime());
        if (mCalls.contains(call)) {
            for (CallsManagerListener listener : mListeners) {
                listener.onConnectionTimeChanged(call);
            }
        }
    }

    public Context getContext() {
        return mContext;
    }

    /**
     * Determines if there is an ongoing emergency call. This can be either an outgoing emergency
     * call, or a number which has been identified by the number as an emergency call.
     * @return {@code true} if there is an ongoing emergency call, {@code false} otherwise.
     */
    public boolean
    isInEmergencyCall() {
        return mCalls.stream().filter(c -> (c.isEmergencyCall()
                || c.isNetworkIdentifiedEmergencyCall()) && !c.isDisconnected()).count() > 0;
    }

    /**
     * Trigger a recalculation of support for CAPABILITY_CAN_PULL_CALL for external calls due to
     * a possible emergency call being added/removed.
     */
    private void updateExternalCallCanPullSupport() {
        boolean isInEmergencyCall = isInEmergencyCall();
        // Remove the capability to pull an external call in the case that we are in an emergency
        // call.
        mCalls.stream().filter(Call::isExternalCall).forEach(
                c->c.setIsPullExternalCallSupported(!isInEmergencyCall));
    }

    /**
     * Trigger display of an error message to the user; we do this outside of dialer for calls which
     * fail to be created and added to Dialer.
     * @param messageId The string resource id.
     */
    private void showErrorMessage(int messageId) {
        final Intent errorIntent = new Intent(mContext, ErrorDialogActivity.class);
        errorIntent.putExtra(ErrorDialogActivity.ERROR_MESSAGE_ID_EXTRA, messageId);
        errorIntent.setFlags(Intent.FLAG_ACTIVITY_NEW_TASK);
        mContext.startActivityAsUser(errorIntent, UserHandle.CURRENT);
    }

    /**
     * Handles changes to a {@link PhoneAccount}.
     *
     * Invokes phone account changed handler for calls with matching
     * phone account.
     *
     * @param registrar The {@link PhoneAccountRegistrar} originating the change.
     * @param phoneAccount The {@link PhoneAccount} which changed.
     */
    private void handlePhoneAccountChanged(PhoneAccountRegistrar registrar,
            PhoneAccount phoneAccount) {
        Log.i(this, "handlePhoneAccountChanged: phoneAccount=%s", phoneAccount);
        mCalls.stream()
                .filter(c -> phoneAccount.getAccountHandle().equals(c.getTargetPhoneAccount()))
                .forEach(c -> c.handlePhoneAccountChanged(phoneAccount));
    }

    /**
     * Determines if a {@link Call} is visible to the calling user. If the {@link PhoneAccount} has
     * CAPABILITY_MULTI_USER, or the user handle associated with the {@link PhoneAccount} is the
     * same as the calling user, the call is visible to the user.
     * @param call
     * @return {@code true} if call is visible to the calling user
     */
    boolean isCallVisibleForUser(Call call, UserHandle userHandle) {
        return call.getUserHandleFromTargetPhoneAccount().equals(userHandle)
                || call.getPhoneAccountFromHandle()
                .hasCapabilities(PhoneAccount.CAPABILITY_MULTI_USER);
    }

    /**
     * Determines if two {@link Call} instances originated from either the same target
     * {@link PhoneAccountHandle} or connection manager {@link PhoneAccountHandle}.
     * @param call1 The first call
     * @param call2 The second call
     * @return {@code true} if both calls are from the same target or connection manager
     * {@link PhoneAccountHandle}.
     */
    public static boolean areFromSameSource(@NonNull Call call1, @NonNull Call call2) {
        PhoneAccountHandle call1ConnectionMgr = call1.getConnectionManagerPhoneAccount();
        PhoneAccountHandle call2ConnectionMgr = call2.getConnectionManagerPhoneAccount();

        if (call1ConnectionMgr != null && call2ConnectionMgr != null
                && PhoneAccountHandle.areFromSamePackage(call1ConnectionMgr, call2ConnectionMgr)) {
            // Both calls share the same connection manager package, so they are from the same
            // source.
            return true;
        }

        PhoneAccountHandle call1TargetAcct = call1.getTargetPhoneAccount();
        PhoneAccountHandle call2TargetAcct = call2.getTargetPhoneAccount();
        // Otherwise if the target phone account for both is the same package, they're the same
        // source.
        return PhoneAccountHandle.areFromSamePackage(call1TargetAcct, call2TargetAcct);
    }

    public LinkedList<HandlerThread> getGraphHandlerThreads() {
        return mGraphHandlerThreads;
    }

    private void maybeSendPostCallScreenIntent(Call call) {
        if (call.isEmergencyCall() || (call.isNetworkIdentifiedEmergencyCall()) ||
                (call.getPostCallPackageName() == null)) {
            return;
        }

        Intent intent = new Intent(ACTION_POST_CALL);
        intent.setPackage(call.getPostCallPackageName());
        intent.putExtra(EXTRA_HANDLE, call.getHandle());
        intent.putExtra(EXTRA_DISCONNECT_CAUSE, call.getDisconnectCause().getCode());
        long duration = call.getAgeMillis();
        int durationCode = DURATION_VERY_SHORT;
        if ((duration >= VERY_SHORT_CALL_TIME_MS) && (duration < SHORT_CALL_TIME_MS)) {
            durationCode = DURATION_SHORT;
        } else if ((duration >= SHORT_CALL_TIME_MS) && (duration < MEDIUM_CALL_TIME_MS)) {
            durationCode = DURATION_MEDIUM;
        } else if (duration >= MEDIUM_CALL_TIME_MS) {
            durationCode = DURATION_LONG;
        }
        intent.putExtra(EXTRA_CALL_DURATION, durationCode);
        intent.addFlags(Intent.FLAG_ACTIVITY_NEW_TASK);
        mContext.startActivityAsUser(intent, mCurrentUserHandle);
    }

    @VisibleForTesting
    public void addToPendingCallsToDisconnect(Call call) {
        mPendingCallsToDisconnect.add(call);
    }

    @VisibleForTesting
    public void addConnectionServiceRepositoryCache(ComponentName componentName,
            UserHandle userHandle, ConnectionServiceWrapper service) {
        mConnectionServiceRepository.setService(componentName, userHandle, service);
    }

    /**
     * Generates a log "marking".  This is a unique call event which contains a specified message.
     * A log mark is triggered by the command: adb shell telecom log-mark MESSAGE
     * A tester can use this when executing tests to make it very clear when a particular test step
     * was reached.
     * @param message the message to mark in the logs.
     */
    public void requestLogMark(String message) {
        mCalls.forEach(c -> Log.addEvent(c, LogUtils.Events.USER_LOG_MARK, message));
        Log.addEvent(null /* global */, LogUtils.Events.USER_LOG_MARK, message);
    }

    @VisibleForTesting
    public Ringer getRinger() {
        return mRinger;
    }

    @VisibleForTesting
    public VoipCallMonitor getVoipCallMonitor() {
        return mVoipCallMonitor;
    }

    /**
     * This method should only be used for testing.
     */
    @VisibleForTesting
    public void createActionSetCallStateAndPerformAction(Call call, int state, String tag) {
        ActionSetCallState actionSetCallState = new ActionSetCallState(call, state, tag);
        actionSetCallState.performAction();
    }

    public CallStreamingController getCallStreamingController() {
        return mCallStreamingController;
    }

    /* Determines whether the two calls have the same target phone account */
    private boolean arePhoneAccountsEqual(PhoneAccountHandle pah1, PhoneAccountHandle pah2) {
        return Objects.equals(pah1, pah2);
    }

    private boolean isDsdaOrDsdsTransitionMode() {
        return getTelephonyManager().isDsdaOrDsdsTransitionMode();
    }

    /* Returns the first HELD call on the same sub and managed by same ConnectionService */
    private Call getHeldCallByConnectionServiceAndPhoneAccount(Call current) {
        Optional<Call> heldCall = mCalls.stream()
                .filter(call -> call != current
                        && arePhoneAccountsEqual(call.getTargetPhoneAccount(),
                        current.getTargetPhoneAccount())
                        && PhoneAccountHandle.areFromSamePackage(call.getTargetPhoneAccount(),
                                current.getTargetPhoneAccount())
                        && call.getParentCall() == null
                        && call.getState() == CallState.ON_HOLD)
                .findFirst();
        return heldCall.isPresent() ? heldCall.get() : null;
    }
}<|MERGE_RESOLUTION|>--- conflicted
+++ resolved
@@ -483,7 +483,8 @@
 
     private AnomalyReporterAdapter mAnomalyReporter = new AnomalyReporterAdapterImpl();
 
-<<<<<<< HEAD
+    private final MmiUtils mMmiUtils = new MmiUtils();
+
     // Two global variables used to handle the Emergency Call when there
     // is no room available for emergency call. Buffer the Emergency Call
     // in mPendingMOEmerCall until the Current Active call is disconnected
@@ -499,9 +500,6 @@
 
     private final String ACTION_MSIM_VOICE_CAPABILITY_CHANGED =
             "org.codeaurora.intent.action.MSIM_VOICE_CAPABILITY_CHANGED";
-=======
-    private final MmiUtils mMmiUtils = new MmiUtils();
->>>>>>> 8b047190
     /**
      * Listener to PhoneAccountRegistrar events.
      */
@@ -5731,19 +5729,13 @@
     * @param call The call.
     */
     private void maybeShowErrorDialogOnDisconnect(Call call) {
-<<<<<<< HEAD
         Bundle extras = call.getIntentExtras();
-        if (call.getState() == CallState.DISCONNECTED && (isPotentialMMICode(call.getHandle())
-                || isPotentialInCallMMICode(call.getHandle()) ||
-                (extras != null && extras.getBoolean(EXTRA_KEY_DISPLAY_ERROR_DIALOG, false))) &&
-                !mCalls.contains(call)) {
-            extras.remove(EXTRA_KEY_DISPLAY_ERROR_DIALOG);
-=======
         if (call.getState() == CallState.DISCONNECTED && (mMmiUtils.isPotentialMMICode(
                 call.getHandle())
-                || mMmiUtils.isPotentialInCallMMICode(call.getHandle())) && !mCalls.contains(
-                call)) {
->>>>>>> 8b047190
+                || mMmiUtils.isPotentialInCallMMICode(call.getHandle()) ||
+                (extras != null && extras.getBoolean(EXTRA_KEY_DISPLAY_ERROR_DIALOG, false)))
+                && !mCalls.contains(call)) {
+            extras.remove(EXTRA_KEY_DISPLAY_ERROR_DIALOG);
             DisconnectCause disconnectCause = call.getDisconnectCause();
             if (!TextUtils.isEmpty(disconnectCause.getDescription()) && ((disconnectCause.getCode()
                     == DisconnectCause.ERROR) || (disconnectCause.getCode()
