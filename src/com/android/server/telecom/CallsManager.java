/*
 * Copyright (C) 2013 The Android Open Source Project
 *
 * Licensed under the Apache License, Version 2.0 (the "License");
 * you may not use this file except in compliance with the License.
 * You may obtain a copy of the License at
 *
 *      http://www.apache.org/licenses/LICENSE-2.0
 *
 * Unless required by applicable law or agreed to in writing, software
 * distributed under the License is distributed on an "AS IS" BASIS,
 * WITHOUT WARRANTIES OR CONDITIONS OF ANY KIND, either express or implied.
 * See the License for the specific language governing permissions and
 * limitations under the License.
 */

package com.android.server.telecom;

import static android.provider.CallLog.Calls.MISSED_REASON_NOT_MISSED;
import static android.telecom.TelecomManager.ACTION_POST_CALL;
import static android.telecom.TelecomManager.DURATION_LONG;
import static android.telecom.TelecomManager.DURATION_MEDIUM;
import static android.telecom.TelecomManager.DURATION_SHORT;
import static android.telecom.TelecomManager.DURATION_VERY_SHORT;
import static android.telecom.TelecomManager.EXTRA_CALL_DURATION;
import static android.telecom.TelecomManager.EXTRA_DISCONNECT_CAUSE;
import static android.telecom.TelecomManager.EXTRA_HANDLE;
import static android.telecom.TelecomManager.MEDIUM_CALL_TIME_MS;
import static android.telecom.TelecomManager.SHORT_CALL_TIME_MS;
import static android.telecom.TelecomManager.VERY_SHORT_CALL_TIME_MS;
import static android.provider.CallLog.Calls.AUTO_MISSED_EMERGENCY_CALL;
import static android.provider.CallLog.Calls.AUTO_MISSED_MAXIMUM_DIALING;
import static android.provider.CallLog.Calls.AUTO_MISSED_MAXIMUM_RINGING;
import static android.provider.CallLog.Calls.USER_MISSED_CALL_FILTERS_TIMEOUT;
import static android.provider.CallLog.Calls.USER_MISSED_CALL_SCREENING_SERVICE_SILENCED;

import android.Manifest;
import android.annotation.NonNull;
import android.app.ActivityManager;
import android.app.AlertDialog;
import android.app.KeyguardManager;
import android.content.BroadcastReceiver;
import android.content.ComponentName;
import android.content.Context;
import android.content.DialogInterface;
import android.content.Intent;
import android.content.IntentFilter;
import android.content.pm.PackageManager;
import android.content.pm.UserInfo;
import android.graphics.Color;
import android.graphics.drawable.ColorDrawable;
import android.media.AudioManager;
import android.media.AudioSystem;
import android.media.MediaPlayer;
import android.media.ToneGenerator;
import android.net.Uri;
import android.os.AsyncTask;
import android.os.Bundle;
import android.os.Handler;
import android.os.HandlerThread;
import android.os.Looper;
import android.os.PersistableBundle;
import android.os.Process;
import android.os.SystemClock;
import android.os.SystemVibrator;
import android.os.Trace;
import android.os.UserHandle;
import android.os.UserManager;
import android.provider.BlockedNumberContract;
import android.provider.BlockedNumberContract.SystemContract;
import android.provider.CallLog.Calls;
import android.provider.Settings;
import android.sysprop.TelephonyProperties;
import android.telecom.CallAudioState;
import android.telecom.CallScreeningService;
import android.telecom.CallerInfo;
import android.telecom.Conference;
import android.telecom.Connection;
import android.telecom.DisconnectCause;
import android.telecom.GatewayInfo;
import android.telecom.Log;
import android.telecom.Logging.Runnable;
import android.telecom.Logging.Session;
import android.telecom.ParcelableConference;
import android.telecom.ParcelableConnection;
import android.telecom.PhoneAccount;
import android.telecom.PhoneAccountHandle;
import android.telecom.PhoneAccountSuggestion;
import android.telecom.TelecomManager;
import android.telecom.VideoProfile;
import android.telephony.CarrierConfigManager;
import android.telephony.PhoneNumberUtils;
import android.telephony.SubscriptionManager;
import android.telephony.TelephonyManager;
import android.text.TextUtils;
import android.util.Pair;
import android.view.LayoutInflater;
import android.view.View;
import android.view.WindowManager;
import android.widget.Button;

import com.android.internal.annotations.VisibleForTesting;
import com.android.internal.util.IndentingPrintWriter;
import com.android.server.telecom.bluetooth.BluetoothRouteManager;
import com.android.server.telecom.bluetooth.BluetoothStateReceiver;
import com.android.server.telecom.callfiltering.BlockCheckerAdapter;
import com.android.server.telecom.callfiltering.BlockCheckerFilter;
import com.android.server.telecom.callfiltering.CallFilterResultCallback;
import com.android.server.telecom.callfiltering.CallFilteringResult;
import com.android.server.telecom.callfiltering.CallFilteringResult.Builder;
import com.android.server.telecom.callfiltering.CallScreeningServiceFilter;
import com.android.server.telecom.callfiltering.DirectToVoicemailFilter;
import com.android.server.telecom.callfiltering.IncomingCallFilterGraph;
import com.android.server.telecom.callredirection.CallRedirectionProcessor;
import com.android.server.telecom.components.ErrorDialogActivity;
import com.android.server.telecom.components.TelecomBroadcastReceiver;
import com.android.server.telecom.settings.BlockedNumbersUtil;
import com.android.server.telecom.ui.AudioProcessingNotification;
import com.android.server.telecom.ui.CallRedirectionTimeoutDialogActivity;
import com.android.server.telecom.ui.ConfirmCallDialogActivity;
import com.android.server.telecom.ui.DisconnectedCallNotifier;
import com.android.server.telecom.ui.IncomingCallNotifier;
import com.android.server.telecom.ui.ToastFactory;

import java.util.ArrayList;
import java.util.Arrays;
import java.util.Collection;
import java.util.Collections;
import java.util.HashMap;
import java.util.HashSet;
import java.util.Iterator;
import java.util.LinkedList;
import java.util.List;
import java.util.Map;
import java.util.Objects;
import java.util.Optional;
import java.util.Set;
import java.util.concurrent.CompletableFuture;
import java.util.concurrent.ConcurrentHashMap;
import java.util.concurrent.CountDownLatch;
import java.util.concurrent.Executors;
import java.util.concurrent.TimeUnit;
import java.util.stream.Collectors;
import java.util.stream.IntStream;
import java.util.stream.Stream;

import org.codeaurora.ims.QtiCallConstants;
import org.codeaurora.ims.utils.QtiCarrierConfigHelper;
import org.codeaurora.ims.utils.QtiImsExtUtils;
/**
 * Singleton.
 *
 * NOTE: by design most APIs are package private, use the relevant adapter/s to allow
 * access from other packages specifically refraining from passing the CallsManager instance
 * beyond the com.android.server.telecom package boundary.
 */
@VisibleForTesting
public class CallsManager extends Call.ListenerBase
        implements VideoProviderProxy.Listener, CallFilterResultCallback, CurrentUserProxy {

    // TODO: Consider renaming this CallsManagerPlugin.
    @VisibleForTesting
    public interface CallsManagerListener {
        void onCallAdded(Call call);
        void onCallRemoved(Call call);
        void onCallStateChanged(Call call, int oldState, int newState);
        void onConnectionServiceChanged(
                Call call,
                ConnectionServiceWrapper oldService,
                ConnectionServiceWrapper newService);
        void onIncomingCallAnswered(Call call);
        void onIncomingCallRejected(Call call, boolean rejectWithMessage, String textMessage);
        void onCallAudioStateChanged(CallAudioState oldAudioState, CallAudioState newAudioState);
        void onRingbackRequested(Call call, boolean ringback);
        void onIsConferencedChanged(Call call);
        void onIsVoipAudioModeChanged(Call call);
        void onVideoStateChanged(Call call, int previousVideoState, int newVideoState);
        void onCanAddCallChanged(boolean canAddCall);
        void onSessionModifyRequestReceived(Call call, VideoProfile videoProfile);
        void onHoldToneRequested(Call call);
        void onExternalCallChanged(Call call, boolean isExternalCall);
        void onDisconnectedTonePlaying(boolean isTonePlaying);
        void onConnectionTimeChanged(Call call);
        void onConferenceStateChanged(Call call, boolean isConference);
        void onCdmaConferenceSwap(Call call);
        void onSetCamera(Call call, String cameraId);
    }

    /** Interface used to define the action which is executed delay under some condition. */
    interface PendingAction {
        void performAction();
    }

    private static final String TAG = "CallsManager";

    /**
     * Call filter specifier used with
     * {@link #getNumCallsWithState(int, Call, PhoneAccountHandle, int...)} to indicate only
     * self-managed calls should be included.
     */
    private static final int CALL_FILTER_SELF_MANAGED = 1;

    /**
     * Call filter specifier used with
     * {@link #getNumCallsWithState(int, Call, PhoneAccountHandle, int...)} to indicate only
     * managed calls should be included.
     */
    private static final int CALL_FILTER_MANAGED = 2;

    /**
     * Call filter specifier used with
     * {@link #getNumCallsWithState(int, Call, PhoneAccountHandle, int...)} to indicate both managed
     * and self-managed calls should be included.
     */
    private static final int CALL_FILTER_ALL = 3;

    private static final String PERMISSION_PROCESS_PHONE_ACCOUNT_REGISTRATION =
            "android.permission.PROCESS_PHONE_ACCOUNT_REGISTRATION";

    private static final int HANDLER_WAIT_TIMEOUT = 10000;
    private static final int MAXIMUM_LIVE_CALLS = 1;
    private static final int MAXIMUM_HOLD_CALLS = 1;
    private static final int MAXIMUM_RINGING_CALLS = 1;
    private static final int MAXIMUM_RINGING_CALLS_DSDA = 2;
    private static final int MAXIMUM_DIALING_CALLS = 1;
    private static final int MAXIMUM_OUTGOING_CALLS = 1;
    private static final int MAXIMUM_TOP_LEVEL_CALLS = 2;
    private static final int MAXIMUM_TOP_LEVEL_CALLS_DSDA = 4;
    private static final int MAXIMUM_SELF_MANAGED_CALLS = 10;

    private static final int[] OUTGOING_CALL_STATES =
            {CallState.CONNECTING, CallState.SELECT_PHONE_ACCOUNT, CallState.DIALING,
                    CallState.PULLING};

    /**
     * These states are used by {@link #makeRoomForOutgoingCall(Call, boolean)} to determine which
     * call should be ended first to make room for a new outgoing call.
     */
    private static final int[] LIVE_CALL_STATES =
            {CallState.CONNECTING, CallState.SELECT_PHONE_ACCOUNT, CallState.DIALING,
                    CallState.PULLING, CallState.ACTIVE, CallState.AUDIO_PROCESSING};

    /**
     * These states determine which calls will cause {@link TelecomManager#isInCall()} or
     * {@link TelecomManager#isInManagedCall()} to return true.
     *
     * See also {@link PhoneStateBroadcaster}, which considers a similar set of states as being
     * off-hook.
     */
    public static final int[] ONGOING_CALL_STATES =
            {CallState.SELECT_PHONE_ACCOUNT, CallState.DIALING, CallState.PULLING, CallState.ACTIVE,
                    CallState.ON_HOLD, CallState.RINGING,  CallState.SIMULATED_RINGING,
                    CallState.ANSWERED, CallState.AUDIO_PROCESSING};

    private static final int[] ANY_CALL_STATE =
            {CallState.NEW, CallState.CONNECTING, CallState.SELECT_PHONE_ACCOUNT, CallState.DIALING,
                    CallState.RINGING, CallState.SIMULATED_RINGING, CallState.ACTIVE,
                    CallState.ON_HOLD, CallState.DISCONNECTED, CallState.ABORTED,
                    CallState.DISCONNECTING, CallState.PULLING, CallState.ANSWERED,
                    CallState.AUDIO_PROCESSING};

    public static final String TELECOM_CALL_ID_PREFIX = "TC@";

    // Maps call technologies in TelephonyManager to those in Analytics.
    private static final Map<Integer, Integer> sAnalyticsTechnologyMap;
    static {
        sAnalyticsTechnologyMap = new HashMap<>(5);
        sAnalyticsTechnologyMap.put(TelephonyManager.PHONE_TYPE_CDMA, Analytics.CDMA_PHONE);
        sAnalyticsTechnologyMap.put(TelephonyManager.PHONE_TYPE_GSM, Analytics.GSM_PHONE);
        sAnalyticsTechnologyMap.put(TelephonyManager.PHONE_TYPE_IMS, Analytics.IMS_PHONE);
        sAnalyticsTechnologyMap.put(TelephonyManager.PHONE_TYPE_SIP, Analytics.SIP_PHONE);
        sAnalyticsTechnologyMap.put(TelephonyManager.PHONE_TYPE_THIRD_PARTY,
                Analytics.THIRD_PARTY_PHONE);
    }

    /**
     * The main call repository. Keeps an instance of all live calls. New incoming and outgoing
     * calls are added to the map and removed when the calls move to the disconnected state.
     *
     * ConcurrentHashMap constructor params: 8 is initial table size, 0.9f is
     * load factor before resizing, 1 means we only expect a single thread to
     * access the map so make only a single shard
     */
    private final Set<Call> mCalls = Collections.newSetFromMap(
            new ConcurrentHashMap<Call, Boolean>(8, 0.9f, 1));

    /**
     * A pending call is one which requires user-intervention in order to be placed.
     * Used by {@link #startCallConfirmation}.
     */
    private Call mPendingCall;
    /**
     * Cached latest pending redirected call which requires user-intervention in order to be placed.
     * Used by {@link #onCallRedirectionComplete}.
     */
    private Call mPendingRedirectedOutgoingCall;

    /**
     * Cached call that's been answered but will be added to mCalls pending confirmation of active
     * status from the connection service.
     */
    private Call mPendingAudioProcessingCall;

    /**
     * Cached latest pending redirected call information which require user-intervention in order
     * to be placed. Used by {@link #onCallRedirectionComplete}.
     */
    private final Map<String, Runnable> mPendingRedirectedOutgoingCallInfo =
            new ConcurrentHashMap<>();
    /**
     * Cached latest pending Unredirected call information which require user-intervention in order
     * to be placed. Used by {@link #onCallRedirectionComplete}.
     */
    private final Map<String, Runnable> mPendingUnredirectedOutgoingCallInfo =
            new ConcurrentHashMap<>();

    private CompletableFuture<Call> mPendingCallConfirm;
    private CompletableFuture<Pair<Call, PhoneAccountHandle>> mPendingAccountSelection;

    // Instance variables for testing -- we keep the latest copy of the outgoing call futures
    // here so that we can wait on them in tests
    private CompletableFuture<Call> mLatestPostSelectionProcessingFuture;
    private CompletableFuture<Pair<Call, List<PhoneAccountSuggestion>>>
            mLatestPreAccountSelectionFuture;

    /**
     * The current telecom call ID.  Used when creating new instances of {@link Call}.  Should
     * only be accessed using the {@link #getNextCallId()} method which synchronizes on the
     * {@link #mLock} sync root.
     */
    private int mCallId = 0;

    private int mRttRequestId = 0;
    /**
     * Stores the current foreground user.
     */
    private UserHandle mCurrentUserHandle = UserHandle.of(ActivityManager.getCurrentUser());

    private final ConnectionServiceRepository mConnectionServiceRepository;
    private final DtmfLocalTonePlayer mDtmfLocalTonePlayer;
    private final InCallController mInCallController;
    private final CallDiagnosticServiceController mCallDiagnosticServiceController;
    private final CallAudioManager mCallAudioManager;
    private final CallRecordingTonePlayer mCallRecordingTonePlayer;
    private RespondViaSmsManager mRespondViaSmsManager;
    private final Ringer mRinger;
    private final InCallWakeLockController mInCallWakeLockController;
    // For this set initial table size to 16 because we add 13 listeners in
    // the CallsManager constructor.
    private final Set<CallsManagerListener> mListeners = Collections.newSetFromMap(
            new ConcurrentHashMap<CallsManagerListener, Boolean>(16, 0.9f, 1));
    private final HeadsetMediaButton mHeadsetMediaButton;
    private final WiredHeadsetManager mWiredHeadsetManager;
    private final SystemStateHelper mSystemStateHelper;
    private final BluetoothRouteManager mBluetoothRouteManager;
    private final DockManager mDockManager;
    private final TtyManager mTtyManager;
    private final ProximitySensorManager mProximitySensorManager;
    private final PhoneStateBroadcaster mPhoneStateBroadcaster;
    private final CallLogManager mCallLogManager;
    private final Context mContext;
    private final TelecomSystem.SyncRoot mLock;
    private final PhoneAccountRegistrar mPhoneAccountRegistrar;
    private final MissedCallNotifier mMissedCallNotifier;
    private final DisconnectedCallNotifier mDisconnectedCallNotifier;
    private IncomingCallNotifier mIncomingCallNotifier;
    private final CallerInfoLookupHelper mCallerInfoLookupHelper;
    private final DefaultDialerCache mDefaultDialerCache;
    private final Timeouts.Adapter mTimeoutsAdapter;
    private final PhoneNumberUtilsAdapter mPhoneNumberUtilsAdapter;
    private final ClockProxy mClockProxy;
    private final ToastFactory mToastFactory;
    private final Set<Call> mLocallyDisconnectingCalls = new HashSet<>();
    private final Set<Call> mPendingCallsToDisconnect = new HashSet<>();
    private final ConnectionServiceFocusManager mConnectionSvrFocusMgr;
    /* Handler tied to thread in which CallManager was initialized. */
    private final Handler mHandler = new Handler(Looper.getMainLooper());
    private final EmergencyCallHelper mEmergencyCallHelper;
    private final RoleManagerAdapter mRoleManagerAdapter;

    private final ConnectionServiceFocusManager.CallsManagerRequester mRequester =
            new ConnectionServiceFocusManager.CallsManagerRequester() {
                @Override
                public void releaseConnectionService(
                        ConnectionServiceFocusManager.ConnectionServiceFocus connectionService) {
                    mCalls.stream()
                            .filter(c -> c.getConnectionServiceWrapper().equals(connectionService))
                            .forEach(c -> c.disconnect("release " +
                                    connectionService.getComponentName().getPackageName()));
                }

                @Override
                public void setCallsManagerListener(CallsManagerListener listener) {
                    mListeners.add(listener);
                }
            };

    private boolean mCanAddCall = true;

    private Runnable mStopTone;

    private LinkedList<HandlerThread> mGraphHandlerThreads;

    private boolean mHasActiveRttCall = false;

    // Two global variables used to handle the Emergency Call when there
    // is no room available for emergency call. Buffer the Emergency Call
    // in mPendingMOEmerCall until the Current Active call is disconnected
    // successfully and place the mPendingMOEmerCall followed by clearing
    // buffer.
    private Call mPendingMOEmerCall = null;
    private Call mDisconnectingCall = null;

    // Used to indicate that an error dialog should be shown if set to true
    // Stored within intent extras and should be removed once the dialog is shown
    private final String EXTRA_KEY_DISPLAY_ERROR_DIALOG = "EXTRA_KEY_DISPLAY_ERROR_DIALOG";

<<<<<<< HEAD
=======
    private final String ACTION_MSIM_VOICE_CAPABILITY_CHANGED =
            "org.codeaurora.intent.action.MSIM_VOICE_CAPABILITY_CHANGED";
>>>>>>> 844465e3
    /**
     * Listener to PhoneAccountRegistrar events.
     */
    private PhoneAccountRegistrar.Listener mPhoneAccountListener =
            new PhoneAccountRegistrar.Listener() {
        public void onPhoneAccountRegistered(PhoneAccountRegistrar registrar,
                                             PhoneAccountHandle handle) {
            broadcastRegisterIntent(handle);
        }
        public void onPhoneAccountUnRegistered(PhoneAccountRegistrar registrar,
                                               PhoneAccountHandle handle) {
            broadcastUnregisterIntent(handle);
        }

        @Override
        public void onPhoneAccountChanged(PhoneAccountRegistrar registrar,
                PhoneAccount phoneAccount) {
            handlePhoneAccountChanged(registrar, phoneAccount);
        }
    };

    /**
     * Receiver for enhanced call blocking feature to update the emergency call notification
     * in below cases:
     *  1) Carrier config changed.
     *  2) Blocking suppression state changed.
     */
    private final BroadcastReceiver mReceiver = new BroadcastReceiver() {
        @Override
        public void onReceive(Context context, Intent intent) {
            Log.startSession("CM.CCCR");
            String action = intent.getAction();
            if (CarrierConfigManager.ACTION_CARRIER_CONFIG_CHANGED.equals(action)
                    || SystemContract.ACTION_BLOCK_SUPPRESSION_STATE_CHANGED.equals(action)) {
                new UpdateEmergencyCallNotificationTask().doInBackground(
                        Pair.create(context, Log.createSubsession()));
            } else if (ACTION_MSIM_VOICE_CAPABILITY_CHANGED.equals(action)) {
                updateCanAddCall();
            }
        }
    };

    private static class UpdateEmergencyCallNotificationTask
            extends AsyncTask<Pair<Context, Session>, Void, Void> {
        @SafeVarargs
        @Override
        protected final Void doInBackground(Pair<Context, Session>... args) {
            if (args == null || args.length != 1 || args[0] == null) {
                Log.e(this, new IllegalArgumentException(), "Incorrect invocation");
                return null;
            }
            Log.continueSession(args[0].second, "CM.UECNT");
            Context context = args[0].first;
            BlockedNumbersUtil.updateEmergencyCallNotification(context,
                    SystemContract.shouldShowEmergencyCallNotification(context));
            Log.endSession();
            return null;
        }
    }

    /**
     * Initializes the required Telecom components.
     */
    @VisibleForTesting
    public CallsManager(
            Context context,
            TelecomSystem.SyncRoot lock,
            CallerInfoLookupHelper callerInfoLookupHelper,
            MissedCallNotifier missedCallNotifier,
            DisconnectedCallNotifier.Factory disconnectedCallNotifierFactory,
            PhoneAccountRegistrar phoneAccountRegistrar,
            HeadsetMediaButtonFactory headsetMediaButtonFactory,
            ProximitySensorManagerFactory proximitySensorManagerFactory,
            InCallWakeLockControllerFactory inCallWakeLockControllerFactory,
            ConnectionServiceFocusManager.ConnectionServiceFocusManagerFactory
                    connectionServiceFocusManagerFactory,
            CallAudioManager.AudioServiceFactory audioServiceFactory,
            BluetoothRouteManager bluetoothManager,
            WiredHeadsetManager wiredHeadsetManager,
            SystemStateHelper systemStateHelper,
            DefaultDialerCache defaultDialerCache,
            Timeouts.Adapter timeoutsAdapter,
            AsyncRingtonePlayer asyncRingtonePlayer,
            PhoneNumberUtilsAdapter phoneNumberUtilsAdapter,
            EmergencyCallHelper emergencyCallHelper,
            InCallTonePlayer.ToneGeneratorFactory toneGeneratorFactory,
            ClockProxy clockProxy,
            AudioProcessingNotification audioProcessingNotification,
            BluetoothStateReceiver bluetoothStateReceiver,
            CallAudioRouteStateMachine.Factory callAudioRouteStateMachineFactory,
            CallAudioModeStateMachine.Factory callAudioModeStateMachineFactory,
            InCallControllerFactory inCallControllerFactory,
            CallDiagnosticServiceController callDiagnosticServiceController,
            RoleManagerAdapter roleManagerAdapter,
            ToastFactory toastFactory) {
        mContext = context;
        mLock = lock;
        mPhoneNumberUtilsAdapter = phoneNumberUtilsAdapter;
        mPhoneAccountRegistrar = phoneAccountRegistrar;
        mPhoneAccountRegistrar.addListener(mPhoneAccountListener);
        mMissedCallNotifier = missedCallNotifier;
        mDisconnectedCallNotifier = disconnectedCallNotifierFactory.create(mContext, this);
        StatusBarNotifier statusBarNotifier = new StatusBarNotifier(context, this);
        mWiredHeadsetManager = wiredHeadsetManager;
        mSystemStateHelper = systemStateHelper;
        mDefaultDialerCache = defaultDialerCache;
        mBluetoothRouteManager = bluetoothManager;
        mDockManager = new DockManager(context);
        mTimeoutsAdapter = timeoutsAdapter;
        mEmergencyCallHelper = emergencyCallHelper;
        mCallerInfoLookupHelper = callerInfoLookupHelper;

        mDtmfLocalTonePlayer =
                new DtmfLocalTonePlayer(new DtmfLocalTonePlayer.ToneGeneratorProxy());
        CallAudioRouteStateMachine callAudioRouteStateMachine =
                callAudioRouteStateMachineFactory.create(
                        context,
                        this,
                        bluetoothManager,
                        wiredHeadsetManager,
                        statusBarNotifier,
                        audioServiceFactory,
                        CallAudioRouteStateMachine.EARPIECE_AUTO_DETECT
                );
        callAudioRouteStateMachine.initialize();

        CallAudioRoutePeripheralAdapter callAudioRoutePeripheralAdapter =
                new CallAudioRoutePeripheralAdapter(
                        callAudioRouteStateMachine,
                        bluetoothManager,
                        wiredHeadsetManager,
                        mDockManager);

        AudioManager audioManager = (AudioManager) mContext.getSystemService(Context.AUDIO_SERVICE);
        InCallTonePlayer.MediaPlayerFactory mediaPlayerFactory =
                (resourceId, attributes) ->
                        new InCallTonePlayer.MediaPlayerAdapterImpl(
                                MediaPlayer.create(mContext, resourceId, attributes,
                                        audioManager.generateAudioSessionId()));
        InCallTonePlayer.Factory playerFactory = new InCallTonePlayer.Factory(
                callAudioRoutePeripheralAdapter, lock, toneGeneratorFactory, mediaPlayerFactory,
                () -> audioManager.getStreamVolume(AudioManager.STREAM_RING) > 0);

        SystemSettingsUtil systemSettingsUtil = new SystemSettingsUtil();
        RingtoneFactory ringtoneFactory = new RingtoneFactory(this, context);
        SystemVibrator systemVibrator = new SystemVibrator(context);
        mInCallController = inCallControllerFactory.create(context, mLock, this,
                systemStateHelper, defaultDialerCache, mTimeoutsAdapter,
                emergencyCallHelper);
        mCallDiagnosticServiceController = callDiagnosticServiceController;
        mCallDiagnosticServiceController.setInCallTonePlayerFactory(playerFactory);
        mRinger = new Ringer(playerFactory, context, systemSettingsUtil, asyncRingtonePlayer,
                ringtoneFactory, systemVibrator,
                new Ringer.VibrationEffectProxy(), mInCallController);
        mCallRecordingTonePlayer = new CallRecordingTonePlayer(mContext, audioManager,
                mTimeoutsAdapter, mLock);
        mCallAudioManager = new CallAudioManager(callAudioRouteStateMachine,
                this, callAudioModeStateMachineFactory.create(systemStateHelper,
                (AudioManager) mContext.getSystemService(Context.AUDIO_SERVICE)),
                playerFactory, mRinger, new RingbackPlayer(playerFactory),
                bluetoothStateReceiver, mDtmfLocalTonePlayer);

        mConnectionSvrFocusMgr = connectionServiceFocusManagerFactory.create(mRequester);
        mHeadsetMediaButton = headsetMediaButtonFactory.create(context, this, mLock);
        mTtyManager = new TtyManager(context, mWiredHeadsetManager);
        mProximitySensorManager = proximitySensorManagerFactory.create(context, this);
        mPhoneStateBroadcaster = new PhoneStateBroadcaster(this);
        mCallLogManager = new CallLogManager(context, phoneAccountRegistrar, mMissedCallNotifier);
        mConnectionServiceRepository =
                new ConnectionServiceRepository(mPhoneAccountRegistrar, mContext, mLock, this);
        mInCallWakeLockController = inCallWakeLockControllerFactory.create(context, this);
        mClockProxy = clockProxy;
        mToastFactory = toastFactory;
        mRoleManagerAdapter = roleManagerAdapter;

        mListeners.add(mInCallWakeLockController);
        mListeners.add(statusBarNotifier);
        mListeners.add(mCallLogManager);
        mListeners.add(mPhoneStateBroadcaster);
        mListeners.add(mInCallController);
        mListeners.add(mCallDiagnosticServiceController);
        mListeners.add(mCallAudioManager);
        mListeners.add(mCallRecordingTonePlayer);
        mListeners.add(missedCallNotifier);
        mListeners.add(mDisconnectedCallNotifier);
        mListeners.add(mHeadsetMediaButton);
        mListeners.add(mProximitySensorManager);
        mListeners.add(audioProcessingNotification);

        // There is no USER_SWITCHED broadcast for user 0, handle it here explicitly.
        final UserManager userManager = UserManager.get(mContext);
        // Don't load missed call if it is run in split user model.
        if (userManager.isPrimaryUser()) {
            onUserSwitch(Process.myUserHandle());
        }
        // Register BroadcastReceiver to handle enhanced call blocking feature related event.
        IntentFilter intentFilter = new IntentFilter(
                CarrierConfigManager.ACTION_CARRIER_CONFIG_CHANGED);
        intentFilter.addAction(SystemContract.ACTION_BLOCK_SUPPRESSION_STATE_CHANGED);
        intentFilter.addAction(ACTION_MSIM_VOICE_CAPABILITY_CHANGED);
        context.registerReceiver(mReceiver, intentFilter);
        mGraphHandlerThreads = new LinkedList<>();
        QtiCarrierConfigHelper.getInstance().setup(mContext);
    }

    public void setIncomingCallNotifier(IncomingCallNotifier incomingCallNotifier) {
        if (mIncomingCallNotifier != null) {
            mListeners.remove(mIncomingCallNotifier);
        }
        mIncomingCallNotifier = incomingCallNotifier;
        mListeners.add(mIncomingCallNotifier);
    }

    public void setRespondViaSmsManager(RespondViaSmsManager respondViaSmsManager) {
        if (mRespondViaSmsManager != null) {
            mListeners.remove(mRespondViaSmsManager);
        }
        mRespondViaSmsManager = respondViaSmsManager;
        mListeners.add(respondViaSmsManager);
    }

    public RespondViaSmsManager getRespondViaSmsManager() {
        return mRespondViaSmsManager;
    }

    public CallerInfoLookupHelper getCallerInfoLookupHelper() {
        return mCallerInfoLookupHelper;
    }

    public RoleManagerAdapter getRoleManagerAdapter() {
        return mRoleManagerAdapter;
    }

    public CallDiagnosticServiceController getCallDiagnosticServiceController() {
        return mCallDiagnosticServiceController;
    }

    @Override
    public void onSuccessfulOutgoingCall(Call call, int callState) {
        Log.v(this, "onSuccessfulOutgoingCall, %s", call);
        call.setPostCallPackageName(getRoleManagerAdapter().getDefaultCallScreeningApp());

        setCallState(call, callState, "successful outgoing call");
        if (!mCalls.contains(call)) {
            // Call was not added previously in startOutgoingCall due to it being a potential MMI
            // code, so add it now.
            addCall(call);
        }

        // The call's ConnectionService has been updated.
        for (CallsManagerListener listener : mListeners) {
            listener.onConnectionServiceChanged(call, null, call.getConnectionService());
        }

        markCallAsDialing(call);
    }

    @Override
    public void onFailedOutgoingCall(Call call, DisconnectCause disconnectCause) {
        Log.v(this, "onFailedOutgoingCall, call: %s", call);

        markCallAsRemoved(call);
    }

    @Override
    public void onSuccessfulIncomingCall(Call incomingCall) {
        Log.d(this, "onSuccessfulIncomingCall");
        PhoneAccount phoneAccount = mPhoneAccountRegistrar.getPhoneAccountUnchecked(
                incomingCall.getTargetPhoneAccount());
        Bundle extras =
            phoneAccount == null || phoneAccount.getExtras() == null
                ? new Bundle()
                : phoneAccount.getExtras();
        if (incomingCall.hasProperty(Connection.PROPERTY_EMERGENCY_CALLBACK_MODE) ||
                incomingCall.isSelfManaged() ||
                extras.getBoolean(PhoneAccount.EXTRA_SKIP_CALL_FILTERING)) {
            Log.i(this, "Skipping call filtering for %s (ecm=%b, selfMgd=%b, skipExtra=%b)",
                    incomingCall.getId(),
                    incomingCall.hasProperty(Connection.PROPERTY_EMERGENCY_CALLBACK_MODE),
                    incomingCall.isSelfManaged(),
                    extras.getBoolean(PhoneAccount.EXTRA_SKIP_CALL_FILTERING));
            onCallFilteringComplete(incomingCall, new Builder()
                    .setShouldAllowCall(true)
                    .setShouldReject(false)
                    .setShouldAddToCallLog(true)
                    .setShouldShowNotification(true)
                    .build(), false);
            incomingCall.setIsUsingCallFiltering(false);
            return;
        }

        IncomingCallFilterGraph graph = setUpCallFilterGraph(incomingCall);
        graph.performFiltering();
    }

    private IncomingCallFilterGraph setUpCallFilterGraph(Call incomingCall) {
        incomingCall.setIsUsingCallFiltering(true);
        String carrierPackageName = getCarrierPackageName();
        String defaultDialerPackageName = TelecomManager.from(mContext).getDefaultDialerPackage();
        String userChosenPackageName = getRoleManagerAdapter().getDefaultCallScreeningApp();
        AppLabelProxy appLabelProxy = packageName -> AppLabelProxy.Util.getAppLabel(
                mContext.getPackageManager(), packageName);
        ParcelableCallUtils.Converter converter = new ParcelableCallUtils.Converter();

        IncomingCallFilterGraph graph = new IncomingCallFilterGraph(incomingCall,
                this::onCallFilteringComplete, mContext, mTimeoutsAdapter, mLock);
        DirectToVoicemailFilter voicemailFilter = new DirectToVoicemailFilter(incomingCall,
                mCallerInfoLookupHelper);
        BlockCheckerFilter blockCheckerFilter = new BlockCheckerFilter(mContext, incomingCall,
                mCallerInfoLookupHelper, new BlockCheckerAdapter());
        CallScreeningServiceFilter carrierCallScreeningServiceFilter =
                new CallScreeningServiceFilter(incomingCall, carrierPackageName,
                        CallScreeningServiceFilter.PACKAGE_TYPE_CARRIER, mContext, this,
                        appLabelProxy, converter);
        CallScreeningServiceFilter callScreeningServiceFilter;
        if ((userChosenPackageName != null)
                && (!userChosenPackageName.equals(defaultDialerPackageName))) {
            callScreeningServiceFilter = new CallScreeningServiceFilter(incomingCall,
                    userChosenPackageName, CallScreeningServiceFilter.PACKAGE_TYPE_USER_CHOSEN,
                    mContext, this, appLabelProxy, converter);
        } else {
            callScreeningServiceFilter = new CallScreeningServiceFilter(incomingCall,
                    defaultDialerPackageName,
                    CallScreeningServiceFilter.PACKAGE_TYPE_DEFAULT_DIALER,
                    mContext, this, appLabelProxy, converter);
        }
        graph.addFilter(voicemailFilter);
        graph.addFilter(blockCheckerFilter);
        graph.addFilter(carrierCallScreeningServiceFilter);
        graph.addFilter(callScreeningServiceFilter);
        IncomingCallFilterGraph.addEdge(voicemailFilter, carrierCallScreeningServiceFilter);
        IncomingCallFilterGraph.addEdge(blockCheckerFilter, carrierCallScreeningServiceFilter);
        IncomingCallFilterGraph.addEdge(carrierCallScreeningServiceFilter,
                callScreeningServiceFilter);
        mGraphHandlerThreads.add(graph.getHandlerThread());
        return graph;
    }

    private String getCarrierPackageName() {
        ComponentName componentName = null;
        CarrierConfigManager configManager = (CarrierConfigManager) mContext.getSystemService
                (Context.CARRIER_CONFIG_SERVICE);
        PersistableBundle configBundle = configManager.getConfig();
        if (configBundle != null) {
            componentName = ComponentName.unflattenFromString(configBundle.getString
                    (CarrierConfigManager.KEY_CARRIER_CALL_SCREENING_APP_STRING, ""));
        }

        return componentName != null ? componentName.getPackageName() : null;
    }

    @Override
    public void onCallFilteringComplete(Call incomingCall, CallFilteringResult result,
            boolean timeout) {
        // Only set the incoming call as ringing if it isn't already disconnected. It is possible
        // that the connection service disconnected the call before it was even added to Telecom, in
        // which case it makes no sense to set it back to a ringing state.
        Log.i(this, "onCallFilteringComplete");
        mGraphHandlerThreads.clear();

        if (timeout) {
            Log.i(this, "onCallFilteringCompleted: Call filters timeout!");
            incomingCall.setUserMissed(USER_MISSED_CALL_FILTERS_TIMEOUT);
        }

        if (incomingCall.getState() != CallState.DISCONNECTED &&
                incomingCall.getState() != CallState.DISCONNECTING) {
            setCallState(incomingCall, CallState.RINGING,
                    result.shouldAllowCall ? "successful incoming call" : "blocking call");
        } else {
            Log.i(this, "onCallFilteringCompleted: call already disconnected.");
            return;
        }

        // Inform our connection service that call filtering is done (if it was performed at all).
        if (incomingCall.isUsingCallFiltering()) {
            boolean isInContacts = incomingCall.getCallerInfo() != null
                    && incomingCall.getCallerInfo().contactExists;
            Connection.CallFilteringCompletionInfo completionInfo =
                    new Connection.CallFilteringCompletionInfo(!result.shouldAllowCall,
                            isInContacts,
                            result.mCallScreeningResponse == null
                                    ? null : result.mCallScreeningResponse.toCallResponse(),
                            result.mCallScreeningComponentName == null ? null
                                    : ComponentName.unflattenFromString(
                                            result.mCallScreeningComponentName));
            incomingCall.getConnectionService().onCallFilteringCompleted(incomingCall,
                    completionInfo);
        }

        // Get rid of the call composer attachments that aren't wanted
        if (result.mIsResponseFromSystemDialer && result.mCallScreeningResponse != null
                && result.mCallScreeningResponse.getCallComposerAttachmentsToShow() >= 0) {
            int attachmentMask = result.mCallScreeningResponse.getCallComposerAttachmentsToShow();
            if ((attachmentMask
                    & CallScreeningService.CallResponse.CALL_COMPOSER_ATTACHMENT_LOCATION) == 0) {
                incomingCall.getIntentExtras().remove(TelecomManager.EXTRA_LOCATION);
            }

            if ((attachmentMask
                    & CallScreeningService.CallResponse.CALL_COMPOSER_ATTACHMENT_SUBJECT) == 0) {
                incomingCall.getIntentExtras().remove(TelecomManager.EXTRA_CALL_SUBJECT);
            }

            if ((attachmentMask
                    & CallScreeningService.CallResponse.CALL_COMPOSER_ATTACHMENT_PRIORITY) == 0) {
                incomingCall.getIntentExtras().remove(TelecomManager.EXTRA_PRIORITY);
            }
        }

        if (result.shouldAllowCall) {
            incomingCall.setPostCallPackageName(
                    getRoleManagerAdapter().getDefaultCallScreeningApp());

            Log.i(this, "onCallFilteringComplete: allow call.");
            if (hasMaximumManagedRingingCalls(incomingCall)) {
                if (shouldSilenceInsteadOfReject(incomingCall)) {
                    incomingCall.silence();
                } else {
                    Log.i(this, "onCallFilteringCompleted: Call rejected! " +
                            "Exceeds maximum number of ringing calls.");
                    incomingCall.setMissedReason(AUTO_MISSED_MAXIMUM_RINGING);
                    autoMissCallAndLog(incomingCall, result);
                    return;
                }
            } else if (hasMaximumManagedDialingCalls(incomingCall) &&
                    arePhoneAccountsEqual(getDialingOrPullingCall().getTargetPhoneAccount(),
                    incomingCall.getTargetPhoneAccount())) {
                if (shouldSilenceInsteadOfReject(incomingCall)) {
                    incomingCall.silence();
                } else {
                    Log.i(this, "onCallFilteringCompleted: Call rejected! Exceeds maximum number of " +
                            "dialing calls.");
                    incomingCall.setMissedReason(AUTO_MISSED_MAXIMUM_DIALING);
                    autoMissCallAndLog(incomingCall, result);
                    return;
                }
            } else if (!isIncomingVideoCallAllowed(incomingCall)) {
                Log.i(this, "onCallFilteringCompleted: MT Video Call rejecting.");
                autoMissCallAndLog(incomingCall, result);
            } else if (result.shouldScreenViaAudio) {
                Log.i(this, "onCallFilteringCompleted: starting background audio processing");
                answerCallForAudioProcessing(incomingCall);
                incomingCall.setAudioProcessingRequestingApp(result.mCallScreeningAppName);
            } else if (result.shouldSilence) {
                Log.i(this, "onCallFilteringCompleted: setting the call to silent ringing state");
                incomingCall.setSilentRingingRequested(true);
                incomingCall.setUserMissed(USER_MISSED_CALL_SCREENING_SERVICE_SILENCED);
                incomingCall.setCallScreeningAppName(result.mCallScreeningAppName);
                incomingCall.setCallScreeningComponentName(result.mCallScreeningComponentName);
                addCall(incomingCall);
            } else {
                addCall(incomingCall);
            }
        } else {
            if (result.shouldReject) {
                Log.i(this, "onCallFilteringCompleted: blocked call, rejecting.");
                incomingCall.reject(false, null);
            }
            if (result.shouldAddToCallLog) {
                Log.i(this, "onCallScreeningCompleted: blocked call, adding to call log.");
                if (result.shouldShowNotification) {
                    Log.w(this, "onCallScreeningCompleted: blocked call, showing notification.");
                }
                mCallLogManager.logCall(incomingCall, Calls.BLOCKED_TYPE,
                        result.shouldShowNotification, result);
            } else if (result.shouldShowNotification) {
                Log.i(this, "onCallScreeningCompleted: blocked call, showing notification.");
                mMissedCallNotifier.showMissedCallNotification(
                        new MissedCallNotifier.CallInfo(incomingCall));
            }
        }
    }

    /**
     * Determines if the incoming video call is allowed or not
     *
     * @param Call The incoming call.
     * @return {@code false} if incoming video call is not allowed.
     */
    private static boolean isIncomingVideoCallAllowed(Call call) {
        Bundle extras = call.getExtras();
        if (extras == null || (!isIncomingVideoCall(call))) {
            Log.w(TAG, "isIncomingVideoCallAllowed: null Extras or not an incoming video call " +
                    "or allow video calls in low battery");
            return true;
        }

        final boolean isLowBattery = extras.getBoolean(QtiCallConstants.LOW_BATTERY_EXTRA_KEY,
                false);
        Log.d(TAG, "isIncomingVideoCallAllowed: lowbattery = " + isLowBattery);
        return !isLowBattery;
    }

    private static boolean isIncomingVideoCall(Call call) {
        return (!VideoProfile.isAudioOnly(call.getVideoState()) &&
            call.getState() == CallState.RINGING);
    }

    /**
     * In the event that the maximum supported calls of a given type is reached, the
     * default behavior is to reject any additional calls of that type.  This checks
     * if the device is configured to silence instead of reject the call, provided
     * that the incoming call is from a different source (connection service).
     */
    private boolean shouldSilenceInsteadOfReject(Call incomingCall) {
        if (!mContext.getResources().getBoolean(
                R.bool.silence_incoming_when_different_service_and_maximum_ringing)) {
            return false;
        }

        for (Call call : mCalls) {
            // Only operate on top-level calls
            if (call.getParentCall() != null) {
                continue;
            }

            if (call.isExternalCall()) {
                continue;
            }

            if (call.getConnectionService() == incomingCall.getConnectionService()) {
                return false;
            }
        }

        return true;
    }

    @Override
    public void onFailedIncomingCall(Call call) {
        setCallState(call, CallState.DISCONNECTED, "failed incoming call");
        call.removeListener(this);
    }

    @Override
    public void onSuccessfulUnknownCall(Call call, int callState) {
        setCallState(call, callState, "successful unknown call");
        Log.i(this, "onSuccessfulUnknownCall for call %s", call);
        addCall(call);
    }

    @Override
    public void onFailedUnknownCall(Call call) {
        Log.i(this, "onFailedUnknownCall for call %s", call);
        setCallState(call, CallState.DISCONNECTED, "failed unknown call");
        call.removeListener(this);
    }

    @Override
    public void onRingbackRequested(Call call, boolean ringback) {
        for (CallsManagerListener listener : mListeners) {
            listener.onRingbackRequested(call, ringback);
        }
    }

    @Override
    public void onPostDialWait(Call call, String remaining) {
        mInCallController.onPostDialWait(call, remaining);
    }

    @Override
    public void onPostDialChar(final Call call, char nextChar) {
        if (PhoneNumberUtils.is12Key(nextChar)) {
            // Play tone if it is one of the dialpad digits, canceling out the previously queued
            // up stopTone runnable since playing a new tone automatically stops the previous tone.
            if (mStopTone != null) {
                mHandler.removeCallbacks(mStopTone.getRunnableToCancel());
                mStopTone.cancel();
            }

            mDtmfLocalTonePlayer.playTone(call, nextChar);

            mStopTone = new Runnable("CM.oPDC", mLock) {
                @Override
                public void loggedRun() {
                    // Set a timeout to stop the tone in case there isn't another tone to
                    // follow.
                    mDtmfLocalTonePlayer.stopTone(call);
                }
            };
            mHandler.postDelayed(mStopTone.prepare(),
                    Timeouts.getDelayBetweenDtmfTonesMillis(mContext.getContentResolver()));
        } else if (nextChar == 0 || nextChar == TelecomManager.DTMF_CHARACTER_WAIT ||
                nextChar == TelecomManager.DTMF_CHARACTER_PAUSE) {
            // Stop the tone if a tone is playing, removing any other stopTone callbacks since
            // the previous tone is being stopped anyway.
            if (mStopTone != null) {
                mHandler.removeCallbacks(mStopTone.getRunnableToCancel());
                mStopTone.cancel();
            }
            mDtmfLocalTonePlayer.stopTone(call);
        } else {
            Log.w(this, "onPostDialChar: invalid value %d", nextChar);
        }
    }

    @Override
    public void onConnectionPropertiesChanged(Call call, boolean didRttChange) {
        if (didRttChange) {
            updateHasActiveRttCall();
        }
    }

    @Override
    public void onParentChanged(Call call) {
        // parent-child relationship affects which call should be foreground, so do an update.
        updateCanAddCall();
        for (CallsManagerListener listener : mListeners) {
            listener.onIsConferencedChanged(call);
        }
    }

    @Override
    public void onChildrenChanged(Call call) {
        // parent-child relationship affects which call should be foreground, so do an update.
        updateCanAddCall();
        for (CallsManagerListener listener : mListeners) {
            listener.onIsConferencedChanged(call);
        }
    }

    @Override
    public void onConferenceStateChanged(Call call, boolean isConference) {
        // Conference changed whether it is treated as a conference or not.
        updateCanAddCall();
        for (CallsManagerListener listener : mListeners) {
            listener.onConferenceStateChanged(call, isConference);
        }
    }

    @Override
    public void onCdmaConferenceSwap(Call call) {
        // SWAP was executed on a CDMA conference
        for (CallsManagerListener listener : mListeners) {
            listener.onCdmaConferenceSwap(call);
        }
    }

    @Override
    public void onIsVoipAudioModeChanged(Call call) {
        for (CallsManagerListener listener : mListeners) {
            listener.onIsVoipAudioModeChanged(call);
        }
    }

    @Override
    public void onVideoStateChanged(Call call, int previousVideoState, int newVideoState) {
        for (CallsManagerListener listener : mListeners) {
            listener.onVideoStateChanged(call, previousVideoState, newVideoState);
        }
    }

    @Override
    public boolean onCanceledViaNewOutgoingCallBroadcast(final Call call,
            long disconnectionTimeout) {
        mPendingCallsToDisconnect.add(call);
        mHandler.postDelayed(new Runnable("CM.oCVNOCB", mLock) {
            @Override
            public void loggedRun() {
                if (mPendingCallsToDisconnect.remove(call)) {
                    Log.i(this, "Delayed disconnection of call: %s", call);
                    call.disconnect();
                }
            }
        }.prepare(), disconnectionTimeout);

        return true;
    }

    /**
     * Handles changes to the {@link Connection.VideoProvider} for a call.  Adds the
     * {@link CallsManager} as a listener for the {@link VideoProviderProxy} which is created
     * in {@link Call#setVideoProvider(IVideoProvider)}.  This allows the {@link CallsManager} to
     * respond to callbacks from the {@link VideoProviderProxy}.
     *
     * @param call The call.
     */
    @Override
    public void onVideoCallProviderChanged(Call call) {
        VideoProviderProxy videoProviderProxy = call.getVideoProviderProxy();

        if (videoProviderProxy == null) {
            return;
        }

        videoProviderProxy.addListener(this);
    }

    /**
     * Handles session modification requests received via the {@link TelecomVideoCallCallback} for
     * a call.  Notifies listeners of the {@link CallsManager.CallsManagerListener} of the session
     * modification request.
     *
     * @param call The call.
     * @param videoProfile The {@link VideoProfile}.
     */
    @Override
    public void onSessionModifyRequestReceived(Call call, VideoProfile videoProfile) {
        int videoState = videoProfile != null ? videoProfile.getVideoState() :
                VideoProfile.STATE_AUDIO_ONLY;
        Log.v(TAG, "onSessionModifyRequestReceived : videoProfile = " + VideoProfile
                .videoStateToString(videoState));

        for (CallsManagerListener listener : mListeners) {
            listener.onSessionModifyRequestReceived(call, videoProfile);
        }
    }

    /**
     * Handles a change to the currently active camera for a call by notifying listeners.
     * @param call The call.
     * @param cameraId The ID of the camera in use, or {@code null} if no camera is in use.
     */
    @Override
    public void onSetCamera(Call call, String cameraId) {
        for (CallsManagerListener listener : mListeners) {
            listener.onSetCamera(call, cameraId);
        }
    }

    public Collection<Call> getCalls() {
        return Collections.unmodifiableCollection(mCalls);
    }

    /**
     * Play or stop a call hold tone for a call.  Triggered via
     * {@link Connection#sendConnectionEvent(String)} when the
     * {@link Connection#EVENT_ON_HOLD_TONE_START} event or
     * {@link Connection#EVENT_ON_HOLD_TONE_STOP} event is passed through to the
     *
     * @param call The call which requested the hold tone.
     */
    @Override
    public void onHoldToneRequested(Call call) {
        for (CallsManagerListener listener : mListeners) {
            listener.onHoldToneRequested(call);
        }
    }

    /**
     * A {@link Call} managed by the {@link CallsManager} has requested a handover to another
     * {@link PhoneAccount}.
     * @param call The call.
     * @param handoverTo The {@link PhoneAccountHandle} to handover the call to.
     * @param videoState The desired video state of the call after handover.
     * @param extras
     */
    @Override
    public void onHandoverRequested(Call call, PhoneAccountHandle handoverTo, int videoState,
                                    Bundle extras, boolean isLegacy) {
        if (isLegacy) {
            requestHandoverViaEvents(call, handoverTo, videoState, extras);
        } else {
            requestHandover(call, handoverTo, videoState, extras);
        }
    }

    @VisibleForTesting
    public Call getForegroundCall() {
        if (mCallAudioManager == null) {
            // Happens when getForegroundCall is called before full initialization.
            return null;
        }
        return mCallAudioManager.getForegroundCall();
    }

    @Override
    public void onCallHoldFailed(Call call) {
        markAllAnsweredCallAsRinging(call, "hold");
    }

    @Override
    public void onCallSwitchFailed(Call call) {
        markAllAnsweredCallAsRinging(call, "switch");
    }

    private void markAllAnsweredCallAsRinging(Call call, String actionName) {
        // Normally, we don't care whether a call hold or switch has failed.
        // However, if a call was held or switched in order to answer an incoming call, that
        // incoming call needs to be brought out of the ANSWERED state so that the user can
        // try the operation again.
        for (Call call1 : mCalls) {
            if (call1 != call && call1.getState() == CallState.ANSWERED) {
                setCallState(call1, CallState.RINGING, actionName + " failed on other call");
            }
        }
    }

    @Override
    public UserHandle getCurrentUserHandle() {
        return mCurrentUserHandle;
    }

    public CallAudioManager getCallAudioManager() {
        return mCallAudioManager;
    }

    InCallController getInCallController() {
        return mInCallController;
    }

    EmergencyCallHelper getEmergencyCallHelper() {
        return mEmergencyCallHelper;
    }

    public DefaultDialerCache getDefaultDialerCache() {
        return mDefaultDialerCache;
    }

    @VisibleForTesting
    public PhoneAccountRegistrar.Listener getPhoneAccountListener() {
        return mPhoneAccountListener;
    }

    public boolean hasEmergencyRttCall() {
        for (Call call : mCalls) {
            if (call.isEmergencyCall() && call.isRttCall()) {
                return true;
            }
        }
        return false;
    }

    @VisibleForTesting
    public boolean hasOnlyDisconnectedCalls() {
        if (mCalls.size() == 0) {
            return false;
        }
        for (Call call : mCalls) {
            if (!call.isDisconnected()) {
                return false;
            }
        }
        return true;
    }

    public boolean hasVideoCall() {
        for (Call call : mCalls) {
            if (VideoProfile.isVideo(call.getVideoState())) {
                return true;
            }
        }
        return false;
    }

    @VisibleForTesting
    public CallAudioState getAudioState() {
        return mCallAudioManager.getCallAudioState();
    }

    boolean isTtySupported() {
        return mTtyManager.isTtySupported();
    }

    int getCurrentTtyMode() {
        return mTtyManager.getCurrentTtyMode();
    }

    @VisibleForTesting
    public void addListener(CallsManagerListener listener) {
        mListeners.add(listener);
    }

    @VisibleForTesting
    public void removeListener(CallsManagerListener listener) {
        mListeners.remove(listener);
    }

    void processIncomingConference(PhoneAccountHandle phoneAccountHandle, Bundle extras) {
        Log.d(this, "processIncomingCallConference");
        processIncomingCallIntent(phoneAccountHandle, extras, true);
    }

    /**
     * Starts the process to attach the call to a connection service.
     *
     * @param phoneAccountHandle The phone account which contains the component name of the
     *        connection service to use for this call.
     * @param extras The optional extras Bundle passed with the intent used for the incoming call.
     */
    void processIncomingCallIntent(PhoneAccountHandle phoneAccountHandle, Bundle extras) {
        processIncomingCallIntent(phoneAccountHandle, extras, false);
    }

    void processIncomingCallIntent(PhoneAccountHandle phoneAccountHandle, Bundle extras,
        boolean isConference) {
        Log.d(this, "processIncomingCallIntent");
        boolean isHandover = extras.getBoolean(TelecomManager.EXTRA_IS_HANDOVER);
        Uri handle = extras.getParcelable(TelecomManager.EXTRA_INCOMING_CALL_ADDRESS);
        if (handle == null) {
            // Required for backwards compatibility
            handle = extras.getParcelable(TelephonyManager.EXTRA_INCOMING_NUMBER);
        }
        Call call = new Call(
                getNextCallId(),
                mContext,
                this,
                mLock,
                mConnectionServiceRepository,
                mPhoneNumberUtilsAdapter,
                handle,
                null /* gatewayInfo */,
                null /* connectionManagerPhoneAccount */,
                phoneAccountHandle,
                Call.CALL_DIRECTION_INCOMING /* callDirection */,
                false /* forceAttachToExistingConnection */,
                isConference, /* isConference */
                mClockProxy,
                mToastFactory);

        // Ensure new calls related to self-managed calls/connections are set as such.  This will
        // be overridden when the actual connection is returned in startCreateConnection, however
        // doing this now ensures the logs and any other logic will treat this call as self-managed
        // from the moment it is created.
        PhoneAccount phoneAccount = mPhoneAccountRegistrar.getPhoneAccountUnchecked(
                phoneAccountHandle);
        if (phoneAccount != null) {
            Bundle phoneAccountExtras = phoneAccount.getExtras();
            call.setIsSelfManaged(phoneAccount.isSelfManaged());
            if (call.isSelfManaged()) {
                // Self managed calls will always be voip audio mode.
                call.setIsVoipAudioMode(true);
                call.setVisibleToInCallService(phoneAccountExtras == null
                        || phoneAccountExtras.getBoolean(
                        PhoneAccount.EXTRA_ADD_SELF_MANAGED_CALLS_TO_INCALLSERVICE, true));
            } else {
                // Incoming call is managed, the active call is self-managed and can't be held.
                // We need to set extras on it to indicate whether answering will cause a
                // active self-managed call to drop.
                Call activeCall = (Call) mConnectionSvrFocusMgr.getCurrentFocusCall();
                if (activeCall != null && !canHold(activeCall) && activeCall.isSelfManaged()) {
                    Bundle dropCallExtras = new Bundle();
                    dropCallExtras.putBoolean(Connection.EXTRA_ANSWERING_DROPS_FG_CALL, true);

                    // Include the name of the app which will drop the call.
                    CharSequence droppedApp = activeCall.getTargetPhoneAccountLabel();
                    dropCallExtras.putCharSequence(
                            Connection.EXTRA_ANSWERING_DROPS_FG_CALL_APP_NAME, droppedApp);
                    Log.i(this, "Incoming managed call will drop %s call.", droppedApp);
                    call.putExtras(Call.SOURCE_CONNECTION_SERVICE, dropCallExtras);
                }
            }

            if (phoneAccountExtras != null
                    && phoneAccountExtras.getBoolean(
                            PhoneAccount.EXTRA_ALWAYS_USE_VOIP_AUDIO_MODE)) {
                Log.d(this, "processIncomingCallIntent: defaulting to voip mode for call %s",
                        call.getId());
                call.setIsVoipAudioMode(true);
            }
        }

        boolean isRttSettingOn = isRttSettingOn(phoneAccountHandle);
        if (isRttSettingOn ||
                extras.getBoolean(TelecomManager.EXTRA_START_CALL_WITH_RTT, false)) {
            Log.i(this, "Incoming call requesting RTT, rtt setting is %b", isRttSettingOn);
            call.createRttStreams();
            // Even if the phone account doesn't support RTT yet, the connection manager might
            // change that. Set this to check it later.
            call.setRequestedToStartWithRtt();
        }
        // If the extras specifies a video state, set it on the call if the PhoneAccount supports
        // video.
        int videoState = VideoProfile.STATE_AUDIO_ONLY;
        if (extras.containsKey(TelecomManager.EXTRA_INCOMING_VIDEO_STATE) &&
                phoneAccount != null && phoneAccount.hasCapabilities(
                        PhoneAccount.CAPABILITY_VIDEO_CALLING)) {
            videoState = extras.getInt(TelecomManager.EXTRA_INCOMING_VIDEO_STATE);
            call.setVideoState(videoState);
        }

        call.initAnalytics();
        if (getForegroundCall() != null) {
            getForegroundCall().getAnalytics().setCallIsInterrupted(true);
            call.getAnalytics().setCallIsAdditional(true);
        }
        setIntentExtrasAndStartTime(call, extras);
        // TODO: Move this to be a part of addCall()
        call.addListener(this);

        if (extras.containsKey(TelecomManager.EXTRA_CALL_DISCONNECT_MESSAGE)) {
          String disconnectMessage = extras.getString(TelecomManager.EXTRA_CALL_DISCONNECT_MESSAGE);
          Log.i(this, "processIncomingCallIntent Disconnect message " + disconnectMessage);
        }

        boolean isHandoverAllowed = true;
        if (isHandover) {
            if (!isHandoverInProgress() &&
                    isHandoverToPhoneAccountSupported(phoneAccountHandle)) {
                final String handleScheme = handle.getSchemeSpecificPart();
                Call fromCall = mCalls.stream()
                        .filter((c) -> mPhoneNumberUtilsAdapter.isSamePhoneNumber(
                                (c.getHandle() == null
                                        ? null : c.getHandle().getSchemeSpecificPart()),
                                handleScheme))
                        .findFirst()
                        .orElse(null);
                if (fromCall != null) {
                    if (!isHandoverFromPhoneAccountSupported(fromCall.getTargetPhoneAccount())) {
                        Log.w(this, "processIncomingCallIntent: From account doesn't support " +
                                "handover.");
                        isHandoverAllowed = false;
                    }
                } else {
                    Log.w(this, "processIncomingCallIntent: handover fail; can't find from call.");
                    isHandoverAllowed = false;
                }

                if (isHandoverAllowed) {
                    // Link the calls so we know we're handing over.
                    fromCall.setHandoverDestinationCall(call);
                    call.setHandoverSourceCall(fromCall);
                    call.setHandoverState(HandoverState.HANDOVER_TO_STARTED);
                    fromCall.setHandoverState(HandoverState.HANDOVER_FROM_STARTED);
                    Log.addEvent(fromCall, LogUtils.Events.START_HANDOVER,
                            "handOverFrom=%s, handOverTo=%s", fromCall.getId(), call.getId());
                    Log.addEvent(call, LogUtils.Events.START_HANDOVER,
                            "handOverFrom=%s, handOverTo=%s", fromCall.getId(), call.getId());
                    if (isSpeakerEnabledForVideoCalls() && VideoProfile.isVideo(videoState)) {
                        // Ensure when the call goes active that it will go to speakerphone if the
                        // handover to call is a video call.
                        call.setStartWithSpeakerphoneOn(true);
                    }
                }
            } else {
                Log.w(this, "processIncomingCallIntent: To account doesn't support handover.");
            }
        }

        if (!isHandoverAllowed || (call.isSelfManaged() && !isIncomingCallPermitted(call,
                call.getTargetPhoneAccount()))) {
            if (isConference) {
                notifyCreateConferenceFailed(phoneAccountHandle, call);
            } else {
                if (hasMaximumManagedRingingCalls(call)) {
                    call.setMissedReason(AUTO_MISSED_MAXIMUM_RINGING);
                    mCallLogManager.logCall(call, Calls.MISSED_TYPE,
                            true /*showNotificationForMissedCall*/, null /*CallFilteringResult*/);
                }
                notifyCreateConnectionFailed(phoneAccountHandle, call);
            }
        } else if (isInEmergencyCall()) {
            // The incoming call is implicitly being rejected so the user does not get any incoming
            // call UI during an emergency call. In this case, log the call as missed instead of
            // rejected since the user did not explicitly reject.
            call.setMissedReason(AUTO_MISSED_EMERGENCY_CALL);
            call.getAnalytics().setMissedReason(call.getMissedReason());
            mCallLogManager.logCall(call, Calls.MISSED_TYPE,
                    true /*showNotificationForMissedCall*/, null /*CallFilteringResult*/);
            if (isConference) {
                notifyCreateConferenceFailed(phoneAccountHandle, call);
            } else {
                notifyCreateConnectionFailed(phoneAccountHandle, call);
            }
        } else {
            call.startCreateConnection(mPhoneAccountRegistrar);
        }
    }

    void addNewUnknownCall(PhoneAccountHandle phoneAccountHandle, Bundle extras) {
        Uri handle = extras.getParcelable(TelecomManager.EXTRA_UNKNOWN_CALL_HANDLE);
        Log.i(this, "addNewUnknownCall with handle: %s", Log.pii(handle));
        Call call = new Call(
                getNextCallId(),
                mContext,
                this,
                mLock,
                mConnectionServiceRepository,
                mPhoneNumberUtilsAdapter,
                handle,
                null /* gatewayInfo */,
                null /* connectionManagerPhoneAccount */,
                phoneAccountHandle,
                Call.CALL_DIRECTION_UNKNOWN /* callDirection */,
                // Use onCreateIncomingConnection in TelephonyConnectionService, so that we attach
                // to the existing connection instead of trying to create a new one.
                true /* forceAttachToExistingConnection */,
                false, /* isConference */
                mClockProxy,
                mToastFactory);
        call.initAnalytics();

        setIntentExtrasAndStartTime(call, extras);
        call.addListener(this);
        call.startCreateConnection(mPhoneAccountRegistrar);
    }

    private boolean areHandlesEqual(Uri handle1, Uri handle2) {
        if (handle1 == null || handle2 == null) {
            return handle1 == handle2;
        }

        if (!TextUtils.equals(handle1.getScheme(), handle2.getScheme())) {
            return false;
        }

        final String number1 = PhoneNumberUtils.normalizeNumber(handle1.getSchemeSpecificPart());
        final String number2 = PhoneNumberUtils.normalizeNumber(handle2.getSchemeSpecificPart());
        return TextUtils.equals(number1, number2);
    }

    private Call reuseOutgoingCall(Uri handle) {
        // Check to see if we can reuse any of the calls that are waiting to disconnect.
        // See {@link Call#abort} and {@link #onCanceledViaNewOutgoingCall} for more information.
        Call reusedCall = null;
        for (Iterator<Call> callIter = mPendingCallsToDisconnect.iterator(); callIter.hasNext();) {
            Call pendingCall = callIter.next();
            if (reusedCall == null && areHandlesEqual(pendingCall.getHandle(), handle)) {
                callIter.remove();
                Log.i(this, "Reusing disconnected call %s", pendingCall);
                reusedCall = pendingCall;
            } else {
                Log.i(this, "Not reusing disconnected call %s", pendingCall);
                callIter.remove();
                pendingCall.disconnect();
            }
        }

        return reusedCall;
    }

    /**
     * Kicks off the first steps to creating an outgoing call.
     *
     * For managed connections, this is the first step to launching the Incall UI.
     * For self-managed connections, we don't expect the Incall UI to launch, but this is still a
     * first step in getting the self-managed ConnectionService to create the connection.
     * @param handle Handle to connect the call with.
     * @param requestedAccountHandle The phone account which contains the component name of the
     *        connection service to use for this call.
     * @param extras The optional extras Bundle passed with the intent used for the incoming call.
     * @param initiatingUser {@link UserHandle} of user that place the outgoing call.
     * @param originalIntent
     * @param callingPackage the package name of the app which initiated the outgoing call.
     */
    @VisibleForTesting
    public @NonNull
    CompletableFuture<Call> startOutgoingCall(Uri handle,
            PhoneAccountHandle requestedAccountHandle,
            Bundle extras, UserHandle initiatingUser, Intent originalIntent,
            String callingPackage) {
        final List<Uri> callee = new ArrayList<>();
        callee.add(handle);
        return startOutgoingCall(callee, requestedAccountHandle, extras, initiatingUser,
                originalIntent, callingPackage, false);
    }

    private CompletableFuture<Call> startOutgoingCall(List<Uri> participants,
            PhoneAccountHandle requestedAccountHandle,
            Bundle extras, UserHandle initiatingUser, Intent originalIntent,
            String callingPackage, boolean isConference) {
        boolean isReusedCall;
        Uri handle = isConference ? Uri.parse("tel:conf-factory") : participants.get(0);
        Call call = reuseOutgoingCall(handle);

        PhoneAccount account =
                mPhoneAccountRegistrar.getPhoneAccount(requestedAccountHandle, initiatingUser);
        Bundle phoneAccountExtra = account != null ? account.getExtras() : null;
        boolean isSelfManaged = account != null && account.isSelfManaged();

        StringBuffer creationLogs = new StringBuffer();
        creationLogs.append("requestedAcct:");
        if (requestedAccountHandle == null) {
            creationLogs.append("none");
        } else {
            creationLogs.append(requestedAccountHandle);
        }
        creationLogs.append(", selfMgd:");
        creationLogs.append(isSelfManaged);

        // Create a call with original handle. The handle may be changed when the call is attached
        // to a connection service, but in most cases will remain the same.
        if (call == null) {
            call = new Call(getNextCallId(), mContext,
                    this,
                    mLock,
                    mConnectionServiceRepository,
                    mPhoneNumberUtilsAdapter,
                    handle,
                    isConference ? participants : null,
                    null /* gatewayInfo */,
                    null /* connectionManagerPhoneAccount */,
                    null /* requestedAccountHandle */,
                    Call.CALL_DIRECTION_OUTGOING /* callDirection */,
                    false /* forceAttachToExistingConnection */,
                    isConference, /* isConference */
                    mClockProxy,
                    mToastFactory);
            call.initAnalytics(callingPackage, creationLogs.toString());

            // Ensure new calls related to self-managed calls/connections are set as such.  This
            // will be overridden when the actual connection is returned in startCreateConnection,
            // however doing this now ensures the logs and any other logic will treat this call as
            // self-managed from the moment it is created.
            call.setIsSelfManaged(isSelfManaged);
            if (isSelfManaged) {
                // Self-managed calls will ALWAYS use voip audio mode.
                call.setIsVoipAudioMode(true);
                call.setVisibleToInCallService(phoneAccountExtra == null
                        || phoneAccountExtra.getBoolean(
                                PhoneAccount.EXTRA_ADD_SELF_MANAGED_CALLS_TO_INCALLSERVICE, true));
            }
            call.setInitiatingUser(initiatingUser);
            isReusedCall = false;
        } else {
            isReusedCall = true;
        }

        int videoState = VideoProfile.STATE_AUDIO_ONLY;
        if (extras != null) {
            // Set the video state on the call early so that when it is added to the InCall UI the
            // UI knows to configure itself as a video call immediately.
            videoState = extras.getInt(TelecomManager.EXTRA_START_CALL_WITH_VIDEO_STATE,
                    VideoProfile.STATE_AUDIO_ONLY);

            // If this is an emergency video call, we need to check if the phone account supports
            // emergency video calling.
            // Also, ensure we don't try to place an outgoing call with video if video is not
            // supported.
            if (VideoProfile.isVideo(videoState)) {
                if (call.isEmergencyCall() && account != null &&
                        !account.hasCapabilities(PhoneAccount.CAPABILITY_EMERGENCY_VIDEO_CALLING)) {
                    // Phone account doesn't support emergency video calling, so fallback to
                    // audio-only now to prevent the InCall UI from setting up video surfaces
                    // needlessly.
                    Log.i(this, "startOutgoingCall - emergency video calls not supported; " +
                            "falling back to audio-only");
                    videoState = VideoProfile.STATE_AUDIO_ONLY;
                } else if (account != null &&
                        !account.hasCapabilities(PhoneAccount.CAPABILITY_VIDEO_CALLING)) {
                    // Phone account doesn't support video calling, so fallback to audio-only.
                    Log.i(this, "startOutgoingCall - video calls not supported; fallback to " +
                            "audio-only.");
                    videoState = VideoProfile.STATE_AUDIO_ONLY;
                }
            }

            call.setVideoState(videoState);
        }

        final int finalVideoState = videoState;
        final Call finalCall = call;
        Handler outgoingCallHandler = new Handler(Looper.getMainLooper());
        // Create a empty CompletableFuture and compose it with findOutgoingPhoneAccount to get
        // a first guess at the list of suitable outgoing PhoneAccounts.
        // findOutgoingPhoneAccount returns a CompletableFuture which is either already complete
        // (in the case where we don't need to do the per-contact lookup) or a CompletableFuture
        // that completes once the contact lookup via CallerInfoLookupHelper is complete.
        CompletableFuture<List<PhoneAccountHandle>> accountsForCall =
                CompletableFuture.completedFuture((Void) null).thenComposeAsync((x) ->
                                findOutgoingCallPhoneAccount(requestedAccountHandle, handle,
                                        VideoProfile.isVideo(finalVideoState),
                                        finalCall.isEmergencyCall(), initiatingUser,
                                        isConference),
                        new LoggedHandlerExecutor(outgoingCallHandler, "CM.fOCP", mLock));

        // This is a block of code that executes after the list of potential phone accts has been
        // retrieved.
        CompletableFuture<List<PhoneAccountHandle>> setAccountHandle =
                accountsForCall.whenCompleteAsync((potentialPhoneAccounts, exception) -> {
                    Log.i(CallsManager.this, "set outgoing call phone acct; potentialAccts=%s",
                            potentialPhoneAccounts);
                    PhoneAccountHandle phoneAccountHandle;
                    if (potentialPhoneAccounts.size() == 1) {
                        phoneAccountHandle = potentialPhoneAccounts.get(0);
                    } else {
                        phoneAccountHandle = null;
                    }
                    finalCall.setTargetPhoneAccount(phoneAccountHandle);
                }, new LoggedHandlerExecutor(outgoingCallHandler, "CM.sOCPA", mLock));


        // This composes the future containing the potential phone accounts with code that queries
        // the suggestion service if necessary (i.e. if the list is longer than 1).
        // If the suggestion service is queried, the inner lambda will return a future that
        // completes when the suggestion service calls the callback.
        CompletableFuture<List<PhoneAccountSuggestion>> suggestionFuture = accountsForCall.
                thenComposeAsync(potentialPhoneAccounts -> {
                    Log.i(CallsManager.this, "call outgoing call suggestion service stage");
                    if (potentialPhoneAccounts.size() == 1) {
                        PhoneAccountSuggestion suggestion =
                                new PhoneAccountSuggestion(potentialPhoneAccounts.get(0),
                                        PhoneAccountSuggestion.REASON_NONE, true);
                        return CompletableFuture.completedFuture(
                                Collections.singletonList(suggestion));
                    }
                    return PhoneAccountSuggestionHelper.bindAndGetSuggestions(mContext,
                            finalCall.getHandle(), potentialPhoneAccounts);
                }, new LoggedHandlerExecutor(outgoingCallHandler, "CM.cOCSS", mLock));


        // This future checks the status of existing calls and attempts to make room for the
        // outgoing call. The future returned by the inner method will usually be pre-completed --
        // we only pause here if user interaction is required to disconnect a self-managed call.
        // It runs after the account handle is set, independently of the phone account suggestion
        // future.
        CompletableFuture<Call> makeRoomForCall = setAccountHandle.thenComposeAsync(
                potentialPhoneAccounts -> {
                    Log.i(CallsManager.this, "make room for outgoing call stage");
                    if (isPotentialInCallMMICode(handle) && !isSelfManaged) {
                        return CompletableFuture.completedFuture(finalCall);
                    }
                    // If a call is being reused, then it has already passed the
                    // makeRoomForOutgoingCall check once and will fail the second time due to the
                    // call transitioning into the CONNECTING state.
                    if (isReusedCall) {
                        return CompletableFuture.completedFuture(finalCall);
                    } else {
                        Call reusableCall = reuseOutgoingCall(handle);
                        if (reusableCall != null) {
                            Log.i(CallsManager.this,
                                    "reusable call %s came in later; disconnect it.",
                                    reusableCall.getId());
                            mPendingCallsToDisconnect.remove(reusableCall);
                            reusableCall.disconnect();
                            markCallAsDisconnected(reusableCall,
                                    new DisconnectCause(DisconnectCause.CANCELED));
                        }
                    }

                    if (!finalCall.isEmergencyCall() && isInEmergencyCall()) {
                        Log.i(CallsManager.this, "Aborting call since there's an"
                                + " ongoing emergency call");
                        // If the ongoing call is a managed call, we will prevent the outgoing
                        // call from dialing.
                        if (isConference) {
                            notifyCreateConferenceFailed(finalCall.getTargetPhoneAccount(),
                                    finalCall);
                        } else {
                            notifyCreateConnectionFailed(
                                    finalCall.getTargetPhoneAccount(), finalCall);
                        }
                        return CompletableFuture.completedFuture(null);
                    }

                    // If we can not supportany more active calls, our options are to move a call
                    // to hold, disconnect a call, or cancel this call altogether.
                    boolean isRoomForCall = finalCall.isEmergencyCall() ?
                            makeRoomForOutgoingEmergencyCall(finalCall) :
                            makeRoomForOutgoingCall(finalCall);

                    if (!isRoomForCall) {
                        Call foregroundCall = getForegroundCall();
                        Log.d(CallsManager.this, "No more room for outgoing call %s ", finalCall);
                        if (foregroundCall.isSelfManaged()) {
                            // If the ongoing call is a self-managed call, then prompt the user to
                            // ask if they'd like to disconnect their ongoing call and place the
                            // outgoing call.
                            Log.i(CallsManager.this, "Prompting user to disconnect "
                                    + "self-managed call");
                            finalCall.setOriginalCallIntent(originalIntent);
                            CompletableFuture<Call> completionFuture = new CompletableFuture<>();
                            startCallConfirmation(finalCall, completionFuture);
                            return completionFuture;
                        } else {
                            // If the ongoing call is a managed call, we will prevent the outgoing
                            // call from dialing.
                            if (isConference) {
                                notifyCreateConferenceFailed(finalCall.getTargetPhoneAccount(),
                                    finalCall);
                            } else {
                                notifyCreateConnectionFailed(
                                        finalCall.getTargetPhoneAccount(), finalCall);
                            }
                        }
                        Log.i(CallsManager.this, "Aborting call since there's no room");
                        return CompletableFuture.completedFuture(null);
                    }
                    return CompletableFuture.completedFuture(finalCall);
        }, new LoggedHandlerExecutor(outgoingCallHandler, "CM.dSMCP", mLock));

        // The outgoing call can be placed, go forward. This future glues together the results of
        // the account suggestion stage and the make room for call stage.
        CompletableFuture<Pair<Call, List<PhoneAccountSuggestion>>> preSelectStage =
                makeRoomForCall.thenCombine(suggestionFuture, Pair::create);
        mLatestPreAccountSelectionFuture = preSelectStage;

        // This future takes the list of suggested accounts and the call and determines if more
        // user interaction in the form of a phone account selection screen is needed. If so, it
        // will set the call to SELECT_PHONE_ACCOUNT, add it to our internal list/send it to dialer,
        // and then execution will pause pending the dialer calling phoneAccountSelected.
        CompletableFuture<Pair<Call, PhoneAccountHandle>> dialerSelectPhoneAccountFuture =
                preSelectStage.thenComposeAsync(
                        (args) -> {
                            Log.i(CallsManager.this, "dialer phone acct select stage");
                            Call callToPlace = args.first;
                            List<PhoneAccountSuggestion> accountSuggestions = args.second;
                            if (callToPlace == null) {
                                return CompletableFuture.completedFuture(null);
                            }
                            if (accountSuggestions == null || accountSuggestions.isEmpty()) {
                                Log.i(CallsManager.this, "Aborting call since there are no"
                                        + " available accounts.");
                                showErrorMessage(R.string.cant_call_due_to_no_supported_service);
                                return CompletableFuture.completedFuture(null);
                            }
                            boolean needsAccountSelection = accountSuggestions.size() > 1
                                    && !callToPlace.isEmergencyCall() && !isSelfManaged;
                            if (!needsAccountSelection) {
                                return CompletableFuture.completedFuture(Pair.create(callToPlace,
                                        accountSuggestions.get(0).getPhoneAccountHandle()));
                            }
                            // This is the state where the user is expected to select an account
                            callToPlace.setState(CallState.SELECT_PHONE_ACCOUNT,
                                    "needs account selection");
                            // Create our own instance to modify (since extras may be Bundle.EMPTY)
                            Bundle newExtras = new Bundle(extras);
                            List<PhoneAccountHandle> accountsFromSuggestions = accountSuggestions
                                    .stream()
                                    .map(PhoneAccountSuggestion::getPhoneAccountHandle)
                                    .collect(Collectors.toList());
                            newExtras.putParcelableList(
                                    android.telecom.Call.AVAILABLE_PHONE_ACCOUNTS,
                                    accountsFromSuggestions);
                            newExtras.putParcelableList(
                                    android.telecom.Call.EXTRA_SUGGESTED_PHONE_ACCOUNTS,
                                    accountSuggestions);
                            // Set a future in place so that we can proceed once the dialer replies.
                            mPendingAccountSelection = new CompletableFuture<>();
                            callToPlace.setIntentExtras(newExtras);

                            addCall(callToPlace);
                            return mPendingAccountSelection;
                        }, new LoggedHandlerExecutor(outgoingCallHandler, "CM.dSPA", mLock));

        // Potentially perform call identification for dialed TEL scheme numbers.
        if (PhoneAccount.SCHEME_TEL.equals(handle.getScheme())) {
            // Perform an asynchronous contacts lookup in this stage; ensure post-dial digits are
            // not included.
            CompletableFuture<Pair<Uri, CallerInfo>> contactLookupFuture =
                    mCallerInfoLookupHelper.startLookup(Uri.fromParts(handle.getScheme(),
                            PhoneNumberUtils.extractNetworkPortion(handle.getSchemeSpecificPart()),
                            null));

            // Once the phone account selection stage has completed, we can handle the results from
            // that with the contacts lookup in order to determine if we should lookup bind to the
            // CallScreeningService in order for it to potentially provide caller ID.
            dialerSelectPhoneAccountFuture.thenAcceptBothAsync(contactLookupFuture,
                    (callPhoneAccountHandlePair, uriCallerInfoPair) -> {
                        Call theCall = callPhoneAccountHandlePair.first;
                        boolean isInContacts = uriCallerInfoPair.second != null
                                && uriCallerInfoPair.second.contactExists;
                        Log.d(CallsManager.this, "outgoingCallIdStage: isInContacts=%s",
                                isInContacts);

                        // We only want to provide a CallScreeningService with a call if its not in
                        // contacts or the package has READ_CONTACT permission.
                        PackageManager packageManager = mContext.getPackageManager();
                        int permission = packageManager.checkPermission(
                                Manifest.permission.READ_CONTACTS,
                                mRoleManagerAdapter.getDefaultCallScreeningApp());
                        Log.d(CallsManager.this,
                                "default call screening service package %s has permissions=%s",
                                mRoleManagerAdapter.getDefaultCallScreeningApp(),
                                permission == PackageManager.PERMISSION_GRANTED);
                        if ((!isInContacts) || (permission == PackageManager.PERMISSION_GRANTED)) {
                            bindForOutgoingCallerId(theCall);
                        }
            }, new LoggedHandlerExecutor(outgoingCallHandler, "CM.pCSB", mLock));
        }

        // Finally, after all user interaction is complete, we execute this code to finish setting
        // up the outgoing call. The inner method always returns a completed future containing the
        // call that we've finished setting up.
        mLatestPostSelectionProcessingFuture = dialerSelectPhoneAccountFuture
                .thenComposeAsync(args -> {
                    if (args == null) {
                        return CompletableFuture.completedFuture(null);
                    }
                    Log.i(CallsManager.this, "post acct selection stage");
                    Call callToUse = args.first;
                    PhoneAccountHandle phoneAccountHandle = args.second;
                    PhoneAccount accountToUse = mPhoneAccountRegistrar
                            .getPhoneAccount(phoneAccountHandle, initiatingUser);
                    callToUse.setTargetPhoneAccount(phoneAccountHandle);
                    if (accountToUse != null && accountToUse.getExtras() != null) {
                        if (accountToUse.getExtras()
                                .getBoolean(PhoneAccount.EXTRA_ALWAYS_USE_VOIP_AUDIO_MODE)) {
                            Log.d(this, "startOutgoingCall: defaulting to voip mode for call %s",
                                    callToUse.getId());
                            callToUse.setIsVoipAudioMode(true);
                        }
                    }

                    callToUse.setState(
                            CallState.CONNECTING,
                            phoneAccountHandle == null ? "no-handle"
                                    : phoneAccountHandle.toString());

                    boolean isVoicemail = isVoicemail(callToUse.getHandle(), accountToUse);

                    int phoneId = SubscriptionManager.getPhoneId(
                            mPhoneAccountRegistrar.getSubscriptionIdForPhoneAccount(
                            callToUse.getTargetPhoneAccount()));
                    boolean isRttSettingOn = isRttSettingOn(phoneAccountHandle);
                    if (!isVoicemail && (!VideoProfile.isVideo(callToUse.getVideoState())
                            || QtiImsExtUtils.isRttSupportedOnVtCalls(
                            phoneId, mContext))
                            && (isRttSettingOn || (extras != null
                            && extras.getBoolean(TelecomManager.EXTRA_START_CALL_WITH_RTT,
                            false)))) {
                        Log.d(this, "Outgoing call requesting RTT, rtt setting is %b",
                                isRttSettingOn);
                        if (callToUse.isEmergencyCall() || (accountToUse != null
                                && accountToUse.hasCapabilities(PhoneAccount.CAPABILITY_RTT))) {
                            // If the call requested RTT and it's an emergency call, ignore the
                            // capability and hope that the modem will deal with it somehow.
                            callToUse.createRttStreams();
                        }
                        // Even if the phone account doesn't support RTT yet,
                        // the connection manager might change that. Set this to check it later.
                        callToUse.setRequestedToStartWithRtt();
                    }

                    setIntentExtrasAndStartTime(callToUse, extras);
                    setCallSourceToAnalytics(callToUse, originalIntent);

                    if (isPotentialMMICode(handle) && !isSelfManaged) {
                        // Do not add the call if it is a potential MMI code.
                        callToUse.addListener(this);
                    } else if (!mCalls.contains(callToUse) && mPendingMOEmerCall == null) {
                        // We check if mCalls already contains the call because we could
                        // potentially be reusing
                        // a call which was previously added (See {@link #reuseOutgoingCall}).
                        addCall(callToUse);
                    }
                    return CompletableFuture.completedFuture(callToUse);
                }, new LoggedHandlerExecutor(outgoingCallHandler, "CM.pASP", mLock));
        return mLatestPostSelectionProcessingFuture;
    }

    public void startConference(List<Uri> participants, Bundle clientExtras, String callingPackage,
            UserHandle initiatingUser) {

         if (clientExtras == null) {
             clientExtras = new Bundle();
         }

         PhoneAccountHandle phoneAccountHandle = clientExtras.getParcelable(
                 TelecomManager.EXTRA_PHONE_ACCOUNT_HANDLE);
         CompletableFuture<Call> callFuture = startOutgoingCall(participants, phoneAccountHandle,
                 clientExtras, initiatingUser, null/* originalIntent */, callingPackage,
                 true/* isconference*/);

         final boolean speakerphoneOn = clientExtras.getBoolean(
                 TelecomManager.EXTRA_START_CALL_WITH_SPEAKERPHONE);
         final int videoState = clientExtras.getInt(
                 TelecomManager.EXTRA_START_CALL_WITH_VIDEO_STATE);

         final Session logSubsession = Log.createSubsession();
         callFuture.thenAccept((call) -> {
             if (call != null) {
                 Log.continueSession(logSubsession, "CM.pOGC");
                 try {
                     placeOutgoingCall(call, call.getHandle(), null/* gatewayInfo */,
                             speakerphoneOn, videoState);
                 } finally {
                     Log.endSession();
                 }
             }
         });
    }

    /**
     * Performs call identification for an outgoing phone call.
     * @param theCall The outgoing call to perform identification.
     */
    private void bindForOutgoingCallerId(Call theCall) {
        // Find the user chosen call screening app.
        String callScreeningApp =
                mRoleManagerAdapter.getDefaultCallScreeningApp();

        CompletableFuture future =
                new CallScreeningServiceHelper(mContext,
                mLock,
                callScreeningApp,
                new ParcelableCallUtils.Converter(),
                mCurrentUserHandle,
                theCall,
                new AppLabelProxy() {
                    @Override
                    public CharSequence getAppLabel(String packageName) {
                        return Util.getAppLabel(mContext.getPackageManager(), packageName);
                    }
                }).process();
        future.thenApply( v -> {
            Log.i(this, "Outgoing caller ID complete");
            return null;
        });
    }

    /**
     * Finds the {@link PhoneAccountHandle}(s) which could potentially be used to place an outgoing
     * call.  Takes into account the following:
     * 1. Any pre-chosen {@link PhoneAccountHandle} which was specified on the
     * {@link Intent#ACTION_CALL} intent.  If one was chosen it will be used if possible.
     * 2. Whether the call is a video call.  If the call being placed is a video call, an attempt is
     * first made to consider video capable phone accounts.  If no video capable phone accounts are
     * found, the usual non-video capable phone accounts will be considered.
     * 3. Whether there is a user-chosen default phone account; that one will be used if possible.
     *
     * @param targetPhoneAccountHandle The pre-chosen {@link PhoneAccountHandle} passed in when the
     *                                 call was placed.  Will be {@code null} if the
     *                                 {@link Intent#ACTION_CALL} intent did not specify a target
     *                                 phone account.
     * @param handle The handle of the outgoing call; used to determine the SIP scheme when matching
     *               phone accounts.
     * @param isVideo {@code true} if the call is a video call, {@code false} otherwise.
     * @param isEmergency {@code true} if the call is an emergency call.
     * @param initiatingUser The {@link UserHandle} the call is placed on.
     * @return
     */
    @VisibleForTesting
    public CompletableFuture<List<PhoneAccountHandle>> findOutgoingCallPhoneAccount(
            PhoneAccountHandle targetPhoneAccountHandle, Uri handle, boolean isVideo,
            boolean isEmergency, UserHandle initiatingUser) {
       return findOutgoingCallPhoneAccount(targetPhoneAccountHandle, handle, isVideo,
               isEmergency, initiatingUser, false/* isConference */);
    }

    public CompletableFuture<List<PhoneAccountHandle>> findOutgoingCallPhoneAccount(
            PhoneAccountHandle targetPhoneAccountHandle, Uri handle, boolean isVideo,
            boolean isEmergency, UserHandle initiatingUser, boolean isConference) {

        if (isSelfManaged(targetPhoneAccountHandle, initiatingUser)) {
            return CompletableFuture.completedFuture(Arrays.asList(targetPhoneAccountHandle));
        }

        List<PhoneAccountHandle> accounts;
        // Try to find a potential phone account, taking into account whether this is a video
        // call.
        accounts = constructPossiblePhoneAccounts(handle, initiatingUser, isVideo, isEmergency,
                isConference);
        if (isVideo && accounts.size() == 0) {
            // Placing a video call but no video capable accounts were found, so consider any
            // call capable accounts (we can fallback to audio).
            accounts = constructPossiblePhoneAccounts(handle, initiatingUser,
                    false /* isVideo */, isEmergency /* isEmergency */, isConference);
        }
        Log.v(this, "findOutgoingCallPhoneAccount: accounts = " + accounts);

        // Only dial with the requested phoneAccount if it is still valid. Otherwise treat this
        // call as if a phoneAccount was not specified (does the default behavior instead).
        // Note: We will not attempt to dial with a requested phoneAccount if it is disabled.
        if (targetPhoneAccountHandle != null) {
            if (accounts.contains(targetPhoneAccountHandle)) {
                // The target phone account is valid and was found.
                return CompletableFuture.completedFuture(Arrays.asList(targetPhoneAccountHandle));
            }
        }
        if (accounts.isEmpty() || accounts.size() == 1) {
            return CompletableFuture.completedFuture(accounts);
        }

        // Do the query for whether there's a preferred contact
        final CompletableFuture<PhoneAccountHandle> userPreferredAccountForContact =
                new CompletableFuture<>();
        final List<PhoneAccountHandle> possibleAccounts = accounts;
        mCallerInfoLookupHelper.startLookup(handle,
                new CallerInfoLookupHelper.OnQueryCompleteListener() {
                    @Override
                    public void onCallerInfoQueryComplete(Uri handle, CallerInfo info) {
                        if (info != null &&
                                info.preferredPhoneAccountComponent != null &&
                                info.preferredPhoneAccountId != null &&
                                !info.preferredPhoneAccountId.isEmpty()) {
                            PhoneAccountHandle contactDefaultHandle = new PhoneAccountHandle(
                                    info.preferredPhoneAccountComponent,
                                    info.preferredPhoneAccountId,
                                    initiatingUser);
                            userPreferredAccountForContact.complete(contactDefaultHandle);
                        } else {
                            userPreferredAccountForContact.complete(null);
                        }
                    }

                    @Override
                    public void onContactPhotoQueryComplete(Uri handle, CallerInfo info) {
                        // ignore this
                    }
                });

        return userPreferredAccountForContact.thenApply(phoneAccountHandle -> {
            if (phoneAccountHandle != null) {
                Log.i(CallsManager.this, "findOutgoingCallPhoneAccount; contactPrefAcct=%s",
                        phoneAccountHandle);
                return Collections.singletonList(phoneAccountHandle);
            }
            // No preset account, check if default exists that supports the URI scheme for the
            // handle and verify it can be used.
            PhoneAccountHandle defaultPhoneAccountHandle =
                    mPhoneAccountRegistrar.getOutgoingPhoneAccountForScheme(
                            handle.getScheme(), initiatingUser);
            if (defaultPhoneAccountHandle != null &&
                    possibleAccounts.contains(defaultPhoneAccountHandle)) {
                Log.i(CallsManager.this, "findOutgoingCallPhoneAccount; defaultAcctForScheme=%s",
                        defaultPhoneAccountHandle);
                return Collections.singletonList(defaultPhoneAccountHandle);
            }
            return possibleAccounts;
        });
    }

    /**
     * Determines if a {@link PhoneAccountHandle} is for a self-managed ConnectionService.
     * @param targetPhoneAccountHandle The phone account to check.
     * @param initiatingUser The user associated with the account.
     * @return {@code true} if the phone account is self-managed, {@code false} otherwise.
     */
    public boolean isSelfManaged(PhoneAccountHandle targetPhoneAccountHandle,
            UserHandle initiatingUser) {
        PhoneAccount targetPhoneAccount = mPhoneAccountRegistrar.getPhoneAccount(
                targetPhoneAccountHandle, initiatingUser);
        return targetPhoneAccount != null && targetPhoneAccount.isSelfManaged();
    }

    public void onCallRedirectionComplete(Call call, Uri handle,
                                          PhoneAccountHandle phoneAccountHandle,
                                          GatewayInfo gatewayInfo, boolean speakerphoneOn,
                                          int videoState, boolean shouldCancelCall,
                                          String uiAction) {
        Log.i(this, "onCallRedirectionComplete for Call %s with handle %s" +
                " and phoneAccountHandle %s", call, handle, phoneAccountHandle);

        boolean endEarly = false;
        String disconnectReason = "";
        String callRedirectionApp = mRoleManagerAdapter.getDefaultCallRedirectionApp();

        boolean isPotentialEmergencyNumber;
        try {
            isPotentialEmergencyNumber =
                    handle != null && getTelephonyManager().isPotentialEmergencyNumber(
                            handle.getSchemeSpecificPart());
        } catch (IllegalStateException ise) {
            isPotentialEmergencyNumber = false;
        } catch (RuntimeException r) {
            isPotentialEmergencyNumber = false;
        }

        if (shouldCancelCall) {
            Log.w(this, "onCallRedirectionComplete: call is canceled");
            endEarly = true;
            disconnectReason = "Canceled from Call Redirection Service";

            // Show UX when user-defined call redirection service does not response; the UX
            // is not needed to show if the call is disconnected (e.g. by the user)
            if (uiAction.equals(CallRedirectionProcessor.UI_TYPE_USER_DEFINED_TIMEOUT)
                    && !call.isDisconnected()) {
                Intent timeoutIntent = new Intent(mContext,
                        CallRedirectionTimeoutDialogActivity.class);
                timeoutIntent.putExtra(
                        CallRedirectionTimeoutDialogActivity.EXTRA_REDIRECTION_APP_NAME,
                        mRoleManagerAdapter.getApplicationLabelForPackageName(callRedirectionApp));
                timeoutIntent.setFlags(Intent.FLAG_ACTIVITY_NEW_TASK);
                mContext.startActivityAsUser(timeoutIntent, UserHandle.CURRENT);
            }
        } else if (handle == null) {
            Log.w(this, "onCallRedirectionComplete: handle is null");
            endEarly = true;
            disconnectReason = "Null handle from Call Redirection Service";
        } else if (phoneAccountHandle == null) {
            Log.w(this, "onCallRedirectionComplete: phoneAccountHandle is null");
            endEarly = true;
            disconnectReason = "Null phoneAccountHandle from Call Redirection Service";
        } else if (isPotentialEmergencyNumber) {
            Log.w(this, "onCallRedirectionComplete: emergency number %s is redirected from Call"
                    + " Redirection Service", handle.getSchemeSpecificPart());
            endEarly = true;
            disconnectReason = "Emergency number is redirected from Call Redirection Service";
        }
        if (endEarly) {
            if (call != null) {
                call.disconnect(disconnectReason);
            }
            return;
        }

        // If this call is already disconnected then we have nothing more to do.
        if (call.isDisconnected()) {
            Log.w(this, "onCallRedirectionComplete: Call has already been disconnected,"
                    + " ignore the call redirection %s", call);
            return;
        }

        if (uiAction.equals(CallRedirectionProcessor.UI_TYPE_USER_DEFINED_ASK_FOR_CONFIRM)) {
            Log.addEvent(call, LogUtils.Events.REDIRECTION_USER_CONFIRMATION);
            mPendingRedirectedOutgoingCall = call;

            mPendingRedirectedOutgoingCallInfo.put(call.getId(),
                    new Runnable("CM.oCRC", mLock) {
                        @Override
                        public void loggedRun() {
                            Log.addEvent(call, LogUtils.Events.REDIRECTION_USER_CONFIRMED);
                            call.setTargetPhoneAccount(phoneAccountHandle);
                            placeOutgoingCall(call, handle, gatewayInfo, speakerphoneOn,
                                    videoState);
                        }
                    });

            mPendingUnredirectedOutgoingCallInfo.put(call.getId(),
                    new Runnable("CM.oCRC", mLock) {
                        @Override
                        public void loggedRun() {
                            call.setTargetPhoneAccount(phoneAccountHandle);
                            placeOutgoingCall(call, handle, null, speakerphoneOn,
                                    videoState);
                        }
                    });

            Log.i(this, "onCallRedirectionComplete: UI_TYPE_USER_DEFINED_ASK_FOR_CONFIRM "
                            + "callId=%s, callRedirectionAppName=%s",
                    call.getId(), callRedirectionApp);

            showRedirectionDialog(call.getId(),
                    mRoleManagerAdapter.getApplicationLabelForPackageName(callRedirectionApp));
        } else {
            call.setTargetPhoneAccount(phoneAccountHandle);
            placeOutgoingCall(call, handle, gatewayInfo, speakerphoneOn, videoState);
        }
    }

    /**
     * Shows the call redirection confirmation dialog.  This is explicitly done here instead of in
     * an activity class such as {@link ConfirmCallDialogActivity}.  This was originally done with
     * an activity class, however due to the fact that the InCall UI is being spun up at the same
     * time as the dialog activity, there is a potential race condition where the InCall UI will
     * often be shown instead of the dialog.  Activity manager chooses not to show the redirection
     * dialog in that case since the new top activity from dialer is going to show.
     * By showing the dialog here we're able to set the dialog's window type to
     * {@link WindowManager.LayoutParams#TYPE_SYSTEM_ALERT} which guarantees it shows above other
     * content on the screen.
     * @param callId The ID of the call to show the redirection dialog for.
     */
    private void showRedirectionDialog(@NonNull String callId, @NonNull CharSequence appName) {
        AlertDialog confirmDialog = FrameworksUtils.makeAlertDialogBuilder(mContext).create();
        LayoutInflater layoutInflater = LayoutInflater.from(mContext);
        View dialogView = layoutInflater.inflate(R.layout.call_redirection_confirm_dialog, null);

        Button buttonFirstLine = (Button) dialogView.findViewById(R.id.buttonFirstLine);
        buttonFirstLine.setOnClickListener(new View.OnClickListener() {
            @Override
            public void onClick(View v) {
                Intent proceedWithoutRedirectedCall = new Intent(
                        TelecomBroadcastIntentProcessor.ACTION_PLACE_UNREDIRECTED_CALL,
                        null, mContext,
                        TelecomBroadcastReceiver.class);
                proceedWithoutRedirectedCall.putExtra(
                        TelecomBroadcastIntentProcessor.EXTRA_REDIRECTION_OUTGOING_CALL_ID,
                        callId);
                mContext.sendBroadcast(proceedWithoutRedirectedCall);
                confirmDialog.dismiss();
            }
        });

        Button buttonSecondLine = (Button) dialogView.findViewById(R.id.buttonSecondLine);
        buttonSecondLine.setText(mContext.getString(
                R.string.alert_place_outgoing_call_with_redirection, appName));
        buttonSecondLine.setOnClickListener(new View.OnClickListener() {
            @Override
            public void onClick(View v) {
                Intent proceedWithRedirectedCall = new Intent(
                        TelecomBroadcastIntentProcessor.ACTION_PLACE_REDIRECTED_CALL, null,
                        mContext,
                        TelecomBroadcastReceiver.class);
                proceedWithRedirectedCall.putExtra(
                        TelecomBroadcastIntentProcessor.EXTRA_REDIRECTION_OUTGOING_CALL_ID,
                        callId);
                mContext.sendBroadcast(proceedWithRedirectedCall);
                confirmDialog.dismiss();
            }
        });

        Button buttonThirdLine = (Button) dialogView.findViewById(R.id.buttonThirdLine);
        buttonThirdLine.setOnClickListener(new View.OnClickListener() {
            public void onClick(View v) {
                cancelRedirection(callId);
                confirmDialog.dismiss();
            }
        });

        confirmDialog.setOnCancelListener(new DialogInterface.OnCancelListener() {
            @Override
            public void onCancel(DialogInterface dialog) {
                cancelRedirection(callId);
                confirmDialog.dismiss();
            }
        });

        confirmDialog.getWindow().setBackgroundDrawable(new ColorDrawable(Color.TRANSPARENT));
        confirmDialog.getWindow().setType(WindowManager.LayoutParams.TYPE_SYSTEM_ALERT);

        confirmDialog.setCancelable(false);
        confirmDialog.setCanceledOnTouchOutside(false);
        confirmDialog.setView(dialogView);

        confirmDialog.show();
    }

    /**
     * Signals to Telecom that redirection of the call is to be cancelled.
     */
    private void cancelRedirection(String callId) {
        Intent cancelRedirectedCall = new Intent(
                TelecomBroadcastIntentProcessor.ACTION_CANCEL_REDIRECTED_CALL,
                null, mContext,
                TelecomBroadcastReceiver.class);
        cancelRedirectedCall.putExtra(
                TelecomBroadcastIntentProcessor.EXTRA_REDIRECTION_OUTGOING_CALL_ID, callId);
        mContext.sendBroadcastAsUser(cancelRedirectedCall, UserHandle.CURRENT);
    }

    public void processRedirectedOutgoingCallAfterUserInteraction(String callId, String action) {
        Log.i(this, "processRedirectedOutgoingCallAfterUserInteraction for Call ID %s, action=%s",
                callId, action);
        if (mPendingRedirectedOutgoingCall != null) {
            String pendingCallId = mPendingRedirectedOutgoingCall.getId();
            if (!pendingCallId.equals(callId)) {
                Log.i(this, "processRedirectedOutgoingCallAfterUserInteraction for new Call ID %s, "
                        + "cancel the previous pending Call with ID %s", callId, pendingCallId);
                mPendingRedirectedOutgoingCall.disconnect("Another call redirection requested");
                mPendingRedirectedOutgoingCallInfo.remove(pendingCallId);
                mPendingUnredirectedOutgoingCallInfo.remove(pendingCallId);
            }

            if (action.equals(TelecomBroadcastIntentProcessor.ACTION_PLACE_REDIRECTED_CALL)) {
                mHandler.post(mPendingRedirectedOutgoingCallInfo.get(callId).prepare());
            } else if (action.equals(
                    TelecomBroadcastIntentProcessor.ACTION_PLACE_UNREDIRECTED_CALL)) {
                mHandler.post(mPendingUnredirectedOutgoingCallInfo.get(callId).prepare());
            } else if (action.equals(
                    TelecomBroadcastIntentProcessor.ACTION_CANCEL_REDIRECTED_CALL)) {
                Log.addEvent(mPendingRedirectedOutgoingCall,
                        LogUtils.Events.REDIRECTION_USER_CANCELLED);
                mPendingRedirectedOutgoingCall.disconnect("User canceled the redirected call.");
            }
            mPendingRedirectedOutgoingCall = null;
            mPendingRedirectedOutgoingCallInfo.remove(callId);
            mPendingUnredirectedOutgoingCallInfo.remove(callId);
        } else {
            Log.w(this, "processRedirectedOutgoingCallAfterUserInteraction for non-matched Call ID"
                    + " %s", callId);
        }
    }

    /**
     * Attempts to issue/connect the specified call.
     *
     * @param handle Handle to connect the call with.
     * @param gatewayInfo Optional gateway information that can be used to route the call to the
     *        actual dialed handle via a gateway provider. May be null.
     * @param speakerphoneOn Whether or not to turn the speakerphone on once the call connects.
     * @param videoState The desired video state for the outgoing call.
     */
    @VisibleForTesting
    public void placeOutgoingCall(Call call, Uri handle, GatewayInfo gatewayInfo,
            boolean speakerphoneOn, int videoState) {
        if (call == null) {
            // don't do anything if the call no longer exists
            Log.i(this, "Canceling unknown call.");
            return;
        }

        final Uri uriHandle = (gatewayInfo == null) ? handle : gatewayInfo.getGatewayAddress();

        if (gatewayInfo == null) {
            Log.i(this, "Creating a new outgoing call with handle: %s", Log.piiHandle(uriHandle));
        } else {
            Log.i(this, "Creating a new outgoing call with gateway handle: %s, original handle: %s",
                    Log.pii(uriHandle), Log.pii(handle));
        }

        call.setHandle(uriHandle);
        call.setGatewayInfo(gatewayInfo);

        final boolean useSpeakerWhenDocked = mContext.getResources().getBoolean(
                R.bool.use_speaker_when_docked);
        final boolean useSpeakerForDock = isSpeakerphoneEnabledForDock();
        final boolean useSpeakerForVideoCall = isSpeakerphoneAutoEnabledForVideoCalls(videoState);

        // Auto-enable speakerphone if the originating intent specified to do so, if the call
        // is a video call, of if using speaker when docked
        PhoneAccount account = mPhoneAccountRegistrar.getPhoneAccount(
                call.getTargetPhoneAccount(), call.getInitiatingUser());
        boolean allowVideo = false;
        if (account != null) {
            allowVideo = account.hasCapabilities(PhoneAccount.CAPABILITY_VIDEO_CALLING);
        }
        call.setStartWithSpeakerphoneOn(speakerphoneOn || (useSpeakerForVideoCall && allowVideo)
                || (useSpeakerWhenDocked && useSpeakerForDock));
        call.setVideoState(videoState);

        if (speakerphoneOn) {
            Log.i(this, "%s Starting with speakerphone as requested", call);
        } else if (useSpeakerWhenDocked && useSpeakerForDock) {
            Log.i(this, "%s Starting with speakerphone because car is docked.", call);
        } else if (useSpeakerForVideoCall) {
            Log.i(this, "%s Starting with speakerphone because its a video call.", call);
        }

        if (call.isEmergencyCall()) {
            Executors.defaultThreadFactory().newThread(() ->
                    BlockedNumberContract.SystemContract.notifyEmergencyContact(mContext))
                    .start();
        }

        final boolean requireCallCapableAccountByHandle = mContext.getResources().getBoolean(
                com.android.internal.R.bool.config_requireCallCapableAccountForHandle);
        final boolean isOutgoingCallPermitted = isOutgoingCallPermitted(call,
                call.getTargetPhoneAccount());
        final String callHandleScheme =
                call.getHandle() == null ? null : call.getHandle().getScheme();
        if (call.getTargetPhoneAccount() != null || call.isEmergencyCall()) {
            // If the account has been set, proceed to place the outgoing call.
            // Otherwise the connection will be initiated when the account is set by the user.
            if (call.isSelfManaged() && !isOutgoingCallPermitted) {
                if (call.isAdhocConferenceCall()) {
                    notifyCreateConferenceFailed(call.getTargetPhoneAccount(), call);
                } else {
                    notifyCreateConnectionFailed(call.getTargetPhoneAccount(), call);
                }
            } else {
                if (call.isEmergencyCall()) {
                    // Drop any ongoing self-managed calls to make way for an emergency call.
                    disconnectSelfManagedCalls("place emerg call" /* reason */);
                }

                if (mPendingMOEmerCall == null) {
                    // If the account has been set, proceed to place the outgoing call.
                    // Otherwise the connection will be initiated when the account is
                    // set by the user.
                    call.startCreateConnection(mPhoneAccountRegistrar);
                }
            }
        } else if (mPhoneAccountRegistrar.getCallCapablePhoneAccounts(
                requireCallCapableAccountByHandle ? callHandleScheme : null, false,
                call.getInitiatingUser()).isEmpty()) {
            // If there are no call capable accounts, disconnect the call.
            markCallAsDisconnected(call, new DisconnectCause(DisconnectCause.CANCELED,
                    "No registered PhoneAccounts"));
            markCallAsRemoved(call);
        }
    }

    /**
     * Attempts to start a conference call for the specified call.
     *
     * @param call The call to conference.
     * @param otherCall The other call to conference with.
     */
    @VisibleForTesting
    public void conference(Call call, Call otherCall) {
        call.conferenceWith(otherCall);
    }

    /**
     * Instructs Telecom to answer the specified call. Intended to be invoked by the in-call
     * app through {@link InCallAdapter} after Telecom notifies it of an incoming call followed by
     * the user opting to answer said call.
     *
     * @param call The call to answer.
     * @param videoState The video state in which to answer the call.
     */
    @VisibleForTesting
    public void answerCall(Call call, int videoState) {
        if (!mCalls.contains(call)) {
            Log.i(this, "Request to answer a non-existent call %s", call);
        } else {
            // Hold or disconnect the active call and request call focus for the incoming call.
            Call activeCall = (Call) mConnectionSvrFocusMgr.getCurrentFocusCall();
            Log.d(this, "answerCall: Incoming call = %s Ongoing call %s", call, activeCall);
            holdActiveCallForNewCall(call);
            mConnectionSvrFocusMgr.requestFocus(
                    call,
                    new RequestCallback(new ActionAnswerCall(call, videoState)));
        }
    }

    private void answerCallForAudioProcessing(Call call) {
        // We don't check whether the call has been added to the internal lists yet -- it's optional
        // until the call is actually in the AUDIO_PROCESSING state.
        Call activeCall = (Call) mConnectionSvrFocusMgr.getCurrentFocusCall();
        if (activeCall != null && activeCall != call) {
            Log.w(this, "answerCallForAudioProcessing: another active call already exists. "
                    + "Ignoring request for audio processing and letting the incoming call "
                    + "through.");
            // The call should already be in the RINGING state, so all we have to do is add the
            // call to the internal tracker.
            addCall(call);
            return;
        }
        Log.d(this, "answerCallForAudioProcessing: Incoming call = %s", call);
        mConnectionSvrFocusMgr.requestFocus(
                call,
                new RequestCallback(() -> {
                    synchronized (mLock) {
                        Log.d(this, "answering call %s for audio processing with cs focus", call);
                        call.answerForAudioProcessing();
                        // Skip setting the call state to ANSWERED -- that's only for calls that
                        // were answered by user intervention.
                        mPendingAudioProcessingCall = call;
                    }
                }));

    }

    /**
     * Instructs Telecom to bring a call into the AUDIO_PROCESSING state.
     *
     * Used by the background audio call screener (also the default dialer) to signal that
     * they want to manually enter the AUDIO_PROCESSING state. The user will be aware that there is
     * an ongoing call at this time.
     *
     * @param call The call to manipulate
     */
    public void enterBackgroundAudioProcessing(Call call, String requestingPackageName) {
        if (!mCalls.contains(call)) {
            Log.w(this, "Trying to exit audio processing on an untracked call");
            return;
        }

        Call activeCall = getActiveCall();
        if (activeCall != null && activeCall != call) {
            Log.w(this, "Ignoring enter audio processing because there's already a call active");
            return;
        }

        CharSequence requestingAppName = AppLabelProxy.Util.getAppLabel(
                mContext.getPackageManager(), requestingPackageName);
        if (requestingAppName == null) {
            requestingAppName = requestingPackageName;
        }

        // We only want this to work on active or ringing calls
        if (call.getState() == CallState.RINGING) {
            // After the connection service sets up the call with the other end, it'll set the call
            // state to AUDIO_PROCESSING
            answerCallForAudioProcessing(call);
            call.setAudioProcessingRequestingApp(requestingAppName);
        } else if (call.getState() == CallState.ACTIVE) {
            setCallState(call, CallState.AUDIO_PROCESSING,
                    "audio processing set by dialer request");
            call.setAudioProcessingRequestingApp(requestingAppName);
        }
    }

    /**
     * Instructs Telecom to bring a call out of the AUDIO_PROCESSING state.
     *
     * Used by the background audio call screener (also the default dialer) to signal that it's
     * finished doing its thing and the user should be made aware of the call.
     *
     * @param call The call to manipulate
     * @param shouldRing if true, puts the call into SIMULATED_RINGING. Otherwise, makes the call
     *                   active.
     */
    public void exitBackgroundAudioProcessing(Call call, boolean shouldRing) {
        if (!mCalls.contains(call)) {
            Log.w(this, "Trying to exit audio processing on an untracked call");
            return;
        }

        Call activeCall = getActiveCall();
        if (activeCall != null) {
            Log.w(this, "Ignoring exit audio processing because there's already a call active");
        }

        if (shouldRing) {
            setCallState(call, CallState.SIMULATED_RINGING, "exitBackgroundAudioProcessing");
        } else {
            setCallState(call, CallState.ACTIVE, "exitBackgroundAudioProcessing");
        }
    }

    /**
     * Instructs Telecom to deflect the specified call. Intended to be invoked by the in-call
     * app through {@link InCallAdapter} after Telecom notifies it of an incoming call followed by
     * the user opting to deflect said call.
     */
    @VisibleForTesting
    public void deflectCall(Call call, Uri address) {
        if (!mCalls.contains(call)) {
            Log.i(this, "Request to deflect a non-existent call %s", call);
        } else {
            call.deflect(address);
        }
    }

    /**
     * Determines if the speakerphone should be automatically enabled for the call.  Speakerphone
     * should be enabled if the call is a video call and bluetooth or the wired headset are not in
     * use.
     *
     * @param videoState The video state of the call.
     * @return {@code true} if the speakerphone should be enabled.
     */
    public boolean isSpeakerphoneAutoEnabledForVideoCalls(int videoState) {
        return !isVideoCrbtVoLteCall(videoState) &&
            VideoProfile.isVideo(videoState) &&
            !mWiredHeadsetManager.isPluggedIn() &&
            !mBluetoothRouteManager.isBluetoothAvailable() &&
            isSpeakerEnabledForVideoCalls();
    }

     public boolean isWiredHandsetInOrBtAvailble() {
        return mWiredHeadsetManager.isPluggedIn()
            || mBluetoothRouteManager.isBluetoothAvailable();
     }

    /**
     * Determines if the speakerphone should be enabled for when docked.  Speakerphone
     * should be enabled if the device is docked and bluetooth or the wired headset are
     * not in use.
     *
     * @return {@code true} if the speakerphone should be enabled for the dock.
     */
    private boolean isSpeakerphoneEnabledForDock() {
        return mDockManager.isDocked() &&
            !mWiredHeadsetManager.isPluggedIn() &&
            !mBluetoothRouteManager.isBluetoothAvailable();
    }

    /**
     * Determines if the speakerphone should be automatically enabled for video calls.
     *
     * @return {@code true} if the speakerphone should automatically be enabled.
     */
    private static boolean isSpeakerEnabledForVideoCalls() {
        return TelephonyProperties.videocall_audio_output()
                .orElse(TelecomManager.AUDIO_OUTPUT_DEFAULT)
                == TelecomManager.AUDIO_OUTPUT_ENABLE_SPEAKER;
    }

    /**
     * Instructs Telecom to reject the specified call. Intended to be invoked by the in-call
     * app through {@link InCallAdapter} after Telecom notifies it of an incoming call followed by
     * the user opting to reject said call.
     */
    @VisibleForTesting
    public void rejectCall(Call call, boolean rejectWithMessage, String textMessage) {
        if (!mCalls.contains(call)) {
            Log.i(this, "Request to reject a non-existent call %s", call);
        } else {
            for (CallsManagerListener listener : mListeners) {
                listener.onIncomingCallRejected(call, rejectWithMessage, textMessage);
            }
            call.reject(rejectWithMessage, textMessage);
        }
    }

    /**
     * Instructs Telecom to reject the specified call. Intended to be invoked by the in-call
     * app through {@link InCallAdapter} after Telecom notifies it of an incoming call followed by
     * the user opting to reject said call.
     */
    @VisibleForTesting
    public void rejectCall(Call call, @android.telecom.Call.RejectReason int rejectReason) {
        if (!mCalls.contains(call)) {
            Log.i(this, "Request to reject a non-existent call %s", call);
        } else {
            for (CallsManagerListener listener : mListeners) {
                listener.onIncomingCallRejected(call, false /* rejectWithMessage */,
                        null /* textMessage */);
            }
            call.reject(rejectReason);
        }
    }

    /**
     * Instructs Telecom to transfer the specified call. Intended to be invoked by the in-call
     * app through {@link InCallAdapter} after the user opts to transfer the said call.
     */
    @VisibleForTesting
    public void transferCall(Call call, Uri number, boolean isConfirmationRequired) {
        if (!mCalls.contains(call)) {
            Log.i(this, "transferCall - Request to transfer a non-existent call %s", call);
        } else {
            call.transfer(number, isConfirmationRequired);
        }
    }

    /**
     * Instructs Telecom to transfer the specified call to another ongoing call.
     * Intended to be invoked by the in-call app through {@link InCallAdapter} after the user opts
     * to transfer the said call (consultative transfer).
     */
    @VisibleForTesting
    public void transferCall(Call call, Call otherCall) {
        if (!mCalls.contains(call) || !mCalls.contains(otherCall)) {
            Log.i(this, "transferCall - Non-existent call %s or %s", call, otherCall);
        } else {
            call.transfer(otherCall);
        }
    }

    /**
     * Instructs Telecom to play the specified DTMF tone within the specified call.
     *
     * @param digit The DTMF digit to play.
     */
    @VisibleForTesting
    public void playDtmfTone(Call call, char digit) {
        if (!mCalls.contains(call)) {
            Log.i(this, "Request to play DTMF in a non-existent call %s", call);
        } else {
            if (call.getState() != CallState.ON_HOLD) {
                call.playDtmfTone(digit);
                mDtmfLocalTonePlayer.playTone(call, digit);
            } else {
                Log.i(this, "Request to play DTMF tone for held call %s", call.getId());
            }
        }
    }

    /**
     * Instructs Telecom to stop the currently playing DTMF tone, if any.
     */
    @VisibleForTesting
    public void stopDtmfTone(Call call) {
        if (!mCalls.contains(call)) {
            Log.i(this, "Request to stop DTMF in a non-existent call %s", call);
        } else {
            call.stopDtmfTone();
            mDtmfLocalTonePlayer.stopTone(call);
        }
    }

    /**
     * Instructs Telecom to continue (or not) the current post-dial DTMF string, if any.
     */
    void postDialContinue(Call call, boolean proceed) {
        if (!mCalls.contains(call)) {
            Log.i(this, "Request to continue post-dial string in a non-existent call %s", call);
        } else {
            call.postDialContinue(proceed);
        }
    }

    /**
     * Instructs Telecom to disconnect the specified call. Intended to be invoked by the
     * in-call app through {@link InCallAdapter} for an ongoing call. This is usually triggered by
     * the user hitting the end-call button.
     */
    @VisibleForTesting
    public void disconnectCall(Call call) {
        Log.v(this, "disconnectCall %s", call);

        if (!mCalls.contains(call)) {
            Log.w(this, "Unknown call (%s) asked to disconnect", call);
        } else {
            mLocallyDisconnectingCalls.add(call);
            int previousState = call.getState();
            call.disconnect();
            for (CallsManagerListener listener : mListeners) {
                listener.onCallStateChanged(call, previousState, call.getState());
            }
            // Cancel any of the outgoing call futures if they're still around.
            if (mPendingCallConfirm != null && !mPendingCallConfirm.isDone()) {
                mPendingCallConfirm.complete(null);
                mPendingCallConfirm = null;
            }
            if (mPendingAccountSelection != null && !mPendingAccountSelection.isDone()) {
                mPendingAccountSelection.complete(null);
                mPendingAccountSelection = null;
            }
        }
    }

    /**
     * Instructs Telecom to disconnect all calls.
     */
    void disconnectAllCalls() {
        Log.v(this, "disconnectAllCalls");

        for (Call call : mCalls) {
            disconnectCall(call);
        }
    }

    /**
     * Disconnects calls for any other {@link PhoneAccountHandle} but the one specified.
     * Note: As a protective measure, will NEVER disconnect an emergency call.  Although that
     * situation should never arise, its a good safeguard.
     * @param phoneAccountHandle Calls owned by {@link PhoneAccountHandle}s other than this one will
     *                          be disconnected.
     */
    private void disconnectOtherCalls(PhoneAccountHandle phoneAccountHandle) {
        mCalls.stream()
                .filter(c -> !c.isEmergencyCall() &&
                        !c.getTargetPhoneAccount().equals(phoneAccountHandle))
                .forEach(c -> disconnectCall(c));
    }

    /**
     * Instructs Telecom to put the specified call on hold. Intended to be invoked by the
     * in-call app through {@link InCallAdapter} for an ongoing call. This is usually triggered by
     * the user hitting the hold button during an active call.
     */
    @VisibleForTesting
    public void holdCall(Call call) {
        if (!mCalls.contains(call)) {
            Log.w(this, "Unknown call (%s) asked to be put on hold", call);
        } else {
            Log.d(this, "Putting call on hold: (%s)", call);
            call.hold();
        }
    }

    /**
     * Instructs Telecom to release the specified call from hold. Intended to be invoked by
     * the in-call app through {@link InCallAdapter} for an ongoing call. This is usually triggered
     * by the user hitting the hold button during a held call.
     */
    @VisibleForTesting
    public void unholdCall(Call call) {
        if (!mCalls.contains(call)) {
            Log.w(this, "Unknown call (%s) asked to be removed from hold", call);
        } else {
            if (getOutgoingCall() != null) {
                Log.w(this, "There is an outgoing call, so it is unable to unhold this call %s",
                        call);
                return;
            }
            Call activeCall = (Call) mConnectionSvrFocusMgr.getCurrentFocusCall();
            String activeCallId = null;
            if (activeCall != null && !activeCall.isLocallyDisconnecting()) {
                activeCallId = activeCall.getId();
                Log.d(TAG, "unholdCall DSDA = " + isConcurrentCallsPossible());
                if (canHold(activeCall)) {
                    if (!isConcurrentCallsPossible() || !areFromSameSource(activeCall, call)) {
                        // Follow legacy behavior for non DSDA and different source/connection
                        // service use case
                        activeCall.hold("Swap to " + call.getId());
                        Log.addEvent(activeCall, LogUtils.Events.SWAP, "To " + call.getId());
                        Log.addEvent(call, LogUtils.Events.SWAP, "From " + activeCall.getId());
                    } else {
                        // This is dsda swap use case. Let ConnectionService handle hold
                        // and unhold for this case
                        Log.i(TAG, "unholdCall in DSDA across subs");
                    }
                } else {
                    // This call does not support hold. If it is from a different connection
                    // service or connection manager, then disconnect it, otherwise allow the
                    // connection service or connection manager to handle the situation.
                    if (!areFromSameSource(activeCall, call)) {
                        if (!activeCall.isEmergencyCall()) {
                            activeCall.disconnect("Swap to " + call.getId());
                        } else {
                            Log.w(this, "unholdCall: % is an emergency call, aborting swap to %s",
                                    activeCall.getId(), call.getId());
                            // Don't unhold the call as requested; we don't want to drop an
                            // emergency call.
                            return;
                        }
                    } else if (!isConcurrentCallsPossible()) {
                        activeCall.hold("Swap to " + call.getId());
                    }
                }
            }
            mConnectionSvrFocusMgr.requestFocus(
                    call,
                    new RequestCallback(new ActionUnHoldCall(call, activeCallId)));
        }
    }

    @Override
    public void onExtrasRemoved(Call c, int source, List<String> keys) {
        if (source != Call.SOURCE_CONNECTION_SERVICE) {
            return;
        }
        updateCanAddCall();
    }

    @Override
    public void onExtrasChanged(Call c, int source, Bundle extras) {
        if (source != Call.SOURCE_CONNECTION_SERVICE) {
            return;
        }
        handleCallTechnologyChange(c);
        handleChildAddressChange(c);
        updateCanAddCall();
    }

    @Override
    public void onRemoteRttRequest(Call call, int requestId) {
        Log.i(this, "onRemoteRttRequest: call %s", call.getId());
        playRttUpgradeToneForCall(call);
    }

    public void playRttUpgradeToneForCall(Call call) {
        mCallAudioManager.playRttUpgradeTone(call);
    }

    // Construct the list of possible PhoneAccounts that the outgoing call can use based on the
    // active calls in CallsManager. If any of the active calls are on a SIM based PhoneAccount,
    // then include only that SIM based PhoneAccount and any non-SIM PhoneAccounts, such as SIP.
    @VisibleForTesting
    public List<PhoneAccountHandle> constructPossiblePhoneAccounts(Uri handle, UserHandle user,
            boolean isVideo, boolean isEmergency) {
        return constructPossiblePhoneAccounts(handle, user, isVideo, isEmergency, false);
    }

    public List<PhoneAccountHandle> constructPossiblePhoneAccounts(Uri handle, UserHandle user,
            boolean isVideo, boolean isEmergency, boolean isConference) {

        if (handle == null) {
            return Collections.emptyList();
        }

        // If we're specifically looking for video capable accounts, then include that capability,
        // otherwise specify no additional capability constraints. When handling the emergency call,
        // it also needs to find the phone accounts excluded by CAPABILITY_EMERGENCY_CALLS_ONLY.
        int capabilities = isVideo ? PhoneAccount.CAPABILITY_VIDEO_CALLING : 0;
        capabilities |= isConference ? PhoneAccount.CAPABILITY_ADHOC_CONFERENCE_CALLING : 0;
        List<PhoneAccountHandle> allAccounts =
                mPhoneAccountRegistrar.getCallCapablePhoneAccounts(handle.getScheme(), false, user,
                        capabilities,
                        isEmergency ? 0 : PhoneAccount.CAPABILITY_EMERGENCY_CALLS_ONLY);

        // If no phone account is found, let's query emergency call only account again.
        // That is happening while emergency account has capability CAPABILITY_EMERGENCY_CALLS_ONLY.
        if (isEmergency && allAccounts.size() == 0) {
            Log.v(this, "Try to find an emergency call only phone account");
            allAccounts =  mPhoneAccountRegistrar.
                    getEmergencyCallOnlyPhoneAccounts(handle.getScheme(), user);
        }

        // Only one SIM PhoneAccount can be active at one time for DSDS. Only that SIM PhoneAccount
        // should be available if a call is already active on the SIM account.
        if (!isConcurrentCallsPossible()) {
            List<PhoneAccountHandle> simAccounts =
                    mPhoneAccountRegistrar.getSimPhoneAccountsOfCurrentUser();
            PhoneAccountHandle ongoingCallAccount = null;
            for (Call c : mCalls) {
                if (!c.isDisconnected() && !c.isNew() && simAccounts.contains(
                        c.getTargetPhoneAccount())) {
                    ongoingCallAccount = c.getTargetPhoneAccount();
                    break;
                }
            }
            if (ongoingCallAccount != null) {
                // Remove all SIM accounts that are not the active SIM from the list.
                simAccounts.remove(ongoingCallAccount);
                allAccounts.removeAll(simAccounts);
            }
        }
        return allAccounts;
    }

    private TelephonyManager getTelephonyManager() {
        return mContext.getSystemService(TelephonyManager.class);
    }

    /**
     * Informs listeners (notably {@link CallAudioManager} of a change to the call's external
     * property.
     * .
     * @param call The call whose external property changed.
     * @param isExternalCall {@code True} if the call is now external, {@code false} otherwise.
     */
    @Override
    public void onExternalCallChanged(Call call, boolean isExternalCall) {
        Log.v(this, "onConnectionPropertiesChanged: %b", isExternalCall);
        for (CallsManagerListener listener : mListeners) {
            listener.onExternalCallChanged(call, isExternalCall);
        }
    }

    private void handleCallTechnologyChange(Call call) {
        if (call.getExtras() != null
                && call.getExtras().containsKey(TelecomManager.EXTRA_CALL_TECHNOLOGY_TYPE)) {

            Integer analyticsCallTechnology = sAnalyticsTechnologyMap.get(
                    call.getExtras().getInt(TelecomManager.EXTRA_CALL_TECHNOLOGY_TYPE));
            if (analyticsCallTechnology == null) {
                analyticsCallTechnology = Analytics.THIRD_PARTY_PHONE;
            }
            call.getAnalytics().addCallTechnology(analyticsCallTechnology);
        }
    }

    public void handleChildAddressChange(Call call) {
        if (call.getExtras() != null
                && call.getExtras().containsKey(Connection.EXTRA_CHILD_ADDRESS)) {

            String viaNumber = call.getExtras().getString(Connection.EXTRA_CHILD_ADDRESS);
            call.setViaNumber(viaNumber);
        }
    }

    /** Called by the in-call UI to change the mute state. */
    void mute(boolean shouldMute) {
        if (isInEmergencyCall() && shouldMute) {
            Log.i(this, "Refusing to turn on mute because we're in an emergency call");
            shouldMute = false;
        }
        mCallAudioManager.mute(shouldMute);
    }

    /**
      * Called by the in-call UI to change the audio route, for example to change from earpiece to
      * speaker phone.
      */
    void setAudioRoute(int route, String bluetoothAddress) {
        mCallAudioManager.setAudioRoute(route, bluetoothAddress);
    }

    /** Called by the in-call UI to turn the proximity sensor on. */
    void turnOnProximitySensor() {
        mProximitySensorManager.turnOn();
    }

    /**
     * Called by the in-call UI to turn the proximity sensor off.
     * @param screenOnImmediately If true, the screen will be turned on immediately. Otherwise,
     *        the screen will be kept off until the proximity sensor goes negative.
     */
    void turnOffProximitySensor(boolean screenOnImmediately) {
        mProximitySensorManager.turnOff(screenOnImmediately);
    }

    private boolean isRttSettingOn(PhoneAccountHandle handle) {
        int phoneId = SubscriptionManager.getPhoneId(
          mPhoneAccountRegistrar.getSubscriptionIdForPhoneAccount(handle));
        if (!SubscriptionManager.isValidPhoneId(phoneId)) {
            Log.w(this, "isRttSettingOn: Invalid phone id = " + phoneId);
            return false;
        }
        boolean isRttModeSettingOn = Settings.Secure.getIntForUser(mContext.getContentResolver(),
                Settings.Secure.RTT_CALLING_MODE, 0, mContext.getUserId()) != 0;
        // If the carrier config says that we should ignore the RTT mode setting from the user,
        // assume that it's off (i.e. only make an RTT call if it's requested through the extra).
        boolean shouldIgnoreRttModeSetting = getCarrierConfigForPhoneAccount(handle)
                .getBoolean(CarrierConfigManager.KEY_IGNORE_RTT_MODE_SETTING_BOOL, false);
        return isRttModeSettingOn && !shouldIgnoreRttModeSetting;
    }

    private static String convertRttPhoneId(int phoneId) {
        return phoneId != 0 ? Integer.toString(phoneId) : "";
    }

    private PersistableBundle getCarrierConfigForPhoneAccount(PhoneAccountHandle handle) {
        int subscriptionId = mPhoneAccountRegistrar.getSubscriptionIdForPhoneAccount(handle);
        CarrierConfigManager carrierConfigManager =
                mContext.getSystemService(CarrierConfigManager.class);
        PersistableBundle result = carrierConfigManager.getConfigForSubId(subscriptionId);
        return result == null ? new PersistableBundle() : result;
    }

    void phoneAccountSelected(Call call, PhoneAccountHandle account, boolean setDefault) {
        if (!mCalls.contains(call)) {
            Log.i(this, "Attempted to add account to unknown call %s", call);
        } else {
            if (setDefault) {
                mPhoneAccountRegistrar
                        .setUserSelectedOutgoingPhoneAccount(account, call.getInitiatingUser());
            }

            if (mPendingAccountSelection != null) {
                mPendingAccountSelection.complete(Pair.create(call, account));
                mPendingAccountSelection = null;
            }
        }
    }

    /** Called when the audio state changes. */
    @VisibleForTesting
    public void onCallAudioStateChanged(CallAudioState oldAudioState, CallAudioState
            newAudioState) {
        Log.v(this, "onAudioStateChanged, audioState: %s -> %s", oldAudioState, newAudioState);
        for (CallsManagerListener listener : mListeners) {
            listener.onCallAudioStateChanged(oldAudioState, newAudioState);
        }
    }

    /**
     * Called when disconnect tone is started or stopped, including any InCallTone
     * after disconnected call.
     *
     * @param isTonePlaying true if the disconnected tone is started, otherwise the disconnected
     * tone is stopped.
     */
    @VisibleForTesting
    public void onDisconnectedTonePlaying(boolean isTonePlaying) {
        Log.v(this, "onDisconnectedTonePlaying, %s", isTonePlaying ? "started" : "stopped");
        for (CallsManagerListener listener : mListeners) {
            listener.onDisconnectedTonePlaying(isTonePlaying);
        }
    }

    void markCallAsRinging(Call call) {
        setCallState(call, CallState.RINGING, "ringing set explicitly");
    }

    void markCallAsDialing(Call call) {
        setCallState(call, CallState.DIALING, "dialing set explicitly");
        maybeMoveToSpeakerPhone(call);
        maybeTurnOffMute(call);
        ensureCallAudible();
    }

    void markCallAsPulling(Call call) {
        setCallState(call, CallState.PULLING, "pulling set explicitly");
        maybeMoveToSpeakerPhone(call);
    }

    /**
     * Returns true if the active call is held.
     */
    boolean holdActiveCallForNewCall(Call call) {
        Call activeCall = (Call) mConnectionSvrFocusMgr.getCurrentFocusCall();
        Log.i(this, "holdActiveCallForNewCall, newCall: %s, activeCall: %s", call, activeCall);
        if (activeCall != null && activeCall != call) {
            Log.d(TAG, "holdActiveCallForNewCall DSDA = " + isConcurrentCallsPossible());
            if (isConcurrentCallsPossible() && !arePhoneAccountsEqual(
                    call.getTargetPhoneAccount(), activeCall.getTargetPhoneAccount())) {
                // For DSDA cross sub answer, let connection service handle this
                return false;
            }
            if (canHold(activeCall)) {
                activeCall.hold();
                return true;
            } else if (supportsHold(activeCall)
                    && areFromSameSource(activeCall, call)) {

                // Handle the case where the active call and the new call are from the same CS or
                // connection manager, and the currently active call supports hold but cannot
                // currently be held.
                // In this case we'll look for the other held call for this connectionService and
                // disconnect it prior to holding the active call.
                // E.g.
                // Call A - Held   (Supports hold, can't hold)
                // Call B - Active (Supports hold, can't hold)
                // Call C - Incoming
                // Here we need to disconnect A prior to holding B so that C can be answered.
                // This case is driven by telephony requirements ultimately.
                Call heldCall = getHeldCallByConnectionServiceAndPhoneAccount(call);
                if (heldCall != null) {
                    heldCall.disconnect();
                    Log.i(this, "holdActiveCallForNewCall: Disconnect held call %s before "
                                    + "holding active call %s.",
                            heldCall.getId(), activeCall.getId());
                }
                Log.i(this, "holdActiveCallForNewCall: Holding active %s before making %s active.",
                        activeCall.getId(), call.getId());
                activeCall.hold();
                return true;
            } else {
                // This call does not support hold. If it is from a different connection
                // service or connection manager, then disconnect it, otherwise allow the connection
                // service or connection manager to figure out the right states.
                if (!areFromSameSource(activeCall, call)) {
                    Log.i(this, "holdActiveCallForNewCall: disconnecting %s so that %s can be "
                            + "made active.", activeCall.getId(), call.getId());
                    if (!activeCall.isEmergencyCall()) {
                        activeCall.disconnect();
                    } else {
                        // It's not possible to hold the active call, and its an emergency call so
                        // we will silently reject the incoming call instead of answering it.
                        Log.w(this, "holdActiveCallForNewCall: rejecting incoming call %s as "
                                + "the active call is an emergency call and it cannot be held.",
                                call.getId());
                        call.reject(false /* rejectWithMessage */, "" /* message */,
                                "active emergency call can't be held");
                    }
                }
            }
        }
        return false;
    }

    @VisibleForTesting
    public void markCallAsActive(Call call) {
        Log.i(this, "markCallAsActive, isSelfManaged: " + call.isSelfManaged());
        if (call.isSelfManaged()) {
            // backward compatibility, the self-managed connection service will set the call state
            // to active directly. We should hold or disconnect the current active call based on the
            // holdability, and request the call focus for the self-managed call before the state
            // change.
            holdActiveCallForNewCall(call);
            mConnectionSvrFocusMgr.requestFocus(
                    call,
                    new RequestCallback(new ActionSetCallState(
                            call,
                            CallState.ACTIVE,
                            "active set explicitly for self-managed")));
        } else {
            if (mPendingAudioProcessingCall == call) {
                if (mCalls.contains(call)) {
                    setCallState(call, CallState.AUDIO_PROCESSING, "active set explicitly");
                } else {
                    call.setState(CallState.AUDIO_PROCESSING, "active set explicitly and adding");
                    addCall(call);
                }
                // Clear mPendingAudioProcessingCall so that future attempts to mark the call as
                // active (e.g. coming off of hold) don't put the call into audio processing instead
                mPendingAudioProcessingCall = null;
                return;
            }
            setCallState(call, CallState.ACTIVE, "active set explicitly");
            maybeMoveToSpeakerPhone(call);
            ensureCallAudible();
        }
    }

    @VisibleForTesting
    public void markCallAsOnHold(Call call) {
        setCallState(call, CallState.ON_HOLD, "on-hold set explicitly");
    }

    /**
     * Marks the specified call as STATE_DISCONNECTED and notifies the in-call app. If this was the
     * last live call, then also disconnect from the in-call controller.
     *
     * @param disconnectCause The disconnect cause, see {@link android.telecom.DisconnectCause}.
     */
    @VisibleForTesting
    public void markCallAsDisconnected(Call call, DisconnectCause disconnectCause) {
        int oldState = call.getState();
        if (call.getState() == CallState.SIMULATED_RINGING
                && disconnectCause.getCode() == DisconnectCause.REMOTE) {
            // If the remote end hangs up while in SIMULATED_RINGING, the call should
            // be marked as missed.
            call.setOverrideDisconnectCauseCode(new DisconnectCause(DisconnectCause.MISSED));
        }

        // If a call diagnostic service is in use, we will log the original telephony-provided
        // disconnect cause, inform the CDS of the disconnection, and then chain the update of the
        // call state until AFTER the CDS reports it's result back.
        if ((oldState == CallState.ACTIVE || oldState == CallState.DIALING)
                && disconnectCause.getCode() != DisconnectCause.MISSED
                && mCallDiagnosticServiceController.isConnected()
                && mCallDiagnosticServiceController.onCallDisconnected(call, disconnectCause)) {
            Log.i(this, "markCallAsDisconnected; callid=%s, postingToFuture.", call.getId());

            // Log the original disconnect reason prior to calling into the
            // CallDiagnosticService.
            Log.addEvent(call, LogUtils.Events.SET_DISCONNECTED_ORIG, disconnectCause);

            // Setup the future with a timeout so that the CDS is time boxed.
            CompletableFuture<Boolean> future = call.initializeDisconnectFuture(
                    mTimeoutsAdapter.getCallDiagnosticServiceTimeoutMillis(
                            mContext.getContentResolver()));

            // Post the disconnection updates to the future for completion once the CDS returns
            // with it's overridden disconnect message.
            future.thenRunAsync(() -> {
                call.setDisconnectCause(disconnectCause);
                setCallState(call, CallState.DISCONNECTED, "disconnected set explicitly");
            }, new LoggedHandlerExecutor(mHandler, "CM.mCAD", mLock))
                    .exceptionally((throwable) -> {
                        Log.e(TAG, throwable, "Error while executing disconnect future.");
                        return null;
                    });
        } else {
            // No CallDiagnosticService, or it doesn't handle this call, so just do this
            // synchronously as always.
            call.setDisconnectCause(disconnectCause);
            setCallState(call, CallState.DISCONNECTED, "disconnected set explicitly");
        }

        if (oldState == CallState.NEW && disconnectCause.getCode() == DisconnectCause.MISSED) {
            Log.i(this, "markCallAsDisconnected: logging missed call ");
            mCallLogManager.logCall(call, Calls.MISSED_TYPE, true, null);
        }

        // Emergency MO call is still pending and current active call is
        // disconnected succesfully. So initiating pending Emergency call
        // now and clearing both pending and Disconnectcalls.
        if (mPendingMOEmerCall != null && mDisconnectingCall == call) {
            addCall(mPendingMOEmerCall);
            mPendingMOEmerCall.startCreateConnection(mPhoneAccountRegistrar);
            clearPendingMOEmergencyCall();
        }
    }

    /**
     * Removes an existing disconnected call, and notifies the in-call app.
     */
    void markCallAsRemoved(Call call) {
        if (call.isDisconnectHandledViaFuture()) {
            Log.i(this, "markCallAsRemoved; callid=%s, postingToFuture.", call.getId());
            // A future is being used due to a CallDiagnosticService handling the call.  We will
            // chain the removal operation to the end of any outstanding disconnect work.
            call.getDisconnectFuture().thenRunAsync(() -> {
                performRemoval(call);
            }, new LoggedHandlerExecutor(mHandler, "CM.mCAR", mLock))
                    .exceptionally((throwable) -> {
                        Log.e(TAG, throwable, "Error while executing disconnect future");
                        return null;
                    });

        } else {
            Log.i(this, "markCallAsRemoved; callid=%s, immediate.", call.getId());
            performRemoval(call);
        }
    }

    /**
     * Work which is completed when a call is to be removed. Can either be be run synchronously or
     * posted to a {@link Call#getDisconnectFuture()}.
     * @param call The call.
     */
    private void performRemoval(Call call) {
        mInCallController.getBindingFuture().thenRunAsync(() -> {
            call.maybeCleanupHandover();
            removeCall(call);
            Call foregroundCall = mCallAudioManager.getPossiblyHeldForegroundCall();
            if (mLocallyDisconnectingCalls.contains(call)) {
                boolean isDisconnectingChildCall = call.isDisconnectingChildCall();
                Log.v(this, "performRemoval: isDisconnectingChildCall = "
                        + isDisconnectingChildCall + "call -> %s", call);
                mLocallyDisconnectingCalls.remove(call);
                // Auto-unhold the foreground call due to a locally disconnected call, except if the
                // call which was disconnected is a member of a conference (don't want to auto
                // un-hold the conference if we remove a member of the conference).
                if (!isDisconnectingChildCall && foregroundCall != null
                        && foregroundCall.getState() == CallState.ON_HOLD) {
                    foregroundCall.unhold();
                }
            } else if (foregroundCall != null &&
                    !foregroundCall.can(Connection.CAPABILITY_SUPPORT_HOLD) &&
                    foregroundCall.getState() == CallState.ON_HOLD) {

                // The new foreground call is on hold, however the carrier does not display the hold
                // button in the UI.  Therefore, we need to auto unhold the held call since the user
                // has no means of unholding it themselves.
                Log.i(this, "performRemoval: Auto-unholding held foreground call (call doesn't "
                        + "support hold)");
                foregroundCall.unhold();
            }
        }, new LoggedHandlerExecutor(mHandler, "CM.pR", mLock))
                .exceptionally((throwable) -> {
                    Log.e(TAG, throwable, "Error while executing call removal");
                    return null;
                });
    }

    /**
     * Given a call, marks the call as disconnected and removes it.  Set the error message to
     * indicate to the user that the call cannot me placed due to an ongoing call in another app.
     *
     * Used when there are ongoing self-managed calls and the user tries to make an outgoing managed
     * call.  Called by {@link #startCallConfirmation} when the user is already confirming an
     * outgoing call.  Realistically this should almost never be called since in practice the user
     * won't make multiple outgoing calls at the same time.
     *
     * @param call The call to mark as disconnected.
     */
    void markCallDisconnectedDueToSelfManagedCall(Call call) {
        Call activeCall = getActiveCall();
        CharSequence errorMessage;
        if (activeCall == null) {
            // Realistically this shouldn't happen, but best to handle gracefully
            errorMessage = mContext.getText(R.string.cant_call_due_to_ongoing_unknown_call);
        } else {
            errorMessage = mContext.getString(R.string.cant_call_due_to_ongoing_call,
                    activeCall.getTargetPhoneAccountLabel());
        }
        // Call is managed and there are ongoing self-managed calls.
        markCallAsDisconnected(call, new DisconnectCause(DisconnectCause.ERROR,
                errorMessage, errorMessage, "Ongoing call in another app."));
        markCallAsRemoved(call);
    }

    /**
     * Cleans up any calls currently associated with the specified connection service when the
     * service binder disconnects unexpectedly.
     *
     * @param service The connection service that disconnected.
     */
    void handleConnectionServiceDeath(ConnectionServiceWrapper service) {
        if (service != null) {
            Log.i(this, "handleConnectionServiceDeath: service %s died", service);
            for (Call call : mCalls) {
                if (call.getConnectionService() == service) {
                    if (call.getState() != CallState.DISCONNECTED) {
                        markCallAsDisconnected(call, new DisconnectCause(DisconnectCause.ERROR,
                                null /* message */, null /* description */, "CS_DEATH",
                                ToneGenerator.TONE_PROP_PROMPT));
                    }
                    markCallAsRemoved(call);
                }
            }
        }
    }

    /**
     * Determines if the {@link CallsManager} has any non-external calls.
     *
     * @return {@code True} if there are any non-external calls, {@code false} otherwise.
     */
    boolean hasAnyCalls() {
        if (mCalls.isEmpty()) {
            return false;
        }

        for (Call call : mCalls) {
            if (!call.isExternalCall()) {
                return true;
            }
        }
        return false;
    }

    boolean hasActiveOrHoldingCall() {
        return getFirstCallWithState(CallState.ACTIVE, CallState.ON_HOLD) != null;
    }

    boolean hasRingingCall() {
        return getFirstCallWithState(CallState.RINGING, CallState.ANSWERED) != null;
    }

    boolean hasRingingOrSimulatedRingingCall() {
        return getFirstCallWithState(
                CallState.SIMULATED_RINGING, CallState.RINGING, CallState.ANSWERED) != null;
    }

    @VisibleForTesting
    public boolean onMediaButton(int type) {
        if (hasAnyCalls()) {
            Call ringingCall = getFirstCallWithState(CallState.RINGING,
                    CallState.SIMULATED_RINGING);
            if (HeadsetMediaButton.SHORT_PRESS == type) {
                if (ringingCall == null) {
                    Call activeCall = getFirstCallWithState(CallState.ACTIVE);
                    Call onHoldCall = getFirstCallWithState(CallState.ON_HOLD);
                    if (activeCall != null && onHoldCall != null) {
                        // Two calls, short-press -> switch calls
                        Log.addEvent(onHoldCall, LogUtils.Events.INFO,
                                "two calls, media btn short press - switch call.");
                        unholdCall(onHoldCall);
                        return true;
                    }

                    Call callToHangup = getFirstCallWithState(CallState.RINGING, CallState.DIALING,
                            CallState.PULLING, CallState.ACTIVE, CallState.ON_HOLD);
                    Log.addEvent(callToHangup, LogUtils.Events.INFO,
                            "media btn short press - end call.");
                    if (callToHangup != null) {
                        disconnectCall(callToHangup);
                        return true;
                    }
                } else {
                    answerCall(ringingCall, VideoProfile.STATE_AUDIO_ONLY);
                    return true;
                }
            } else if (HeadsetMediaButton.LONG_PRESS == type) {
                if (ringingCall != null) {
                    Log.addEvent(getForegroundCall(),
                            LogUtils.Events.INFO, "media btn long press - reject");
                    ringingCall.reject(false, null);
                } else {
                    Call activeCall = getFirstCallWithState(CallState.ACTIVE);
                    Call onHoldCall = getFirstCallWithState(CallState.ON_HOLD);
                    if (activeCall != null && onHoldCall != null) {
                        // Two calls, long-press -> end current call
                        Log.addEvent(activeCall, LogUtils.Events.INFO,
                                "two calls, media btn long press - end current call.");
                        disconnectCall(activeCall);
                        return true;
                    }

                    Log.addEvent(getForegroundCall(), LogUtils.Events.INFO,
                            "media btn long press - mute");
                    mCallAudioManager.toggleMute();
                }
                return true;
            }
        }
        return false;
    }

    /**
     * Returns true if telecom supports adding another top-level call.
     */
    @VisibleForTesting
    public boolean canAddCall() {
        boolean isDeviceProvisioned = Settings.Global.getInt(mContext.getContentResolver(),
                Settings.Global.DEVICE_PROVISIONED, 0) != 0;
        if (!isDeviceProvisioned) {
            Log.d(TAG, "Device not provisioned, canAddCall is false.");
            return false;
        }

        if (getFirstCallWithState(OUTGOING_CALL_STATES) != null) {
            return false;
        }

        int count = 0;
        int maxTopLevelCalls = TelephonyManager.isConcurrentCallsPossible() ?
                MAXIMUM_TOP_LEVEL_CALLS_DSDA : MAXIMUM_TOP_LEVEL_CALLS;
        for (Call call : mCalls) {
            if (call.isEmergencyCall()) {
                // We never support add call if one of the calls is an emergency call.
                return false;
            } else if (call.isExternalCall()) {
                // External calls don't count.
                continue;
            } else if (call.getParentCall() == null) {
                count++;
            }
            Bundle extras = call.getExtras();
            if (extras != null) {
                if (extras.getBoolean(Connection.EXTRA_DISABLE_ADD_CALL, false)) {
                    return false;
                }
            }

            // We do not check states for canAddCall. We treat disconnected calls the same
            // and wait until they are removed instead. If we didn't count disconnected calls,
            // we could put InCallServices into a state where they are showing two calls but
            // also support add-call. Technically it's right, but overall looks better (UI-wise)
            // and acts better if we wait until the call is removed.

            if (count >= maxTopLevelCalls) {
                return false;
            }
        }

        return true;
    }

    @VisibleForTesting
    public Call getRingingOrSimulatedRingingCall() {
        return getFirstCallWithState(CallState.RINGING,
                CallState.ANSWERED, CallState.SIMULATED_RINGING);
    }

    public Call getActiveCall() {
        return getFirstCallWithState(CallState.ACTIVE);
    }

    Call getDialingCall() {
        return getFirstCallWithState(CallState.DIALING);
    }

    /** Helper function to retrieve the dialing or pulling call */
    private Call getDialingOrPullingCall() {
        return getFirstCallWithState(CallState.DIALING, CallState.PULLING);
    }

    @VisibleForTesting
    public Call getHeldCall() {
        return getFirstCallWithState(CallState.ON_HOLD);
    }

    public Call getHeldCallByConnectionService(PhoneAccountHandle targetPhoneAccount) {
        Optional<Call> heldCall = mCalls.stream()
                .filter(call -> PhoneAccountHandle.areFromSamePackage(call.getTargetPhoneAccount(),
                        targetPhoneAccount)
                        && call.getParentCall() == null
                        && call.getState() == CallState.ON_HOLD)
                .findFirst();
        return heldCall.isPresent() ? heldCall.get() : null;
    }

    @VisibleForTesting
    public int getNumHeldCalls() {
        int count = 0;
        for (Call call : mCalls) {
            if (call.getParentCall() == null && call.getState() == CallState.ON_HOLD) {
                count++;
            }
        }
        return count;
    }

    @VisibleForTesting
    public Call getOutgoingCall() {
        return getFirstCallWithState(OUTGOING_CALL_STATES);
    }

    @VisibleForTesting
    public Call getFirstCallWithState(int... states) {
        return getFirstCallWithState(null, states);
    }

    @VisibleForTesting
    public PhoneNumberUtilsAdapter getPhoneNumberUtilsAdapter() {
        return mPhoneNumberUtilsAdapter;
    }

    @VisibleForTesting
    public CompletableFuture<Call> getLatestPostSelectionProcessingFuture() {
        return mLatestPostSelectionProcessingFuture;
    }

    @VisibleForTesting
    public CompletableFuture getLatestPreAccountSelectionFuture() {
        return mLatestPreAccountSelectionFuture;
    }

    /**
     * Returns the first call that it finds with the given states. The states are treated as having
     * priority order so that any call with the first state will be returned before any call with
     * states listed later in the parameter list.
     *
     * @param callToSkip Call that this method should skip while searching
     */
    Call getFirstCallWithState(Call callToSkip, int... states) {
        for (int currentState : states) {
            // check the foreground first
            Call foregroundCall = getForegroundCall();
            if (foregroundCall != null && foregroundCall.getState() == currentState) {
                return foregroundCall;
            }

            for (Call call : mCalls) {
                if (Objects.equals(callToSkip, call)) {
                    continue;
                }

                // Only operate on top-level calls
                if (call.getParentCall() != null) {
                    continue;
                }

                if (call.isExternalCall()) {
                    continue;
                }

                if (currentState == call.getState()) {
                    return call;
                }
            }
        }
        return null;
    }

    Call createConferenceCall(
            String callId,
            PhoneAccountHandle phoneAccount,
            ParcelableConference parcelableConference) {

        // If the parceled conference specifies a connect time, use it; otherwise default to 0,
        // which is the default value for new Calls.
        long connectTime =
                parcelableConference.getConnectTimeMillis() ==
                        Conference.CONNECT_TIME_NOT_SPECIFIED ? 0 :
                        parcelableConference.getConnectTimeMillis();
        long connectElapsedTime =
                parcelableConference.getConnectElapsedTimeMillis() ==
                        Conference.CONNECT_TIME_NOT_SPECIFIED ? 0 :
                        parcelableConference.getConnectElapsedTimeMillis();

        int callDirection = Call.getRemappedCallDirection(parcelableConference.getCallDirection());

        PhoneAccountHandle connectionMgr =
                    mPhoneAccountRegistrar.getSimCallManagerFromHandle(phoneAccount,
                            mCurrentUserHandle);
        Call call = new Call(
                callId,
                mContext,
                this,
                mLock,
                mConnectionServiceRepository,
                mPhoneNumberUtilsAdapter,
                null /* handle */,
                null /* gatewayInfo */,
                connectionMgr,
                phoneAccount,
                callDirection,
                false /* forceAttachToExistingConnection */,
                true /* isConference */,
                connectTime,
                connectElapsedTime,
                mClockProxy,
                mToastFactory);

        setCallState(call, Call.getStateFromConnectionState(parcelableConference.getState()),
                "new conference call");
        call.setHandle(parcelableConference.getHandle(),
                parcelableConference.getHandlePresentation());
        call.setConnectionCapabilities(parcelableConference.getConnectionCapabilities());
        call.setConnectionProperties(parcelableConference.getConnectionProperties());
        call.setVideoState(parcelableConference.getVideoState());
        call.setVideoProvider(parcelableConference.getVideoProvider());
        call.setStatusHints(parcelableConference.getStatusHints());
        call.putExtras(Call.SOURCE_CONNECTION_SERVICE, parcelableConference.getExtras());
        // In case this Conference was added via a ConnectionManager, keep track of the original
        // Connection ID as created by the originating ConnectionService.
        Bundle extras = parcelableConference.getExtras();
        if (extras != null && extras.containsKey(Connection.EXTRA_ORIGINAL_CONNECTION_ID)) {
            call.setOriginalConnectionId(extras.getString(Connection.EXTRA_ORIGINAL_CONNECTION_ID));
        }

        // TODO: Move this to be a part of addCall()
        call.addListener(this);
        addCall(call);
        return call;
    }

    /**
     * @return the call state currently tracked by {@link PhoneStateBroadcaster}
     */
    int getCallState() {
        return mPhoneStateBroadcaster.getCallState();
    }

    /**
     * Retrieves the {@link PhoneAccountRegistrar}.
     *
     * @return The {@link PhoneAccountRegistrar}.
     */
    @VisibleForTesting
    public PhoneAccountRegistrar getPhoneAccountRegistrar() {
        return mPhoneAccountRegistrar;
    }

    /**
     * Retrieves the {@link DisconnectedCallNotifier}
     * @return The {@link DisconnectedCallNotifier}.
     */
    DisconnectedCallNotifier getDisconnectedCallNotifier() {
        return mDisconnectedCallNotifier;
    }

    /**
     * Retrieves the {@link MissedCallNotifier}
     * @return The {@link MissedCallNotifier}.
     */
    MissedCallNotifier getMissedCallNotifier() {
        return mMissedCallNotifier;
    }

    /**
     * Retrieves the {@link IncomingCallNotifier}.
     * @return The {@link IncomingCallNotifier}.
     */
    IncomingCallNotifier getIncomingCallNotifier() {
        return mIncomingCallNotifier;
    }

    /**
     * Reject an incoming call and manually add it to the Call Log.
     * @param incomingCall Incoming call that has been rejected
     */
    private void autoMissCallAndLog(Call incomingCall, CallFilteringResult result) {
        incomingCall.getAnalytics().setMissedReason(incomingCall.getMissedReason());
        if (incomingCall.getConnectionService() != null) {
            // Only reject the call if it has not already been destroyed.  If a call ends while
            // incoming call filtering is taking place, it is possible that the call has already
            // been destroyed, and as such it will be impossible to send the reject to the
            // associated ConnectionService.
            incomingCall.reject(false, null);
        } else {
            Log.i(this, "rejectCallAndLog - call already destroyed.");
        }

        // Since the call was not added to the list of calls, we have to call the missed
        // call notifier and the call logger manually.
        // Do we need missed call notification for direct to Voicemail calls?
        mCallLogManager.logCall(incomingCall, Calls.MISSED_TYPE,
                true /*showNotificationForMissedCall*/, result);
    }

    /**
     * Adds the specified call to the main list of live calls.
     *
     * @param call The call to add.
     */
    @VisibleForTesting
    public void addCall(Call call) {
        Trace.beginSection("addCall");
        Log.i(this, "addCall(%s)", call);
        call.addListener(this);
        mCalls.add(call);

        // Specifies the time telecom finished routing the call. This is used by the dialer for
        // analytics.
        Bundle extras = call.getIntentExtras();
        extras.putLong(TelecomManager.EXTRA_CALL_TELECOM_ROUTING_END_TIME_MILLIS,
                SystemClock.elapsedRealtime());

        updateCanAddCall();
        updateHasActiveRttCall();
        updateExternalCallCanPullSupport();
        // onCallAdded for calls which immediately take the foreground (like the first call).
        for (CallsManagerListener listener : mListeners) {
            if (LogUtils.SYSTRACE_DEBUG) {
                Trace.beginSection(listener.getClass().toString() + " addCall");
            }
            listener.onCallAdded(call);
            if (LogUtils.SYSTRACE_DEBUG) {
                Trace.endSection();
            }
        }
        Trace.endSection();
    }

    @VisibleForTesting
    public void removeCall(Call call) {
        Trace.beginSection("removeCall");
        Log.v(this, "removeCall(%s)", call);

        call.setParentAndChildCall(null);  // clean up parent relationship before destroying.
        call.removeListener(this);
        call.clearConnectionService();
        // TODO: clean up RTT pipes

        boolean shouldNotify = false;
        if (mCalls.contains(call)) {
            mCalls.remove(call);
            shouldNotify = true;
        }

        call.destroy();
        updateExternalCallCanPullSupport();
        // Only broadcast changes for calls that are being tracked.
        if (shouldNotify) {
            updateCanAddCall();
            updateHasActiveRttCall();
            for (CallsManagerListener listener : mListeners) {
                if (LogUtils.SYSTRACE_DEBUG) {
                    Trace.beginSection(listener.getClass().toString() + " onCallRemoved");
                }
                listener.onCallRemoved(call);
                if (LogUtils.SYSTRACE_DEBUG) {
                    Trace.endSection();
                }
            }
        }
        Trace.endSection();
    }

    private void updateHasActiveRttCall() {
        boolean hasActiveRttCall = hasActiveRttCall();
        if (hasActiveRttCall != mHasActiveRttCall) {
            Log.i(this, "updateHasActiveRttCall %s -> %s", mHasActiveRttCall, hasActiveRttCall);
            AudioManager.setRttEnabled(hasActiveRttCall);
            mHasActiveRttCall = hasActiveRttCall;
        }
    }

    private boolean hasActiveRttCall() {
        for (Call call : mCalls) {
            if (call.isActive() && call.isRttCall()) {
                return true;
            }
        }
        return false;
    }

    /**
     * Sets the specified state on the specified call.
     *
     * @param call The call.
     * @param newState The new state of the call.
     */
    private void setCallState(Call call, int newState, String tag) {
        if (call == null) {
            return;
        }
        int oldState = call.getState();
        Log.i(this, "setCallState %s -> %s, call: %s",
                CallState.toString(call.getParcelableCallState()),
                CallState.toString(newState), call);
        if (newState != oldState) {
            // If the call switches to held state while a DTMF tone is playing, stop the tone to
            // ensure that the tone generator stops playing the tone.
            if (newState == CallState.ON_HOLD && call.isDtmfTonePlaying()) {
                stopDtmfTone(call);
            }
            // Maybe start a vibration for MO call.
            if (newState == CallState.ACTIVE && !call.isIncoming() && !call.isUnknown()) {
                mRinger.startVibratingForOutgoingCallActive();
            }

            // Unfortunately, in the telephony world the radio is king. So if the call notifies
            // us that the call is in a particular state, we allow it even if it doesn't make
            // sense (e.g., STATE_ACTIVE -> STATE_RINGING).
            // TODO: Consider putting a stop to the above and turning CallState
            // into a well-defined state machine.
            // TODO: Define expected state transitions here, and log when an
            // unexpected transition occurs.
            if (call.setState(newState, tag)) {
                if ((oldState != CallState.AUDIO_PROCESSING) &&
                        (newState == CallState.DISCONNECTED)) {
                    maybeSendPostCallScreenIntent(call);
                }
                int disconnectCode = call.getDisconnectCause().getCode();
                if ((newState == CallState.ABORTED || newState == CallState.DISCONNECTED)
                        && ((disconnectCode != DisconnectCause.MISSED)
                        && (disconnectCode != DisconnectCause.CANCELED))) {
                    call.setMissedReason(MISSED_REASON_NOT_MISSED);
                }
                call.getAnalytics().setMissedReason(call.getMissedReason());

                maybeShowErrorDialogOnDisconnect(call);

                Trace.beginSection("onCallStateChanged");

                maybeHandleHandover(call, newState);
                notifyCallStateChanged(call, oldState, newState);

                Trace.endSection();
            } else {
                Log.i(this, "failed in setting the state to new state");
            }
        }
    }

    private void notifyCallStateChanged(Call call, int oldState, int newState) {
        // Only broadcast state change for calls that are being tracked.
        if (mCalls.contains(call)) {
            updateCanAddCall();
            updateHasActiveRttCall();
            for (CallsManagerListener listener : mListeners) {
                if (LogUtils.SYSTRACE_DEBUG) {
                    Trace.beginSection(listener.getClass().toString() +
                            " onCallStateChanged");
                }
                listener.onCallStateChanged(call, oldState, newState);
                if (LogUtils.SYSTRACE_DEBUG) {
                    Trace.endSection();
                }
            }
        }
    }

    /**
     * Identifies call state transitions for a call which trigger handover events.
     * - If this call has a handover to it which just started and this call goes active, treat
     * this as if the user accepted the handover.
     * - If this call has a handover to it which just started and this call is disconnected, treat
     * this as if the user rejected the handover.
     * - If this call has a handover from it which just started and this call is disconnected, do
     * nothing as the call prematurely disconnected before the user accepted the handover.
     * - If this call has a handover from it which was already accepted by the user and this call is
     * disconnected, mark the handover as complete.
     *
     * @param call A call whose state is changing.
     * @param newState The new state of the call.
     */
    private void maybeHandleHandover(Call call, int newState) {
        if (call.getHandoverSourceCall() != null) {
            // We are handing over another call to this one.
            if (call.getHandoverState() == HandoverState.HANDOVER_TO_STARTED) {
                // A handover to this call has just been initiated.
                if (newState == CallState.ACTIVE) {
                    // This call went active, so the user has accepted the handover.
                    Log.i(this, "setCallState: handover to accepted");
                    acceptHandoverTo(call);
                } else if (newState == CallState.DISCONNECTED) {
                    // The call was disconnected, so the user has rejected the handover.
                    Log.i(this, "setCallState: handover to rejected");
                    rejectHandoverTo(call);
                }
            }
        // If this call was disconnected because it was handed over TO another call, report the
        // handover as complete.
        } else if (call.getHandoverDestinationCall() != null
                && newState == CallState.DISCONNECTED) {
            int handoverState = call.getHandoverState();
            if (handoverState == HandoverState.HANDOVER_FROM_STARTED) {
                // Disconnect before handover was accepted.
                Log.i(this, "setCallState: disconnect before handover accepted");
                // Let the handover destination know that the source has disconnected prior to
                // completion of the handover.
                call.getHandoverDestinationCall().sendCallEvent(
                        android.telecom.Call.EVENT_HANDOVER_SOURCE_DISCONNECTED, null);
            } else if (handoverState == HandoverState.HANDOVER_ACCEPTED) {
                Log.i(this, "setCallState: handover from complete");
                completeHandoverFrom(call);
            }
        }
    }

    private void completeHandoverFrom(Call call) {
        Call handoverTo = call.getHandoverDestinationCall();
        Log.addEvent(handoverTo, LogUtils.Events.HANDOVER_COMPLETE, "from=%s, to=%s",
                call.getId(), handoverTo.getId());
        Log.addEvent(call, LogUtils.Events.HANDOVER_COMPLETE, "from=%s, to=%s",
                call.getId(), handoverTo.getId());

        // Inform the "from" Call (ie the source call) that the handover from it has
        // completed; this allows the InCallService to be notified that a handover it
        // initiated completed.
        call.onConnectionEvent(Connection.EVENT_HANDOVER_COMPLETE, null);
        call.onHandoverComplete();

        // Inform the "to" ConnectionService that handover to it has completed.
        handoverTo.sendCallEvent(android.telecom.Call.EVENT_HANDOVER_COMPLETE, null);
        handoverTo.onHandoverComplete();
        answerCall(handoverTo, handoverTo.getVideoState());
        call.markFinishedHandoverStateAndCleanup(HandoverState.HANDOVER_COMPLETE);

        // If the call we handed over to is self-managed, we need to disconnect the calls for other
        // ConnectionServices.
        if (handoverTo.isSelfManaged()) {
            disconnectOtherCalls(handoverTo.getTargetPhoneAccount());
        }
    }

    private void rejectHandoverTo(Call handoverTo) {
        Call handoverFrom = handoverTo.getHandoverSourceCall();
        Log.i(this, "rejectHandoverTo: from=%s, to=%s", handoverFrom.getId(), handoverTo.getId());
        Log.addEvent(handoverFrom, LogUtils.Events.HANDOVER_FAILED, "from=%s, to=%s, rejected",
                handoverTo.getId(), handoverFrom.getId());
        Log.addEvent(handoverTo, LogUtils.Events.HANDOVER_FAILED, "from=%s, to=%s, rejected",
                handoverTo.getId(), handoverFrom.getId());

        // Inform the "from" Call (ie the source call) that the handover from it has
        // failed; this allows the InCallService to be notified that a handover it
        // initiated failed.
        handoverFrom.onConnectionEvent(Connection.EVENT_HANDOVER_FAILED, null);
        handoverFrom.onHandoverFailed(android.telecom.Call.Callback.HANDOVER_FAILURE_USER_REJECTED);

        // Inform the "to" ConnectionService that handover to it has failed.  This
        // allows the ConnectionService the call was being handed over
        if (handoverTo.getConnectionService() != null) {
            // Only attempt if the call has a bound ConnectionService if handover failed
            // early on in the handover process, the CS will be unbound and we won't be
            // able to send the call event.
            handoverTo.sendCallEvent(android.telecom.Call.EVENT_HANDOVER_FAILED, null);
            handoverTo.getConnectionService().handoverFailed(handoverTo,
                    android.telecom.Call.Callback.HANDOVER_FAILURE_USER_REJECTED);
        }
        handoverTo.markFinishedHandoverStateAndCleanup(HandoverState.HANDOVER_FAILED);
    }

    private void acceptHandoverTo(Call handoverTo) {
        Call handoverFrom = handoverTo.getHandoverSourceCall();
        Log.i(this, "acceptHandoverTo: from=%s, to=%s", handoverFrom.getId(), handoverTo.getId());
        handoverTo.setHandoverState(HandoverState.HANDOVER_ACCEPTED);
        handoverTo.onHandoverComplete();
        handoverFrom.setHandoverState(HandoverState.HANDOVER_ACCEPTED);
        handoverFrom.onHandoverComplete();

        Log.addEvent(handoverTo, LogUtils.Events.ACCEPT_HANDOVER, "from=%s, to=%s",
                handoverFrom.getId(), handoverTo.getId());
        Log.addEvent(handoverFrom, LogUtils.Events.ACCEPT_HANDOVER, "from=%s, to=%s",
                handoverFrom.getId(), handoverTo.getId());

        // Disconnect the call we handed over from.
        disconnectCall(handoverFrom);
        // If we handed over to a self-managed ConnectionService, we need to disconnect calls for
        // other ConnectionServices.
        if (handoverTo.isSelfManaged()) {
            disconnectOtherCalls(handoverTo.getTargetPhoneAccount());
        }
    }

    private void updateCanAddCall() {
        boolean newCanAddCall = canAddCall();
        if (newCanAddCall != mCanAddCall) {
            mCanAddCall = newCanAddCall;
            for (CallsManagerListener listener : mListeners) {
                if (LogUtils.SYSTRACE_DEBUG) {
                    Trace.beginSection(listener.getClass().toString() + " updateCanAddCall");
                }
                listener.onCanAddCallChanged(mCanAddCall);
                if (LogUtils.SYSTRACE_DEBUG) {
                    Trace.endSection();
                }
            }
        }
    }

    private boolean isPotentialMMICode(Uri handle) {
        return (handle != null && handle.getSchemeSpecificPart() != null
                && handle.getSchemeSpecificPart().contains("#"));
    }

    /**
     * Determines if a dialed number is potentially an In-Call MMI code.  In-Call MMI codes are
     * MMI codes which can be dialed when one or more calls are in progress.
     * <P>
     * Checks for numbers formatted similar to the MMI codes defined in:
     * {@link com.android.internal.telephony.Phone#handleInCallMmiCommands(String)}
     *
     * @param handle The URI to call.
     * @return {@code True} if the URI represents a number which could be an in-call MMI code.
     */
    private boolean isPotentialInCallMMICode(Uri handle) {
        if (handle != null && handle.getSchemeSpecificPart() != null &&
                handle.getScheme() != null &&
                handle.getScheme().equals(PhoneAccount.SCHEME_TEL)) {

            String dialedNumber = handle.getSchemeSpecificPart();
            return (dialedNumber.equals("0") ||
                    (dialedNumber.startsWith("1") && dialedNumber.length() <= 2) ||
                    (dialedNumber.startsWith("2") && dialedNumber.length() <= 2) ||
                    dialedNumber.equals("3") ||
                    dialedNumber.equals("4") ||
                    dialedNumber.equals("5"));
        }
        return false;
    }

    @VisibleForTesting
    public int getNumCallsWithState(final boolean isSelfManaged, Call excludeCall,
                                    PhoneAccountHandle phoneAccountHandle, int... states) {
        return getNumCallsWithState(isSelfManaged ? CALL_FILTER_SELF_MANAGED : CALL_FILTER_MANAGED,
                excludeCall, phoneAccountHandle, states);
    }

    /**
     * Determines the number of calls matching the specified criteria.
     * @param callFilter indicates whether to include just managed calls
     *                   ({@link #CALL_FILTER_MANAGED}), self-managed calls
     *                   ({@link #CALL_FILTER_SELF_MANAGED}), or all calls
     *                   ({@link #CALL_FILTER_ALL}).
     * @param excludeCall Where {@code non-null}, this call is excluded from the count.
     * @param phoneAccountHandle Where {@code non-null}, calls for this {@link PhoneAccountHandle}
     *                           are excluded from the count.
     * @param states The list of {@link CallState}s to include in the count.
     * @return Count of calls matching criteria.
     */
    @VisibleForTesting
    public int getNumCallsWithState(final int callFilter, Call excludeCall,
                                    PhoneAccountHandle phoneAccountHandle, int... states) {

        Set<Integer> desiredStates = IntStream.of(states).boxed().collect(Collectors.toSet());

        Stream<Call> callsStream = mCalls.stream()
                .filter(call -> desiredStates.contains(call.getState()) &&
                        call.getParentCall() == null && !call.isExternalCall());

        if (callFilter == CALL_FILTER_MANAGED) {
            callsStream = callsStream.filter(call -> !call.isSelfManaged());
        } else if (callFilter == CALL_FILTER_SELF_MANAGED) {
            callsStream = callsStream.filter(call -> call.isSelfManaged());
        }

        // If a call to exclude was specified, filter it out.
        if (excludeCall != null) {
            callsStream = callsStream.filter(call -> call != excludeCall);
        }

        // If a phone account handle was specified, only consider calls for that phone account.
        if (phoneAccountHandle != null) {
            callsStream = callsStream.filter(
                    call -> phoneAccountHandle.equals(call.getTargetPhoneAccount()));
        }

        return (int) callsStream.count();
    }

    private boolean hasMaximumLiveCalls(Call exceptCall) {
        return MAXIMUM_LIVE_CALLS <= getNumCallsWithState(CALL_FILTER_ALL,
                exceptCall, null /* phoneAccountHandle*/, LIVE_CALL_STATES);
    }

    private boolean hasMaximumManagedLiveCalls(Call exceptCall) {
        return MAXIMUM_LIVE_CALLS <= getNumCallsWithState(false /* isSelfManaged */,
                exceptCall, null /* phoneAccountHandle */, LIVE_CALL_STATES);
    }

    private boolean hasMaximumSelfManagedCalls(Call exceptCall,
                                                   PhoneAccountHandle phoneAccountHandle) {
        return MAXIMUM_SELF_MANAGED_CALLS <= getNumCallsWithState(true /* isSelfManaged */,
                exceptCall, phoneAccountHandle, ANY_CALL_STATE);
    }

    private boolean hasMaximumManagedHoldingCalls(Call exceptCall) {
        return MAXIMUM_HOLD_CALLS <= getNumCallsWithState(false /* isSelfManaged */, exceptCall,
                null /* phoneAccountHandle */, CallState.ON_HOLD);
    }

    /**
     * @return true if more than maximum managed allowed ringing calls exist.
     * Maximum ringing calls in case of SS/DSDS is one and two in case of
     * DSDA (one per phone account).
     */
    private boolean hasMaximumManagedRingingCalls(Call exceptCall) {
        // At any point we should have only one incoming call on a given PhoneAccount.
        if (MAXIMUM_RINGING_CALLS <= getNumCallsWithState(false /* isSelfManaged */,
                exceptCall, exceptCall.getTargetPhoneAccount(), CallState.RINGING,
                CallState.ANSWERED)) {
            return true;
        }
        // Check if we are exceeding overall maximum ringing call count.
        int maxAllowedManagedRingingCalls = TelephonyManager.isConcurrentCallsPossible() ?
                MAXIMUM_RINGING_CALLS_DSDA : MAXIMUM_RINGING_CALLS;
        return maxAllowedManagedRingingCalls <= getNumCallsWithState(false /* isSelfManaged */,
                exceptCall, null /*phoneAccountHandle*/, CallState.RINGING, CallState.ANSWERED);
    }

    private boolean hasMaximumSelfManagedRingingCalls(Call exceptCall,
                                                      PhoneAccountHandle phoneAccountHandle) {
        return MAXIMUM_RINGING_CALLS <= getNumCallsWithState(true /* isSelfManaged */, exceptCall,
                phoneAccountHandle, CallState.RINGING, CallState.ANSWERED);
    }

    private boolean hasMaximumOutgoingCalls(Call exceptCall) {
        return MAXIMUM_LIVE_CALLS <= getNumCallsWithState(CALL_FILTER_ALL,
                exceptCall, null /* phoneAccountHandle */, OUTGOING_CALL_STATES);
    }

    private boolean hasMaximumManagedOutgoingCalls(Call exceptCall) {
        return MAXIMUM_OUTGOING_CALLS <= getNumCallsWithState(false /* isSelfManaged */, exceptCall,
                null /* phoneAccountHandle */, OUTGOING_CALL_STATES);
    }

    private boolean hasMaximumManagedDialingCalls(Call exceptCall) {
        return MAXIMUM_DIALING_CALLS <= getNumCallsWithState(false /* isSelfManaged */, exceptCall,
                null /* phoneAccountHandle */, CallState.DIALING, CallState.PULLING);
    }

    /**
     * Given a {@link PhoneAccountHandle} determines if there are other unholdable calls owned by
     * another connection service.
     * @param phoneAccountHandle The {@link PhoneAccountHandle} to check.
     * @return {@code true} if there are other unholdable calls, {@code false} otherwise.
     */
    public boolean hasUnholdableCallsForOtherConnectionService(
            PhoneAccountHandle phoneAccountHandle) {
        return getNumUnholdableCallsForOtherConnectionService(phoneAccountHandle) > 0;
    }

    /**
     * Determines the number of unholdable calls present in a connection service other than the one
     * the passed phone account belonds to.
     * @param phoneAccountHandle The handle of the PhoneAccount.
     * @return Number of unholdable calls owned by other connection service.
     */
    public int getNumUnholdableCallsForOtherConnectionService(
            PhoneAccountHandle phoneAccountHandle) {
        return (int) mCalls.stream().filter(call ->
                !phoneAccountHandle.getComponentName().equals(
                        call.getTargetPhoneAccount().getComponentName())
                        && call.getParentCall() == null
                        && !call.isExternalCall()
                        && !canHold(call)).count();
    }

    /**
     * Determines if there are any managed calls.
     * @return {@code true} if there are managed calls, {@code false} otherwise.
     */
    public boolean hasManagedCalls() {
        return mCalls.stream().filter(call -> !call.isSelfManaged() &&
                !call.isExternalCall()).count() > 0;
    }

    /**
     * Determines if there are any self-managed calls.
     * @return {@code true} if there are self-managed calls, {@code false} otherwise.
     */
    public boolean hasSelfManagedCalls() {
        return mCalls.stream().filter(call -> call.isSelfManaged()).count() > 0;
    }

    /**
     * Determines if there are any ongoing managed or self-managed calls.
     * Note: The {@link #ONGOING_CALL_STATES} are
     * @return {@code true} if there are ongoing managed or self-managed calls, {@code false}
     *      otherwise.
     */
    public boolean hasOngoingCalls() {
        return getNumCallsWithState(
                CALL_FILTER_ALL, null /* excludeCall */,
                null /* phoneAccountHandle */,
                ONGOING_CALL_STATES) > 0;
    }

    /**
     * Determines if there are any ongoing managed calls.
     * @return {@code true} if there are ongoing managed calls, {@code false} otherwise.
     */
    public boolean hasOngoingManagedCalls() {
        return getNumCallsWithState(
                CALL_FILTER_MANAGED, null /* excludeCall */,
                null /* phoneAccountHandle */,
                ONGOING_CALL_STATES) > 0;
    }

    /**
     * Determines if the system incoming call UI should be shown.
     * The system incoming call UI will be shown if the new incoming call is self-managed, and there
     * are ongoing calls for another PhoneAccount.
     * @param incomingCall The incoming call.
     * @return {@code true} if the system incoming call UI should be shown, {@code false} otherwise.
     */
    public boolean shouldShowSystemIncomingCallUi(Call incomingCall) {
        return incomingCall.isIncoming() && incomingCall.isSelfManaged()
                && hasUnholdableCallsForOtherConnectionService(incomingCall.getTargetPhoneAccount())
                && incomingCall.getHandoverSourceCall() == null;
    }

    @VisibleForTesting
    public boolean makeRoomForOutgoingEmergencyCall(Call emergencyCall) {
        // Always disconnect any ringing/incoming calls when an emergency call is placed to minimize
        // distraction. This does not affect live call count.
        if (hasRingingOrSimulatedRingingCall()) {
            Call ringingCall = getRingingOrSimulatedRingingCall();
            ringingCall.getAnalytics().setCallIsAdditional(true);
            ringingCall.getAnalytics().setCallIsInterrupted(true);
            if (ringingCall.getState() == CallState.SIMULATED_RINGING) {
                if (!ringingCall.hasGoneActiveBefore()) {
                    // If this is an incoming call that is currently in SIMULATED_RINGING only
                    // after a call screen, disconnect to make room and mark as missed, since
                    // the user didn't get a chance to accept/reject.
                    ringingCall.disconnect("emergency call dialed during simulated ringing "
                            + "after screen.");
                } else {
                    // If this is a simulated ringing call after being active and put in
                    // AUDIO_PROCESSING state again, disconnect normally.
                    ringingCall.reject(false, null, "emergency call dialed during simulated "
                            + "ringing.");
                }
            } else { // normal incoming ringing call.
                // Hang up the ringing call to make room for the emergency call and mark as missed,
                // since the user did not reject.
                ringingCall.setOverrideDisconnectCauseCode(
                        new DisconnectCause(DisconnectCause.MISSED));
                ringingCall.reject(false, null, "emergency call dialed during ringing.");
            }
        }

        // There is already room!
        if (!hasMaximumLiveCalls(emergencyCall)) return true;

        Call liveCall = getFirstCallWithState(LIVE_CALL_STATES);
        Log.i(this, "makeRoomForOutgoingEmergencyCall call = " + emergencyCall
                + " livecall = " + liveCall);

        if (emergencyCall == liveCall) {
            // Not likely, but a good correctness check.
            return true;
        }

        if (hasMaximumOutgoingCalls(emergencyCall)) {
            Call outgoingCall = getFirstCallWithState(OUTGOING_CALL_STATES);
            if (!outgoingCall.isEmergencyCall()) {
                emergencyCall.getAnalytics().setCallIsAdditional(true);
                outgoingCall.getAnalytics().setCallIsInterrupted(true);
                outgoingCall.disconnect("Disconnecting dialing call in favor of new dialing"
                        + " emergency call.");
                return true;
            }
            if (outgoingCall.getState() == CallState.SELECT_PHONE_ACCOUNT) {
                // Correctness check: if there is an orphaned emergency call in the
                // {@link CallState#SELECT_PHONE_ACCOUNT} state, just disconnect it since the user
                // has explicitly started a new call.
                emergencyCall.getAnalytics().setCallIsAdditional(true);
                outgoingCall.getAnalytics().setCallIsInterrupted(true);
                outgoingCall.disconnect("Disconnecting call in SELECT_PHONE_ACCOUNT in favor"
                        + " of new outgoing call.");
                return true;
            }
            //  If the user tries to make two outgoing calls to different emergency call numbers,
            //  we will try to connect the first outgoing call and reject the second.
            return false;
        }

        if (liveCall.getState() == CallState.AUDIO_PROCESSING) {
            emergencyCall.getAnalytics().setCallIsAdditional(true);
            liveCall.getAnalytics().setCallIsInterrupted(true);
            liveCall.disconnect("disconnecting audio processing call for emergency");
            return true;
        }

        // If we have the max number of held managed calls and we're placing an emergency call,
        // we'll disconnect the ongoing call if it cannot be held.
        if (hasMaximumManagedHoldingCalls(emergencyCall) && !canHold(liveCall)) {
            emergencyCall.getAnalytics().setCallIsAdditional(true);
            liveCall.getAnalytics().setCallIsInterrupted(true);
            // Disconnect the active call instead of the holding call because it is historically
            // easier to do, rather than disconnect a held call.
            liveCall.disconnect("disconnecting to make room for emergency call "
                    + emergencyCall.getId());
            return true;
        }

        // TODO: Remove once b/23035408 has been corrected.
        // If the live call is a conference, it will not have a target phone account set.  This
        // means the check to see if the live call has the same target phone account as the new
        // call will not cause us to bail early.  As a result, we'll end up holding the
        // ongoing conference call.  However, the ConnectionService is already doing that.  This
        // has caused problems with some carriers.  As a workaround until b/23035408 is
        // corrected, we will try and get the target phone account for one of the conference's
        // children and use that instead.
        PhoneAccountHandle liveCallPhoneAccount = liveCall.getTargetPhoneAccount();
        if (liveCallPhoneAccount == null && liveCall.isConference() &&
                !liveCall.getChildCalls().isEmpty()) {
            liveCallPhoneAccount = getFirstChildPhoneAccount(liveCall);
            Log.i(this, "makeRoomForOutgoingEmergencyCall: using child call PhoneAccount = " +
                    liveCallPhoneAccount);
        }

        // We may not know which PhoneAccount the emergency call will be placed on yet, but if
        // the liveCall PhoneAccount does not support placing emergency calls, then we know it
        // will not be that one and we do not want multiple PhoneAccounts active during an
        // emergency call if possible. Disconnect the active call in favor of the emergency call
        // instead of trying to hold.
        if (liveCall.getTargetPhoneAccount() != null) {
            PhoneAccount pa = mPhoneAccountRegistrar.getPhoneAccountUnchecked(
                    liveCall.getTargetPhoneAccount());
            if((pa.getCapabilities() & PhoneAccount.CAPABILITY_PLACE_EMERGENCY_CALLS) == 0) {
                liveCall.setOverrideDisconnectCauseCode(new DisconnectCause(
                        DisconnectCause.LOCAL, DisconnectCause.REASON_EMERGENCY_CALL_PLACED));
                liveCall.disconnect("outgoing call does not support emergency calls, "
                        + "disconnecting.");
            }
            return true;
        }

        // First thing, if we are trying to make an emergency call with the same package name as
        // the live call, then allow it so that the connection service can make its own decision
        // about how to handle the new call relative to the current one.
        // By default, for telephony, it will try to hold the existing call before placing the new
        // emergency call except for if the carrier does not support holding calls for emergency.
        // In this case, telephony will disconnect the call.
        if (PhoneAccountHandle.areFromSamePackage(liveCallPhoneAccount,
                emergencyCall.getTargetPhoneAccount())) {
            Log.i(this, "makeRoomForOutgoingEmergencyCall: phoneAccount matches.");
            emergencyCall.getAnalytics().setCallIsAdditional(true);
            liveCall.getAnalytics().setCallIsInterrupted(true);
            return true;
        } else if (emergencyCall.getTargetPhoneAccount() == null) {
            // Without a phone account, we can't say reliably that the call will fail.
            // If the user chooses the same phone account as the live call, then it's
            // still possible that the call can be made (like with CDMA calls not supporting
            // hold but they still support adding a call by going immediately into conference
            // mode). Return true here and we'll run this code again after user chooses an
            // account.
            return true;
        }

        // Hold the live call if possible before attempting the new outgoing emergency call.
        if (canHold(liveCall)) {
            Log.i(this, "makeRoomForOutgoingEmergencyCall: holding live call.");
            emergencyCall.getAnalytics().setCallIsAdditional(true);
            liveCall.getAnalytics().setCallIsInterrupted(true);
            liveCall.hold("calling " + emergencyCall.getId());
            return true;
        }

        // The live call cannot be held so we're out of luck here.  There's no room.
        return false;
    }

    @VisibleForTesting
    public boolean makeRoomForOutgoingCall(Call call) {
        // Already room!
        if (!hasMaximumLiveCalls(call)) return true;

        // NOTE: If the amount of live calls changes beyond 1, this logic will probably
        // have to change.
        Call liveCall = getFirstCallWithState(LIVE_CALL_STATES);
        Log.i(this, "makeRoomForOutgoingCall call = " + call + " livecall = " +
               liveCall);

        if (call == liveCall) {
            // If the call is already the foreground call, then we are golden.
            // This can happen after the user selects an account in the SELECT_PHONE_ACCOUNT
            // state since the call was already populated into the list.
            return true;
        }

        // If the live call is stuck in a connecting state, then we should disconnect it in favor
        // of the new outgoing call.
        if (liveCall.getState() == CallState.CONNECTING) {
            liveCall.disconnect("Force disconnect CONNECTING call.");
            return true;
        }

        if (hasMaximumOutgoingCalls(call)) {
            Call outgoingCall = getFirstCallWithState(OUTGOING_CALL_STATES);
            if (outgoingCall.getState() == CallState.SELECT_PHONE_ACCOUNT) {
                // If there is an orphaned call in the {@link CallState#SELECT_PHONE_ACCOUNT}
                // state, just disconnect it since the user has explicitly started a new call.
                call.getAnalytics().setCallIsAdditional(true);
                outgoingCall.getAnalytics().setCallIsInterrupted(true);
                outgoingCall.disconnect("Disconnecting call in SELECT_PHONE_ACCOUNT in favor"
                        + " of new outgoing call.");
                return true;
            }
            CharSequence text = mContext.getText(R.string.notification_disconnectedDialing_message);
            call.setOverrideDisconnectCauseCode(new DisconnectCause(DisconnectCause.ERROR, text,
                    text, "Another outgoing call is already being dialed.",
                    ToneGenerator.TONE_PROP_PROMPT));
            Bundle extras = call.getIntentExtras();
            if (extras == null) {
                extras = new Bundle();
                call.setIntentExtras(extras);
            }
            extras.putBoolean(EXTRA_KEY_DISPLAY_ERROR_DIALOG, true);
            return false;
        }

        // TODO: Remove once b/23035408 has been corrected.
        // If the live call is a conference, it will not have a target phone account set.  This
        // means the check to see if the live call has the same target phone account as the new
        // call will not cause us to bail early.  As a result, we'll end up holding the
        // ongoing conference call.  However, the ConnectionService is already doing that.  This
        // has caused problems with some carriers.  As a workaround until b/23035408 is
        // corrected, we will try and get the target phone account for one of the conference's
        // children and use that instead.
        PhoneAccountHandle liveCallPhoneAccount = liveCall.getTargetPhoneAccount();
        if (liveCallPhoneAccount == null && liveCall.isConference() &&
                !liveCall.getChildCalls().isEmpty()) {
            liveCallPhoneAccount = getFirstChildPhoneAccount(liveCall);
            Log.i(this, "makeRoomForOutgoingCall: using child call PhoneAccount = " +
                    liveCallPhoneAccount);
        }

        // First thing, if we are trying to make a call with the same phone account as the live
        // call, then allow it so that the connection service can make its own decision about
        // how to handle the new call relative to the current one.
        if (PhoneAccountHandle.areFromSamePackage(liveCallPhoneAccount,
                call.getTargetPhoneAccount())) {
            Log.i(this, "makeRoomForOutgoingCall: phoneAccount matches.");
            call.getAnalytics().setCallIsAdditional(true);
            liveCall.getAnalytics().setCallIsInterrupted(true);
            return true;
        } else if (call.getTargetPhoneAccount() == null) {
            // Without a phone account, we can't say reliably that the call will fail.
            // If the user chooses the same phone account as the live call, then it's
            // still possible that the call can be made (like with CDMA calls not supporting
            // hold but they still support adding a call by going immediately into conference
            // mode). Return true here and we'll run this code again after user chooses an
            // account.
            return true;
        }

        // Try to hold the live call before attempting the new outgoing call.
        if (canHold(liveCall)) {
            Log.i(this, "makeRoomForOutgoingCall: holding live call.");
            call.getAnalytics().setCallIsAdditional(true);
            liveCall.getAnalytics().setCallIsInterrupted(true);
            liveCall.hold("calling " + call.getId());
            return true;
        }

        // The live call cannot be held so we're out of luck here.  There's no room.
        return false;
    }

    /**
     * Given a call, find the first non-null phone account handle of its children.
     *
     * @param parentCall The parent call.
     * @return The first non-null phone account handle of the children, or {@code null} if none.
     */
    private PhoneAccountHandle getFirstChildPhoneAccount(Call parentCall) {
        for (Call childCall : parentCall.getChildCalls()) {
            PhoneAccountHandle childPhoneAccount = childCall.getTargetPhoneAccount();
            if (childPhoneAccount != null) {
                return childPhoneAccount;
            }
        }
        return null;
    }

    /**
     * Checks to see if the call should be on speakerphone and if so, set it.
     */
    private void maybeMoveToSpeakerPhone(Call call) {
        if (call.isHandoverInProgress() && call.getState() == CallState.DIALING) {
            // When a new outgoing call is initiated for the purpose of handing over, do not engage
            // speaker automatically until the call goes active.
            return;
        }
        if (call.getStartWithSpeakerphoneOn()) {
            setAudioRoute(CallAudioState.ROUTE_SPEAKER, null);
            call.setStartWithSpeakerphoneOn(false);
        }
    }

    /**
     * Checks to see if the call is an emergency call and if so, turn off mute.
     */
    private void maybeTurnOffMute(Call call) {
        if (call.isEmergencyCall()) {
            mute(false);
        }
    }

    private void ensureCallAudible() {
        AudioManager am = mContext.getSystemService(AudioManager.class);
        if (am == null) {
            Log.w(this, "ensureCallAudible: audio manager is null");
            return;
        }
        if (am.getStreamVolume(AudioManager.STREAM_VOICE_CALL) == 0) {
            Log.i(this, "ensureCallAudible: voice call stream has volume 0. Adjusting to default.");
            am.setStreamVolume(AudioManager.STREAM_VOICE_CALL,
                    AudioSystem.getDefaultStreamVolume(AudioManager.STREAM_VOICE_CALL), 0);
        }
    }

    /**
     * Creates a new call for an existing connection.
     *
     * @param callId The id of the new call.
     * @param connection The connection information.
     * @return The new call.
     */
    Call createCallForExistingConnection(String callId, ParcelableConnection connection) {
        boolean isDowngradedConference = (connection.getConnectionProperties()
                & Connection.PROPERTY_IS_DOWNGRADED_CONFERENCE) != 0;

        PhoneAccountHandle connectionMgr =
                mPhoneAccountRegistrar.getSimCallManagerFromHandle(connection.getPhoneAccount(),
                        mCurrentUserHandle);
        Call call = new Call(
                callId,
                mContext,
                this,
                mLock,
                mConnectionServiceRepository,
                mPhoneNumberUtilsAdapter,
                connection.getHandle() /* handle */,
                null /* gatewayInfo */,
                connectionMgr,
                connection.getPhoneAccount(), /* targetPhoneAccountHandle */
                Call.getRemappedCallDirection(connection.getCallDirection()) /* callDirection */,
                false /* forceAttachToExistingConnection */,
                isDowngradedConference /* isConference */,
                connection.getConnectTimeMillis() /* connectTimeMillis */,
                connection.getConnectElapsedTimeMillis(), /* connectElapsedTimeMillis */
                mClockProxy,
                mToastFactory);

        call.initAnalytics();
        call.getAnalytics().setCreatedFromExistingConnection(true);

        setCallState(call, Call.getStateFromConnectionState(connection.getState()),
                "existing connection");
        call.setVideoState(connection.getVideoState());
        call.setConnectionCapabilities(connection.getConnectionCapabilities());
        call.setConnectionProperties(connection.getConnectionProperties());
        call.setHandle(connection.getHandle(), connection.getHandlePresentation());
        call.setCallerDisplayName(connection.getCallerDisplayName(),
                connection.getCallerDisplayNamePresentation());
        call.addListener(this);
        call.putExtras(Call.SOURCE_CONNECTION_SERVICE, connection.getExtras());

        Log.i(this, "createCallForExistingConnection: %s", connection);
        Call parentCall = null;
        if (!TextUtils.isEmpty(connection.getParentCallId())) {
            String parentId = connection.getParentCallId();
            parentCall = mCalls
                    .stream()
                    .filter(c -> c.getId().equals(parentId))
                    .findFirst()
                    .orElse(null);
            if (parentCall != null) {
                Log.i(this, "createCallForExistingConnection: %s added as child of %s.",
                        call.getId(),
                        parentCall.getId());
                // Set JUST the parent property, which won't send an update to the Incall UI.
                call.setParentCall(parentCall);
            }
        }
        addCall(call);
        if (parentCall != null) {
            // Now, set the call as a child of the parent since it has been added to Telecom.  This
            // is where we will inform InCall.
            call.setChildOf(parentCall);
            call.notifyParentChanged(parentCall);
        }

        return call;
    }

    /**
     * Determines whether Telecom already knows about a Connection added via the
     * {@link android.telecom.ConnectionService#addExistingConnection(PhoneAccountHandle,
     * Connection)} API via a ConnectionManager.
     *
     * See {@link Connection#EXTRA_ORIGINAL_CONNECTION_ID}.
     * @param originalConnectionId The new connection ID to check.
     * @return {@code true} if this connection is already known by Telecom.
     */
    Call getAlreadyAddedConnection(String originalConnectionId) {
        Optional<Call> existingCall = mCalls.stream()
                .filter(call -> originalConnectionId.equals(call.getOriginalConnectionId()) ||
                            originalConnectionId.equals(call.getId()))
                .findFirst();

        if (existingCall.isPresent()) {
            Log.i(this, "isExistingConnectionAlreadyAdded - call %s already added with id %s",
                    originalConnectionId, existingCall.get().getId());
            return existingCall.get();
        }

        return null;
    }

    /**
     * @return A new unique telecom call Id.
     */
    private String getNextCallId() {
        synchronized(mLock) {
            return TELECOM_CALL_ID_PREFIX + (++mCallId);
        }
    }

    public int getNextRttRequestId() {
        synchronized (mLock) {
            return (++mRttRequestId);
        }
    }

    /**
     * Callback when foreground user is switched. We will reload missed call in all profiles
     * including the user itself. There may be chances that profiles are not started yet.
     */
    @VisibleForTesting
    public void onUserSwitch(UserHandle userHandle) {
        mCurrentUserHandle = userHandle;
        mMissedCallNotifier.setCurrentUserHandle(userHandle);
        mRoleManagerAdapter.setCurrentUserHandle(userHandle);
        final UserManager userManager = UserManager.get(mContext);
        List<UserInfo> profiles = userManager.getEnabledProfiles(userHandle.getIdentifier());
        for (UserInfo profile : profiles) {
            reloadMissedCallsOfUser(profile.getUserHandle());
        }
    }

    /**
     * Because there may be chances that profiles are not started yet though its parent user is
     * switched, we reload missed calls of profile that are just started here.
     */
    void onUserStarting(UserHandle userHandle) {
        if (UserUtil.isProfile(mContext, userHandle)) {
            reloadMissedCallsOfUser(userHandle);
        }
    }

    public TelecomSystem.SyncRoot getLock() {
        return mLock;
    }

    public Timeouts.Adapter getTimeoutsAdapter() {
        return mTimeoutsAdapter;
    }

    public SystemStateHelper getSystemStateHelper() {
        return mSystemStateHelper;
    }

    private void reloadMissedCallsOfUser(UserHandle userHandle) {
        mMissedCallNotifier.reloadFromDatabase(mCallerInfoLookupHelper,
                new MissedCallNotifier.CallInfoFactory(), userHandle);
    }

    public void onBootCompleted() {
        mMissedCallNotifier.reloadAfterBootComplete(mCallerInfoLookupHelper,
                new MissedCallNotifier.CallInfoFactory());
    }

    public boolean isVideoCrbtVoLteCall(int videoState) {
        Call call = getDialingCall();
        if (call == null) {
            return false;
        }
        PhoneAccountHandle accountHandle = call.getTargetPhoneAccount();
        int phoneId = SubscriptionManager.getPhoneId(
                mPhoneAccountRegistrar.getSubscriptionIdForPhoneAccount(accountHandle));
        return QtiImsExtUtils.isCarrierConfigEnabled(phoneId, mContext,
                "config_enable_video_crbt") && getDialingCall() != null
            && !VideoProfile.isTransmissionEnabled(videoState)
            && VideoProfile.isReceptionEnabled(videoState);
    }

    public boolean isIncomingCallPermitted(PhoneAccountHandle phoneAccountHandle) {
        return isIncomingCallPermitted(null /* excludeCall */, phoneAccountHandle);
    }

    public boolean isIncomingCallPermitted(Call excludeCall,
                                           PhoneAccountHandle phoneAccountHandle) {
        if (phoneAccountHandle == null) {
            return false;
        }
        PhoneAccount phoneAccount =
                mPhoneAccountRegistrar.getPhoneAccountUnchecked(phoneAccountHandle);
        if (phoneAccount == null) {
            return false;
        }
        if (isInEmergencyCall()) return false;

        if (!phoneAccount.isSelfManaged()) {
            return !hasMaximumManagedRingingCalls(excludeCall) &&
                    !hasMaximumManagedHoldingCalls(excludeCall);
        } else {
            return !hasMaximumSelfManagedRingingCalls(excludeCall, phoneAccountHandle) &&
                    !hasMaximumSelfManagedCalls(excludeCall, phoneAccountHandle);
        }
    }

    public boolean isOutgoingCallPermitted(PhoneAccountHandle phoneAccountHandle) {
        return isOutgoingCallPermitted(null /* excludeCall */, phoneAccountHandle);
    }

    public boolean isOutgoingCallPermitted(Call excludeCall,
                                           PhoneAccountHandle phoneAccountHandle) {
        if (phoneAccountHandle == null) {
            return false;
        }
        PhoneAccount phoneAccount =
                mPhoneAccountRegistrar.getPhoneAccountUnchecked(phoneAccountHandle);
        if (phoneAccount == null) {
            return false;
        }

        if (!phoneAccount.isSelfManaged()) {
            return !hasMaximumManagedOutgoingCalls(excludeCall) &&
                    !hasMaximumManagedDialingCalls(excludeCall) &&
                    !hasMaximumManagedLiveCalls(excludeCall) &&
                    !hasMaximumManagedHoldingCalls(excludeCall);
        } else {
            // Only permit self-managed outgoing calls if
            // 1. there is no emergency ongoing call
            // 2. The outgoing call is an handover call or it not hit the self-managed call limit
            // and the current active call can be held.
            Call activeCall = (Call) mConnectionSvrFocusMgr.getCurrentFocusCall();
            return !isInEmergencyCall() &&
                    ((excludeCall != null && excludeCall.getHandoverSourceCall() != null) ||
                            (!hasMaximumSelfManagedCalls(excludeCall, phoneAccountHandle) &&
                                    (activeCall == null || canHold(activeCall))));
        }
    }

    public boolean isReplyWithSmsAllowed(int uid) {
        UserHandle callingUser = UserHandle.of(UserHandle.getUserId(uid));
        UserManager userManager = mContext.getSystemService(UserManager.class);
        KeyguardManager keyguardManager = mContext.getSystemService(KeyguardManager.class);

        boolean isUserRestricted = userManager != null
                && userManager.hasUserRestriction(UserManager.DISALLOW_SMS, callingUser);
        boolean isLockscreenRestricted = keyguardManager != null
                && keyguardManager.isDeviceLocked();
        Log.d(this, "isReplyWithSmsAllowed: isUserRestricted: %s, isLockscreenRestricted: %s",
                isUserRestricted, isLockscreenRestricted);

        // TODO(hallliu): actually check the lockscreen once b/77731473 is fixed
        return !isUserRestricted;
    }
    /**
     * Blocks execution until all Telecom handlers have completed their current work.
     */
    public void waitOnHandlers() {
        CountDownLatch mainHandlerLatch = new CountDownLatch(3);
        mHandler.post(() -> {
            mainHandlerLatch.countDown();
        });
        mCallAudioManager.getCallAudioModeStateMachine().getHandler().post(() -> {
            mainHandlerLatch.countDown();
        });
        mCallAudioManager.getCallAudioRouteStateMachine().getHandler().post(() -> {
            mainHandlerLatch.countDown();
        });

        try {
            mainHandlerLatch.await(HANDLER_WAIT_TIMEOUT, TimeUnit.MILLISECONDS);
        } catch (InterruptedException e) {
            Log.w(this, "waitOnHandlers: interrupted %s", e);
        }
    }

    /**
     * Used to confirm creation of an outgoing call which was marked as pending confirmation in
     * {@link #startOutgoingCall(Uri, PhoneAccountHandle, Bundle, UserHandle, Intent, String)}.
     * Called via {@link TelecomBroadcastIntentProcessor} for a call which was confirmed via
     * {@link ConfirmCallDialogActivity}.
     * @param callId The call ID of the call to confirm.
     */
    public void confirmPendingCall(String callId) {
        Log.i(this, "confirmPendingCall: callId=%s", callId);
        if (mPendingCall != null && mPendingCall.getId().equals(callId)) {
            Log.addEvent(mPendingCall, LogUtils.Events.USER_CONFIRMED);

            // We are going to place the new outgoing call, so disconnect any ongoing self-managed
            // calls which are ongoing at this time.
            disconnectSelfManagedCalls("outgoing call " + callId);

            mPendingCallConfirm.complete(mPendingCall);
            mPendingCallConfirm = null;
            mPendingCall = null;
        }
    }

    /**
     * Used to cancel an outgoing call which was marked as pending confirmation in
     * {@link #startOutgoingCall(Uri, PhoneAccountHandle, Bundle, UserHandle, Intent, String)}.
     * Called via {@link TelecomBroadcastIntentProcessor} for a call which was confirmed via
     * {@link ConfirmCallDialogActivity}.
     * @param callId The call ID of the call to cancel.
     */
    public void cancelPendingCall(String callId) {
        Log.i(this, "cancelPendingCall: callId=%s", callId);
        if (mPendingCall != null && mPendingCall.getId().equals(callId)) {
            Log.addEvent(mPendingCall, LogUtils.Events.USER_CANCELLED);
            markCallAsDisconnected(mPendingCall, new DisconnectCause(DisconnectCause.CANCELED));
            markCallAsRemoved(mPendingCall);
            mPendingCall = null;
            mPendingCallConfirm.complete(null);
            mPendingCallConfirm = null;
        }
    }

    /**
     * Called from {@link #startOutgoingCall(Uri, PhoneAccountHandle, Bundle, UserHandle, Intent, String)} when
     * a managed call is added while there are ongoing self-managed calls.  Starts
     * {@link ConfirmCallDialogActivity} to prompt the user to see if they wish to place the
     * outgoing call or not.
     * @param call The call to confirm.
     */
    private void startCallConfirmation(Call call, CompletableFuture<Call> confirmationFuture) {
        if (mPendingCall != null) {
            Log.i(this, "startCallConfirmation: call %s is already pending; disconnecting %s",
                    mPendingCall.getId(), call.getId());
            markCallDisconnectedDueToSelfManagedCall(call);
            confirmationFuture.complete(null);
            return;
        }
        Log.addEvent(call, LogUtils.Events.USER_CONFIRMATION);
        mPendingCall = call;
        mPendingCallConfirm = confirmationFuture;

        // Figure out the name of the app in charge of the self-managed call(s).
        Call activeCall = (Call) mConnectionSvrFocusMgr.getCurrentFocusCall();
        if (activeCall != null) {
            CharSequence ongoingAppName = activeCall.getTargetPhoneAccountLabel();
            Log.i(this, "startCallConfirmation: callId=%s, ongoingApp=%s", call.getId(),
                    ongoingAppName);

            Intent confirmIntent = new Intent(mContext, ConfirmCallDialogActivity.class);
            confirmIntent.putExtra(ConfirmCallDialogActivity.EXTRA_OUTGOING_CALL_ID, call.getId());
            confirmIntent.putExtra(ConfirmCallDialogActivity.EXTRA_ONGOING_APP_NAME, ongoingAppName);
            confirmIntent.setFlags(Intent.FLAG_ACTIVITY_NEW_TASK);
            mContext.startActivityAsUser(confirmIntent, UserHandle.CURRENT);
        }
    }

    /**
     * Disconnects all self-managed calls.
     */
    private void disconnectSelfManagedCalls(String reason) {
        // Disconnect all self-managed calls to make priority for emergency call.
        // Use Call.disconnect() to command the ConnectionService to disconnect the calls.
        // CallsManager.markCallAsDisconnected doesn't actually tell the ConnectionService to
        // disconnect.
        mCalls.stream()
                .filter(c -> c.isSelfManaged())
                .forEach(c -> c.disconnect(reason));

        // When disconnecting all self-managed calls, switch audio routing back to the baseline
        // route.  This ensures if, for example, the self-managed ConnectionService was routed to
        // speakerphone that we'll switch back to earpiece for the managed call which necessitated
        // disconnecting the self-managed calls.
        mCallAudioManager.switchBaseline();
    }

    /**
     * Dumps the state of the {@link CallsManager}.
     *
     * @param pw The {@code IndentingPrintWriter} to write the state to.
     */
    public void dump(IndentingPrintWriter pw) {
        mContext.enforceCallingOrSelfPermission(android.Manifest.permission.DUMP, TAG);
        if (mCalls != null) {
            pw.println("mCalls: ");
            pw.increaseIndent();
            for (Call call : mCalls) {
                pw.println(call);
            }
            pw.decreaseIndent();
        }

        if (mPendingCall != null) {
            pw.print("mPendingCall:");
            pw.println(mPendingCall.getId());
        }

        if (mPendingRedirectedOutgoingCallInfo.size() > 0) {
            pw.print("mPendingRedirectedOutgoingCallInfo:");
            pw.println(mPendingRedirectedOutgoingCallInfo.keySet().stream().collect(
                    Collectors.joining(", ")));
        }

        if (mPendingUnredirectedOutgoingCallInfo.size() > 0) {
            pw.print("mPendingUnredirectedOutgoingCallInfo:");
            pw.println(mPendingUnredirectedOutgoingCallInfo.keySet().stream().collect(
                    Collectors.joining(", ")));
        }

        if (mCallAudioManager != null) {
            pw.println("mCallAudioManager:");
            pw.increaseIndent();
            mCallAudioManager.dump(pw);
            pw.decreaseIndent();
        }

        if (mTtyManager != null) {
            pw.println("mTtyManager:");
            pw.increaseIndent();
            mTtyManager.dump(pw);
            pw.decreaseIndent();
        }

        if (mInCallController != null) {
            pw.println("mInCallController:");
            pw.increaseIndent();
            mInCallController.dump(pw);
            pw.decreaseIndent();
        }

        if (mCallDiagnosticServiceController != null) {
            pw.println("mCallDiagnosticServiceController:");
            pw.increaseIndent();
            mCallDiagnosticServiceController.dump(pw);
            pw.decreaseIndent();
        }

        if (mDefaultDialerCache != null) {
            pw.println("mDefaultDialerCache:");
            pw.increaseIndent();
            mDefaultDialerCache.dumpCache(pw);
            pw.decreaseIndent();
        }

        if (mConnectionServiceRepository != null) {
            pw.println("mConnectionServiceRepository:");
            pw.increaseIndent();
            mConnectionServiceRepository.dump(pw);
            pw.decreaseIndent();
        }

        if (mRoleManagerAdapter != null && mRoleManagerAdapter instanceof RoleManagerAdapterImpl) {
            RoleManagerAdapterImpl impl = (RoleManagerAdapterImpl) mRoleManagerAdapter;
            pw.println("mRoleManager:");
            pw.increaseIndent();
            impl.dump(pw);
            pw.decreaseIndent();
        }
    }

    /**
    * For some disconnected causes, we show a dialog when it's a mmi code or potential mmi code.
    *
    * @param call The call.
    */
    private void maybeShowErrorDialogOnDisconnect(Call call) {
        Bundle extras = call.getIntentExtras();
        if (call.getState() == CallState.DISCONNECTED && (isPotentialMMICode(call.getHandle())
                || isPotentialInCallMMICode(call.getHandle()) ||
                (extras != null && extras.getBoolean(EXTRA_KEY_DISPLAY_ERROR_DIALOG, false))) &&
                !mCalls.contains(call)) {
            extras.remove(EXTRA_KEY_DISPLAY_ERROR_DIALOG);
            DisconnectCause disconnectCause = call.getDisconnectCause();
            if (!TextUtils.isEmpty(disconnectCause.getDescription()) && (disconnectCause.getCode()
                    == DisconnectCause.ERROR)) {
                Intent errorIntent = new Intent(mContext, ErrorDialogActivity.class);
                errorIntent.putExtra(ErrorDialogActivity.ERROR_MESSAGE_STRING_EXTRA,
                        disconnectCause.getDescription());
                errorIntent.setFlags(Intent.FLAG_ACTIVITY_NEW_TASK);
                mContext.startActivityAsUser(errorIntent, UserHandle.CURRENT);
            }
        }
    }

    private void setIntentExtrasAndStartTime(Call call, Bundle extras) {
        if (extras != null) {
            // Create our own instance to modify (since extras may be Bundle.EMPTY)
            extras = new Bundle(extras);
        } else {
            extras = new Bundle();
        }

        // Specifies the time telecom began routing the call. This is used by the dialer for
        // analytics.
        extras.putLong(TelecomManager.EXTRA_CALL_TELECOM_ROUTING_START_TIME_MILLIS,
              SystemClock.elapsedRealtime());

        if (call.visibleToInCallService()) {
            extras.putBoolean(PhoneAccount.EXTRA_ADD_SELF_MANAGED_CALLS_TO_INCALLSERVICE, true);
        }
        call.setIntentExtras(extras);
    }

    private void setCallSourceToAnalytics(Call call, Intent originalIntent) {
        if (originalIntent == null) {
            return;
        }

        int callSource = originalIntent.getIntExtra(TelecomManager.EXTRA_CALL_SOURCE,
                Analytics.CALL_SOURCE_UNSPECIFIED);

        // Call source is only used by metrics, so we simply set it to Analytics directly.
        call.getAnalytics().setCallSource(callSource);
    }

    private boolean isVoicemail(Uri callHandle, PhoneAccount phoneAccount) {
        if (callHandle == null) {
            return false;
        }
        if (PhoneAccount.SCHEME_VOICEMAIL.equals(callHandle.getScheme())) {
            return true;
        }
        return phoneAccount != null && mPhoneAccountRegistrar.isVoiceMailNumber(
                phoneAccount.getAccountHandle(),
                callHandle.getSchemeSpecificPart());
    }

    /**
     * Notifies the {@link android.telecom.ConnectionService} associated with a
     * {@link PhoneAccountHandle} that the attempt to create a new connection has failed.
     *
     * @param phoneAccountHandle The {@link PhoneAccountHandle}.
     * @param call The {@link Call} which could not be added.
     */
    private void notifyCreateConnectionFailed(PhoneAccountHandle phoneAccountHandle, Call call) {
        if (phoneAccountHandle == null) {
            return;
        }
        ConnectionServiceWrapper service = mConnectionServiceRepository.getService(
                phoneAccountHandle.getComponentName(), phoneAccountHandle.getUserHandle());
        if (service == null) {
            Log.i(this, "Found no connection service.");
            return;
        } else {
            call.setConnectionService(service);
            service.createConnectionFailed(call);
        }
    }

    /**
     * Notifies the {@link android.telecom.ConnectionService} associated with a
     * {@link PhoneAccountHandle} that the attempt to create a new connection has failed.
     *
     * @param phoneAccountHandle The {@link PhoneAccountHandle}.
     * @param call The {@link Call} which could not be added.
     */
    private void notifyCreateConferenceFailed(PhoneAccountHandle phoneAccountHandle, Call call) {
        if (phoneAccountHandle == null) {
            return;
        }
        ConnectionServiceWrapper service = mConnectionServiceRepository.getService(
                phoneAccountHandle.getComponentName(), phoneAccountHandle.getUserHandle());
        if (service == null) {
            Log.i(this, "Found no connection service.");
            return;
        } else {
            call.setConnectionService(service);
            service.createConferenceFailed(call);
        }
    }


    /**
     * Notifies the {@link android.telecom.ConnectionService} associated with a
     * {@link PhoneAccountHandle} that the attempt to handover a call has failed.
     *
     * @param call The handover call
     * @param reason The error reason code for handover failure
     */
    private void notifyHandoverFailed(Call call, int reason) {
        ConnectionServiceWrapper service = call.getConnectionService();
        service.handoverFailed(call, reason);
        call.setDisconnectCause(new DisconnectCause(DisconnectCause.CANCELED));
        call.disconnect("handover failed");
    }

    /**
     * Called in response to a {@link Call} receiving a {@link Call#sendCallEvent(String, Bundle)}
     * of type {@link android.telecom.Call#EVENT_REQUEST_HANDOVER} indicating the
     * {@link android.telecom.InCallService} has requested a handover to another
     * {@link android.telecom.ConnectionService}.
     *
     * We will explicitly disallow a handover when there is an emergency call present.
     *
     * @param handoverFromCall The {@link Call} to be handed over.
     * @param handoverToHandle The {@link PhoneAccountHandle} to hand over the call to.
     * @param videoState The desired video state of {@link Call} after handover.
     * @param initiatingExtras Extras associated with the handover, to be passed to the handover
     *               {@link android.telecom.ConnectionService}.
     */
    private void requestHandoverViaEvents(Call handoverFromCall,
                                          PhoneAccountHandle handoverToHandle,
                                          int videoState, Bundle initiatingExtras) {

        handoverFromCall.sendCallEvent(android.telecom.Call.EVENT_HANDOVER_FAILED, null);
        Log.addEvent(handoverFromCall, LogUtils.Events.HANDOVER_REQUEST, "legacy request denied");
    }

    /**
     * Called in response to a {@link Call} receiving a {@link Call#handoverTo(PhoneAccountHandle,
     * int, Bundle)} indicating the {@link android.telecom.InCallService} has requested a
     * handover to another {@link android.telecom.ConnectionService}.
     *
     * We will explicitly disallow a handover when there is an emergency call present.
     *
     * @param handoverFromCall The {@link Call} to be handed over.
     * @param handoverToHandle The {@link PhoneAccountHandle} to hand over the call to.
     * @param videoState The desired video state of {@link Call} after handover.
     * @param extras Extras associated with the handover, to be passed to the handover
     *               {@link android.telecom.ConnectionService}.
     */
    private void requestHandover(Call handoverFromCall, PhoneAccountHandle handoverToHandle,
                                 int videoState, Bundle extras) {

        // Send an error back if there are any ongoing emergency calls.
        if (isInEmergencyCall()) {
            handoverFromCall.onHandoverFailed(
                    android.telecom.Call.Callback.HANDOVER_FAILURE_ONGOING_EMERGENCY_CALL);
            return;
        }

        // If source and destination phone accounts don't support handover, send an error back.
        boolean isHandoverFromSupported = isHandoverFromPhoneAccountSupported(
                handoverFromCall.getTargetPhoneAccount());
        boolean isHandoverToSupported = isHandoverToPhoneAccountSupported(handoverToHandle);
        if (!isHandoverFromSupported || !isHandoverToSupported) {
            handoverFromCall.onHandoverFailed(
                    android.telecom.Call.Callback.HANDOVER_FAILURE_NOT_SUPPORTED);
            return;
        }

        Log.addEvent(handoverFromCall, LogUtils.Events.HANDOVER_REQUEST, handoverToHandle);

        // Create a new instance of Call
        PhoneAccount account =
                mPhoneAccountRegistrar.getPhoneAccount(handoverToHandle, getCurrentUserHandle());
        boolean isSelfManaged = account != null && account.isSelfManaged();

        Call call = new Call(getNextCallId(), mContext,
                this, mLock, mConnectionServiceRepository,
                mPhoneNumberUtilsAdapter,
                handoverFromCall.getHandle(), null,
                null, null,
                Call.CALL_DIRECTION_OUTGOING, false,
                false, mClockProxy, mToastFactory);
        call.initAnalytics();

        // Set self-managed and voipAudioMode if destination is self-managed CS
        call.setIsSelfManaged(isSelfManaged);
        if (isSelfManaged) {
            call.setIsVoipAudioMode(true);
        }
        call.setInitiatingUser(getCurrentUserHandle());

        // Ensure we don't try to place an outgoing call with video if video is not
        // supported.
        if (VideoProfile.isVideo(videoState) && account != null &&
                !account.hasCapabilities(PhoneAccount.CAPABILITY_VIDEO_CALLING)) {
            call.setVideoState(VideoProfile.STATE_AUDIO_ONLY);
        } else {
            call.setVideoState(videoState);
        }

        // Set target phone account to destAcct.
        call.setTargetPhoneAccount(handoverToHandle);

        if (account != null && account.getExtras() != null && account.getExtras()
                    .getBoolean(PhoneAccount.EXTRA_ALWAYS_USE_VOIP_AUDIO_MODE)) {
            Log.d(this, "requestHandover: defaulting to voip mode for call %s",
                        call.getId());
            call.setIsVoipAudioMode(true);
        }

        // Set call state to connecting
        call.setState(
                CallState.CONNECTING,
                handoverToHandle == null ? "no-handle" : handoverToHandle.toString());

        // Mark as handover so that the ConnectionService knows this is a handover request.
        if (extras == null) {
            extras = new Bundle();
        }
        extras.putBoolean(TelecomManager.EXTRA_IS_HANDOVER_CONNECTION, true);
        extras.putParcelable(TelecomManager.EXTRA_HANDOVER_FROM_PHONE_ACCOUNT,
                handoverFromCall.getTargetPhoneAccount());
        setIntentExtrasAndStartTime(call, extras);

        // Add call to call tracker
        if (!mCalls.contains(call)) {
            addCall(call);
        }

        Log.addEvent(handoverFromCall, LogUtils.Events.START_HANDOVER,
                "handOverFrom=%s, handOverTo=%s", handoverFromCall.getId(), call.getId());

        handoverFromCall.setHandoverDestinationCall(call);
        handoverFromCall.setHandoverState(HandoverState.HANDOVER_FROM_STARTED);
        call.setHandoverState(HandoverState.HANDOVER_TO_STARTED);
        call.setHandoverSourceCall(handoverFromCall);
        call.setNewOutgoingCallIntentBroadcastIsDone();

        // Auto-enable speakerphone if the originating intent specified to do so, if the call
        // is a video call, of if using speaker when docked
        final boolean useSpeakerWhenDocked = mContext.getResources().getBoolean(
                R.bool.use_speaker_when_docked);
        final boolean useSpeakerForDock = isSpeakerphoneEnabledForDock();
        final boolean useSpeakerForVideoCall = isSpeakerphoneAutoEnabledForVideoCalls(videoState);
        call.setStartWithSpeakerphoneOn(false || useSpeakerForVideoCall
                || (useSpeakerWhenDocked && useSpeakerForDock));
        call.setVideoState(videoState);

        final boolean isOutgoingCallPermitted = isOutgoingCallPermitted(call,
                call.getTargetPhoneAccount());

        // If the account has been set, proceed to place the outgoing call.
        if (call.isSelfManaged() && !isOutgoingCallPermitted) {
            notifyCreateConnectionFailed(call.getTargetPhoneAccount(), call);
        } else if (!call.isSelfManaged() && hasSelfManagedCalls() && !call.isEmergencyCall()) {
            markCallDisconnectedDueToSelfManagedCall(call);
        } else {
            if (call.isEmergencyCall()) {
                // Disconnect all self-managed calls to make priority for emergency call.
                disconnectSelfManagedCalls("emergency call");
            }

            call.startCreateConnection(mPhoneAccountRegistrar);
        }

    }

    /**
     * Determines if handover from the specified {@link PhoneAccountHandle} is supported.
     *
     * @param from The {@link PhoneAccountHandle} the handover originates from.
     * @return {@code true} if handover is currently allowed, {@code false} otherwise.
     */
    private boolean isHandoverFromPhoneAccountSupported(PhoneAccountHandle from) {
        return getBooleanPhoneAccountExtra(from, PhoneAccount.EXTRA_SUPPORTS_HANDOVER_FROM);
    }

    /**
     * Determines if handover to the specified {@link PhoneAccountHandle} is supported.
     *
     * @param to The {@link PhoneAccountHandle} the handover it to.
     * @return {@code true} if handover is currently allowed, {@code false} otherwise.
     */
    private boolean isHandoverToPhoneAccountSupported(PhoneAccountHandle to) {
        return getBooleanPhoneAccountExtra(to, PhoneAccount.EXTRA_SUPPORTS_HANDOVER_TO);
    }

    /**
     * Retrieves a boolean phone account extra.
     * @param handle the {@link PhoneAccountHandle} to retrieve the extra for.
     * @param key The extras key.
     * @return {@code true} if the extra {@link PhoneAccount} extra is true, {@code false}
     *      otherwise.
     */
    private boolean getBooleanPhoneAccountExtra(PhoneAccountHandle handle, String key) {
        PhoneAccount phoneAccount = getPhoneAccountRegistrar().getPhoneAccountUnchecked(handle);
        if (phoneAccount == null) {
            return false;
        }

        Bundle fromExtras = phoneAccount.getExtras();
        if (fromExtras == null) {
            return false;
        }
        return fromExtras.getBoolean(key);
    }

    /**
     * Determines if there is an existing handover in process.
     * @return {@code true} if a call in the process of handover exists, {@code false} otherwise.
     */
    private boolean isHandoverInProgress() {
        return mCalls.stream().filter(c -> c.getHandoverSourceCall() != null ||
                c.getHandoverDestinationCall() != null).count() > 0;
    }

    private void broadcastUnregisterIntent(PhoneAccountHandle accountHandle) {
        Intent intent =
                new Intent(TelecomManager.ACTION_PHONE_ACCOUNT_UNREGISTERED);
        intent.addFlags(Intent.FLAG_RECEIVER_INCLUDE_BACKGROUND);
        intent.putExtra(
                TelecomManager.EXTRA_PHONE_ACCOUNT_HANDLE, accountHandle);
        Log.i(this, "Sending phone-account %s unregistered intent as user", accountHandle);
        mContext.sendBroadcastAsUser(intent, UserHandle.ALL,
                PERMISSION_PROCESS_PHONE_ACCOUNT_REGISTRATION);

        String dialerPackage = mDefaultDialerCache.getDefaultDialerApplication(
                getCurrentUserHandle().getIdentifier());
        if (!TextUtils.isEmpty(dialerPackage)) {
            Intent directedIntent = new Intent(TelecomManager.ACTION_PHONE_ACCOUNT_UNREGISTERED)
                    .setPackage(dialerPackage);
            directedIntent.putExtra(
                    TelecomManager.EXTRA_PHONE_ACCOUNT_HANDLE, accountHandle);
            Log.i(this, "Sending phone-account unregistered intent to default dialer");
            mContext.sendBroadcastAsUser(directedIntent, UserHandle.ALL, null);
        }
        return ;
    }

    private void broadcastRegisterIntent(PhoneAccountHandle accountHandle) {
        Intent intent = new Intent(
                TelecomManager.ACTION_PHONE_ACCOUNT_REGISTERED);
        intent.addFlags(Intent.FLAG_RECEIVER_INCLUDE_BACKGROUND);
        intent.putExtra(TelecomManager.EXTRA_PHONE_ACCOUNT_HANDLE,
                accountHandle);
        Log.i(this, "Sending phone-account %s registered intent as user", accountHandle);
        mContext.sendBroadcastAsUser(intent, UserHandle.ALL,
                PERMISSION_PROCESS_PHONE_ACCOUNT_REGISTRATION);

        String dialerPackage = mDefaultDialerCache.getDefaultDialerApplication(
                getCurrentUserHandle().getIdentifier());
        if (!TextUtils.isEmpty(dialerPackage)) {
            Intent directedIntent = new Intent(TelecomManager.ACTION_PHONE_ACCOUNT_REGISTERED)
                    .setPackage(dialerPackage);
            directedIntent.putExtra(
                    TelecomManager.EXTRA_PHONE_ACCOUNT_HANDLE, accountHandle);
            Log.i(this, "Sending phone-account registered intent to default dialer");
            mContext.sendBroadcastAsUser(directedIntent, UserHandle.ALL, null);
        }
        return ;
    }

    public void acceptHandover(Uri srcAddr, int videoState, PhoneAccountHandle destAcct) {
        final String handleScheme = srcAddr.getSchemeSpecificPart();
        Call fromCall = mCalls.stream()
                .filter((c) -> mPhoneNumberUtilsAdapter.isSamePhoneNumber(
                        (c.getHandle() == null ? null : c.getHandle().getSchemeSpecificPart()),
                        handleScheme))
                .findFirst()
                .orElse(null);

        Call call = new Call(
                getNextCallId(),
                mContext,
                this,
                mLock,
                mConnectionServiceRepository,
                mPhoneNumberUtilsAdapter,
                srcAddr,
                null /* gatewayInfo */,
                null /* connectionManagerPhoneAccount */,
                destAcct,
                Call.CALL_DIRECTION_INCOMING /* callDirection */,
                false /* forceAttachToExistingConnection */,
                false, /* isConference */
                mClockProxy,
                mToastFactory);

        if (fromCall == null || isHandoverInProgress() ||
                !isHandoverFromPhoneAccountSupported(fromCall.getTargetPhoneAccount()) ||
                !isHandoverToPhoneAccountSupported(destAcct) ||
                isInEmergencyCall()) {
            Log.w(this, "acceptHandover: Handover not supported");
            notifyHandoverFailed(call,
                    android.telecom.Call.Callback.HANDOVER_FAILURE_NOT_SUPPORTED);
            return;
        }

        PhoneAccount phoneAccount = mPhoneAccountRegistrar.getPhoneAccountUnchecked(destAcct);
        if (phoneAccount == null) {
            Log.w(this, "acceptHandover: Handover not supported. phoneAccount = null");
            notifyHandoverFailed(call,
                    android.telecom.Call.Callback.HANDOVER_FAILURE_NOT_SUPPORTED);
            return;
        }
        call.setIsSelfManaged(phoneAccount.isSelfManaged());
        if (call.isSelfManaged() || (phoneAccount.getExtras() != null &&
                phoneAccount.getExtras().getBoolean(
                        PhoneAccount.EXTRA_ALWAYS_USE_VOIP_AUDIO_MODE))) {
            call.setIsVoipAudioMode(true);
        }
        if (!phoneAccount.hasCapabilities(PhoneAccount.CAPABILITY_VIDEO_CALLING)) {
            call.setVideoState(VideoProfile.STATE_AUDIO_ONLY);
        } else {
            call.setVideoState(videoState);
        }

        call.initAnalytics();
        call.addListener(this);

        fromCall.setHandoverDestinationCall(call);
        call.setHandoverSourceCall(fromCall);
        call.setHandoverState(HandoverState.HANDOVER_TO_STARTED);
        fromCall.setHandoverState(HandoverState.HANDOVER_FROM_STARTED);

        if (isSpeakerEnabledForVideoCalls() && VideoProfile.isVideo(videoState)) {
            // Ensure when the call goes active that it will go to speakerphone if the
            // handover to call is a video call.
            call.setStartWithSpeakerphoneOn(true);
        }

        Bundle extras = call.getIntentExtras();
        if (extras == null) {
            extras = new Bundle();
        }
        extras.putBoolean(TelecomManager.EXTRA_IS_HANDOVER_CONNECTION, true);
        extras.putParcelable(TelecomManager.EXTRA_HANDOVER_FROM_PHONE_ACCOUNT,
                fromCall.getTargetPhoneAccount());

        call.startCreateConnection(mPhoneAccountRegistrar);
    }

    public ConnectionServiceFocusManager getConnectionServiceFocusManager() {
        return mConnectionSvrFocusMgr;
    }

    private boolean canHold(Call call) {
        return call.can(Connection.CAPABILITY_HOLD) && call.getState() != CallState.DIALING;
    }

    private boolean supportsHold(Call call) {
        return call.can(Connection.CAPABILITY_SUPPORT_HOLD);
    }

    private final class ActionSetCallState implements PendingAction {

        private final Call mCall;
        private final int mState;
        private final String mTag;

        ActionSetCallState(Call call, int state, String tag) {
            mCall = call;
            mState = state;
            mTag = tag;
        }

        @Override
        public void performAction() {
            synchronized (mLock) {
                Log.d(this, "perform set call state for %s, state = %s", mCall, mState);
                setCallState(mCall, mState, mTag);
            }
        }
    }

    private final class ActionUnHoldCall implements PendingAction {
        private final Call mCall;
        private final String mPreviouslyHeldCallId;

        ActionUnHoldCall(Call call, String previouslyHeldCallId) {
            mCall = call;
            mPreviouslyHeldCallId = previouslyHeldCallId;
        }

        @Override
        public void performAction() {
            synchronized (mLock) {
                Log.d(this, "perform unhold call for %s", mCall);
                mCall.unhold("held " + mPreviouslyHeldCallId);
            }
        }
    }

    private final class ActionAnswerCall implements PendingAction {
        private final Call mCall;
        private final int mVideoState;

        ActionAnswerCall(Call call, int videoState) {
            mCall = call;
            mVideoState = videoState;
        }

        @Override
        public void performAction() {
            synchronized (mLock) {
                Log.d(this, "perform answer call for %s, videoState = %d", mCall, mVideoState);
                for (CallsManagerListener listener : mListeners) {
                    listener.onIncomingCallAnswered(mCall);
                }

                // We do not update the UI until we get confirmation of the answer() through
                // {@link #markCallAsActive}.
                if (mCall.getState() == CallState.RINGING) {
                    mCall.answer(mVideoState);
                    setCallState(mCall, CallState.ANSWERED, "answered");
                } else if (mCall.getState() == CallState.SIMULATED_RINGING) {
                    // If the call's in simulated ringing, we don't have to wait for the CS --
                    // we can just declare it active.
                    setCallState(mCall, CallState.ACTIVE, "answering simulated ringing");
                    Log.addEvent(mCall, LogUtils.Events.REQUEST_SIMULATED_ACCEPT);
                } else if (mCall.getState() == CallState.ANSWERED) {
                    // In certain circumstances, the connection service can lose track of a request
                    // to answer a call. Therefore, if the user presses answer again, still send it
                    // on down, but log a warning in the process and don't change the call state.
                    mCall.answer(mVideoState);
                    Log.w(this, "Duplicate answer request for call %s", mCall.getId());
                }
                if (isSpeakerphoneAutoEnabledForVideoCalls(mVideoState)) {
                    mCall.setStartWithSpeakerphoneOn(true);
                }
            }
        }
    }

    @VisibleForTesting(visibility = VisibleForTesting.Visibility.PACKAGE)
    public static final class RequestCallback implements
            ConnectionServiceFocusManager.RequestFocusCallback {
        private PendingAction mPendingAction;

        RequestCallback(PendingAction pendingAction) {
            mPendingAction = pendingAction;
        }

        @Override
        public void onRequestFocusDone(ConnectionServiceFocusManager.CallFocus call) {
            if (mPendingAction != null) {
                mPendingAction.performAction();
            }
        }
    }

    public void clearPendingMOEmergencyCall() {
        mPendingMOEmerCall = null;
        mDisconnectingCall = null;
    }

    public void resetConnectionTime(Call call) {
        call.setConnectTimeMillis(System.currentTimeMillis());
        call.setConnectElapsedTimeMillis(SystemClock.elapsedRealtime());
        if (mCalls.contains(call)) {
            for (CallsManagerListener listener : mListeners) {
                listener.onConnectionTimeChanged(call);
            }
        }
    }

    public Context getContext() {
        return mContext;
    }

    /**
     * Determines if there is an ongoing emergency call. This can be either an outgoing emergency
     * call, or a number which has been identified by the number as an emergency call.
     * @return {@code true} if there is an ongoing emergency call, {@code false} otherwise.
     */
    public boolean isInEmergencyCall() {
        return mCalls.stream().filter(c -> (c.isEmergencyCall()
                || c.isNetworkIdentifiedEmergencyCall()) && !c.isDisconnected()).count() > 0;
    }

    /**
     * Trigger a recalculation of support for CAPABILITY_CAN_PULL_CALL for external calls due to
     * a possible emergency call being added/removed.
     */
    private void updateExternalCallCanPullSupport() {
        boolean isInEmergencyCall = isInEmergencyCall();
        // Remove the capability to pull an external call in the case that we are in an emergency
        // call.
        mCalls.stream().filter(Call::isExternalCall).forEach(
                c->c.setIsPullExternalCallSupported(!isInEmergencyCall));
    }

    /**
     * Trigger display of an error message to the user; we do this outside of dialer for calls which
     * fail to be created and added to Dialer.
     * @param messageId The string resource id.
     */
    private void showErrorMessage(int messageId) {
        final Intent errorIntent = new Intent(mContext, ErrorDialogActivity.class);
        errorIntent.putExtra(ErrorDialogActivity.ERROR_MESSAGE_ID_EXTRA, messageId);
        errorIntent.setFlags(Intent.FLAG_ACTIVITY_NEW_TASK);
        mContext.startActivityAsUser(errorIntent, UserHandle.CURRENT);
    }

    /**
     * Handles changes to a {@link PhoneAccount}.
     *
     * Invokes phone account changed handler for calls with matching
     * phone account.
     *
     * @param registrar The {@link PhoneAccountRegistrar} originating the change.
     * @param phoneAccount The {@link PhoneAccount} which changed.
     */
    private void handlePhoneAccountChanged(PhoneAccountRegistrar registrar,
            PhoneAccount phoneAccount) {
        Log.i(this, "handlePhoneAccountChanged: phoneAccount=%s", phoneAccount);
        mCalls.stream()
                .filter(c -> phoneAccount.getAccountHandle().equals(c.getTargetPhoneAccount()))
                .forEach(c -> c.handlePhoneAccountChanged(phoneAccount));
    }

    /**
     * Determines if two {@link Call} instances originated from either the same target
     * {@link PhoneAccountHandle} or connection manager {@link PhoneAccountHandle}.
     * @param call1 The first call
     * @param call2 The second call
     * @return {@code true} if both calls are from the same target or connection manager
     * {@link PhoneAccountHandle}.
     */
    public static boolean areFromSameSource(@NonNull Call call1, @NonNull Call call2) {
        PhoneAccountHandle call1ConnectionMgr = call1.getConnectionManagerPhoneAccount();
        PhoneAccountHandle call2ConnectionMgr = call2.getConnectionManagerPhoneAccount();

        if (call1ConnectionMgr != null && call2ConnectionMgr != null
                && PhoneAccountHandle.areFromSamePackage(call1ConnectionMgr, call2ConnectionMgr)) {
            // Both calls share the same connection manager package, so they are from the same
            // source.
            return true;
        }

        PhoneAccountHandle call1TargetAcct = call1.getTargetPhoneAccount();
        PhoneAccountHandle call2TargetAcct = call2.getTargetPhoneAccount();
        // Otherwise if the target phone account for both is the same package, they're the same
        // source.
        return PhoneAccountHandle.areFromSamePackage(call1TargetAcct, call2TargetAcct);
    }

    public LinkedList<HandlerThread> getGraphHandlerThreads() {
        return mGraphHandlerThreads;
    }

    private void maybeSendPostCallScreenIntent(Call call) {
        if (call.isEmergencyCall() || (call.isNetworkIdentifiedEmergencyCall()) ||
                (call.getPostCallPackageName() == null)) {
            return;
        }

        Intent intent = new Intent(ACTION_POST_CALL);
        intent.setPackage(call.getPostCallPackageName());
        intent.putExtra(EXTRA_HANDLE, call.getHandle());
        intent.putExtra(EXTRA_DISCONNECT_CAUSE, call.getDisconnectCause().getCode());
        long duration = call.getAgeMillis();
        int durationCode = DURATION_VERY_SHORT;
        if ((duration >= VERY_SHORT_CALL_TIME_MS) && (duration < SHORT_CALL_TIME_MS)) {
            durationCode = DURATION_SHORT;
        } else if ((duration >= SHORT_CALL_TIME_MS) && (duration < MEDIUM_CALL_TIME_MS)) {
            durationCode = DURATION_MEDIUM;
        } else if (duration >= MEDIUM_CALL_TIME_MS) {
            durationCode = DURATION_LONG;
        }
        intent.putExtra(EXTRA_CALL_DURATION, durationCode);
        intent.addFlags(Intent.FLAG_ACTIVITY_NEW_TASK);
        mContext.startActivityAsUser(intent, mCurrentUserHandle);
    }

    @VisibleForTesting
    public void addToPendingCallsToDisconnect(Call call) {
        mPendingCallsToDisconnect.add(call);
    }

    @VisibleForTesting
    public void addConnectionServiceRepositoryCache(ComponentName componentName,
            UserHandle userHandle, ConnectionServiceWrapper service) {
        mConnectionServiceRepository.setService(componentName, userHandle, service);
    }

    /* Determines whether the two calls have the same target phone account */
    private boolean arePhoneAccountsEqual(PhoneAccountHandle pah1, PhoneAccountHandle pah2) {
        return Objects.equals(pah1, pah2);
    }

    // Check for concurrent calls and package same as TelephonyConnectionService
    private boolean isConcurrentCallsPossible() {
        return getTelephonyManager().isConcurrentCallsPossible();
    }

    /* Returns the first HELD call on the same sub and managed by same ConnectionService */
    private Call getHeldCallByConnectionServiceAndPhoneAccount(Call current) {
        Optional<Call> heldCall = mCalls.stream()
                .filter(call -> call != current
                        && arePhoneAccountsEqual(call.getTargetPhoneAccount(),
                        current.getTargetPhoneAccount())
                        && PhoneAccountHandle.areFromSamePackage(call.getTargetPhoneAccount(),
                                current.getTargetPhoneAccount())
                        && call.getParentCall() == null
                        && call.getState() == CallState.ON_HOLD)
                .findFirst();
        return heldCall.isPresent() ? heldCall.get() : null;
    }
}<|MERGE_RESOLUTION|>--- conflicted
+++ resolved
@@ -415,11 +415,8 @@
     // Stored within intent extras and should be removed once the dialog is shown
     private final String EXTRA_KEY_DISPLAY_ERROR_DIALOG = "EXTRA_KEY_DISPLAY_ERROR_DIALOG";
 
-<<<<<<< HEAD
-=======
     private final String ACTION_MSIM_VOICE_CAPABILITY_CHANGED =
             "org.codeaurora.intent.action.MSIM_VOICE_CAPABILITY_CHANGED";
->>>>>>> 844465e3
     /**
      * Listener to PhoneAccountRegistrar events.
      */
