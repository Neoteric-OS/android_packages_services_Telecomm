--- conflicted
+++ resolved
@@ -676,16 +676,13 @@
                             "dialing calls.");
                     rejectCallAndLog(incomingCall, result);
                 }
-<<<<<<< HEAD
             } else if (!isIncomingVideoCallAllowed(incomingCall)) {
                 Log.i(this, "onCallFilteringCompleted: MT Video Call rejecting.");
                 rejectCallAndLog(incomingCall, result);
-=======
             } else if (result.shouldSilence) {
                 Log.i(this, "onCallFilteringCompleted: setting the call to silent ringing state");
                 incomingCall.setSilentRingingRequested(true);
                 addCall(incomingCall);
->>>>>>> c1bde72c
             } else {
                 addCall(incomingCall);
             }
