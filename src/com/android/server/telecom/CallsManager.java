/*
 * Copyright (C) 2013 The Android Open Source Project
 *
 * Licensed under the Apache License, Version 2.0 (the "License");
 * you may not use this file except in compliance with the License.
 * You may obtain a copy of the License at
 *
 *      http://www.apache.org/licenses/LICENSE-2.0
 *
 * Unless required by applicable law or agreed to in writing, software
 * distributed under the License is distributed on an "AS IS" BASIS,
 * WITHOUT WARRANTIES OR CONDITIONS OF ANY KIND, either express or implied.
 * See the License for the specific language governing permissions and
 * limitations under the License.
 */

package com.android.server.telecom;

import android.app.ActivityManager;
import android.app.KeyguardManager;
import android.content.BroadcastReceiver;
import android.content.Context;
import android.content.Intent;
import android.content.IntentFilter;
import android.content.pm.UserInfo;
import android.media.AudioManager;
import android.media.AudioSystem;
import android.media.ToneGenerator;
import android.media.MediaPlayer;
import android.net.Uri;
import android.os.Bundle;
import android.os.Handler;
import android.os.Looper;
import android.os.Process;
import android.os.SystemClock;
import android.os.SystemProperties;
import android.os.SystemVibrator;
import android.os.Trace;
import android.os.UserHandle;
import android.os.UserManager;
import android.provider.BlockedNumberContract.SystemContract;
import android.provider.CallLog.Calls;
import android.provider.Settings;
import android.telecom.CallAudioState;
import android.telecom.Conference;
import android.telecom.Connection;
import android.telecom.DisconnectCause;
import android.telecom.GatewayInfo;
import android.telecom.Log;
import android.telecom.Logging.Runnable;
import android.telecom.ParcelableConference;
import android.telecom.ParcelableConnection;
import android.telecom.PhoneAccount;
import android.telecom.PhoneAccountHandle;
import android.telecom.TelecomManager;
import android.telecom.VideoProfile;
import android.telephony.CarrierConfigManager;
import android.telephony.PhoneNumberUtils;
import android.telephony.TelephonyManager;
import android.text.TextUtils;

import com.android.internal.annotations.VisibleForTesting;
import com.android.internal.telephony.AsyncEmergencyContactNotifier;
import com.android.internal.telephony.PhoneConstants;
import com.android.internal.telephony.TelephonyProperties;
import com.android.internal.util.IndentingPrintWriter;
import com.android.server.telecom.bluetooth.BluetoothRouteManager;
import com.android.server.telecom.bluetooth.BluetoothStateReceiver;
import com.android.server.telecom.callfiltering.AsyncBlockCheckFilter;
import com.android.server.telecom.callfiltering.BlockCheckerAdapter;
import com.android.server.telecom.callfiltering.CallFilterResultCallback;
import com.android.server.telecom.callfiltering.CallFilteringResult;
import com.android.server.telecom.callfiltering.CallScreeningServiceFilter;
import com.android.server.telecom.callfiltering.DirectToVoicemailCallFilter;
import com.android.server.telecom.callfiltering.IncomingCallFilter;
import com.android.server.telecom.components.ErrorDialogActivity;
import com.android.server.telecom.settings.BlockedNumbersUtil;
import com.android.server.telecom.ui.ConfirmCallDialogActivity;
import com.android.server.telecom.ui.IncomingCallNotifier;

import java.util.ArrayList;
import java.util.Arrays;
import java.util.Collection;
import java.util.Collections;
import java.util.HashMap;
import java.util.HashSet;
import java.util.Iterator;
import java.util.List;
import java.util.Map;
import java.util.Objects;
import java.util.Optional;
import java.util.Set;
import java.util.concurrent.ConcurrentHashMap;
import java.util.concurrent.CountDownLatch;
import java.util.concurrent.TimeUnit;
import java.util.stream.Collectors;
import java.util.stream.IntStream;
import java.util.stream.Stream;

import org.codeaurora.ims.QtiCallConstants;
/**
 * Singleton.
 *
 * NOTE: by design most APIs are package private, use the relevant adapter/s to allow
 * access from other packages specifically refraining from passing the CallsManager instance
 * beyond the com.android.server.telecom package boundary.
 */
@VisibleForTesting
public class CallsManager extends Call.ListenerBase
        implements VideoProviderProxy.Listener, CallFilterResultCallback, CurrentUserProxy {

    // TODO: Consider renaming this CallsManagerPlugin.
    @VisibleForTesting
    public interface CallsManagerListener {
        void onCallAdded(Call call);
        void onCallRemoved(Call call);
        void onCallStateChanged(Call call, int oldState, int newState);
        void onConnectionServiceChanged(
                Call call,
                ConnectionServiceWrapper oldService,
                ConnectionServiceWrapper newService);
        void onIncomingCallAnswered(Call call);
        void onIncomingCallRejected(Call call, boolean rejectWithMessage, String textMessage);
        void onCallAudioStateChanged(CallAudioState oldAudioState, CallAudioState newAudioState);
        void onRingbackRequested(Call call, boolean ringback);
        void onIsConferencedChanged(Call call);
        void onIsVoipAudioModeChanged(Call call);
        void onVideoStateChanged(Call call, int previousVideoState, int newVideoState);
        void onCanAddCallChanged(boolean canAddCall);
        void onSessionModifyRequestReceived(Call call, VideoProfile videoProfile);
        void onHoldToneRequested(Call call);
        void onExternalCallChanged(Call call, boolean isExternalCall);
        void onDisconnectedTonePlaying(boolean isTonePlaying);
        void onConnectionTimeChanged(Call call);
    }

    /** Interface used to define the action which is executed delay under some condition. */
    interface PendingAction {
        void performAction();
    }

    private static final String TAG = "CallsManager";

    /**
     * Call filter specifier used with
     * {@link #getNumCallsWithState(int, Call, PhoneAccountHandle, int...)} to indicate only
     * self-managed calls should be included.
     */
    private static final int CALL_FILTER_SELF_MANAGED = 1;

    /**
     * Call filter specifier used with
     * {@link #getNumCallsWithState(int, Call, PhoneAccountHandle, int...)} to indicate only
     * managed calls should be included.
     */
    private static final int CALL_FILTER_MANAGED = 2;

    /**
     * Call filter specifier used with
     * {@link #getNumCallsWithState(int, Call, PhoneAccountHandle, int...)} to indicate both managed
     * and self-managed calls should be included.
     */
    private static final int CALL_FILTER_ALL = 3;

    private static final String PERMISSION_PROCESS_PHONE_ACCOUNT_REGISTRATION =
            "android.permission.PROCESS_PHONE_ACCOUNT_REGISTRATION";

    private static final int HANDLER_WAIT_TIMEOUT = 10000;
    private static final int MAXIMUM_LIVE_CALLS = 1;
    private static final int MAXIMUM_HOLD_CALLS = 1;
    private static final int MAXIMUM_RINGING_CALLS = 1;
    private static final int MAXIMUM_DIALING_CALLS = 1;
    private static final int MAXIMUM_OUTGOING_CALLS = 1;
    private static final int MAXIMUM_TOP_LEVEL_CALLS = 2;
    private static final int MAXIMUM_SELF_MANAGED_CALLS = 10;

    private static final int[] OUTGOING_CALL_STATES =
            {CallState.CONNECTING, CallState.SELECT_PHONE_ACCOUNT, CallState.DIALING,
                    CallState.PULLING};

    /**
     * These states are used by {@link #makeRoomForOutgoingCall(Call, boolean)} to determine which
     * call should be ended first to make room for a new outgoing call.
     */
    private static final int[] LIVE_CALL_STATES =
            {CallState.CONNECTING, CallState.SELECT_PHONE_ACCOUNT, CallState.DIALING,
                    CallState.PULLING, CallState.ACTIVE};

    /**
     * These states determine which calls will cause {@link TelecomManager#isInCall()} or
     * {@link TelecomManager#isInManagedCall()} to return true.
     *
     * See also {@link PhoneStateBroadcaster}, which considers a similar set of states as being
     * off-hook.
     */
    public static final int[] ONGOING_CALL_STATES =
            {CallState.SELECT_PHONE_ACCOUNT, CallState.DIALING, CallState.PULLING, CallState.ACTIVE,
                    CallState.ON_HOLD, CallState.RINGING, CallState.ANSWERED};

    private static final int[] ANY_CALL_STATE =
            {CallState.NEW, CallState.CONNECTING, CallState.SELECT_PHONE_ACCOUNT, CallState.DIALING,
                    CallState.RINGING, CallState.ACTIVE, CallState.ON_HOLD, CallState.DISCONNECTED,
                    CallState.ABORTED, CallState.DISCONNECTING, CallState.PULLING,
                    CallState.ANSWERED};

    public static final String TELECOM_CALL_ID_PREFIX = "TC@";

    // Maps call technologies in PhoneConstants to those in Analytics.
    private static final Map<Integer, Integer> sAnalyticsTechnologyMap;
    static {
        sAnalyticsTechnologyMap = new HashMap<>(5);
        sAnalyticsTechnologyMap.put(PhoneConstants.PHONE_TYPE_CDMA, Analytics.CDMA_PHONE);
        sAnalyticsTechnologyMap.put(PhoneConstants.PHONE_TYPE_GSM, Analytics.GSM_PHONE);
        sAnalyticsTechnologyMap.put(PhoneConstants.PHONE_TYPE_IMS, Analytics.IMS_PHONE);
        sAnalyticsTechnologyMap.put(PhoneConstants.PHONE_TYPE_SIP, Analytics.SIP_PHONE);
        sAnalyticsTechnologyMap.put(PhoneConstants.PHONE_TYPE_THIRD_PARTY,
                Analytics.THIRD_PARTY_PHONE);
    }

    /**
     * The main call repository. Keeps an instance of all live calls. New incoming and outgoing
     * calls are added to the map and removed when the calls move to the disconnected state.
     *
     * ConcurrentHashMap constructor params: 8 is initial table size, 0.9f is
     * load factor before resizing, 1 means we only expect a single thread to
     * access the map so make only a single shard
     */
    private final Set<Call> mCalls = Collections.newSetFromMap(
            new ConcurrentHashMap<Call, Boolean>(8, 0.9f, 1));

    /**
     * A pending call is one which requires user-intervention in order to be placed.
     * Used by {@link #startCallConfirmation(Call)}.
     */
    private Call mPendingCall;

    /**
     * The current telecom call ID.  Used when creating new instances of {@link Call}.  Should
     * only be accessed using the {@link #getNextCallId()} method which synchronizes on the
     * {@link #mLock} sync root.
     */
    private int mCallId = 0;

    private int mRttRequestId = 0;
    /**
     * Stores the current foreground user.
     */
    private UserHandle mCurrentUserHandle = UserHandle.of(ActivityManager.getCurrentUser());

    private final ConnectionServiceRepository mConnectionServiceRepository;
    private final DtmfLocalTonePlayer mDtmfLocalTonePlayer;
    private final InCallController mInCallController;
    private final CallAudioManager mCallAudioManager;
    private final CallRecordingTonePlayer mCallRecordingTonePlayer;
    private RespondViaSmsManager mRespondViaSmsManager;
    private final Ringer mRinger;
    private final InCallWakeLockController mInCallWakeLockController;
    // For this set initial table size to 16 because we add 13 listeners in
    // the CallsManager constructor.
    private final Set<CallsManagerListener> mListeners = Collections.newSetFromMap(
            new ConcurrentHashMap<CallsManagerListener, Boolean>(16, 0.9f, 1));
    private final HeadsetMediaButton mHeadsetMediaButton;
    private final WiredHeadsetManager mWiredHeadsetManager;
    private final BluetoothRouteManager mBluetoothRouteManager;
    private final DockManager mDockManager;
    private final TtyManager mTtyManager;
    private final ProximitySensorManager mProximitySensorManager;
    private final PhoneStateBroadcaster mPhoneStateBroadcaster;
    private final CallLogManager mCallLogManager;
    private final Context mContext;
    private final TelecomSystem.SyncRoot mLock;
    private final ContactsAsyncHelper mContactsAsyncHelper;
    private final CallerInfoAsyncQueryFactory mCallerInfoAsyncQueryFactory;
    private final PhoneAccountRegistrar mPhoneAccountRegistrar;
    private final MissedCallNotifier mMissedCallNotifier;
    private IncomingCallNotifier mIncomingCallNotifier;
    private final CallerInfoLookupHelper mCallerInfoLookupHelper;
    private final DefaultDialerCache mDefaultDialerCache;
    private final Timeouts.Adapter mTimeoutsAdapter;
    private final PhoneNumberUtilsAdapter mPhoneNumberUtilsAdapter;
    private final ClockProxy mClockProxy;
    private final Set<Call> mLocallyDisconnectingCalls = new HashSet<>();
    private final Set<Call> mPendingCallsToDisconnect = new HashSet<>();
    private final ConnectionServiceFocusManager mConnectionSvrFocusMgr;
    /* Handler tied to thread in which CallManager was initialized. */
    private final Handler mHandler = new Handler(Looper.getMainLooper());
    private final EmergencyCallHelper mEmergencyCallHelper;

    private final ConnectionServiceFocusManager.CallsManagerRequester mRequester =
            new ConnectionServiceFocusManager.CallsManagerRequester() {
                @Override
                public void releaseConnectionService(
                        ConnectionServiceFocusManager.ConnectionServiceFocus connectionService) {
                    mCalls.stream()
                            .filter(c -> c.getConnectionServiceWrapper().equals(connectionService))
                            .forEach(c -> c.disconnect("release " +
                                    connectionService.getComponentName().getPackageName()));
                }

                @Override
                public void setCallsManagerListener(CallsManagerListener listener) {
                    mListeners.add(listener);
                }
            };

    private boolean mCanAddCall = true;

    private TelephonyManager.MultiSimVariants mRadioSimVariants = null;

    private Runnable mStopTone;

    // Two global variables used to handle the Emergency Call when there
    // is no room available for emergency call. Buffer the Emergency Call
    // in mPendingMOEmerCall until the Current Active call is disconnected
    // successfully and place the mPendingMOEmerCall followed by clearing
    // buffer.
    private Call mPendingMOEmerCall = null;
    private Call mDisconnectingCall = null;

    /**
     * Listener to PhoneAccountRegistrar events.
     */
    private PhoneAccountRegistrar.Listener mPhoneAccountListener =
            new PhoneAccountRegistrar.Listener() {
        public void onPhoneAccountRegistered(PhoneAccountRegistrar registrar,
                                             PhoneAccountHandle handle) {
            broadcastRegisterIntent(handle);
        }
        public void onPhoneAccountUnRegistered(PhoneAccountRegistrar registrar,
                                               PhoneAccountHandle handle) {
            broadcastUnregisterIntent(handle);
        }
    };

    /**
     * Receiver for enhanced call blocking feature to update the emergency call notification
     * in below cases:
     *  1) Carrier config changed.
     *  2) Blocking suppression state changed.
     */
    private final BroadcastReceiver mReceiver = new BroadcastReceiver() {
        @Override
        public void onReceive(Context context, Intent intent) {
            String action = intent.getAction();
            if (CarrierConfigManager.ACTION_CARRIER_CONFIG_CHANGED.equals(action)
                    || SystemContract.ACTION_BLOCK_SUPPRESSION_STATE_CHANGED.equals(action)) {
                BlockedNumbersUtil.updateEmergencyCallNotification(context,
                        SystemContract.shouldShowEmergencyCallNotification(context));
             }
        }
    };

    /**
     * Initializes the required Telecom components.
     */
    @VisibleForTesting
    public CallsManager(
            Context context,
            TelecomSystem.SyncRoot lock,
            ContactsAsyncHelper contactsAsyncHelper,
            CallerInfoAsyncQueryFactory callerInfoAsyncQueryFactory,
            MissedCallNotifier missedCallNotifier,
            PhoneAccountRegistrar phoneAccountRegistrar,
            HeadsetMediaButtonFactory headsetMediaButtonFactory,
            ProximitySensorManagerFactory proximitySensorManagerFactory,
            InCallWakeLockControllerFactory inCallWakeLockControllerFactory,
            ConnectionServiceFocusManager.ConnectionServiceFocusManagerFactory
                    connectionServiceFocusManagerFactory,
            CallAudioManager.AudioServiceFactory audioServiceFactory,
            BluetoothRouteManager bluetoothManager,
            WiredHeadsetManager wiredHeadsetManager,
            SystemStateHelper systemStateHelper,
            DefaultDialerCache defaultDialerCache,
            Timeouts.Adapter timeoutsAdapter,
            AsyncRingtonePlayer asyncRingtonePlayer,
            PhoneNumberUtilsAdapter phoneNumberUtilsAdapter,
            EmergencyCallHelper emergencyCallHelper,
            InCallTonePlayer.ToneGeneratorFactory toneGeneratorFactory,
            ClockProxy clockProxy,
            BluetoothStateReceiver bluetoothStateReceiver,
            CallAudioRouteStateMachine.Factory callAudioRouteStateMachineFactory,
            CallAudioModeStateMachine.Factory callAudioModeStateMachineFactory,
            InCallControllerFactory inCallControllerFactory) {
        mContext = context;
        mLock = lock;
        mPhoneNumberUtilsAdapter = phoneNumberUtilsAdapter;
        mContactsAsyncHelper = contactsAsyncHelper;
        mCallerInfoAsyncQueryFactory = callerInfoAsyncQueryFactory;
        mPhoneAccountRegistrar = phoneAccountRegistrar;
        mPhoneAccountRegistrar.addListener(mPhoneAccountListener);
        mMissedCallNotifier = missedCallNotifier;
        StatusBarNotifier statusBarNotifier = new StatusBarNotifier(context, this);
        mWiredHeadsetManager = wiredHeadsetManager;
        mDefaultDialerCache = defaultDialerCache;
        mBluetoothRouteManager = bluetoothManager;
        mDockManager = new DockManager(context);
        mTimeoutsAdapter = timeoutsAdapter;
        mEmergencyCallHelper = emergencyCallHelper;
        mCallerInfoLookupHelper = new CallerInfoLookupHelper(context, mCallerInfoAsyncQueryFactory,
                mContactsAsyncHelper, mLock);

        mDtmfLocalTonePlayer =
                new DtmfLocalTonePlayer(new DtmfLocalTonePlayer.ToneGeneratorProxy());
        CallAudioRouteStateMachine callAudioRouteStateMachine =
                callAudioRouteStateMachineFactory.create(
                        context,
                        this,
                        bluetoothManager,
                        wiredHeadsetManager,
                        statusBarNotifier,
                        audioServiceFactory,
                        CallAudioRouteStateMachine.EARPIECE_AUTO_DETECT
                );
        callAudioRouteStateMachine.initialize();

        CallAudioRoutePeripheralAdapter callAudioRoutePeripheralAdapter =
                new CallAudioRoutePeripheralAdapter(
                        callAudioRouteStateMachine,
                        bluetoothManager,
                        wiredHeadsetManager,
                        mDockManager);

        AudioManager audioManager = (AudioManager) mContext.getSystemService(Context.AUDIO_SERVICE);
        InCallTonePlayer.MediaPlayerFactory mediaPlayerFactory =
                (resourceId, attributes) -> MediaPlayer.create(mContext, resourceId, attributes,
                        audioManager.generateAudioSessionId());
        InCallTonePlayer.Factory playerFactory = new InCallTonePlayer.Factory(
                callAudioRoutePeripheralAdapter, lock, toneGeneratorFactory, mediaPlayerFactory);

        SystemSettingsUtil systemSettingsUtil = new SystemSettingsUtil();
        RingtoneFactory ringtoneFactory = new RingtoneFactory(this, context);
        SystemVibrator systemVibrator = new SystemVibrator(context);
        mInCallController = inCallControllerFactory.create(context, mLock, this,
                systemStateHelper, defaultDialerCache, mTimeoutsAdapter,
                emergencyCallHelper);
        mRinger = new Ringer(playerFactory, context, systemSettingsUtil, asyncRingtonePlayer,
                ringtoneFactory, systemVibrator,
                new Ringer.VibrationEffectProxy(), mInCallController);
        mCallRecordingTonePlayer = new CallRecordingTonePlayer(mContext, audioManager, mLock);
        mCallAudioManager = new CallAudioManager(callAudioRouteStateMachine,
                this, callAudioModeStateMachineFactory.create(systemStateHelper,
                (AudioManager) mContext.getSystemService(Context.AUDIO_SERVICE)),
                playerFactory, mRinger, new RingbackPlayer(playerFactory),
                bluetoothStateReceiver, mDtmfLocalTonePlayer);

        mConnectionSvrFocusMgr = connectionServiceFocusManagerFactory.create(mRequester);
        mHeadsetMediaButton = headsetMediaButtonFactory.create(context, this, mLock);
        mTtyManager = new TtyManager(context, mWiredHeadsetManager);
        mProximitySensorManager = proximitySensorManagerFactory.create(context, this);
        mPhoneStateBroadcaster = new PhoneStateBroadcaster(this);
        mCallLogManager = new CallLogManager(context, phoneAccountRegistrar, mMissedCallNotifier);
        mConnectionServiceRepository =
                new ConnectionServiceRepository(mPhoneAccountRegistrar, mContext, mLock, this);
        mInCallWakeLockController = inCallWakeLockControllerFactory.create(context, this);
        mClockProxy = clockProxy;

        mListeners.add(mInCallWakeLockController);
        mListeners.add(statusBarNotifier);
        mListeners.add(mCallLogManager);
        mListeners.add(mPhoneStateBroadcaster);
        mListeners.add(mInCallController);
        mListeners.add(mCallAudioManager);
        mListeners.add(mCallRecordingTonePlayer);
        mListeners.add(missedCallNotifier);
        mListeners.add(mHeadsetMediaButton);
        mListeners.add(mProximitySensorManager);

        // There is no USER_SWITCHED broadcast for user 0, handle it here explicitly.
        final UserManager userManager = UserManager.get(mContext);
        // Don't load missed call if it is run in split user model.
        if (userManager.isPrimaryUser()) {
            onUserSwitch(Process.myUserHandle());
        }
        // Register BroadcastReceiver to handle enhanced call blocking feature related event.
        IntentFilter intentFilter = new IntentFilter(
                CarrierConfigManager.ACTION_CARRIER_CONFIG_CHANGED);
        intentFilter.addAction(SystemContract.ACTION_BLOCK_SUPPRESSION_STATE_CHANGED);
        context.registerReceiver(mReceiver, intentFilter);
    }

    public void setIncomingCallNotifier(IncomingCallNotifier incomingCallNotifier) {
        if (mIncomingCallNotifier != null) {
            mListeners.remove(mIncomingCallNotifier);
        }
        mIncomingCallNotifier = incomingCallNotifier;
        mListeners.add(mIncomingCallNotifier);
    }

    public void setRespondViaSmsManager(RespondViaSmsManager respondViaSmsManager) {
        if (mRespondViaSmsManager != null) {
            mListeners.remove(mRespondViaSmsManager);
        }
        mRespondViaSmsManager = respondViaSmsManager;
        mListeners.add(respondViaSmsManager);
    }

    public RespondViaSmsManager getRespondViaSmsManager() {
        return mRespondViaSmsManager;
    }

    public CallerInfoLookupHelper getCallerInfoLookupHelper() {
        return mCallerInfoLookupHelper;
    }

    @Override
    public void onSuccessfulOutgoingCall(Call call, int callState) {
        Log.v(this, "onSuccessfulOutgoingCall, %s", call);

        setCallState(call, callState, "successful outgoing call");
        if (!mCalls.contains(call)) {
            // Call was not added previously in startOutgoingCall due to it being a potential MMI
            // code, so add it now.
            addCall(call);
        }

        // The call's ConnectionService has been updated.
        for (CallsManagerListener listener : mListeners) {
            listener.onConnectionServiceChanged(call, null, call.getConnectionService());
        }

        markCallAsDialing(call);
    }

    @Override
    public void onFailedOutgoingCall(Call call, DisconnectCause disconnectCause) {
        Log.v(this, "onFailedOutgoingCall, call: %s", call);

        markCallAsRemoved(call);
    }

    @Override
    public void onSuccessfulIncomingCall(Call incomingCall) {
        Log.d(this, "onSuccessfulIncomingCall");
        PhoneAccount phoneAccount = mPhoneAccountRegistrar.getPhoneAccountUnchecked(
                incomingCall.getTargetPhoneAccount());
        Bundle extras =
            phoneAccount == null || phoneAccount.getExtras() == null
                ? new Bundle()
                : phoneAccount.getExtras();
        if (incomingCall.hasProperty(Connection.PROPERTY_EMERGENCY_CALLBACK_MODE) ||
                incomingCall.isSelfManaged() ||
                extras.getBoolean(PhoneAccount.EXTRA_SKIP_CALL_FILTERING)) {
            Log.i(this, "Skipping call filtering for %s (ecm=%b, selfMgd=%b, skipExtra=%b)",
                    incomingCall.getId(),
                    incomingCall.hasProperty(Connection.PROPERTY_EMERGENCY_CALLBACK_MODE),
                    incomingCall.isSelfManaged(),
                    extras.getBoolean(PhoneAccount.EXTRA_SKIP_CALL_FILTERING));
            onCallFilteringComplete(incomingCall, new CallFilteringResult(true, false, true, true));
            incomingCall.setIsUsingCallFiltering(false);
            return;
        }

        incomingCall.setIsUsingCallFiltering(true);
        List<IncomingCallFilter.CallFilter> filters = new ArrayList<>();
        filters.add(new DirectToVoicemailCallFilter(mCallerInfoLookupHelper));
        filters.add(new AsyncBlockCheckFilter(mContext, new BlockCheckerAdapter(),
                mCallerInfoLookupHelper, null));
        filters.add(new CallScreeningServiceFilter(mContext, this, mPhoneAccountRegistrar,
                mDefaultDialerCache, new ParcelableCallUtils.Converter(), mLock));
        new IncomingCallFilter(mContext, this, incomingCall, mLock,
                mTimeoutsAdapter, filters).performFiltering();
    }

    @Override
    public void onCallFilteringComplete(Call incomingCall, CallFilteringResult result) {
        // Only set the incoming call as ringing if it isn't already disconnected. It is possible
        // that the connection service disconnected the call before it was even added to Telecom, in
        // which case it makes no sense to set it back to a ringing state.
        if (incomingCall.getState() != CallState.DISCONNECTED &&
                incomingCall.getState() != CallState.DISCONNECTING) {
            setCallState(incomingCall, CallState.RINGING,
                    result.shouldAllowCall ? "successful incoming call" : "blocking call");
        } else {
            Log.i(this, "onCallFilteringCompleted: call already disconnected.");
            return;
        }

        if (result.shouldAllowCall) {
            if (hasMaximumManagedRingingCalls(incomingCall)) {
                if (shouldSilenceInsteadOfReject(incomingCall)) {
                    incomingCall.silence();
                } else {
                    Log.i(this, "onCallFilteringCompleted: Call rejected! " +
                            "Exceeds maximum number of ringing calls.");
                    rejectCallAndLog(incomingCall);
                }
            } else if (hasMaximumManagedDialingCalls(incomingCall)) {
<<<<<<< HEAD
                Log.i(this, "onCallFilteringCompleted: Call rejected! Exceeds maximum number of " +
                        "dialing calls.");
                rejectCallAndLog(incomingCall);
            } else if (!isIncomingVideoCallAllowed(incomingCall)) {
                Log.i(this, "onCallFilteringCompleted: MT Video Call rejecting.");
                rejectCallAndLog(incomingCall);
=======
                if (shouldSilenceInsteadOfReject(incomingCall)) {
                    incomingCall.silence();
                } else {

                    Log.i(this, "onCallFilteringCompleted: Call rejected! Exceeds maximum number of " +
                            "dialing calls.");
                    rejectCallAndLog(incomingCall);
                }
>>>>>>> 575b471e
            } else {
                addCall(incomingCall);
            }
        } else {
            if (result.shouldReject) {
                Log.i(this, "onCallFilteringCompleted: blocked call, rejecting.");
                incomingCall.reject(false, null);
            }
            if (result.shouldAddToCallLog) {
                Log.i(this, "onCallScreeningCompleted: blocked call, adding to call log.");
                if (result.shouldShowNotification) {
                    Log.w(this, "onCallScreeningCompleted: blocked call, showing notification.");
                }
                mCallLogManager.logCall(incomingCall, Calls.MISSED_TYPE,
                        result.shouldShowNotification);
            } else if (result.shouldShowNotification) {
                Log.i(this, "onCallScreeningCompleted: blocked call, showing notification.");
                mMissedCallNotifier.showMissedCallNotification(
                        new MissedCallNotifier.CallInfo(incomingCall));
            }
        }
    }

    /**
<<<<<<< HEAD
     * Determines if the incoming video call is allowed or not
     *
     * @param Call The incoming call.
     * @return {@code false} if incoming video call is not allowed.
     */
    private static boolean isIncomingVideoCallAllowed(Call call) {
        Bundle extras = call.getExtras();
        if (extras == null || (!isIncomingVideoCall(call))) {
            Log.w(TAG, "isIncomingVideoCallAllowed: null Extras or not an incoming video call " +
                    "or allow video calls in low battery");
            return true;
        }

        final boolean isLowBattery = extras.getBoolean(QtiCallConstants.LOW_BATTERY_EXTRA_KEY,
                false);
        Log.d(TAG, "isIncomingVideoCallAllowed: lowbattery = " + isLowBattery);
        return !isLowBattery;
    }

    private static boolean isIncomingVideoCall(Call call) {
        return (!VideoProfile.isAudioOnly(call.getVideoState()) &&
            call.getState() == CallState.RINGING);
    }

    /**
     * Whether allow (silence rather than reject) the incoming call if it has a different source
     * (connection service) from the existing ringing call when reaching maximum ringing calls.
=======
     * In the event that the maximum supported calls of a given type is reached, the
     * default behavior is to reject any additional calls of that type.  This checks
     * if the device is configured to silence instead of reject the call, provided
     * that the incoming call is from a different source (connection service).
>>>>>>> 575b471e
     */
    private boolean shouldSilenceInsteadOfReject(Call incomingCall) {
        if (!mContext.getResources().getBoolean(
                R.bool.silence_incoming_when_different_service_and_maximum_ringing)) {
            return false;
        }

        for (Call call : mCalls) {
            // Only operate on top-level calls
            if (call.getParentCall() != null) {
                continue;
            }

            if (call.isExternalCall()) {
                continue;
            }

            if (call.getConnectionService() == incomingCall.getConnectionService()) {
                return false;
            }
        }

        return true;
    }

    @Override
    public void onFailedIncomingCall(Call call) {
        setCallState(call, CallState.DISCONNECTED, "failed incoming call");
        call.removeListener(this);
    }

    @Override
    public void onSuccessfulUnknownCall(Call call, int callState) {
        setCallState(call, callState, "successful unknown call");
        Log.i(this, "onSuccessfulUnknownCall for call %s", call);
        addCall(call);
    }

    @Override
    public void onFailedUnknownCall(Call call) {
        Log.i(this, "onFailedUnknownCall for call %s", call);
        setCallState(call, CallState.DISCONNECTED, "failed unknown call");
        call.removeListener(this);
    }

    @Override
    public void onRingbackRequested(Call call, boolean ringback) {
        for (CallsManagerListener listener : mListeners) {
            listener.onRingbackRequested(call, ringback);
        }
    }

    @Override
    public void onPostDialWait(Call call, String remaining) {
        mInCallController.onPostDialWait(call, remaining);
    }

    @Override
    public void onPostDialChar(final Call call, char nextChar) {
        if (PhoneNumberUtils.is12Key(nextChar)) {
            // Play tone if it is one of the dialpad digits, canceling out the previously queued
            // up stopTone runnable since playing a new tone automatically stops the previous tone.
            if (mStopTone != null) {
                mHandler.removeCallbacks(mStopTone.getRunnableToCancel());
                mStopTone.cancel();
            }

            mDtmfLocalTonePlayer.playTone(call, nextChar);

            mStopTone = new Runnable("CM.oPDC", mLock) {
                @Override
                public void loggedRun() {
                    // Set a timeout to stop the tone in case there isn't another tone to
                    // follow.
                    mDtmfLocalTonePlayer.stopTone(call);
                }
            };
            mHandler.postDelayed(mStopTone.prepare(),
                    Timeouts.getDelayBetweenDtmfTonesMillis(mContext.getContentResolver()));
        } else if (nextChar == 0 || nextChar == TelecomManager.DTMF_CHARACTER_WAIT ||
                nextChar == TelecomManager.DTMF_CHARACTER_PAUSE) {
            // Stop the tone if a tone is playing, removing any other stopTone callbacks since
            // the previous tone is being stopped anyway.
            if (mStopTone != null) {
                mHandler.removeCallbacks(mStopTone.getRunnableToCancel());
                mStopTone.cancel();
            }
            mDtmfLocalTonePlayer.stopTone(call);
        } else {
            Log.w(this, "onPostDialChar: invalid value %d", nextChar);
        }
    }

    @Override
    public void onParentChanged(Call call) {
        // parent-child relationship affects which call should be foreground, so do an update.
        updateCanAddCall();
        for (CallsManagerListener listener : mListeners) {
            listener.onIsConferencedChanged(call);
        }
    }

    @Override
    public void onChildrenChanged(Call call) {
        // parent-child relationship affects which call should be foreground, so do an update.
        updateCanAddCall();
        for (CallsManagerListener listener : mListeners) {
            listener.onIsConferencedChanged(call);
        }
    }

    @Override
    public void onIsVoipAudioModeChanged(Call call) {
        for (CallsManagerListener listener : mListeners) {
            listener.onIsVoipAudioModeChanged(call);
        }
    }

    @Override
    public void onVideoStateChanged(Call call, int previousVideoState, int newVideoState) {
        for (CallsManagerListener listener : mListeners) {
            listener.onVideoStateChanged(call, previousVideoState, newVideoState);
        }
    }

    @Override
    public boolean onCanceledViaNewOutgoingCallBroadcast(final Call call,
            long disconnectionTimeout) {
        mPendingCallsToDisconnect.add(call);
        mHandler.postDelayed(new Runnable("CM.oCVNOCB", mLock) {
            @Override
            public void loggedRun() {
                if (mPendingCallsToDisconnect.remove(call)) {
                    Log.i(this, "Delayed disconnection of call: %s", call);
                    call.disconnect();
                }
            }
        }.prepare(), disconnectionTimeout);

        return true;
    }

    /**
     * Handles changes to the {@link Connection.VideoProvider} for a call.  Adds the
     * {@link CallsManager} as a listener for the {@link VideoProviderProxy} which is created
     * in {@link Call#setVideoProvider(IVideoProvider)}.  This allows the {@link CallsManager} to
     * respond to callbacks from the {@link VideoProviderProxy}.
     *
     * @param call The call.
     */
    @Override
    public void onVideoCallProviderChanged(Call call) {
        VideoProviderProxy videoProviderProxy = call.getVideoProviderProxy();

        if (videoProviderProxy == null) {
            return;
        }

        videoProviderProxy.addListener(this);
    }

    /**
     * Handles session modification requests received via the {@link TelecomVideoCallCallback} for
     * a call.  Notifies listeners of the {@link CallsManager.CallsManagerListener} of the session
     * modification request.
     *
     * @param call The call.
     * @param videoProfile The {@link VideoProfile}.
     */
    @Override
    public void onSessionModifyRequestReceived(Call call, VideoProfile videoProfile) {
        int videoState = videoProfile != null ? videoProfile.getVideoState() :
                VideoProfile.STATE_AUDIO_ONLY;
        Log.v(TAG, "onSessionModifyRequestReceived : videoProfile = " + VideoProfile
                .videoStateToString(videoState));

        for (CallsManagerListener listener : mListeners) {
            listener.onSessionModifyRequestReceived(call, videoProfile);
        }
    }

    public Collection<Call> getCalls() {
        return Collections.unmodifiableCollection(mCalls);
    }

    /**
     * Play or stop a call hold tone for a call.  Triggered via
     * {@link Connection#sendConnectionEvent(String)} when the
     * {@link Connection#EVENT_ON_HOLD_TONE_START} event or
     * {@link Connection#EVENT_ON_HOLD_TONE_STOP} event is passed through to the
     *
     * @param call The call which requested the hold tone.
     */
    @Override
    public void onHoldToneRequested(Call call) {
        for (CallsManagerListener listener : mListeners) {
            listener.onHoldToneRequested(call);
        }
    }

    /**
     * A {@link Call} managed by the {@link CallsManager} has requested a handover to another
     * {@link PhoneAccount}.
     * @param call The call.
     * @param handoverTo The {@link PhoneAccountHandle} to handover the call to.
     * @param videoState The desired video state of the call after handover.
     * @param extras
     */
    @Override
    public void onHandoverRequested(Call call, PhoneAccountHandle handoverTo, int videoState,
                                    Bundle extras, boolean isLegacy) {
        if (isLegacy) {
            requestHandoverViaEvents(call, handoverTo, videoState, extras);
        } else {
            requestHandover(call, handoverTo, videoState, extras);
        }
    }

    @VisibleForTesting
    public Call getForegroundCall() {
        if (mCallAudioManager == null) {
            // Happens when getForegroundCall is called before full initialization.
            return null;
        }
        return mCallAudioManager.getForegroundCall();
    }

    @Override
    public UserHandle getCurrentUserHandle() {
        return mCurrentUserHandle;
    }

    public CallAudioManager getCallAudioManager() {
        return mCallAudioManager;
    }

    InCallController getInCallController() {
        return mInCallController;
    }

    EmergencyCallHelper getEmergencyCallHelper() {
        return mEmergencyCallHelper;
    }

    @VisibleForTesting
    public boolean hasEmergencyCall() {
        for (Call call : mCalls) {
            if (call.isEmergencyCall()) {
                return true;
            }
        }
        return false;
    }

    public boolean hasEmergencyRttCall() {
        for (Call call : mCalls) {
            if (call.isEmergencyCall() && call.isRttCall()) {
                return true;
            }
        }
        return false;
    }

    @VisibleForTesting
    public boolean hasOnlyDisconnectedCalls() {
        if (mCalls.size() == 0) {
            return false;
        }
        for (Call call : mCalls) {
            if (!call.isDisconnected()) {
                return false;
            }
        }
        return true;
    }

    public boolean hasVideoCall() {
        for (Call call : mCalls) {
            if (VideoProfile.isVideo(call.getVideoState())) {
                return true;
            }
        }
        return false;
    }

    @VisibleForTesting
    public CallAudioState getAudioState() {
        return mCallAudioManager.getCallAudioState();
    }

    boolean isTtySupported() {
        return mTtyManager.isTtySupported();
    }

    int getCurrentTtyMode() {
        return mTtyManager.getCurrentTtyMode();
    }

    @VisibleForTesting
    public void addListener(CallsManagerListener listener) {
        mListeners.add(listener);
    }

    void removeListener(CallsManagerListener listener) {
        mListeners.remove(listener);
    }

    /**
     * Starts the process to attach the call to a connection service.
     *
     * @param phoneAccountHandle The phone account which contains the component name of the
     *        connection service to use for this call.
     * @param extras The optional extras Bundle passed with the intent used for the incoming call.
     */
    void processIncomingCallIntent(PhoneAccountHandle phoneAccountHandle, Bundle extras) {
        Log.d(this, "processIncomingCallIntent");
        boolean isHandover = extras.getBoolean(TelecomManager.EXTRA_IS_HANDOVER);
        Uri handle = extras.getParcelable(TelecomManager.EXTRA_INCOMING_CALL_ADDRESS);
        if (handle == null) {
            // Required for backwards compatibility
            handle = extras.getParcelable(TelephonyManager.EXTRA_INCOMING_NUMBER);
        }
        Call call = new Call(
                getNextCallId(),
                mContext,
                this,
                mLock,
                mConnectionServiceRepository,
                mContactsAsyncHelper,
                mCallerInfoAsyncQueryFactory,
                mPhoneNumberUtilsAdapter,
                handle,
                null /* gatewayInfo */,
                null /* connectionManagerPhoneAccount */,
                phoneAccountHandle,
                Call.CALL_DIRECTION_INCOMING /* callDirection */,
                false /* forceAttachToExistingConnection */,
                false, /* isConference */
                mClockProxy);

        // Ensure new calls related to self-managed calls/connections are set as such.  This will
        // be overridden when the actual connection is returned in startCreateConnection, however
        // doing this now ensures the logs and any other logic will treat this call as self-managed
        // from the moment it is created.
        PhoneAccount phoneAccount = mPhoneAccountRegistrar.getPhoneAccountUnchecked(
                phoneAccountHandle);
        if (phoneAccount != null) {
            call.setIsSelfManaged(phoneAccount.isSelfManaged());
            if (call.isSelfManaged()) {
                // Self managed calls will always be voip audio mode.
                call.setIsVoipAudioMode(true);
            } else {
                // Incoming call is managed, the active call is self-managed and can't be held.
                // We need to set extras on it to indicate whether answering will cause a 
                // active self-managed call to drop.
                Call activeCall = (Call) mConnectionSvrFocusMgr.getCurrentFocusCall();
                if (activeCall != null && !canHold(activeCall) && activeCall.isSelfManaged()) {
                    Bundle dropCallExtras = new Bundle();
                    dropCallExtras.putBoolean(Connection.EXTRA_ANSWERING_DROPS_FG_CALL, true);

                    // Include the name of the app which will drop the call.
                    CharSequence droppedApp = activeCall.getTargetPhoneAccountLabel();
                    dropCallExtras.putCharSequence(
                            Connection.EXTRA_ANSWERING_DROPS_FG_CALL_APP_NAME, droppedApp);
                    Log.i(this, "Incoming managed call will drop %s call.", droppedApp);
                    call.putExtras(Call.SOURCE_CONNECTION_SERVICE, dropCallExtras);
                }
            }
            if ((phoneAccount.getExtras() != null) &&
                    phoneAccount.getExtras().getBoolean(
                            PhoneAccount.EXTRA_ALWAYS_USE_VOIP_AUDIO_MODE)) {
                Log.d(this, "processIncomingCallIntent: defaulting to voip mode for call %s",
                        call.getId());
                call.setIsVoipAudioMode(true);
            }
        }
        if (isRttSettingOn() ||
                extras.getBoolean(TelecomManager.EXTRA_START_CALL_WITH_RTT, false)) {
            Log.i(this, "Incoming call requesting RTT, rtt setting is %b", isRttSettingOn());
            call.createRttStreams();
            // Even if the phone account doesn't support RTT yet, the connection manager might
            // change that. Set this to check it later.
            call.setRequestedToStartWithRtt();
        }
        // If the extras specifies a video state, set it on the call if the PhoneAccount supports
        // video.
        int videoState = VideoProfile.STATE_AUDIO_ONLY;
        if (extras.containsKey(TelecomManager.EXTRA_INCOMING_VIDEO_STATE) &&
                phoneAccount != null && phoneAccount.hasCapabilities(
                        PhoneAccount.CAPABILITY_VIDEO_CALLING)) {
            videoState = extras.getInt(TelecomManager.EXTRA_INCOMING_VIDEO_STATE);
            call.setVideoState(videoState);
        }

        call.initAnalytics();
        if (getForegroundCall() != null) {
            getForegroundCall().getAnalytics().setCallIsInterrupted(true);
            call.getAnalytics().setCallIsAdditional(true);
        }
        setIntentExtrasAndStartTime(call, extras);
        // TODO: Move this to be a part of addCall()
        call.addListener(this);

        boolean isHandoverAllowed = true;
        if (isHandover) {
            if (!isHandoverInProgress() &&
                    isHandoverToPhoneAccountSupported(phoneAccountHandle)) {
                final String handleScheme = handle.getSchemeSpecificPart();
                Call fromCall = mCalls.stream()
                        .filter((c) -> mPhoneNumberUtilsAdapter.isSamePhoneNumber(
                                (c.getHandle() == null
                                        ? null : c.getHandle().getSchemeSpecificPart()),
                                handleScheme))
                        .findFirst()
                        .orElse(null);
                if (fromCall != null) {
                    if (!isHandoverFromPhoneAccountSupported(fromCall.getTargetPhoneAccount())) {
                        Log.w(this, "processIncomingCallIntent: From account doesn't support " +
                                "handover.");
                        isHandoverAllowed = false;
                    }
                } else {
                    Log.w(this, "processIncomingCallIntent: handover fail; can't find from call.");
                    isHandoverAllowed = false;
                }

                if (isHandoverAllowed) {
                    // Link the calls so we know we're handing over.
                    fromCall.setHandoverDestinationCall(call);
                    call.setHandoverSourceCall(fromCall);
                    call.setHandoverState(HandoverState.HANDOVER_TO_STARTED);
                    fromCall.setHandoverState(HandoverState.HANDOVER_FROM_STARTED);
                    Log.addEvent(fromCall, LogUtils.Events.START_HANDOVER,
                            "handOverFrom=%s, handOverTo=%s", fromCall.getId(), call.getId());
                    Log.addEvent(call, LogUtils.Events.START_HANDOVER,
                            "handOverFrom=%s, handOverTo=%s", fromCall.getId(), call.getId());
                    if (isSpeakerEnabledForVideoCalls() && VideoProfile.isVideo(videoState)) {
                        // Ensure when the call goes active that it will go to speakerphone if the
                        // handover to call is a video call.
                        call.setStartWithSpeakerphoneOn(true);
                    }
                }
            } else {
                Log.w(this, "processIncomingCallIntent: To account doesn't support handover.");
            }
        }

        if (!isHandoverAllowed || (call.isSelfManaged() && !isIncomingCallPermitted(call,
                call.getTargetPhoneAccount()))) {
            notifyCreateConnectionFailed(phoneAccountHandle, call);
        } else {
            call.startCreateConnection(mPhoneAccountRegistrar);
        }
    }

    void addNewUnknownCall(PhoneAccountHandle phoneAccountHandle, Bundle extras) {
        Uri handle = extras.getParcelable(TelecomManager.EXTRA_UNKNOWN_CALL_HANDLE);
        Log.i(this, "addNewUnknownCall with handle: %s", Log.pii(handle));
        Call call = new Call(
                getNextCallId(),
                mContext,
                this,
                mLock,
                mConnectionServiceRepository,
                mContactsAsyncHelper,
                mCallerInfoAsyncQueryFactory,
                mPhoneNumberUtilsAdapter,
                handle,
                null /* gatewayInfo */,
                null /* connectionManagerPhoneAccount */,
                phoneAccountHandle,
                Call.CALL_DIRECTION_UNKNOWN /* callDirection */,
                // Use onCreateIncomingConnection in TelephonyConnectionService, so that we attach
                // to the existing connection instead of trying to create a new one.
                true /* forceAttachToExistingConnection */,
                false, /* isConference */
                mClockProxy);
        call.initAnalytics();

        setIntentExtrasAndStartTime(call, extras);
        call.addListener(this);
        call.startCreateConnection(mPhoneAccountRegistrar);
    }

    private boolean areHandlesEqual(Uri handle1, Uri handle2) {
        if (handle1 == null || handle2 == null) {
            return handle1 == handle2;
        }

        if (!TextUtils.equals(handle1.getScheme(), handle2.getScheme())) {
            return false;
        }

        final String number1 = PhoneNumberUtils.normalizeNumber(handle1.getSchemeSpecificPart());
        final String number2 = PhoneNumberUtils.normalizeNumber(handle2.getSchemeSpecificPart());
        return TextUtils.equals(number1, number2);
    }

    private Call reuseOutgoingCall(Uri handle) {
        // Check to see if we can reuse any of the calls that are waiting to disconnect.
        // See {@link Call#abort} and {@link #onCanceledViaNewOutgoingCall} for more information.
        Call reusedCall = null;
        for (Iterator<Call> callIter = mPendingCallsToDisconnect.iterator(); callIter.hasNext();) {
            Call pendingCall = callIter.next();
            if (reusedCall == null && areHandlesEqual(pendingCall.getHandle(), handle)) {
                callIter.remove();
                Log.i(this, "Reusing disconnected call %s", pendingCall);
                reusedCall = pendingCall;
            } else {
                Log.i(this, "Not reusing disconnected call %s", pendingCall);
                callIter.remove();
                pendingCall.disconnect();
            }
        }

        return reusedCall;
    }

    /**
     * Kicks off the first steps to creating an outgoing call.
     *
     * For managed connections, this is the first step to launching the Incall UI.
     * For self-managed connections, we don't expect the Incall UI to launch, but this is still a
     * first step in getting the self-managed ConnectionService to create the connection.
     * @param handle Handle to connect the call with.
     * @param phoneAccountHandle The phone account which contains the component name of the
     *        connection service to use for this call.
     * @param extras The optional extras Bundle passed with the intent used for the incoming call.
     * @param initiatingUser {@link UserHandle} of user that place the outgoing call.
     * @param originalIntent
     */
    @VisibleForTesting
    public Call startOutgoingCall(Uri handle, PhoneAccountHandle phoneAccountHandle, Bundle extras,
            UserHandle initiatingUser, Intent originalIntent) {
        boolean isReusedCall = true;
        Call call = reuseOutgoingCall(handle);

        PhoneAccount account =
                mPhoneAccountRegistrar.getPhoneAccount(phoneAccountHandle, initiatingUser);
        boolean isSelfManaged = account != null && account.isSelfManaged();

        // Create a call with original handle. The handle may be changed when the call is attached
        // to a connection service, but in most cases will remain the same.
        if (call == null) {
            call = new Call(getNextCallId(), mContext,
                    this,
                    mLock,
                    mConnectionServiceRepository,
                    mContactsAsyncHelper,
                    mCallerInfoAsyncQueryFactory,
                    mPhoneNumberUtilsAdapter,
                    handle,
                    null /* gatewayInfo */,
                    null /* connectionManagerPhoneAccount */,
                    null /* phoneAccountHandle */,
                    Call.CALL_DIRECTION_OUTGOING /* callDirection */,
                    false /* forceAttachToExistingConnection */,
                    false, /* isConference */
                    mClockProxy);
            if ((extras != null) &&
                    extras.getBoolean(TelephonyProperties.EXTRA_DIAL_CONFERENCE_URI, false)) {
                //Reset PostDialDigits with empty string for ConfURI call.
                call.setPostDialDigits("");
            }
            call.initAnalytics();

            // Ensure new calls related to self-managed calls/connections are set as such.  This
            // will be overridden when the actual connection is returned in startCreateConnection,
            // however doing this now ensures the logs and any other logic will treat this call as
            // self-managed from the moment it is created.
            call.setIsSelfManaged(isSelfManaged);
            if (isSelfManaged) {
                // Self-managed calls will ALWAYS use voip audio mode.
                call.setIsVoipAudioMode(true);
            }
            call.setInitiatingUser(initiatingUser);
            isReusedCall = false;
        }

        int videoState = VideoProfile.STATE_AUDIO_ONLY;
        if (extras != null) {
            // Set the video state on the call early so that when it is added to the InCall UI the
            // UI knows to configure itself as a video call immediately.
            videoState = extras.getInt(TelecomManager.EXTRA_START_CALL_WITH_VIDEO_STATE,
                    VideoProfile.STATE_AUDIO_ONLY);

            // If this is an emergency video call, we need to check if the phone account supports
            // emergency video calling.
            // Also, ensure we don't try to place an outgoing call with video if video is not
            // supported.
            if (VideoProfile.isVideo(videoState)) {
                if (call.isEmergencyCall() && account != null &&
                        !account.hasCapabilities(PhoneAccount.CAPABILITY_EMERGENCY_VIDEO_CALLING)) {
                    // Phone account doesn't support emergency video calling, so fallback to
                    // audio-only now to prevent the InCall UI from setting up video surfaces
                    // needlessly.
                    Log.i(this, "startOutgoingCall - emergency video calls not supported; " +
                            "falling back to audio-only");
                    videoState = VideoProfile.STATE_AUDIO_ONLY;
                } else if (account != null &&
                        !account.hasCapabilities(PhoneAccount.CAPABILITY_VIDEO_CALLING)) {
                    // Phone account doesn't support video calling, so fallback to audio-only.
                    Log.i(this, "startOutgoingCall - video calls not supported; fallback to " +
                            "audio-only.");
                    videoState = VideoProfile.STATE_AUDIO_ONLY;
                }
            }

            call.setVideoState(videoState);
        }

        boolean isAddParticipant = ((extras != null) && (extras.getBoolean(
                TelephonyProperties.ADD_PARTICIPANT_KEY, false)));
        boolean isSkipSchemaOrConfUri = ((extras != null) && (extras.getBoolean(
                TelephonyProperties.EXTRA_SKIP_SCHEMA_PARSING, false) ||
                extras.getBoolean(TelephonyProperties.EXTRA_DIAL_CONFERENCE_URI, false)));

        if (isAddParticipant) {
            String number = handle.getSchemeSpecificPart();
            if (!isSkipSchemaOrConfUri) {
                number = PhoneNumberUtils.stripSeparators(number);
            }
            addParticipant(number);
            mInCallController.bringToForeground(false);
            return null;
        }
        // Force tel scheme for ims conf uri/skip schema calls to avoid selection of sip accounts
        String scheme = (isSkipSchemaOrConfUri? PhoneAccount.SCHEME_TEL: handle.getScheme());

        Log.d(this, "startOutgoingCall :: isAddParticipant=" + isAddParticipant
                + " isSkipSchemaOrConfUri=" + isSkipSchemaOrConfUri + " scheme=" + scheme);

        List<PhoneAccountHandle> potentialPhoneAccounts = findOutgoingCallPhoneAccount(
                phoneAccountHandle, handle, VideoProfile.isVideo(videoState),
                initiatingUser, scheme);
        if (potentialPhoneAccounts.size() == 1) {
            phoneAccountHandle = potentialPhoneAccounts.get(0);
        } else {
            phoneAccountHandle = null;
        }
        call.setTargetPhoneAccount(phoneAccountHandle);

        boolean isPotentialInCallMMICode = isPotentialInCallMMICode(handle) && !isSelfManaged;

        // Do not support any more live calls.  Our options are to move a call to hold, disconnect
        // a call, or cancel this call altogether. If a call is being reused, then it has already
        // passed the makeRoomForOutgoingCall check once and will fail the second time due to the
        // call transitioning into the CONNECTING state.
        if (!isPotentialInCallMMICode && (!isReusedCall
                && !makeRoomForOutgoingCall(call, call.isEmergencyCall()))) {
            Call foregroundCall = getForegroundCall();
            Log.d(this, "No more room for outgoing call %s ", call);
            if (foregroundCall.isSelfManaged()) {
                // If the ongoing call is a self-managed call, then prompt the user to ask if they'd
                // like to disconnect their ongoing call and place the outgoing call.
                call.setOriginalCallIntent(originalIntent);
                startCallConfirmation(call);
            } else {
                // If the ongoing call is a managed call, we will prevent the outgoing call from
                // dialing.
                notifyCreateConnectionFailed(call.getTargetPhoneAccount(), call);
            }
            return null;
        }

        // The outgoing call can be placed, go forward.

        boolean needsAccountSelection =
                phoneAccountHandle == null && potentialPhoneAccounts.size() > 1
                        && !call.isEmergencyCall() && !isSelfManaged;
        if (needsAccountSelection) {
            // This is the state where the user is expected to select an account
            call.setState(CallState.SELECT_PHONE_ACCOUNT, "needs account selection");
            // Create our own instance to modify (since extras may be Bundle.EMPTY)
            extras = new Bundle(extras);
            extras.putParcelableList(android.telecom.Call.AVAILABLE_PHONE_ACCOUNTS,
                    potentialPhoneAccounts);
        } else {
            PhoneAccount accountToUse =
                    mPhoneAccountRegistrar.getPhoneAccount(phoneAccountHandle, initiatingUser);
            if (accountToUse != null && accountToUse.getExtras() != null) {
                if (accountToUse.getExtras()
                        .getBoolean(PhoneAccount.EXTRA_ALWAYS_USE_VOIP_AUDIO_MODE)) {
                    Log.d(this, "startOutgoingCall: defaulting to voip mode for call %s",
                            call.getId());
                    call.setIsVoipAudioMode(true);
                }
            }

            call.setState(
                    CallState.CONNECTING,
                    phoneAccountHandle == null ? "no-handle" : phoneAccountHandle.toString());

            boolean isVoicemail = (call.getHandle() != null)
                    && (PhoneAccount.SCHEME_VOICEMAIL.equals(call.getHandle().getScheme())
                    || (accountToUse != null && mPhoneAccountRegistrar.isVoiceMailNumber(
                    accountToUse.getAccountHandle(), call.getHandle().getSchemeSpecificPart())));

            if (!isVoicemail && (isRttSettingOn() || (extras != null
                    && extras.getBoolean(TelecomManager.EXTRA_START_CALL_WITH_RTT, false)))) {
                Log.d(this, "Outgoing call requesting RTT, rtt setting is %b", isRttSettingOn());
                if (accountToUse != null
                        && accountToUse.hasCapabilities(PhoneAccount.CAPABILITY_RTT)) {
                    call.createRttStreams();
                }
                // Even if the phone account doesn't support RTT yet, the connection manager might
                // change that. Set this to check it later.
                call.setRequestedToStartWithRtt();
            }
        }
        setIntentExtrasAndStartTime(call, extras);
        setCallSourceToAnalytics(call, originalIntent);

        if ((isPotentialMMICode(handle) || isPotentialInCallMMICode) && !needsAccountSelection) {
            // Do not add the call if it is a potential MMI code.
            call.addListener(this);
        } else if (!mCalls.contains(call) && mPendingMOEmerCall == null) {
            // We check if mCalls already contains the call because we could potentially be reusing
            // a call which was previously added (See {@link #reuseOutgoingCall}).
            addCall(call);
        }

        return call;
    }

    /**
     * Finds the {@link PhoneAccountHandle}(s) which could potentially be used to place an outgoing
     * call.  Takes into account the following:
     * 1. Any pre-chosen {@link PhoneAccountHandle} which was specified on the
     * {@link Intent#ACTION_CALL} intent.  If one was chosen it will be used if possible.
     * 2. Whether the call is a video call.  If the call being placed is a video call, an attempt is
     * first made to consider video capable phone accounts.  If no video capable phone accounts are
     * found, the usual non-video capable phone accounts will be considered.
     * 3. Whether there is a user-chosen default phone account; that one will be used if possible.
     *
     * @param targetPhoneAccountHandle The pre-chosen {@link PhoneAccountHandle} passed in when the
     *                                 call was placed.  Will be {@code null} if the
     *                                 {@link Intent#ACTION_CALL} intent did not specify a target
     *                                 phone account.
     * @param handle The handle of the outgoing call; used to determine the SIP scheme when matching
     *               phone accounts.
     * @param isVideo {@code true} if the call is a video call, {@code false} otherwise.
     * @param initiatingUser The {@link UserHandle} the call is placed on.
     * @return
     */
    @VisibleForTesting
    public List<PhoneAccountHandle> findOutgoingCallPhoneAccount(
            PhoneAccountHandle targetPhoneAccountHandle, Uri handle, boolean isVideo,
            UserHandle initiatingUser) {
        return findOutgoingCallPhoneAccount(targetPhoneAccountHandle, handle, isVideo,
                initiatingUser, null);
    }

    public List<PhoneAccountHandle> findOutgoingCallPhoneAccount(
            PhoneAccountHandle targetPhoneAccountHandle, Uri handle, boolean isVideo,
            UserHandle initiatingUser, String scheme) {
        boolean isSelfManaged = isSelfManaged(targetPhoneAccountHandle, initiatingUser);

        List<PhoneAccountHandle> accounts;
        if (!isSelfManaged) {
            // Try to find a potential phone account, taking into account whether this is a video
            // call.
            accounts = constructPossiblePhoneAccounts(handle, initiatingUser, isVideo, scheme);
            if (isVideo && accounts.size() == 0) {
                // Placing a video call but no video capable accounts were found, so consider any
                // call capable accounts (we can fallback to audio).
                accounts = constructPossiblePhoneAccounts(handle, initiatingUser,
                        false /* isVideo */, scheme);
            }
            Log.v(this, "findOutgoingCallPhoneAccount: accounts = " + accounts);

            // Only dial with the requested phoneAccount if it is still valid. Otherwise treat this
            // call as if a phoneAccount was not specified (does the default behavior instead).
            // Note: We will not attempt to dial with a requested phoneAccount if it is disabled.
            if (targetPhoneAccountHandle != null) {
                if (!accounts.contains(targetPhoneAccountHandle)) {
                    targetPhoneAccountHandle = null;
                } else {
                    // The target phone account is valid and was found.
                    return Arrays.asList(targetPhoneAccountHandle);
                }
            }

            if (targetPhoneAccountHandle == null && accounts.size() > 0) {
                // No preset account, check if default exists that supports the URI scheme for the
                // handle and verify it can be used.
                if (accounts.size() > 1) {
                    PhoneAccountHandle defaultPhoneAccountHandle =
                            mPhoneAccountRegistrar.getOutgoingPhoneAccountForScheme(
                                    scheme == null ? handle.getScheme() : scheme, initiatingUser);
                    if (defaultPhoneAccountHandle != null &&
                            accounts.contains(defaultPhoneAccountHandle)) {
                        accounts.clear();
                        accounts.add(defaultPhoneAccountHandle);
                    }
                }
            }
        } else {
            // Self-managed ConnectionServices can only have a single potential account.
            accounts = Arrays.asList(targetPhoneAccountHandle);
        }
        return accounts;
    }

    /**
     * Determines if a {@link PhoneAccountHandle} is for a self-managed ConnectionService.
     * @param targetPhoneAccountHandle The phone account to check.
     * @param initiatingUser The user associated with the account.
     * @return {@code true} if the phone account is self-managed, {@code false} otherwise.
     */
    public boolean isSelfManaged(PhoneAccountHandle targetPhoneAccountHandle,
            UserHandle initiatingUser) {
        PhoneAccount targetPhoneAccount = mPhoneAccountRegistrar.getPhoneAccount(
                targetPhoneAccountHandle, initiatingUser);
        return targetPhoneAccount != null && targetPhoneAccount.isSelfManaged();
    }

    /**
     * Attempts to issue/connect the specified call.
     *
     * @param handle Handle to connect the call with.
     * @param gatewayInfo Optional gateway information that can be used to route the call to the
     *        actual dialed handle via a gateway provider. May be null.
     * @param speakerphoneOn Whether or not to turn the speakerphone on once the call connects.
     * @param videoState The desired video state for the outgoing call.
     */
    @VisibleForTesting
    public void placeOutgoingCall(Call call, Uri handle, GatewayInfo gatewayInfo,
            boolean speakerphoneOn, int videoState) {
        if (call == null) {
            // don't do anything if the call no longer exists
            Log.i(this, "Canceling unknown call.");
            return;
        }

        final Uri uriHandle = (gatewayInfo == null) ? handle : gatewayInfo.getGatewayAddress();

        if (gatewayInfo == null) {
            Log.i(this, "Creating a new outgoing call with handle: %s", Log.piiHandle(uriHandle));
        } else {
            Log.i(this, "Creating a new outgoing call with gateway handle: %s, original handle: %s",
                    Log.pii(uriHandle), Log.pii(handle));
        }

        call.setHandle(uriHandle);
        call.setGatewayInfo(gatewayInfo);

        final boolean useSpeakerWhenDocked = mContext.getResources().getBoolean(
                R.bool.use_speaker_when_docked);
        final boolean useSpeakerForDock = isSpeakerphoneEnabledForDock();
        final boolean useSpeakerForVideoCall = isSpeakerphoneAutoEnabledForVideoCalls(videoState);

        // Auto-enable speakerphone if the originating intent specified to do so, if the call
        // is a video call, of if using speaker when docked
        call.setStartWithSpeakerphoneOn(speakerphoneOn || useSpeakerForVideoCall
                || (useSpeakerWhenDocked && useSpeakerForDock));
        call.setVideoState(videoState);

        if (speakerphoneOn) {
            Log.i(this, "%s Starting with speakerphone as requested", call);
        } else if (useSpeakerWhenDocked && useSpeakerForDock) {
            Log.i(this, "%s Starting with speakerphone because car is docked.", call);
        } else if (useSpeakerForVideoCall) {
            Log.i(this, "%s Starting with speakerphone because its a video call.", call);
        }

        if (call.isEmergencyCall()) {
            new AsyncEmergencyContactNotifier(mContext).execute();
        }

        final boolean requireCallCapableAccountByHandle = mContext.getResources().getBoolean(
                com.android.internal.R.bool.config_requireCallCapableAccountForHandle);
        final boolean isOutgoingCallPermitted = isOutgoingCallPermitted(call,
                call.getTargetPhoneAccount());
        final String callHandleScheme =
                call.getHandle() == null ? null : call.getHandle().getScheme();
        if (call.getTargetPhoneAccount() != null || call.isEmergencyCall()) {
            // If the account has been set, proceed to place the outgoing call.
            // Otherwise the connection will be initiated when the account is set by the user.
            if (call.isSelfManaged() && !isOutgoingCallPermitted) {
                notifyCreateConnectionFailed(call.getTargetPhoneAccount(), call);
            } else {
                if (call.isEmergencyCall()) {
                    // Drop any ongoing self-managed calls to make way for an emergency call.
                    disconnectSelfManagedCalls("place emerg call" /* reason */);
                }

                if (mPendingMOEmerCall == null) {
                    // If the account has been set, proceed to place the outgoing call.
                    // Otherwise the connection will be initiated when the account is
                    // set by the user.
                    call.startCreateConnection(mPhoneAccountRegistrar);
                }
            }
        } else if (mPhoneAccountRegistrar.getCallCapablePhoneAccounts(
                requireCallCapableAccountByHandle ? callHandleScheme : null, false,
                call.getInitiatingUser()).isEmpty()) {
            // If there are no call capable accounts, disconnect the call.
            markCallAsDisconnected(call, new DisconnectCause(DisconnectCause.CANCELED,
                    "No registered PhoneAccounts"));
            markCallAsRemoved(call);
        }
    }

    /**
     * Attempts to add participant in a call.
     *
     * @param number number to connect the call with.
     */
    private void addParticipant(String number) {
        Log.i(this, "addParticipant number ="+number);
        if (getForegroundCall() == null) {
            // don't do anything if the call no longer exists
            Log.i(this, "Canceling unknown call.");
            return;
        } else {
            getForegroundCall().addParticipantWithConference(number);
        }
    }

    /**
     * Attempts to start a conference call for the specified call.
     *
     * @param call The call to conference.
     * @param otherCall The other call to conference with.
     */
    @VisibleForTesting
    public void conference(Call call, Call otherCall) {
        call.conferenceWith(otherCall);
    }

    /**
     * Instructs Telecom to answer the specified call. Intended to be invoked by the in-call
     * app through {@link InCallAdapter} after Telecom notifies it of an incoming call followed by
     * the user opting to answer said call.
     *
     * @param call The call to answer.
     * @param videoState The video state in which to answer the call.
     */
    @VisibleForTesting
    public void answerCall(Call call, int videoState) {
        if (!mCalls.contains(call)) {
            Log.i(this, "Request to answer a non-existent call %s", call);
        } else {
            // Hold or disconnect the active call and request call focus for the incoming call.
            Call activeCall = (Call) mConnectionSvrFocusMgr.getCurrentFocusCall();
            Log.d(this, "Incoming call = %s Ongoing call %s", call, activeCall);
            holdActiveCallForNewCall(call);
            mConnectionSvrFocusMgr.requestFocus(
                    call,
                    new RequestCallback(new ActionAnswerCall(call, videoState)));
        }
    }

    /**
     * Instructs Telecom to deflect the specified call. Intended to be invoked by the in-call
     * app through {@link InCallAdapter} after Telecom notifies it of an incoming call followed by
     * the user opting to deflect said call.
     */
    @VisibleForTesting
    public void deflectCall(Call call, Uri address) {
        if (!mCalls.contains(call)) {
            Log.i(this, "Request to deflect a non-existent call %s", call);
        } else {
            call.deflect(address);
        }
    }

    /**
     * Determines if the speakerphone should be automatically enabled for the call.  Speakerphone
     * should be enabled if the call is a video call and bluetooth or the wired headset are not in
     * use.
     *
     * @param videoState The video state of the call.
     * @return {@code true} if the speakerphone should be enabled.
     */
    public boolean isSpeakerphoneAutoEnabledForVideoCalls(int videoState) {
        return VideoProfile.isVideo(videoState) &&
            !mWiredHeadsetManager.isPluggedIn() &&
            !mBluetoothRouteManager.isBluetoothAvailable() &&
            isSpeakerEnabledForVideoCalls();
    }

    /**
     * Determines if the speakerphone should be enabled for when docked.  Speakerphone
     * should be enabled if the device is docked and bluetooth or the wired headset are
     * not in use.
     *
     * @return {@code true} if the speakerphone should be enabled for the dock.
     */
    private boolean isSpeakerphoneEnabledForDock() {
        return mDockManager.isDocked() &&
            !mWiredHeadsetManager.isPluggedIn() &&
            !mBluetoothRouteManager.isBluetoothAvailable();
    }

    /**
     * Determines if the speakerphone should be automatically enabled for video calls.
     *
     * @return {@code true} if the speakerphone should automatically be enabled.
     */
    private static boolean isSpeakerEnabledForVideoCalls() {
        return (SystemProperties.getInt(TelephonyProperties.PROPERTY_VIDEOCALL_AUDIO_OUTPUT,
                PhoneConstants.AUDIO_OUTPUT_DEFAULT) ==
                PhoneConstants.AUDIO_OUTPUT_ENABLE_SPEAKER);
    }

    /**
     * Instructs Telecom to reject the specified call. Intended to be invoked by the in-call
     * app through {@link InCallAdapter} after Telecom notifies it of an incoming call followed by
     * the user opting to reject said call.
     */
    @VisibleForTesting
    public void rejectCall(Call call, boolean rejectWithMessage, String textMessage) {
        if (!mCalls.contains(call)) {
            Log.i(this, "Request to reject a non-existent call %s", call);
        } else {
            for (CallsManagerListener listener : mListeners) {
                listener.onIncomingCallRejected(call, rejectWithMessage, textMessage);
            }
            call.reject(rejectWithMessage, textMessage);
        }
    }

    /**
     * Instructs Telecom to play the specified DTMF tone within the specified call.
     *
     * @param digit The DTMF digit to play.
     */
    @VisibleForTesting
    public void playDtmfTone(Call call, char digit) {
        if (!mCalls.contains(call)) {
            Log.i(this, "Request to play DTMF in a non-existent call %s", call);
        } else {
            if (call.getState() != CallState.ON_HOLD) {
                call.playDtmfTone(digit);
                mDtmfLocalTonePlayer.playTone(call, digit);
            } else {
                Log.i(this, "Request to play DTMF tone for held call %s", call.getId());
            }
        }
    }

    /**
     * Instructs Telecom to stop the currently playing DTMF tone, if any.
     */
    @VisibleForTesting
    public void stopDtmfTone(Call call) {
        if (!mCalls.contains(call)) {
            Log.i(this, "Request to stop DTMF in a non-existent call %s", call);
        } else {
            call.stopDtmfTone();
            mDtmfLocalTonePlayer.stopTone(call);
        }
    }

    /**
     * Instructs Telecom to continue (or not) the current post-dial DTMF string, if any.
     */
    void postDialContinue(Call call, boolean proceed) {
        if (!mCalls.contains(call)) {
            Log.i(this, "Request to continue post-dial string in a non-existent call %s", call);
        } else {
            call.postDialContinue(proceed);
        }
    }

    /**
     * Instructs Telecom to disconnect the specified call. Intended to be invoked by the
     * in-call app through {@link InCallAdapter} for an ongoing call. This is usually triggered by
     * the user hitting the end-call button.
     */
    @VisibleForTesting
    public void disconnectCall(Call call) {
        Log.v(this, "disconnectCall %s", call);

        if (!mCalls.contains(call)) {
            Log.w(this, "Unknown call (%s) asked to disconnect", call);
        } else {
            mLocallyDisconnectingCalls.add(call);
            call.disconnect();
        }
    }

    /**
     * Instructs Telecom to disconnect all calls.
     */
    void disconnectAllCalls() {
        Log.v(this, "disconnectAllCalls");

        for (Call call : mCalls) {
            disconnectCall(call);
        }
    }

    /**
     * Disconnects calls for any other {@link PhoneAccountHandle} but the one specified.
     * Note: As a protective measure, will NEVER disconnect an emergency call.  Although that
     * situation should never arise, its a good safeguard.
     * @param phoneAccountHandle Calls owned by {@link PhoneAccountHandle}s other than this one will
     *                          be disconnected.
     */
    private void disconnectOtherCalls(PhoneAccountHandle phoneAccountHandle) {
        mCalls.stream()
                .filter(c -> !c.isEmergencyCall() &&
                        !c.getTargetPhoneAccount().equals(phoneAccountHandle))
                .forEach(c -> disconnectCall(c));
    }

    /**
     * Instructs Telecom to put the specified call on hold. Intended to be invoked by the
     * in-call app through {@link InCallAdapter} for an ongoing call. This is usually triggered by
     * the user hitting the hold button during an active call.
     */
    @VisibleForTesting
    public void holdCall(Call call) {
        if (!mCalls.contains(call)) {
            Log.w(this, "Unknown call (%s) asked to be put on hold", call);
        } else {
            Log.d(this, "Putting call on hold: (%s)", call);
            call.hold();
        }
    }

    /**
     * Instructs Telecom to release the specified call from hold. Intended to be invoked by
     * the in-call app through {@link InCallAdapter} for an ongoing call. This is usually triggered
     * by the user hitting the hold button during a held call.
     */
    @VisibleForTesting
    public void unholdCall(Call call) {
        if (!mCalls.contains(call)) {
            Log.w(this, "Unknown call (%s) asked to be removed from hold", call);
        } else {
            Call activeCall = (Call) mConnectionSvrFocusMgr.getCurrentFocusCall();
            String activeCallId = null;
            if (activeCall != null) {
                activeCallId = activeCall.getId();
                if (canHold(activeCall)) {
                    activeCall.hold("Swap to " + call.getId());
                    Log.addEvent(activeCall, LogUtils.Events.SWAP, "To " + call.getId());
                    Log.addEvent(call, LogUtils.Events.SWAP, "From " + activeCall.getId());
                } else {
                    // This call does not support hold. If it is from a different connection
                    // service, then disconnect it, otherwise invoke call.hold() and allow the
                    // connection service to handle the situation.
                    if (activeCall.getConnectionService() != call.getConnectionService()) {
                        activeCall.disconnect("Swap to " + call.getId());
                    } else {
                        activeCall.hold("Swap to " + call.getId());
                    }
                }
            }
            mConnectionSvrFocusMgr.requestFocus(
                    call,
                    new RequestCallback(new ActionUnHoldCall(call, activeCallId)));
        }
    }

    @Override
    public void onExtrasRemoved(Call c, int source, List<String> keys) {
        if (source != Call.SOURCE_CONNECTION_SERVICE) {
            return;
        }
        updateCanAddCall();
    }

    @Override
    public void onExtrasChanged(Call c, int source, Bundle extras) {
        if (source != Call.SOURCE_CONNECTION_SERVICE) {
            return;
        }
        handleCallTechnologyChange(c);
        handleChildAddressChange(c);
        updateCanAddCall();
    }

    // Construct the list of possible PhoneAccounts that the outgoing call can use based on the
    // active calls in CallsManager. If any of the active calls are on a SIM based PhoneAccount,
    // then include only that SIM based PhoneAccount and any non-SIM PhoneAccounts, such as SIP.
    @VisibleForTesting
    public List<PhoneAccountHandle> constructPossiblePhoneAccounts(Uri handle, UserHandle user,
            boolean isVideo) {
        return constructPossiblePhoneAccounts(handle, user, isVideo, null);
    }

    public List<PhoneAccountHandle> constructPossiblePhoneAccounts(Uri handle, UserHandle user,
            boolean isVideo, String scheme) {
        if (handle == null) {
            return Collections.emptyList();
        }

        if (scheme == null) {
            scheme = handle.getScheme();
        }

        // If we're specifically looking for video capable accounts, then include that capability,
        // otherwise specify no additional capability constraints.
        List<PhoneAccountHandle> allAccounts =
                mPhoneAccountRegistrar.getCallCapablePhoneAccounts(scheme, false, user,
                        isVideo ? PhoneAccount.CAPABILITY_VIDEO_CALLING : 0 /* any */);

        // First check the Radio SIM Technology
        if(mRadioSimVariants == null) {
            TelephonyManager tm = (TelephonyManager) mContext.getSystemService(
                    Context.TELEPHONY_SERVICE);
            // Cache Sim Variants
            mRadioSimVariants = tm.getMultiSimConfiguration();
        }
        // Only one SIM PhoneAccount can be active at one time for DSDS. Only that SIM PhoneAccount
        // Should be available if a call is already active on the SIM account.
        if(mRadioSimVariants != TelephonyManager.MultiSimVariants.DSDA) {
            List<PhoneAccountHandle> simAccounts =
                    mPhoneAccountRegistrar.getSimPhoneAccountsOfCurrentUser();
            PhoneAccountHandle ongoingCallAccount = null;
            for (Call c : mCalls) {
                if (!c.isDisconnected() && !c.isNew() && simAccounts.contains(
                        c.getTargetPhoneAccount())) {
                    ongoingCallAccount = c.getTargetPhoneAccount();
                    break;
                }
            }
            if (ongoingCallAccount != null) {
                // Remove all SIM accounts that are not the active SIM from the list.
                simAccounts.remove(ongoingCallAccount);
                allAccounts.removeAll(simAccounts);
            }
        }
        return allAccounts;
    }

    /**
     * Informs listeners (notably {@link CallAudioManager} of a change to the call's external
     * property.
     * .
     * @param call The call whose external property changed.
     * @param isExternalCall {@code True} if the call is now external, {@code false} otherwise.
     */
    @Override
    public void onExternalCallChanged(Call call, boolean isExternalCall) {
        Log.v(this, "onConnectionPropertiesChanged: %b", isExternalCall);
        for (CallsManagerListener listener : mListeners) {
            listener.onExternalCallChanged(call, isExternalCall);
        }
    }

    private void handleCallTechnologyChange(Call call) {
        if (call.getExtras() != null
                && call.getExtras().containsKey(TelecomManager.EXTRA_CALL_TECHNOLOGY_TYPE)) {

            Integer analyticsCallTechnology = sAnalyticsTechnologyMap.get(
                    call.getExtras().getInt(TelecomManager.EXTRA_CALL_TECHNOLOGY_TYPE));
            if (analyticsCallTechnology == null) {
                analyticsCallTechnology = Analytics.THIRD_PARTY_PHONE;
            }
            call.getAnalytics().addCallTechnology(analyticsCallTechnology);
        }
    }

    public void handleChildAddressChange(Call call) {
        if (call.getExtras() != null
                && call.getExtras().containsKey(Connection.EXTRA_CHILD_ADDRESS)) {

            String viaNumber = call.getExtras().getString(Connection.EXTRA_CHILD_ADDRESS);
            call.setViaNumber(viaNumber);
        }
    }

    /** Called by the in-call UI to change the mute state. */
    void mute(boolean shouldMute) {
        if (hasEmergencyCall() && shouldMute) {
            Log.i(this, "Refusing to turn on mute because we're in an emergency call");
            shouldMute = false;
        }
        mCallAudioManager.mute(shouldMute);
    }

    /**
      * Called by the in-call UI to change the audio route, for example to change from earpiece to
      * speaker phone.
      */
    void setAudioRoute(int route, String bluetoothAddress) {
        if (hasEmergencyRttCall() && route != CallAudioState.ROUTE_SPEAKER) {
            Log.i(this, "In an emergency RTT call. Forcing route to speaker.");
            route = CallAudioState.ROUTE_SPEAKER;
            bluetoothAddress = null;
        }
        mCallAudioManager.setAudioRoute(route, bluetoothAddress);
    }

    /** Called by the in-call UI to turn the proximity sensor on. */
    void turnOnProximitySensor() {
        mProximitySensorManager.turnOn();
    }

    /**
     * Called by the in-call UI to turn the proximity sensor off.
     * @param screenOnImmediately If true, the screen will be turned on immediately. Otherwise,
     *        the screen will be kept off until the proximity sensor goes negative.
     */
    void turnOffProximitySensor(boolean screenOnImmediately) {
        mProximitySensorManager.turnOff(screenOnImmediately);
    }

    private boolean isRttSettingOn() {
        return Settings.Secure.getInt(mContext.getContentResolver(),
                Settings.Secure.RTT_CALLING_MODE, 0) != 0;
    }

    void phoneAccountSelected(Call call, PhoneAccountHandle account, boolean setDefault) {
        if (!mCalls.contains(call)) {
            Log.i(this, "Attempted to add account to unknown call %s", call);
        } else {
            call.setTargetPhoneAccount(account);
            PhoneAccount realPhoneAccount =
                    mPhoneAccountRegistrar.getPhoneAccountUnchecked(account);
            if (realPhoneAccount != null && realPhoneAccount.getExtras() != null
                    && realPhoneAccount.getExtras()
                    .getBoolean(PhoneAccount.EXTRA_ALWAYS_USE_VOIP_AUDIO_MODE)) {
                Log.d("phoneAccountSelected: default to voip mode for call %s", call.getId());
                call.setIsVoipAudioMode(true);
            }

            boolean isVoicemail = (call.getHandle() != null)
                    && (PhoneAccount.SCHEME_VOICEMAIL.equals(call.getHandle().getScheme())
                    || (realPhoneAccount != null && mPhoneAccountRegistrar.isVoiceMailNumber(
                    realPhoneAccount.getAccountHandle(),
                    call.getHandle().getSchemeSpecificPart())));

            if (!isVoicemail && (isRttSettingOn() || call.getIntentExtras()
                    .getBoolean(TelecomManager.EXTRA_START_CALL_WITH_RTT, false))) {
                Log.d(this, "Outgoing call after account selection requesting RTT," +
                        " rtt setting is %b", isRttSettingOn());
                if (realPhoneAccount != null
                        && realPhoneAccount.hasCapabilities(PhoneAccount.CAPABILITY_RTT)) {
                    call.createRttStreams();
                }
                // Even if the phone account doesn't support RTT yet, the connection manager might
                // change that. Set this to check it later.
                call.setRequestedToStartWithRtt();
            }

            if (!call.isNewOutgoingCallIntentBroadcastDone()) {
                return;
            }

            // Note: emergency calls never go through account selection dialog so they never
            // arrive here.
            if (makeRoomForOutgoingCall(call, false /* isEmergencyCall */)) {
                call.startCreateConnection(mPhoneAccountRegistrar);
            } else {
                call.disconnect("no room");
            }

            if (setDefault) {
                mPhoneAccountRegistrar
                        .setUserSelectedOutgoingPhoneAccount(account, call.getInitiatingUser());
            }
        }
    }

    /** Called when the audio state changes. */
    @VisibleForTesting
    public void onCallAudioStateChanged(CallAudioState oldAudioState, CallAudioState
            newAudioState) {
        Log.v(this, "onAudioStateChanged, audioState: %s -> %s", oldAudioState, newAudioState);
        for (CallsManagerListener listener : mListeners) {
            listener.onCallAudioStateChanged(oldAudioState, newAudioState);
        }
    }

    /**
     * Called when disconnect tone is started or stopped, including any InCallTone
     * after disconnected call.
     *
     * @param isTonePlaying true if the disconnected tone is started, otherwise the disconnected
     * tone is stopped.
     */
    @VisibleForTesting
    public void onDisconnectedTonePlaying(boolean isTonePlaying) {
        Log.v(this, "onDisconnectedTonePlaying, %s", isTonePlaying ? "started" : "stopped");
        for (CallsManagerListener listener : mListeners) {
            listener.onDisconnectedTonePlaying(isTonePlaying);
        }
    }

    void markCallAsRinging(Call call) {
        setCallState(call, CallState.RINGING, "ringing set explicitly");
    }

    void markCallAsDialing(Call call) {
        setCallState(call, CallState.DIALING, "dialing set explicitly");
        maybeMoveToSpeakerPhone(call);
        maybeTurnOffMute(call);
        ensureCallAudible();
    }

    void markCallAsPulling(Call call) {
        setCallState(call, CallState.PULLING, "pulling set explicitly");
        maybeMoveToSpeakerPhone(call);
    }

    /**
     * Returns true if the active call is held.
     */
    boolean holdActiveCallForNewCall(Call call) {
        Call activeCall = (Call) mConnectionSvrFocusMgr.getCurrentFocusCall();
        if (activeCall != null && activeCall != call) {
            if (canHold(activeCall)) {
                activeCall.hold();
                return true;
            } else if (supportsHold(activeCall)
                    && activeCall.getConnectionService() == call.getConnectionService()) {

                // Handle the case where the active call and the new call are from the same CS, and
                // the currently active call supports hold but cannot currently be held.
                // In this case we'll look for the other held call for this connectionService and
                // disconnect it prior to holding the active call.
                // E.g.
                // Call A - Held   (Supports hold, can't hold)
                // Call B - Active (Supports hold, can't hold)
                // Call C - Incoming
                // Here we need to disconnect A prior to holding B so that C can be answered.
                // This case is driven by telephony requirements ultimately.
                Call heldCall = getHeldCallByConnectionService(call.getConnectionService());
                if (heldCall != null) {
                    heldCall.disconnect();
                    Log.i(this, "holdActiveCallForNewCall: Disconnect held call %s before "
                                    + "holding active call %s.",
                            heldCall.getId(), activeCall.getId());
                }
                Log.i(this, "holdActiveCallForNewCall: Holding active %s before making %s active.",
                        activeCall.getId(), call.getId());
                activeCall.hold();
                return true;
            } else {
                // This call does not support hold. If it is from a different connection
                // service, then disconnect it, otherwise allow the connection service to
                // figure out the right states.
                if (activeCall.getConnectionService() != call.getConnectionService()) {
                    Log.i(this, "holdActiveCallForNewCall: disconnecting %s so that %s can be "
                            + "made active.", activeCall.getId(), call.getId());
                    activeCall.disconnect();
                }
            }
        }
        return false;
    }

    @VisibleForTesting
    public void markCallAsActive(Call call) {
        if (call.isSelfManaged()) {
            // backward compatibility, the self-managed connection service will set the call state
            // to active directly. We should hold or disconnect the current active call based on the
            // holdability, and request the call focus for the self-managed call before the state
            // change.
            holdActiveCallForNewCall(call);
            mConnectionSvrFocusMgr.requestFocus(
                    call,
                    new RequestCallback(new ActionSetCallState(
                            call,
                            CallState.ACTIVE,
                            "active set explicitly for self-managed")));
        } else {
            setCallState(call, CallState.ACTIVE, "active set explicitly");
            maybeMoveToSpeakerPhone(call);
            ensureCallAudible();
        }
    }

    @VisibleForTesting
    public void markCallAsOnHold(Call call) {
        setCallState(call, CallState.ON_HOLD, "on-hold set explicitly");
    }

    /**
     * Marks the specified call as STATE_DISCONNECTED and notifies the in-call app. If this was the
     * last live call, then also disconnect from the in-call controller.
     *
     * @param disconnectCause The disconnect cause, see {@link android.telecom.DisconnectCause}.
     */
    void markCallAsDisconnected(Call call, DisconnectCause disconnectCause) {
        call.setDisconnectCause(disconnectCause);
        setCallState(call, CallState.DISCONNECTED, "disconnected set explicitly");
        // Emergency MO call is still pending and current active call is
        // disconnected succesfully. So initiating pending Emergency call
        // now and clearing both pending and Disconnectcalls.
        if (mPendingMOEmerCall != null && mDisconnectingCall == call) {
            addCall(mPendingMOEmerCall);
            mPendingMOEmerCall.startCreateConnection(mPhoneAccountRegistrar);
            clearPendingMOEmergencyCall();
        }
    }

    /**
     * Removes an existing disconnected call, and notifies the in-call app.
     */
    void markCallAsRemoved(Call call) {
        call.maybeCleanupHandover();
        removeCall(call);
        Call foregroundCall = mCallAudioManager.getPossiblyHeldForegroundCall();
        if (mLocallyDisconnectingCalls.contains(call)) {
            boolean isDisconnectingChildCall = call.isDisconnectingChildCall();
            Log.v(this, "markCallAsRemoved: isDisconnectingChildCall = "
                + isDisconnectingChildCall + "call -> %s", call);
            mLocallyDisconnectingCalls.remove(call);
            // Auto-unhold the foreground call due to a locally disconnected call, except if the
            // call which was disconnected is a member of a conference (don't want to auto un-hold
            // the conference if we remove a member of the conference).
            if (!isDisconnectingChildCall && foregroundCall != null
                    && foregroundCall.getState() == CallState.ON_HOLD) {
                foregroundCall.unhold();
            }
        } else if (foregroundCall != null &&
                !foregroundCall.can(Connection.CAPABILITY_SUPPORT_HOLD)  &&
                foregroundCall.getState() == CallState.ON_HOLD) {

            // The new foreground call is on hold, however the carrier does not display the hold
            // button in the UI.  Therefore, we need to auto unhold the held call since the user has
            // no means of unholding it themselves.
            Log.i(this, "Auto-unholding held foreground call (call doesn't support hold)");
            foregroundCall.unhold();
        }
    }

    /**
     * Given a call, marks the call as disconnected and removes it.  Set the error message to
     * indicate to the user that the call cannot me placed due to an ongoing call in another app.
     *
     * Used when there are ongoing self-managed calls and the user tries to make an outgoing managed
     * call.  Called by {@link #startCallConfirmation(Call)} when the user is already confirming an
     * outgoing call.  Realistically this should almost never be called since in practice the user
     * won't make multiple outgoing calls at the same time.
     *
     * @param call The call to mark as disconnected.
     */
    void markCallDisconnectedDueToSelfManagedCall(Call call) {
        Call activeCall = getActiveCall();
        CharSequence errorMessage;
        if (activeCall == null) {
            // Realistically this shouldn't happen, but best to handle gracefully
            errorMessage = mContext.getText(R.string.cant_call_due_to_ongoing_unknown_call);
        } else {
            errorMessage = mContext.getString(R.string.cant_call_due_to_ongoing_call,
                    activeCall.getTargetPhoneAccountLabel());
        }
        // Call is managed and there are ongoing self-managed calls.
        markCallAsDisconnected(call, new DisconnectCause(DisconnectCause.ERROR,
                errorMessage, errorMessage, "Ongoing call in another app."));
        markCallAsRemoved(call);
    }

    /**
     * Cleans up any calls currently associated with the specified connection service when the
     * service binder disconnects unexpectedly.
     *
     * @param service The connection service that disconnected.
     */
    void handleConnectionServiceDeath(ConnectionServiceWrapper service) {
        if (service != null) {
            Log.i(this, "handleConnectionServiceDeath: service %s died", service);
            for (Call call : mCalls) {
                if (call.getConnectionService() == service) {
                    if (call.getState() != CallState.DISCONNECTED) {
                        markCallAsDisconnected(call, new DisconnectCause(DisconnectCause.ERROR,
                                null /* message */, null /* description */, "CS_DEATH",
                                ToneGenerator.TONE_PROP_PROMPT));
                    }
                    markCallAsRemoved(call);
                }
            }
        }
    }

    /**
     * Determines if the {@link CallsManager} has any non-external calls.
     *
     * @return {@code True} if there are any non-external calls, {@code false} otherwise.
     */
    boolean hasAnyCalls() {
        if (mCalls.isEmpty()) {
            return false;
        }

        for (Call call : mCalls) {
            if (!call.isExternalCall()) {
                return true;
            }
        }
        return false;
    }

    boolean hasActiveOrHoldingCall() {
        return getFirstCallWithState(CallState.ACTIVE, CallState.ON_HOLD) != null;
    }

    boolean hasRingingCall() {
        return getFirstCallWithState(CallState.RINGING, CallState.ANSWERED) != null;
    }

    @VisibleForTesting
    public boolean onMediaButton(int type) {
        if (hasAnyCalls()) {
            Call ringingCall = getFirstCallWithState(CallState.RINGING);
            if (HeadsetMediaButton.SHORT_PRESS == type) {
                if (ringingCall == null) {
                    Call activeCall = getFirstCallWithState(CallState.ACTIVE);
                    Call onHoldCall = getFirstCallWithState(CallState.ON_HOLD);
                    if (activeCall != null && onHoldCall != null) {
                        // Two calls, short-press -> switch calls
                        Log.addEvent(onHoldCall, LogUtils.Events.INFO,
                                "two calls, media btn short press - switch call.");
                        unholdCall(onHoldCall);
                        return true;
                    }

                    Call callToHangup = getFirstCallWithState(CallState.RINGING, CallState.DIALING,
                            CallState.PULLING, CallState.ACTIVE, CallState.ON_HOLD);
                    Log.addEvent(callToHangup, LogUtils.Events.INFO,
                            "media btn short press - end call.");
                    if (callToHangup != null) {
                        disconnectCall(callToHangup);
                        return true;
                    }
                } else {
                    ringingCall.answer(VideoProfile.STATE_AUDIO_ONLY);
                    return true;
                }
            } else if (HeadsetMediaButton.LONG_PRESS == type) {
                if (ringingCall != null) {
                    Log.addEvent(getForegroundCall(),
                            LogUtils.Events.INFO, "media btn long press - reject");
                    ringingCall.reject(false, null);
                } else {
                    Call activeCall = getFirstCallWithState(CallState.ACTIVE);
                    Call onHoldCall = getFirstCallWithState(CallState.ON_HOLD);
                    if (activeCall != null && onHoldCall != null) {
                        // Two calls, long-press -> end current call
                        Log.addEvent(activeCall, LogUtils.Events.INFO,
                                "two calls, media btn long press - end current call.");
                        disconnectCall(activeCall);
                        return true;
                    }

                    Log.addEvent(getForegroundCall(), LogUtils.Events.INFO,
                            "media btn long press - mute");
                    mCallAudioManager.toggleMute();
                }
                return true;
            }
        }
        return false;
    }

    /**
     * Returns true if telecom supports adding another top-level call.
     */
    @VisibleForTesting
    public boolean canAddCall() {
        boolean isDeviceProvisioned = Settings.Global.getInt(mContext.getContentResolver(),
                Settings.Global.DEVICE_PROVISIONED, 0) != 0;
        if (!isDeviceProvisioned) {
            Log.d(TAG, "Device not provisioned, canAddCall is false.");
            return false;
        }

        if (getFirstCallWithState(OUTGOING_CALL_STATES) != null) {
            return false;
        }

        int count = 0;
        for (Call call : mCalls) {
            if (call.isEmergencyCall()) {
                // We never support add call if one of the calls is an emergency call.
                return false;
            } else if (call.isExternalCall()) {
                // External calls don't count.
                continue;
            } else if (call.getParentCall() == null) {
                count++;
            }
            Bundle extras = call.getExtras();
            if (extras != null) {
                if (extras.getBoolean(Connection.EXTRA_DISABLE_ADD_CALL, false)) {
                    return false;
                }
            }

            // We do not check states for canAddCall. We treat disconnected calls the same
            // and wait until they are removed instead. If we didn't count disconnected calls,
            // we could put InCallServices into a state where they are showing two calls but
            // also support add-call. Technically it's right, but overall looks better (UI-wise)
            // and acts better if we wait until the call is removed.
            if (count >= MAXIMUM_TOP_LEVEL_CALLS) {
                return false;
            }
        }

        return true;
    }

    @VisibleForTesting
    public Call getRingingCall() {
        return getFirstCallWithState(CallState.RINGING, CallState.ANSWERED);
    }

    public Call getActiveCall() {
        return getFirstCallWithState(CallState.ACTIVE);
    }

    Call getDialingCall() {
        return getFirstCallWithState(CallState.DIALING);
    }

    @VisibleForTesting
    public Call getHeldCall() {
        return getFirstCallWithState(CallState.ON_HOLD);
    }

    public Call getHeldCallByConnectionService(ConnectionServiceWrapper connSvr) {
        Optional<Call> heldCall = mCalls.stream()
                .filter(call -> call.getConnectionService() == connSvr
                        && call.getState() == CallState.ON_HOLD)
                .findFirst();
        return heldCall.isPresent() ? heldCall.get() : null;
    }

    @VisibleForTesting
    public int getNumHeldCalls() {
        int count = 0;
        for (Call call : mCalls) {
            if (call.getParentCall() == null && call.getState() == CallState.ON_HOLD) {
                count++;
            }
        }
        return count;
    }

    @VisibleForTesting
    public Call getOutgoingCall() {
        return getFirstCallWithState(OUTGOING_CALL_STATES);
    }

    @VisibleForTesting
    public Call getFirstCallWithState(int... states) {
        return getFirstCallWithState(null, states);
    }

    @VisibleForTesting
    public PhoneNumberUtilsAdapter getPhoneNumberUtilsAdapter() {
        return mPhoneNumberUtilsAdapter;
    }

    /**
     * Returns the first call that it finds with the given states. The states are treated as having
     * priority order so that any call with the first state will be returned before any call with
     * states listed later in the parameter list.
     *
     * @param callToSkip Call that this method should skip while searching
     */
    Call getFirstCallWithState(Call callToSkip, int... states) {
        for (int currentState : states) {
            // check the foreground first
            Call foregroundCall = getForegroundCall();
            if (foregroundCall != null && foregroundCall.getState() == currentState) {
                return foregroundCall;
            }

            for (Call call : mCalls) {
                if (Objects.equals(callToSkip, call)) {
                    continue;
                }

                // Only operate on top-level calls
                if (call.getParentCall() != null) {
                    continue;
                }

                if (call.isExternalCall()) {
                    continue;
                }

                if (currentState == call.getState()) {
                    return call;
                }
            }
        }
        return null;
    }

    Call createConferenceCall(
            String callId,
            PhoneAccountHandle phoneAccount,
            ParcelableConference parcelableConference) {

        // If the parceled conference specifies a connect time, use it; otherwise default to 0,
        // which is the default value for new Calls.
        long connectTime =
                parcelableConference.getConnectTimeMillis() ==
                        Conference.CONNECT_TIME_NOT_SPECIFIED ? 0 :
                        parcelableConference.getConnectTimeMillis();
        long connectElapsedTime =
                parcelableConference.getConnectElapsedTimeMillis() ==
                        Conference.CONNECT_TIME_NOT_SPECIFIED ? 0 :
                        parcelableConference.getConnectElapsedTimeMillis();

        Call call = new Call(
                callId,
                mContext,
                this,
                mLock,
                mConnectionServiceRepository,
                mContactsAsyncHelper,
                mCallerInfoAsyncQueryFactory,
                mPhoneNumberUtilsAdapter,
                null /* handle */,
                null /* gatewayInfo */,
                null /* connectionManagerPhoneAccount */,
                phoneAccount,
                Call.CALL_DIRECTION_UNDEFINED /* callDirection */,
                false /* forceAttachToExistingConnection */,
                true /* isConference */,
                connectTime,
                connectElapsedTime,
                mClockProxy);

        setCallState(call, Call.getStateFromConnectionState(parcelableConference.getState()),
                "new conference call");
        call.setConnectionCapabilities(parcelableConference.getConnectionCapabilities());
        call.setConnectionProperties(parcelableConference.getConnectionProperties());
        call.setVideoState(parcelableConference.getVideoState());
        call.setVideoProvider(parcelableConference.getVideoProvider());
        call.setStatusHints(parcelableConference.getStatusHints());
        call.putExtras(Call.SOURCE_CONNECTION_SERVICE, parcelableConference.getExtras());
        // In case this Conference was added via a ConnectionManager, keep track of the original
        // Connection ID as created by the originating ConnectionService.
        Bundle extras = parcelableConference.getExtras();
        if (extras != null && extras.containsKey(Connection.EXTRA_ORIGINAL_CONNECTION_ID)) {
            call.setOriginalConnectionId(extras.getString(Connection.EXTRA_ORIGINAL_CONNECTION_ID));
        }

        // TODO: Move this to be a part of addCall()
        call.addListener(this);
        addCall(call);
        return call;
    }

    /**
     * @return the call state currently tracked by {@link PhoneStateBroadcaster}
     */
    int getCallState() {
        return mPhoneStateBroadcaster.getCallState();
    }

    /**
     * Retrieves the {@link PhoneAccountRegistrar}.
     *
     * @return The {@link PhoneAccountRegistrar}.
     */
    PhoneAccountRegistrar getPhoneAccountRegistrar() {
        return mPhoneAccountRegistrar;
    }

    /**
     * Retrieves the {@link MissedCallNotifier}
     * @return The {@link MissedCallNotifier}.
     */
    MissedCallNotifier getMissedCallNotifier() {
        return mMissedCallNotifier;
    }

    /**
     * Retrieves the {@link IncomingCallNotifier}.
     * @return The {@link IncomingCallNotifier}.
     */
    IncomingCallNotifier getIncomingCallNotifier() {
        return mIncomingCallNotifier;
    }

    /**
     * Reject an incoming call and manually add it to the Call Log.
     * @param incomingCall Incoming call that has been rejected
     */
    private void rejectCallAndLog(Call incomingCall) {
        if (incomingCall.getConnectionService() != null) {
            // Only reject the call if it has not already been destroyed.  If a call ends while
            // incoming call filtering is taking place, it is possible that the call has already
            // been destroyed, and as such it will be impossible to send the reject to the
            // associated ConnectionService.
            incomingCall.reject(false, null);
        } else {
            Log.i(this, "rejectCallAndLog - call already destroyed.");
        }

        // Since the call was not added to the list of calls, we have to call the missed
        // call notifier and the call logger manually.
        // Do we need missed call notification for direct to Voicemail calls?
        mCallLogManager.logCall(incomingCall, Calls.MISSED_TYPE,
                true /*showNotificationForMissedCall*/);
    }

    /**
     * Adds the specified call to the main list of live calls.
     *
     * @param call The call to add.
     */
    @VisibleForTesting
    public void addCall(Call call) {
        Trace.beginSection("addCall");
        Log.v(this, "addCall(%s)", call);
        call.addListener(this);
        mCalls.add(call);

        // Specifies the time telecom finished routing the call. This is used by the dialer for
        // analytics.
        Bundle extras = call.getIntentExtras();
        extras.putLong(TelecomManager.EXTRA_CALL_TELECOM_ROUTING_END_TIME_MILLIS,
                SystemClock.elapsedRealtime());

        updateCanAddCall();
        // onCallAdded for calls which immediately take the foreground (like the first call).
        for (CallsManagerListener listener : mListeners) {
            if (LogUtils.SYSTRACE_DEBUG) {
                Trace.beginSection(listener.getClass().toString() + " addCall");
            }
            listener.onCallAdded(call);
            if (LogUtils.SYSTRACE_DEBUG) {
                Trace.endSection();
            }
        }
        Trace.endSection();
    }

    private void removeCall(Call call) {
        Trace.beginSection("removeCall");
        Log.v(this, "removeCall(%s)", call);

        call.setParentAndChildCall(null);  // clean up parent relationship before destroying.
        call.removeListener(this);
        call.clearConnectionService();
        // TODO: clean up RTT pipes

        boolean shouldNotify = false;
        if (mCalls.contains(call)) {
            mCalls.remove(call);
            shouldNotify = true;
        }

        call.destroy();

        // Only broadcast changes for calls that are being tracked.
        if (shouldNotify) {
            updateCanAddCall();
            for (CallsManagerListener listener : mListeners) {
                if (LogUtils.SYSTRACE_DEBUG) {
                    Trace.beginSection(listener.getClass().toString() + " onCallRemoved");
                }
                listener.onCallRemoved(call);
                if (LogUtils.SYSTRACE_DEBUG) {
                    Trace.endSection();
                }
            }
        }
        Trace.endSection();
    }

    /**
     * Sets the specified state on the specified call.
     *
     * @param call The call.
     * @param newState The new state of the call.
     */
    private void setCallState(Call call, int newState, String tag) {
        if (call == null) {
            return;
        }
        int oldState = call.getState();
        Log.i(this, "setCallState %s -> %s, call: %s", CallState.toString(oldState),
                CallState.toString(newState), call);
        if (newState != oldState) {
            // If the call switches to held state while a DTMF tone is playing, stop the tone to
            // ensure that the tone generator stops playing the tone.
            if (newState == CallState.ON_HOLD && call.isDtmfTonePlaying()) {
                stopDtmfTone(call);
            }

            // Unfortunately, in the telephony world the radio is king. So if the call notifies
            // us that the call is in a particular state, we allow it even if it doesn't make
            // sense (e.g., STATE_ACTIVE -> STATE_RINGING).
            // TODO: Consider putting a stop to the above and turning CallState
            // into a well-defined state machine.
            // TODO: Define expected state transitions here, and log when an
            // unexpected transition occurs.
            if (call.setState(newState, tag)) {
                maybeShowErrorDialogOnDisconnect(call);

                Trace.beginSection("onCallStateChanged");

                maybeHandleHandover(call, newState);

                // Only broadcast state change for calls that are being tracked.
                if (mCalls.contains(call)) {
                    updateCanAddCall();
                    for (CallsManagerListener listener : mListeners) {
                        if (LogUtils.SYSTRACE_DEBUG) {
                            Trace.beginSection(listener.getClass().toString() +
                                    " onCallStateChanged");
                        }
                        listener.onCallStateChanged(call, oldState, newState);
                        if (LogUtils.SYSTRACE_DEBUG) {
                            Trace.endSection();
                        }
                    }
                }
                Trace.endSection();
            } else {
                Log.i(this, "failed in setting the state to new state");
            }
        }
    }

    /**
     * Identifies call state transitions for a call which trigger handover events.
     * - If this call has a handover to it which just started and this call goes active, treat
     * this as if the user accepted the handover.
     * - If this call has a handover to it which just started and this call is disconnected, treat
     * this as if the user rejected the handover.
     * - If this call has a handover from it which just started and this call is disconnected, do
     * nothing as the call prematurely disconnected before the user accepted the handover.
     * - If this call has a handover from it which was already accepted by the user and this call is
     * disconnected, mark the handover as complete.
     *
     * @param call A call whose state is changing.
     * @param newState The new state of the call.
     */
    private void maybeHandleHandover(Call call, int newState) {
        if (call.getHandoverSourceCall() != null) {
            // We are handing over another call to this one.
            if (call.getHandoverState() == HandoverState.HANDOVER_TO_STARTED) {
                // A handover to this call has just been initiated.
                if (newState == CallState.ACTIVE) {
                    // This call went active, so the user has accepted the handover.
                    Log.i(this, "setCallState: handover to accepted");
                    acceptHandoverTo(call);
                } else if (newState == CallState.DISCONNECTED) {
                    // The call was disconnected, so the user has rejected the handover.
                    Log.i(this, "setCallState: handover to rejected");
                    rejectHandoverTo(call);
                }
            }
        // If this call was disconnected because it was handed over TO another call, report the
        // handover as complete.
        } else if (call.getHandoverDestinationCall() != null
                && newState == CallState.DISCONNECTED) {
            int handoverState = call.getHandoverState();
            if (handoverState == HandoverState.HANDOVER_FROM_STARTED) {
                // Disconnect before handover was accepted.
                Log.i(this, "setCallState: disconnect before handover accepted");
                // Let the handover destination know that the source has disconnected prior to
                // completion of the handover.
                call.getHandoverDestinationCall().sendCallEvent(
                        android.telecom.Call.EVENT_HANDOVER_SOURCE_DISCONNECTED, null);
            } else if (handoverState == HandoverState.HANDOVER_ACCEPTED) {
                Log.i(this, "setCallState: handover from complete");
                completeHandoverFrom(call);
            }
        }
    }

    private void completeHandoverFrom(Call call) {
        Call handoverTo = call.getHandoverDestinationCall();
        Log.addEvent(handoverTo, LogUtils.Events.HANDOVER_COMPLETE, "from=%s, to=%s",
                call.getId(), handoverTo.getId());
        Log.addEvent(call, LogUtils.Events.HANDOVER_COMPLETE, "from=%s, to=%s",
                call.getId(), handoverTo.getId());

        // Inform the "from" Call (ie the source call) that the handover from it has
        // completed; this allows the InCallService to be notified that a handover it
        // initiated completed.
        call.onConnectionEvent(Connection.EVENT_HANDOVER_COMPLETE, null);
        call.onHandoverComplete();

        // Inform the "to" ConnectionService that handover to it has completed.
        handoverTo.sendCallEvent(android.telecom.Call.EVENT_HANDOVER_COMPLETE, null);
        handoverTo.onHandoverComplete();
        answerCall(handoverTo, handoverTo.getVideoState());
        call.markFinishedHandoverStateAndCleanup(HandoverState.HANDOVER_COMPLETE);

        // If the call we handed over to is self-managed, we need to disconnect the calls for other
        // ConnectionServices.
        if (handoverTo.isSelfManaged()) {
            disconnectOtherCalls(handoverTo.getTargetPhoneAccount());
        }
    }

    private void rejectHandoverTo(Call handoverTo) {
        Call handoverFrom = handoverTo.getHandoverSourceCall();
        Log.i(this, "rejectHandoverTo: from=%s, to=%s", handoverFrom.getId(), handoverTo.getId());
        Log.addEvent(handoverFrom, LogUtils.Events.HANDOVER_FAILED, "from=%s, to=%s, rejected",
                handoverTo.getId(), handoverFrom.getId());
        Log.addEvent(handoverTo, LogUtils.Events.HANDOVER_FAILED, "from=%s, to=%s, rejected",
                handoverTo.getId(), handoverFrom.getId());

        // Inform the "from" Call (ie the source call) that the handover from it has
        // failed; this allows the InCallService to be notified that a handover it
        // initiated failed.
        handoverFrom.onConnectionEvent(Connection.EVENT_HANDOVER_FAILED, null);
        handoverFrom.onHandoverFailed(android.telecom.Call.Callback.HANDOVER_FAILURE_USER_REJECTED);

        // Inform the "to" ConnectionService that handover to it has failed.  This
        // allows the ConnectionService the call was being handed over
        if (handoverTo.getConnectionService() != null) {
            // Only attempt if the call has a bound ConnectionService if handover failed
            // early on in the handover process, the CS will be unbound and we won't be
            // able to send the call event.
            handoverTo.sendCallEvent(android.telecom.Call.EVENT_HANDOVER_FAILED, null);
            handoverTo.getConnectionService().handoverFailed(handoverTo,
                    android.telecom.Call.Callback.HANDOVER_FAILURE_USER_REJECTED);
        }
        handoverTo.markFinishedHandoverStateAndCleanup(HandoverState.HANDOVER_FAILED);
    }

    private void acceptHandoverTo(Call handoverTo) {
        Call handoverFrom = handoverTo.getHandoverSourceCall();
        Log.i(this, "acceptHandoverTo: from=%s, to=%s", handoverFrom.getId(), handoverTo.getId());
        handoverTo.setHandoverState(HandoverState.HANDOVER_ACCEPTED);
        handoverTo.onHandoverComplete();
        handoverFrom.setHandoverState(HandoverState.HANDOVER_ACCEPTED);
        handoverFrom.onHandoverComplete();

        Log.addEvent(handoverTo, LogUtils.Events.ACCEPT_HANDOVER, "from=%s, to=%s",
                handoverFrom.getId(), handoverTo.getId());
        Log.addEvent(handoverFrom, LogUtils.Events.ACCEPT_HANDOVER, "from=%s, to=%s",
                handoverFrom.getId(), handoverTo.getId());

        // Disconnect the call we handed over from.
        disconnectCall(handoverFrom);
        // If we handed over to a self-managed ConnectionService, we need to disconnect calls for
        // other ConnectionServices.
        if (handoverTo.isSelfManaged()) {
            disconnectOtherCalls(handoverTo.getTargetPhoneAccount());
        }
    }

    private void updateCanAddCall() {
        boolean newCanAddCall = canAddCall();
        if (newCanAddCall != mCanAddCall) {
            mCanAddCall = newCanAddCall;
            for (CallsManagerListener listener : mListeners) {
                if (LogUtils.SYSTRACE_DEBUG) {
                    Trace.beginSection(listener.getClass().toString() + " updateCanAddCall");
                }
                listener.onCanAddCallChanged(mCanAddCall);
                if (LogUtils.SYSTRACE_DEBUG) {
                    Trace.endSection();
                }
            }
        }
    }

    private boolean isPotentialMMICode(Uri handle) {
        return (handle != null && handle.getSchemeSpecificPart() != null
                && handle.getSchemeSpecificPart().contains("#"));
    }

    /**
     * Determines if a dialed number is potentially an In-Call MMI code.  In-Call MMI codes are
     * MMI codes which can be dialed when one or more calls are in progress.
     * <P>
     * Checks for numbers formatted similar to the MMI codes defined in:
     * {@link com.android.internal.telephony.Phone#handleInCallMmiCommands(String)}
     *
     * @param handle The URI to call.
     * @return {@code True} if the URI represents a number which could be an in-call MMI code.
     */
    private boolean isPotentialInCallMMICode(Uri handle) {
        if (handle != null && handle.getSchemeSpecificPart() != null &&
                handle.getScheme() != null &&
                handle.getScheme().equals(PhoneAccount.SCHEME_TEL)) {

            String dialedNumber = handle.getSchemeSpecificPart();
            return (dialedNumber.equals("0") ||
                    (dialedNumber.startsWith("1") && dialedNumber.length() <= 2) ||
                    (dialedNumber.startsWith("2") && dialedNumber.length() <= 2) ||
                    dialedNumber.equals("3") ||
                    dialedNumber.equals("4") ||
                    dialedNumber.equals("5"));
        }
        return false;
    }

    @VisibleForTesting
    public int getNumCallsWithState(final boolean isSelfManaged, Call excludeCall,
                                    PhoneAccountHandle phoneAccountHandle, int... states) {
        return getNumCallsWithState(isSelfManaged ? CALL_FILTER_SELF_MANAGED : CALL_FILTER_MANAGED,
                excludeCall, phoneAccountHandle, states);
    }

    /**
     * Determines the number of calls matching the specified criteria.
     * @param callFilter indicates whether to include just managed calls
     *                   ({@link #CALL_FILTER_MANAGED}), self-managed calls
     *                   ({@link #CALL_FILTER_SELF_MANAGED}), or all calls
     *                   ({@link #CALL_FILTER_ALL}).
     * @param excludeCall Where {@code non-null}, this call is excluded from the count.
     * @param phoneAccountHandle Where {@code non-null}, calls for this {@link PhoneAccountHandle}
     *                           are excluded from the count.
     * @param states The list of {@link CallState}s to include in the count.
     * @return Count of calls matching criteria.
     */
    @VisibleForTesting
    public int getNumCallsWithState(final int callFilter, Call excludeCall,
                                    PhoneAccountHandle phoneAccountHandle, int... states) {

        Set<Integer> desiredStates = IntStream.of(states).boxed().collect(Collectors.toSet());

        Stream<Call> callsStream = mCalls.stream()
                .filter(call -> desiredStates.contains(call.getState()) &&
                        call.getParentCall() == null && !call.isExternalCall());

        if (callFilter == CALL_FILTER_MANAGED) {
            callsStream = callsStream.filter(call -> !call.isSelfManaged());
        } else if (callFilter == CALL_FILTER_SELF_MANAGED) {
            callsStream = callsStream.filter(call -> call.isSelfManaged());
        }

        // If a call to exclude was specified, filter it out.
        if (excludeCall != null) {
            callsStream = callsStream.filter(call -> call != excludeCall);
        }

        // If a phone account handle was specified, only consider calls for that phone account.
        if (phoneAccountHandle != null) {
            callsStream = callsStream.filter(
                    call -> phoneAccountHandle.equals(call.getTargetPhoneAccount()));
        }

        return (int) callsStream.count();
    }

    private boolean hasMaximumLiveCalls(Call exceptCall) {
        return MAXIMUM_LIVE_CALLS <= getNumCallsWithState(CALL_FILTER_ALL,
                exceptCall, null /* phoneAccountHandle*/, LIVE_CALL_STATES);
    }

    private boolean hasMaximumManagedLiveCalls(Call exceptCall) {
        return MAXIMUM_LIVE_CALLS <= getNumCallsWithState(false /* isSelfManaged */,
                exceptCall, null /* phoneAccountHandle */, LIVE_CALL_STATES);
    }

    private boolean hasMaximumSelfManagedCalls(Call exceptCall,
                                                   PhoneAccountHandle phoneAccountHandle) {
        return MAXIMUM_SELF_MANAGED_CALLS <= getNumCallsWithState(true /* isSelfManaged */,
                exceptCall, phoneAccountHandle, ANY_CALL_STATE);
    }

    private boolean hasMaximumManagedHoldingCalls(Call exceptCall) {
        return MAXIMUM_HOLD_CALLS <= getNumCallsWithState(false /* isSelfManaged */, exceptCall,
                null /* phoneAccountHandle */, CallState.ON_HOLD);
    }

    private boolean hasMaximumManagedRingingCalls(Call exceptCall) {
        return MAXIMUM_RINGING_CALLS <= getNumCallsWithState(false /* isSelfManaged */, exceptCall,
                null /* phoneAccountHandle */, CallState.RINGING, CallState.ANSWERED);
    }

    private boolean hasMaximumSelfManagedRingingCalls(Call exceptCall,
                                                      PhoneAccountHandle phoneAccountHandle) {
        return MAXIMUM_RINGING_CALLS <= getNumCallsWithState(true /* isSelfManaged */, exceptCall,
                phoneAccountHandle, CallState.RINGING, CallState.ANSWERED);
    }

    private boolean hasMaximumOutgoingCalls(Call exceptCall) {
        return MAXIMUM_LIVE_CALLS <= getNumCallsWithState(CALL_FILTER_ALL,
                exceptCall, null /* phoneAccountHandle */, OUTGOING_CALL_STATES);
    }

    private boolean hasMaximumManagedOutgoingCalls(Call exceptCall) {
        return MAXIMUM_OUTGOING_CALLS <= getNumCallsWithState(false /* isSelfManaged */, exceptCall,
                null /* phoneAccountHandle */, OUTGOING_CALL_STATES);
    }

    private boolean hasMaximumManagedDialingCalls(Call exceptCall) {
        return MAXIMUM_DIALING_CALLS <= getNumCallsWithState(false /* isSelfManaged */, exceptCall,
                null /* phoneAccountHandle */, CallState.DIALING, CallState.PULLING);
    }

    /**
     * Given a {@link PhoneAccountHandle} determines if there are calls owned by any other
     * {@link PhoneAccountHandle}.
     * @param phoneAccountHandle The {@link PhoneAccountHandle} to check.
     * @return {@code true} if there are other calls, {@code false} otherwise.
     */
    public boolean hasCallsForOtherPhoneAccount(PhoneAccountHandle phoneAccountHandle) {
        return getNumCallsForOtherPhoneAccount(phoneAccountHandle) > 0;
    }

    /**
     * Determines the number of calls present for PhoneAccounts other than the one specified.
     * @param phoneAccountHandle The handle of the PhoneAccount.
     * @return Number of calls owned by other PhoneAccounts.
     */
    public int getNumCallsForOtherPhoneAccount(PhoneAccountHandle phoneAccountHandle) {
        return (int) mCalls.stream().filter(call ->
                !phoneAccountHandle.equals(call.getTargetPhoneAccount()) &&
                        call.getParentCall() == null &&
                        !call.isExternalCall()).count();
    }

    /**
     * Determines if there are any managed calls.
     * @return {@code true} if there are managed calls, {@code false} otherwise.
     */
    public boolean hasManagedCalls() {
        return mCalls.stream().filter(call -> !call.isSelfManaged() &&
                !call.isExternalCall()).count() > 0;
    }

    /**
     * Determines if there are any self-managed calls.
     * @return {@code true} if there are self-managed calls, {@code false} otherwise.
     */
    public boolean hasSelfManagedCalls() {
        return mCalls.stream().filter(call -> call.isSelfManaged()).count() > 0;
    }

    /**
     * Determines if there are any ongoing managed or self-managed calls.
     * Note: The {@link #ONGOING_CALL_STATES} are
     * @return {@code true} if there are ongoing managed or self-managed calls, {@code false}
     *      otherwise.
     */
    public boolean hasOngoingCalls() {
        return getNumCallsWithState(
                CALL_FILTER_ALL, null /* excludeCall */,
                null /* phoneAccountHandle */,
                ONGOING_CALL_STATES) > 0;
    }

    /**
     * Determines if there are any ongoing managed calls.
     * @return {@code true} if there are ongoing managed calls, {@code false} otherwise.
     */
    public boolean hasOngoingManagedCalls() {
        return getNumCallsWithState(
                CALL_FILTER_MANAGED, null /* excludeCall */,
                null /* phoneAccountHandle */,
                ONGOING_CALL_STATES) > 0;
    }

    /**
     * Determines if the system incoming call UI should be shown.
     * The system incoming call UI will be shown if the new incoming call is self-managed, and there
     * are ongoing calls for another PhoneAccount.
     * @param incomingCall The incoming call.
     * @return {@code true} if the system incoming call UI should be shown, {@code false} otherwise.
     */
    public boolean shouldShowSystemIncomingCallUi(Call incomingCall) {
        return incomingCall.isIncoming() && incomingCall.isSelfManaged() &&
                hasCallsForOtherPhoneAccount(incomingCall.getTargetPhoneAccount()) &&
                incomingCall.getHandoverSourceCall() == null;
    }

    private boolean makeRoomForOutgoingCall(Call call, boolean isEmergency) {
        // Reject If there is any Incoming Call while initiating an
        // an Emergency Call.
        if (isEmergency && hasMaximumManagedRingingCalls(call)) {
            Call rinigingCall = getRingingCall();
            rinigingCall.reject(false, null);
        }
        if (hasMaximumLiveCalls(call)) {
            // NOTE: If the amount of live calls changes beyond 1, this logic will probably
            // have to change.
            Call liveCall = getFirstCallWithState(LIVE_CALL_STATES);
            Log.i(this, "makeRoomForOutgoingCall call = " + call + " livecall = " +
                   liveCall);

            if (call == liveCall) {
                // If the call is already the foreground call, then we are golden.
                // This can happen after the user selects an account in the SELECT_PHONE_ACCOUNT
                // state since the call was already populated into the list.
                return true;
            }

            if (hasMaximumOutgoingCalls(call)) {
                Call outgoingCall = getFirstCallWithState(OUTGOING_CALL_STATES);
                if (isEmergency && !outgoingCall.isEmergencyCall()) {
                    // Disconnect the current outgoing call if it's not an emergency call. If the
                    // user tries to make two outgoing calls to different emergency call numbers,
                    // we will try to connect the first outgoing call.
                    call.getAnalytics().setCallIsAdditional(true);
                    outgoingCall.getAnalytics().setCallIsInterrupted(true);
                    outgoingCall.disconnect();
                    return true;
                }
                if (outgoingCall.getState() == CallState.SELECT_PHONE_ACCOUNT) {
                    // If there is an orphaned call in the {@link CallState#SELECT_PHONE_ACCOUNT}
                    // state, just disconnect it since the user has explicitly started a new call.
                    call.getAnalytics().setCallIsAdditional(true);
                    outgoingCall.getAnalytics().setCallIsInterrupted(true);
                    outgoingCall.disconnect();
                    return true;
                }
                return false;
            }

            // If we have the max number of held managed calls and we're placing an emergency call,
            // we'll disconnect the ongoing call if it cannot be held.
            if (hasMaximumManagedHoldingCalls(call) && isEmergency && !canHold(liveCall)) {
                call.getAnalytics().setCallIsAdditional(true);
                liveCall.getAnalytics().setCallIsInterrupted(true);
                liveCall.disconnect("disconnecting to make room for emergency call "
                        + call.getId());
                return true;
            }

            // TODO: Remove once b/23035408 has been corrected.
            // If the live call is a conference, it will not have a target phone account set.  This
            // means the check to see if the live call has the same target phone account as the new
            // call will not cause us to bail early.  As a result, we'll end up holding the
            // ongoing conference call.  However, the ConnectionService is already doing that.  This
            // has caused problems with some carriers.  As a workaround until b/23035408 is
            // corrected, we will try and get the target phone account for one of the conference's
            // children and use that instead.
            PhoneAccountHandle liveCallPhoneAccount = liveCall.getTargetPhoneAccount();
            if (liveCallPhoneAccount == null && liveCall.isConference() &&
                    !liveCall.getChildCalls().isEmpty()) {
                liveCallPhoneAccount = getFirstChildPhoneAccount(liveCall);
                Log.i(this, "makeRoomForOutgoingCall: using child call PhoneAccount = " +
                        liveCallPhoneAccount);
            }

            // First thing, if we are trying to make a call with the same phone account as the live
            // call, then allow it so that the connection service can make its own decision about
            // how to handle the new call relative to the current one.
            if (Objects.equals(liveCallPhoneAccount, call.getTargetPhoneAccount())) {
                Log.i(this, "makeRoomForOutgoingCall: phoneAccount matches.");
                call.getAnalytics().setCallIsAdditional(true);
                liveCall.getAnalytics().setCallIsInterrupted(true);
                return true;
            } else if (call.getTargetPhoneAccount() == null) {
                // Without a phone account, we can't say reliably that the call will fail.
                // If the user chooses the same phone account as the live call, then it's
                // still possible that the call can be made (like with CDMA calls not supporting
                // hold but they still support adding a call by going immediately into conference
                // mode). Return true here and we'll run this code again after user chooses an
                // account.
                return true;
            }

            // Try to hold the live call before attempting the new outgoing call.
            if (canHold(liveCall)) {
                Log.i(this, "makeRoomForOutgoingCall: holding live call.");
                call.getAnalytics().setCallIsAdditional(true);
                liveCall.getAnalytics().setCallIsInterrupted(true);
                liveCall.hold("calling " + call.getId());
                return true;
            }

            // The live call cannot be held so we're out of luck here.  There's no room.
            return false;
        }
        return true;
    }

    /**
     * Given a call, find the first non-null phone account handle of its children.
     *
     * @param parentCall The parent call.
     * @return The first non-null phone account handle of the children, or {@code null} if none.
     */
    private PhoneAccountHandle getFirstChildPhoneAccount(Call parentCall) {
        for (Call childCall : parentCall.getChildCalls()) {
            PhoneAccountHandle childPhoneAccount = childCall.getTargetPhoneAccount();
            if (childPhoneAccount != null) {
                return childPhoneAccount;
            }
        }
        return null;
    }

    /**
     * Checks to see if the call should be on speakerphone and if so, set it.
     */
    private void maybeMoveToSpeakerPhone(Call call) {
        if (call.isHandoverInProgress() && call.getState() == CallState.DIALING) {
            // When a new outgoing call is initiated for the purpose of handing over, do not engage
            // speaker automatically until the call goes active.
            return;
        }
        if (call.getStartWithSpeakerphoneOn()) {
            setAudioRoute(CallAudioState.ROUTE_SPEAKER, null);
            call.setStartWithSpeakerphoneOn(false);
        }
    }

    /**
     * Checks to see if the call is an emergency call and if so, turn off mute.
     */
    private void maybeTurnOffMute(Call call) {
        if (call.isEmergencyCall()) {
            mute(false);
        }
    }

    private void ensureCallAudible() {
        AudioManager am = mContext.getSystemService(AudioManager.class);
        if (am == null) {
            Log.w(this, "ensureCallAudible: audio manager is null");
            return;
        }
        if (am.getStreamVolume(AudioManager.STREAM_VOICE_CALL) == 0) {
            Log.i(this, "ensureCallAudible: voice call stream has volume 0. Adjusting to default.");
            am.setStreamVolume(AudioManager.STREAM_VOICE_CALL,
                    AudioSystem.getDefaultStreamVolume(AudioManager.STREAM_VOICE_CALL), 0);
        }
    }

    /**
     * Creates a new call for an existing connection.
     *
     * @param callId The id of the new call.
     * @param connection The connection information.
     * @return The new call.
     */
    Call createCallForExistingConnection(String callId, ParcelableConnection connection) {
        boolean isDowngradedConference = (connection.getConnectionProperties()
                & Connection.PROPERTY_IS_DOWNGRADED_CONFERENCE) != 0;
        Call call = new Call(
                callId,
                mContext,
                this,
                mLock,
                mConnectionServiceRepository,
                mContactsAsyncHelper,
                mCallerInfoAsyncQueryFactory,
                mPhoneNumberUtilsAdapter,
                connection.getHandle() /* handle */,
                null /* gatewayInfo */,
                null /* connectionManagerPhoneAccount */,
                connection.getPhoneAccount(), /* targetPhoneAccountHandle */
                Call.CALL_DIRECTION_UNDEFINED /* callDirection */,
                false /* forceAttachToExistingConnection */,
                isDowngradedConference /* isConference */,
                connection.getConnectTimeMillis() /* connectTimeMillis */,
                connection.getConnectElapsedTimeMillis(), /* connectElapsedTimeMillis */
                mClockProxy);

        call.initAnalytics();
        call.getAnalytics().setCreatedFromExistingConnection(true);

        setCallState(call, Call.getStateFromConnectionState(connection.getState()),
                "existing connection");
        call.setVideoState(connection.getVideoState());
        call.setConnectionCapabilities(connection.getConnectionCapabilities());
        call.setConnectionProperties(connection.getConnectionProperties());
        call.setHandle(connection.getHandle(), connection.getHandlePresentation());
        call.setCallerDisplayName(connection.getCallerDisplayName(),
                connection.getCallerDisplayNamePresentation());
        call.addListener(this);

        // In case this connection was added via a ConnectionManager, keep track of the original
        // Connection ID as created by the originating ConnectionService.
        Bundle extras = connection.getExtras();
        if (extras != null && extras.containsKey(Connection.EXTRA_ORIGINAL_CONNECTION_ID)) {
            call.setOriginalConnectionId(extras.getString(Connection.EXTRA_ORIGINAL_CONNECTION_ID));
        }
        Log.i(this, "createCallForExistingConnection: %s", connection);
        Call parentCall = null;
        if (!TextUtils.isEmpty(connection.getParentCallId())) {
            String parentId = connection.getParentCallId();
            parentCall = mCalls
                    .stream()
                    .filter(c -> c.getId().equals(parentId))
                    .findFirst()
                    .orElse(null);
            if (parentCall != null) {
                Log.i(this, "createCallForExistingConnection: %s added as child of %s.",
                        call.getId(),
                        parentCall.getId());
                // Set JUST the parent property, which won't send an update to the Incall UI.
                call.setParentCall(parentCall);
            }
        }
        addCall(call);
        if (parentCall != null) {
            // Now, set the call as a child of the parent since it has been added to Telecom.  This
            // is where we will inform InCall.
            call.setChildOf(parentCall);
            call.notifyParentChanged(parentCall);
        }

        return call;
    }

    /**
     * Determines whether Telecom already knows about a Connection added via the
     * {@link android.telecom.ConnectionService#addExistingConnection(PhoneAccountHandle,
     * Connection)} API via a ConnectionManager.
     *
     * See {@link Connection#EXTRA_ORIGINAL_CONNECTION_ID}.
     * @param originalConnectionId The new connection ID to check.
     * @return {@code true} if this connection is already known by Telecom.
     */
    Call getAlreadyAddedConnection(String originalConnectionId) {
        Optional<Call> existingCall = mCalls.stream()
                .filter(call -> originalConnectionId.equals(call.getOriginalConnectionId()) ||
                            originalConnectionId.equals(call.getId()))
                .findFirst();

        if (existingCall.isPresent()) {
            Log.i(this, "isExistingConnectionAlreadyAdded - call %s already added with id %s",
                    originalConnectionId, existingCall.get().getId());
            return existingCall.get();
        }

        return null;
    }

    /**
     * @return A new unique telecom call Id.
     */
    private String getNextCallId() {
        synchronized(mLock) {
            return TELECOM_CALL_ID_PREFIX + (++mCallId);
        }
    }

    public int getNextRttRequestId() {
        synchronized (mLock) {
            return (++mRttRequestId);
        }
    }

    /**
     * Callback when foreground user is switched. We will reload missed call in all profiles
     * including the user itself. There may be chances that profiles are not started yet.
     */
    @VisibleForTesting
    public void onUserSwitch(UserHandle userHandle) {
        mCurrentUserHandle = userHandle;
        mMissedCallNotifier.setCurrentUserHandle(userHandle);
        final UserManager userManager = UserManager.get(mContext);
        List<UserInfo> profiles = userManager.getEnabledProfiles(userHandle.getIdentifier());
        for (UserInfo profile : profiles) {
            reloadMissedCallsOfUser(profile.getUserHandle());
        }
    }

    /**
     * Because there may be chances that profiles are not started yet though its parent user is
     * switched, we reload missed calls of profile that are just started here.
     */
    void onUserStarting(UserHandle userHandle) {
        if (UserUtil.isProfile(mContext, userHandle)) {
            reloadMissedCallsOfUser(userHandle);
        }
    }

    public TelecomSystem.SyncRoot getLock() {
        return mLock;
    }

    private void reloadMissedCallsOfUser(UserHandle userHandle) {
        mMissedCallNotifier.reloadFromDatabase(mCallerInfoLookupHelper,
                new MissedCallNotifier.CallInfoFactory(), userHandle);
    }

    public void onBootCompleted() {
        mMissedCallNotifier.reloadAfterBootComplete(mCallerInfoLookupHelper,
                new MissedCallNotifier.CallInfoFactory());
    }

    public boolean isIncomingCallPermitted(PhoneAccountHandle phoneAccountHandle) {
        return isIncomingCallPermitted(null /* excludeCall */, phoneAccountHandle);
    }

    public boolean isIncomingCallPermitted(Call excludeCall,
                                           PhoneAccountHandle phoneAccountHandle) {
        if (phoneAccountHandle == null) {
            return false;
        }
        PhoneAccount phoneAccount =
                mPhoneAccountRegistrar.getPhoneAccountUnchecked(phoneAccountHandle);
        if (phoneAccount == null) {
            return false;
        }

        if (!phoneAccount.isSelfManaged()) {
            return !hasMaximumManagedRingingCalls(excludeCall) &&
                    !hasMaximumManagedHoldingCalls(excludeCall);
        } else {
            return !hasEmergencyCall() &&
                    !hasMaximumSelfManagedRingingCalls(excludeCall, phoneAccountHandle) &&
                    !hasMaximumSelfManagedCalls(excludeCall, phoneAccountHandle);
        }
    }

    public boolean isOutgoingCallPermitted(PhoneAccountHandle phoneAccountHandle) {
        return isOutgoingCallPermitted(null /* excludeCall */, phoneAccountHandle);
    }

    public boolean isOutgoingCallPermitted(Call excludeCall,
                                           PhoneAccountHandle phoneAccountHandle) {
        if (phoneAccountHandle == null) {
            return false;
        }
        PhoneAccount phoneAccount =
                mPhoneAccountRegistrar.getPhoneAccountUnchecked(phoneAccountHandle);
        if (phoneAccount == null) {
            return false;
        }

        if (!phoneAccount.isSelfManaged()) {
            return !hasMaximumManagedOutgoingCalls(excludeCall) &&
                    !hasMaximumManagedDialingCalls(excludeCall) &&
                    !hasMaximumManagedLiveCalls(excludeCall) &&
                    !hasMaximumManagedHoldingCalls(excludeCall);
        } else {
            // Only permit self-managed outgoing calls if
            // 1. there is no emergency ongoing call
            // 2. The outgoing call is an handover call or it not hit the self-managed call limit
            // and the current active call can be held.
            Call activeCall = (Call) mConnectionSvrFocusMgr.getCurrentFocusCall();
            return !hasEmergencyCall() &&
                    ((excludeCall != null && excludeCall.getHandoverSourceCall() != null) ||
                            (!hasMaximumSelfManagedCalls(excludeCall, phoneAccountHandle) &&
                                    (activeCall == null || canHold(activeCall))));
        }
    }

    public boolean isReplyWithSmsAllowed(int uid) {
        UserHandle callingUser = UserHandle.of(UserHandle.getUserId(uid));
        UserManager userManager = mContext.getSystemService(UserManager.class);
        KeyguardManager keyguardManager = mContext.getSystemService(KeyguardManager.class);

        boolean isUserRestricted = userManager != null
                && userManager.hasUserRestriction(UserManager.DISALLOW_SMS, callingUser);
        boolean isLockscreenRestricted = keyguardManager != null
                && keyguardManager.isDeviceLocked();
        Log.d(this, "isReplyWithSmsAllowed: isUserRestricted: %s, isLockscreenRestricted: %s",
                isUserRestricted, isLockscreenRestricted);

        // TODO(hallliu): actually check the lockscreen once b/77731473 is fixed
        return !isUserRestricted;
    }
    /**
     * Blocks execution until all Telecom handlers have completed their current work.
     */
    public void waitOnHandlers() {
        CountDownLatch mainHandlerLatch = new CountDownLatch(3);
        mHandler.post(() -> {
            mainHandlerLatch.countDown();
        });
        mCallAudioManager.getCallAudioModeStateMachine().getHandler().post(() -> {
            mainHandlerLatch.countDown();
        });
        mCallAudioManager.getCallAudioRouteStateMachine().getHandler().post(() -> {
            mainHandlerLatch.countDown();
        });

        try {
            mainHandlerLatch.await(HANDLER_WAIT_TIMEOUT, TimeUnit.MILLISECONDS);
        } catch (InterruptedException e) {
            Log.w(this, "waitOnHandlers: interrupted %s", e);
        }
    }

    /**
     * Used to confirm creation of an outgoing call which was marked as pending confirmation in
     * {@link #startOutgoingCall(Uri, PhoneAccountHandle, Bundle, UserHandle, Intent)}.
     * Called via {@link TelecomBroadcastIntentProcessor} for a call which was confirmed via
     * {@link ConfirmCallDialogActivity}.
     * @param callId The call ID of the call to confirm.
     */
    public void confirmPendingCall(String callId) {
        Log.i(this, "confirmPendingCall: callId=%s", callId);
        if (mPendingCall != null && mPendingCall.getId().equals(callId)) {
            Log.addEvent(mPendingCall, LogUtils.Events.USER_CONFIRMED);
            addCall(mPendingCall);

            // We are going to place the new outgoing call, so disconnect any ongoing self-managed
            // calls which are ongoing at this time.
            disconnectSelfManagedCalls("outgoing call " + callId);

            // Kick of the new outgoing call intent from where it left off prior to confirming the
            // call.
            CallIntentProcessor.sendNewOutgoingCallIntent(mContext, mPendingCall, this,
                    mPendingCall.getOriginalCallIntent());
            mPendingCall = null;
        }
    }

    /**
     * Used to cancel an outgoing call which was marked as pending confirmation in
     * {@link #startOutgoingCall(Uri, PhoneAccountHandle, Bundle, UserHandle, Intent)}.
     * Called via {@link TelecomBroadcastIntentProcessor} for a call which was confirmed via
     * {@link ConfirmCallDialogActivity}.
     * @param callId The call ID of the call to cancel.
     */
    public void cancelPendingCall(String callId) {
        Log.i(this, "cancelPendingCall: callId=%s", callId);
        if (mPendingCall != null && mPendingCall.getId().equals(callId)) {
            Log.addEvent(mPendingCall, LogUtils.Events.USER_CANCELLED);
            markCallAsDisconnected(mPendingCall, new DisconnectCause(DisconnectCause.CANCELED));
            markCallAsRemoved(mPendingCall);
            mPendingCall = null;
        }
    }

    /**
     * Called from {@link #startOutgoingCall(Uri, PhoneAccountHandle, Bundle, UserHandle, Intent)} when
     * a managed call is added while there are ongoing self-managed calls.  Starts
     * {@link ConfirmCallDialogActivity} to prompt the user to see if they wish to place the
     * outgoing call or not.
     * @param call The call to confirm.
     */
    private void startCallConfirmation(Call call) {
        if (mPendingCall != null) {
            Log.i(this, "startCallConfirmation: call %s is already pending; disconnecting %s",
                    mPendingCall.getId(), call.getId());
            markCallDisconnectedDueToSelfManagedCall(call);
            return;
        }
        Log.addEvent(call, LogUtils.Events.USER_CONFIRMATION);
        mPendingCall = call;

        // Figure out the name of the app in charge of the self-managed call(s).
        Call activeCall = (Call) mConnectionSvrFocusMgr.getCurrentFocusCall();
        if (activeCall != null) {
            CharSequence ongoingAppName = activeCall.getTargetPhoneAccountLabel();
            Log.i(this, "startCallConfirmation: callId=%s, ongoingApp=%s", call.getId(),
                    ongoingAppName);

            Intent confirmIntent = new Intent(mContext, ConfirmCallDialogActivity.class);
            confirmIntent.putExtra(ConfirmCallDialogActivity.EXTRA_OUTGOING_CALL_ID, call.getId());
            confirmIntent.putExtra(ConfirmCallDialogActivity.EXTRA_ONGOING_APP_NAME, ongoingAppName);
            confirmIntent.setFlags(Intent.FLAG_ACTIVITY_NEW_TASK);
            mContext.startActivityAsUser(confirmIntent, UserHandle.CURRENT);
        }
    }

    /**
     * Disconnects all self-managed calls.
     */
    private void disconnectSelfManagedCalls(String reason) {
        // Disconnect all self-managed calls to make priority for emergency call.
        // Use Call.disconnect() to command the ConnectionService to disconnect the calls.
        // CallsManager.markCallAsDisconnected doesn't actually tell the ConnectionService to
        // disconnect.
        mCalls.stream()
                .filter(c -> c.isSelfManaged())
                .forEach(c -> c.disconnect(reason));

        // When disconnecting all self-managed calls, switch audio routing back to the baseline
        // route.  This ensures if, for example, the self-managed ConnectionService was routed to
        // speakerphone that we'll switch back to earpiece for the managed call which necessitated
        // disconnecting the self-managed calls.
        mCallAudioManager.switchBaseline();
    }

    /**
     * Dumps the state of the {@link CallsManager}.
     *
     * @param pw The {@code IndentingPrintWriter} to write the state to.
     */
    public void dump(IndentingPrintWriter pw) {
        mContext.enforceCallingOrSelfPermission(android.Manifest.permission.DUMP, TAG);
        if (mCalls != null) {
            pw.println("mCalls: ");
            pw.increaseIndent();
            for (Call call : mCalls) {
                pw.println(call);
            }
            pw.decreaseIndent();
        }

        if (mPendingCall != null) {
            pw.print("mPendingCall:");
            pw.println(mPendingCall.getId());
        }

        if (mCallAudioManager != null) {
            pw.println("mCallAudioManager:");
            pw.increaseIndent();
            mCallAudioManager.dump(pw);
            pw.decreaseIndent();
        }

        if (mTtyManager != null) {
            pw.println("mTtyManager:");
            pw.increaseIndent();
            mTtyManager.dump(pw);
            pw.decreaseIndent();
        }

        if (mInCallController != null) {
            pw.println("mInCallController:");
            pw.increaseIndent();
            mInCallController.dump(pw);
            pw.decreaseIndent();
        }

        if (mDefaultDialerCache != null) {
            pw.println("mDefaultDialerCache:");
            pw.increaseIndent();
            mDefaultDialerCache.dumpCache(pw);
            pw.decreaseIndent();
        }

        if (mConnectionServiceRepository != null) {
            pw.println("mConnectionServiceRepository:");
            pw.increaseIndent();
            mConnectionServiceRepository.dump(pw);
            pw.decreaseIndent();
        }
    }

    /**
    * For some disconnected causes, we show a dialog when it's a mmi code or potential mmi code.
    *
    * @param call The call.
    */
    private void maybeShowErrorDialogOnDisconnect(Call call) {
        if (call.getState() == CallState.DISCONNECTED && (isPotentialMMICode(call.getHandle())
                || isPotentialInCallMMICode(call.getHandle())) && !mCalls.contains(call)) {
            DisconnectCause disconnectCause = call.getDisconnectCause();
            if (!TextUtils.isEmpty(disconnectCause.getDescription()) && (disconnectCause.getCode()
                    == DisconnectCause.ERROR)) {
                Intent errorIntent = new Intent(mContext, ErrorDialogActivity.class);
                errorIntent.putExtra(ErrorDialogActivity.ERROR_MESSAGE_STRING_EXTRA,
                        disconnectCause.getDescription());
                errorIntent.setFlags(Intent.FLAG_ACTIVITY_NEW_TASK);
                mContext.startActivityAsUser(errorIntent, UserHandle.CURRENT);
            }
        }
    }

    private void setIntentExtrasAndStartTime(Call call, Bundle extras) {
        if (extras != null) {
            // Create our own instance to modify (since extras may be Bundle.EMPTY)
            extras = new Bundle(extras);
        } else {
            extras = new Bundle();
        }

        // Specifies the time telecom began routing the call. This is used by the dialer for
        // analytics.
        extras.putLong(TelecomManager.EXTRA_CALL_TELECOM_ROUTING_START_TIME_MILLIS,
              SystemClock.elapsedRealtime());

        call.setIntentExtras(extras);
    }

    private void setCallSourceToAnalytics(Call call, Intent originalIntent) {
        if (originalIntent == null) {
            return;
        }

        int callSource = originalIntent.getIntExtra(TelecomManager.EXTRA_CALL_SOURCE,
                Analytics.CALL_SOURCE_UNSPECIFIED);

        // Call source is only used by metrics, so we simply set it to Analytics directly.
        call.getAnalytics().setCallSource(callSource);
    }

    /**
     * Notifies the {@link android.telecom.ConnectionService} associated with a
     * {@link PhoneAccountHandle} that the attempt to create a new connection has failed.
     *
     * @param phoneAccountHandle The {@link PhoneAccountHandle}.
     * @param call The {@link Call} which could not be added.
     */
    private void notifyCreateConnectionFailed(PhoneAccountHandle phoneAccountHandle, Call call) {
        if (phoneAccountHandle == null) {
            return;
        }
        ConnectionServiceWrapper service = mConnectionServiceRepository.getService(
                phoneAccountHandle.getComponentName(), phoneAccountHandle.getUserHandle());
        if (service == null) {
            Log.i(this, "Found no connection service.");
            return;
        } else {
            call.setConnectionService(service);
            service.createConnectionFailed(call);
        }
    }

    /**
     * Notifies the {@link android.telecom.ConnectionService} associated with a
     * {@link PhoneAccountHandle} that the attempt to handover a call has failed.
     *
     * @param call The handover call
     * @param reason The error reason code for handover failure
     */
    private void notifyHandoverFailed(Call call, int reason) {
        ConnectionServiceWrapper service = call.getConnectionService();
        service.handoverFailed(call, reason);
        call.setDisconnectCause(new DisconnectCause(DisconnectCause.CANCELED));
        call.disconnect("handover failed");
    }

    /**
     * Called in response to a {@link Call} receiving a {@link Call#sendCallEvent(String, Bundle)}
     * of type {@link android.telecom.Call#EVENT_REQUEST_HANDOVER} indicating the
     * {@link android.telecom.InCallService} has requested a handover to another
     * {@link android.telecom.ConnectionService}.
     *
     * We will explicitly disallow a handover when there is an emergency call present.
     *
     * @param handoverFromCall The {@link Call} to be handed over.
     * @param handoverToHandle The {@link PhoneAccountHandle} to hand over the call to.
     * @param videoState The desired video state of {@link Call} after handover.
     * @param initiatingExtras Extras associated with the handover, to be passed to the handover
     *               {@link android.telecom.ConnectionService}.
     */
    private void requestHandoverViaEvents(Call handoverFromCall,
                                          PhoneAccountHandle handoverToHandle,
                                          int videoState, Bundle initiatingExtras) {

        boolean isHandoverFromSupported = isHandoverFromPhoneAccountSupported(
                handoverFromCall.getTargetPhoneAccount());
        boolean isHandoverToSupported = isHandoverToPhoneAccountSupported(handoverToHandle);

        if (!isHandoverFromSupported || !isHandoverToSupported || hasEmergencyCall()) {
            handoverFromCall.sendCallEvent(android.telecom.Call.EVENT_HANDOVER_FAILED, null);
            return;
        }

        Log.addEvent(handoverFromCall, LogUtils.Events.HANDOVER_REQUEST, handoverToHandle);

        Bundle extras = new Bundle();
        extras.putBoolean(TelecomManager.EXTRA_IS_HANDOVER, true);
        extras.putParcelable(TelecomManager.EXTRA_HANDOVER_FROM_PHONE_ACCOUNT,
                handoverFromCall.getTargetPhoneAccount());
        extras.putInt(TelecomManager.EXTRA_START_CALL_WITH_VIDEO_STATE, videoState);
        if (initiatingExtras != null) {
            extras.putAll(initiatingExtras);
        }
        extras.putParcelable(TelecomManager.EXTRA_CALL_AUDIO_STATE,
                mCallAudioManager.getCallAudioState());
        Call handoverToCall = startOutgoingCall(handoverFromCall.getHandle(), handoverToHandle,
                extras, getCurrentUserHandle(), null /* originalIntent */);
        if (handoverToCall == null) {
            handoverFromCall.sendCallEvent(android.telecom.Call.EVENT_HANDOVER_FAILED, null);
            return;
        }
        Log.addEvent(handoverFromCall, LogUtils.Events.START_HANDOVER,
                "handOverFrom=%s, handOverTo=%s", handoverFromCall.getId(), handoverToCall.getId());
        handoverFromCall.setHandoverDestinationCall(handoverToCall);
        handoverFromCall.setHandoverState(HandoverState.HANDOVER_FROM_STARTED);
        handoverToCall.setHandoverState(HandoverState.HANDOVER_TO_STARTED);
        handoverToCall.setHandoverSourceCall(handoverFromCall);
        handoverToCall.setNewOutgoingCallIntentBroadcastIsDone();
        placeOutgoingCall(handoverToCall, handoverToCall.getHandle(), null /* gatewayInfo */,
                false /* startwithSpeaker */,
                videoState);
    }

    /**
     * Called in response to a {@link Call} receiving a {@link Call#handoverTo(PhoneAccountHandle,
     * int, Bundle)} indicating the {@link android.telecom.InCallService} has requested a
     * handover to another {@link android.telecom.ConnectionService}.
     *
     * We will explicitly disallow a handover when there is an emergency call present.
     *
     * @param handoverFromCall The {@link Call} to be handed over.
     * @param handoverToHandle The {@link PhoneAccountHandle} to hand over the call to.
     * @param videoState The desired video state of {@link Call} after handover.
     * @param extras Extras associated with the handover, to be passed to the handover
     *               {@link android.telecom.ConnectionService}.
     */
    private void requestHandover(Call handoverFromCall, PhoneAccountHandle handoverToHandle,
                                 int videoState, Bundle extras) {

        // Send an error back if there are any ongoing emergency calls.
        if (hasEmergencyCall()) {
            handoverFromCall.onHandoverFailed(
                    android.telecom.Call.Callback.HANDOVER_FAILURE_ONGOING_EMERGENCY_CALL);
            return;
        }

        // If source and destination phone accounts don't support handover, send an error back.
        boolean isHandoverFromSupported = isHandoverFromPhoneAccountSupported(
                handoverFromCall.getTargetPhoneAccount());
        boolean isHandoverToSupported = isHandoverToPhoneAccountSupported(handoverToHandle);
        if (!isHandoverFromSupported || !isHandoverToSupported) {
            handoverFromCall.onHandoverFailed(
                    android.telecom.Call.Callback.HANDOVER_FAILURE_NOT_SUPPORTED);
            return;
        }

        Log.addEvent(handoverFromCall, LogUtils.Events.HANDOVER_REQUEST, handoverToHandle);

        // Create a new instance of Call
        PhoneAccount account =
                mPhoneAccountRegistrar.getPhoneAccount(handoverToHandle, getCurrentUserHandle());
        boolean isSelfManaged = account != null && account.isSelfManaged();

        Call call = new Call(getNextCallId(), mContext,
                this, mLock, mConnectionServiceRepository,
                mContactsAsyncHelper, mCallerInfoAsyncQueryFactory, mPhoneNumberUtilsAdapter,
                handoverFromCall.getHandle(), null,
                null, null,
                Call.CALL_DIRECTION_OUTGOING, false,
                false, mClockProxy);
        call.initAnalytics();

        // Set self-managed and voipAudioMode if destination is self-managed CS
        call.setIsSelfManaged(isSelfManaged);
        if (isSelfManaged) {
            call.setIsVoipAudioMode(true);
        }
        call.setInitiatingUser(getCurrentUserHandle());

        // Ensure we don't try to place an outgoing call with video if video is not
        // supported.
        if (VideoProfile.isVideo(videoState) && account != null &&
                !account.hasCapabilities(PhoneAccount.CAPABILITY_VIDEO_CALLING)) {
            call.setVideoState(VideoProfile.STATE_AUDIO_ONLY);
        } else {
            call.setVideoState(videoState);
        }

        // Set target phone account to destAcct.
        call.setTargetPhoneAccount(handoverToHandle);

        if (account != null && account.getExtras() != null && account.getExtras()
                    .getBoolean(PhoneAccount.EXTRA_ALWAYS_USE_VOIP_AUDIO_MODE)) {
            Log.d(this, "requestHandover: defaulting to voip mode for call %s",
                        call.getId());
            call.setIsVoipAudioMode(true);
        }

        // Set call state to connecting
        call.setState(
                CallState.CONNECTING,
                handoverToHandle == null ? "no-handle" : handoverToHandle.toString());

        // Mark as handover so that the ConnectionService knows this is a handover request.
        if (extras == null) {
            extras = new Bundle();
        }
        extras.putBoolean(TelecomManager.EXTRA_IS_HANDOVER_CONNECTION, true);
        extras.putParcelable(TelecomManager.EXTRA_HANDOVER_FROM_PHONE_ACCOUNT,
                handoverFromCall.getTargetPhoneAccount());
        setIntentExtrasAndStartTime(call, extras);

        // Add call to call tracker
        if (!mCalls.contains(call)) {
            addCall(call);
        }

        Log.addEvent(handoverFromCall, LogUtils.Events.START_HANDOVER,
                "handOverFrom=%s, handOverTo=%s", handoverFromCall.getId(), call.getId());

        handoverFromCall.setHandoverDestinationCall(call);
        handoverFromCall.setHandoverState(HandoverState.HANDOVER_FROM_STARTED);
        call.setHandoverState(HandoverState.HANDOVER_TO_STARTED);
        call.setHandoverSourceCall(handoverFromCall);
        call.setNewOutgoingCallIntentBroadcastIsDone();

        // Auto-enable speakerphone if the originating intent specified to do so, if the call
        // is a video call, of if using speaker when docked
        final boolean useSpeakerWhenDocked = mContext.getResources().getBoolean(
                R.bool.use_speaker_when_docked);
        final boolean useSpeakerForDock = isSpeakerphoneEnabledForDock();
        final boolean useSpeakerForVideoCall = isSpeakerphoneAutoEnabledForVideoCalls(videoState);
        call.setStartWithSpeakerphoneOn(false || useSpeakerForVideoCall
                || (useSpeakerWhenDocked && useSpeakerForDock));
        call.setVideoState(videoState);

        final boolean isOutgoingCallPermitted = isOutgoingCallPermitted(call,
                call.getTargetPhoneAccount());

        // If the account has been set, proceed to place the outgoing call.
        if (call.isSelfManaged() && !isOutgoingCallPermitted) {
            notifyCreateConnectionFailed(call.getTargetPhoneAccount(), call);
        } else if (!call.isSelfManaged() && hasSelfManagedCalls() && !call.isEmergencyCall()) {
            markCallDisconnectedDueToSelfManagedCall(call);
        } else {
            if (call.isEmergencyCall()) {
                // Disconnect all self-managed calls to make priority for emergency call.
                disconnectSelfManagedCalls("emergency call");
            }

            call.startCreateConnection(mPhoneAccountRegistrar);
        }

    }

    /**
     * Determines if handover from the specified {@link PhoneAccountHandle} is supported.
     *
     * @param from The {@link PhoneAccountHandle} the handover originates from.
     * @return {@code true} if handover is currently allowed, {@code false} otherwise.
     */
    private boolean isHandoverFromPhoneAccountSupported(PhoneAccountHandle from) {
        return getBooleanPhoneAccountExtra(from, PhoneAccount.EXTRA_SUPPORTS_HANDOVER_FROM);
    }

    /**
     * Determines if handover to the specified {@link PhoneAccountHandle} is supported.
     *
     * @param to The {@link PhoneAccountHandle} the handover it to.
     * @return {@code true} if handover is currently allowed, {@code false} otherwise.
     */
    private boolean isHandoverToPhoneAccountSupported(PhoneAccountHandle to) {
        return getBooleanPhoneAccountExtra(to, PhoneAccount.EXTRA_SUPPORTS_HANDOVER_TO);
    }

    /**
     * Retrieves a boolean phone account extra.
     * @param handle the {@link PhoneAccountHandle} to retrieve the extra for.
     * @param key The extras key.
     * @return {@code true} if the extra {@link PhoneAccount} extra is true, {@code false}
     *      otherwise.
     */
    private boolean getBooleanPhoneAccountExtra(PhoneAccountHandle handle, String key) {
        PhoneAccount phoneAccount = getPhoneAccountRegistrar().getPhoneAccountUnchecked(handle);
        if (phoneAccount == null) {
            return false;
        }

        Bundle fromExtras = phoneAccount.getExtras();
        if (fromExtras == null) {
            return false;
        }
        return fromExtras.getBoolean(key);
    }

    /**
     * Determines if there is an existing handover in process.
     * @return {@code true} if a call in the process of handover exists, {@code false} otherwise.
     */
    private boolean isHandoverInProgress() {
        return mCalls.stream().filter(c -> c.getHandoverSourceCall() != null ||
                c.getHandoverDestinationCall() != null).count() > 0;
    }

    private void broadcastUnregisterIntent(PhoneAccountHandle accountHandle) {
        Intent intent =
                new Intent(TelecomManager.ACTION_PHONE_ACCOUNT_UNREGISTERED);
        intent.addFlags(Intent.FLAG_RECEIVER_INCLUDE_BACKGROUND);
        intent.putExtra(
                TelecomManager.EXTRA_PHONE_ACCOUNT_HANDLE, accountHandle);
        Log.i(this, "Sending phone-account %s unregistered intent as user", accountHandle);
        mContext.sendBroadcastAsUser(intent, UserHandle.ALL,
                PERMISSION_PROCESS_PHONE_ACCOUNT_REGISTRATION);

        String dialerPackage = mDefaultDialerCache.getDefaultDialerApplication(
                getCurrentUserHandle().getIdentifier());
        if (!TextUtils.isEmpty(dialerPackage)) {
            Intent directedIntent = new Intent(TelecomManager.ACTION_PHONE_ACCOUNT_UNREGISTERED)
                    .setPackage(dialerPackage);
            directedIntent.putExtra(
                    TelecomManager.EXTRA_PHONE_ACCOUNT_HANDLE, accountHandle);
            Log.i(this, "Sending phone-account unregistered intent to default dialer");
            mContext.sendBroadcastAsUser(directedIntent, UserHandle.ALL, null);
        }
        return ;
    }

    private void broadcastRegisterIntent(PhoneAccountHandle accountHandle) {
        Intent intent = new Intent(
                TelecomManager.ACTION_PHONE_ACCOUNT_REGISTERED);
        intent.addFlags(Intent.FLAG_RECEIVER_INCLUDE_BACKGROUND);
        intent.putExtra(TelecomManager.EXTRA_PHONE_ACCOUNT_HANDLE,
                accountHandle);
        Log.i(this, "Sending phone-account %s registered intent as user", accountHandle);
        mContext.sendBroadcastAsUser(intent, UserHandle.ALL,
                PERMISSION_PROCESS_PHONE_ACCOUNT_REGISTRATION);

        String dialerPackage = mDefaultDialerCache.getDefaultDialerApplication(
                getCurrentUserHandle().getIdentifier());
        if (!TextUtils.isEmpty(dialerPackage)) {
            Intent directedIntent = new Intent(TelecomManager.ACTION_PHONE_ACCOUNT_REGISTERED)
                    .setPackage(dialerPackage);
            directedIntent.putExtra(
                    TelecomManager.EXTRA_PHONE_ACCOUNT_HANDLE, accountHandle);
            Log.i(this, "Sending phone-account registered intent to default dialer");
            mContext.sendBroadcastAsUser(directedIntent, UserHandle.ALL, null);
        }
        return ;
    }

    public void acceptHandover(Uri srcAddr, int videoState, PhoneAccountHandle destAcct) {
        final String handleScheme = srcAddr.getSchemeSpecificPart();
        Call fromCall = mCalls.stream()
                .filter((c) -> mPhoneNumberUtilsAdapter.isSamePhoneNumber(
                        (c.getHandle() == null ? null : c.getHandle().getSchemeSpecificPart()),
                        handleScheme))
                .findFirst()
                .orElse(null);

        Call call = new Call(
                getNextCallId(),
                mContext,
                this,
                mLock,
                mConnectionServiceRepository,
                mContactsAsyncHelper,
                mCallerInfoAsyncQueryFactory,
                mPhoneNumberUtilsAdapter,
                srcAddr,
                null /* gatewayInfo */,
                null /* connectionManagerPhoneAccount */,
                destAcct,
                Call.CALL_DIRECTION_INCOMING /* callDirection */,
                false /* forceAttachToExistingConnection */,
                false, /* isConference */
                mClockProxy);

        if (fromCall == null || isHandoverInProgress() ||
                !isHandoverFromPhoneAccountSupported(fromCall.getTargetPhoneAccount()) ||
                !isHandoverToPhoneAccountSupported(destAcct) ||
                hasEmergencyCall()) {
            Log.w(this, "acceptHandover: Handover not supported");
            notifyHandoverFailed(call,
                    android.telecom.Call.Callback.HANDOVER_FAILURE_NOT_SUPPORTED);
            return;
        }

        PhoneAccount phoneAccount = mPhoneAccountRegistrar.getPhoneAccountUnchecked(destAcct);
        if (phoneAccount == null) {
            Log.w(this, "acceptHandover: Handover not supported. phoneAccount = null");
            notifyHandoverFailed(call,
                    android.telecom.Call.Callback.HANDOVER_FAILURE_NOT_SUPPORTED);
            return;
        }
        call.setIsSelfManaged(phoneAccount.isSelfManaged());
        if (call.isSelfManaged() || (phoneAccount.getExtras() != null &&
                phoneAccount.getExtras().getBoolean(
                        PhoneAccount.EXTRA_ALWAYS_USE_VOIP_AUDIO_MODE))) {
            call.setIsVoipAudioMode(true);
        }
        if (!phoneAccount.hasCapabilities(PhoneAccount.CAPABILITY_VIDEO_CALLING)) {
            call.setVideoState(VideoProfile.STATE_AUDIO_ONLY);
        } else {
            call.setVideoState(videoState);
        }

        call.initAnalytics();
        call.addListener(this);

        fromCall.setHandoverDestinationCall(call);
        call.setHandoverSourceCall(fromCall);
        call.setHandoverState(HandoverState.HANDOVER_TO_STARTED);
        fromCall.setHandoverState(HandoverState.HANDOVER_FROM_STARTED);

        if (isSpeakerEnabledForVideoCalls() && VideoProfile.isVideo(videoState)) {
            // Ensure when the call goes active that it will go to speakerphone if the
            // handover to call is a video call.
            call.setStartWithSpeakerphoneOn(true);
        }

        Bundle extras = call.getIntentExtras();
        if (extras == null) {
            extras = new Bundle();
        }
        extras.putBoolean(TelecomManager.EXTRA_IS_HANDOVER_CONNECTION, true);
        extras.putParcelable(TelecomManager.EXTRA_HANDOVER_FROM_PHONE_ACCOUNT,
                fromCall.getTargetPhoneAccount());

        call.startCreateConnection(mPhoneAccountRegistrar);
    }

    public ConnectionServiceFocusManager getConnectionServiceFocusManager() {
        return mConnectionSvrFocusMgr;
    }

    private boolean canHold(Call call) {
        return call.can(Connection.CAPABILITY_HOLD);
    }

    private boolean supportsHold(Call call) {
        return call.can(Connection.CAPABILITY_SUPPORT_HOLD);
    }

    private final class ActionSetCallState implements PendingAction {

        private final Call mCall;
        private final int mState;
        private final String mTag;

        ActionSetCallState(Call call, int state, String tag) {
            mCall = call;
            mState = state;
            mTag = tag;
        }

        @Override
        public void performAction() {
            Log.d(this, "perform set call state for %s, state = %s", mCall, mState);
            setCallState(mCall, mState, mTag);
        }
    }

    private final class ActionUnHoldCall implements PendingAction {
        private final Call mCall;
        private final String mPreviouslyHeldCallId;

        ActionUnHoldCall(Call call, String previouslyHeldCallId) {
            mCall = call;
            mPreviouslyHeldCallId = previouslyHeldCallId;
        }

        @Override
        public void performAction() {
            Log.d(this, "perform unhold call for %s", mCall);
            mCall.unhold("held " + mPreviouslyHeldCallId);
        }
    }

    private final class ActionAnswerCall implements PendingAction {
        private final Call mCall;
        private final int mVideoState;

        ActionAnswerCall(Call call, int videoState) {
            mCall = call;
            mVideoState = videoState;
        }

        @Override
        public void performAction() {
            Log.d(this, "perform answer call for %s, videoState = %d", mCall, mVideoState);
            for (CallsManagerListener listener : mListeners) {
                listener.onIncomingCallAnswered(mCall);
            }

            // We do not update the UI until we get confirmation of the answer() through
            // {@link #markCallAsActive}.
            mCall.answer(mVideoState);
            if (mCall.getState() == CallState.RINGING) {
                setCallState(mCall, CallState.ANSWERED, "answered");
            }
            if (isSpeakerphoneAutoEnabledForVideoCalls(mVideoState)) {
                mCall.setStartWithSpeakerphoneOn(true);
            }
        }
    }

    @VisibleForTesting(visibility = VisibleForTesting.Visibility.PACKAGE)
    public static final class RequestCallback implements
            ConnectionServiceFocusManager.RequestFocusCallback {
        private PendingAction mPendingAction;

        RequestCallback(PendingAction pendingAction) {
            mPendingAction = pendingAction;
        }

        @Override
        public void onRequestFocusDone(ConnectionServiceFocusManager.CallFocus call) {
            if (mPendingAction != null) {
                mPendingAction.performAction();
            }
        }
    }

    public void clearPendingMOEmergencyCall() {
        mPendingMOEmerCall = null;
        mDisconnectingCall = null;
    }

    public void resetConnectionTime(Call call) {
        call.setConnectTimeMillis(System.currentTimeMillis());
        if (mCalls.contains(call)) {
            for (CallsManagerListener listener : mListeners) {
                listener.onConnectionTimeChanged(call);
            }
        }
    }

    /**
     * Determines if there is an ongoing emergency call. This can be either an outgoing emergency
     * call, or a number which has been identified by the number as an emergency call.
     * @return {@code true} if there is an ongoing emergency call, {@code false} otherwise.
     */
    public boolean isInEmergencyCall() {
        return mCalls.stream().filter(c -> c.isEmergencyCall()
                || c.isNetworkIdentifiedEmergencyCall()).count() > 0;
    }
}<|MERGE_RESOLUTION|>--- conflicted
+++ resolved
@@ -585,14 +585,6 @@
                     rejectCallAndLog(incomingCall);
                 }
             } else if (hasMaximumManagedDialingCalls(incomingCall)) {
-<<<<<<< HEAD
-                Log.i(this, "onCallFilteringCompleted: Call rejected! Exceeds maximum number of " +
-                        "dialing calls.");
-                rejectCallAndLog(incomingCall);
-            } else if (!isIncomingVideoCallAllowed(incomingCall)) {
-                Log.i(this, "onCallFilteringCompleted: MT Video Call rejecting.");
-                rejectCallAndLog(incomingCall);
-=======
                 if (shouldSilenceInsteadOfReject(incomingCall)) {
                     incomingCall.silence();
                 } else {
@@ -601,7 +593,9 @@
                             "dialing calls.");
                     rejectCallAndLog(incomingCall);
                 }
->>>>>>> 575b471e
+            } else if (!isIncomingVideoCallAllowed(incomingCall)) {
+                Log.i(this, "onCallFilteringCompleted: MT Video Call rejecting.");
+                rejectCallAndLog(incomingCall);
             } else {
                 addCall(incomingCall);
             }
@@ -626,7 +620,6 @@
     }
 
     /**
-<<<<<<< HEAD
      * Determines if the incoming video call is allowed or not
      *
      * @param Call The incoming call.
@@ -652,14 +645,10 @@
     }
 
     /**
-     * Whether allow (silence rather than reject) the incoming call if it has a different source
-     * (connection service) from the existing ringing call when reaching maximum ringing calls.
-=======
      * In the event that the maximum supported calls of a given type is reached, the
      * default behavior is to reject any additional calls of that type.  This checks
      * if the device is configured to silence instead of reject the call, provided
      * that the incoming call is from a different source (connection service).
->>>>>>> 575b471e
      */
     private boolean shouldSilenceInsteadOfReject(Call incomingCall) {
         if (!mContext.getResources().getBoolean(
