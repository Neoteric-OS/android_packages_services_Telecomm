--- conflicted
+++ resolved
@@ -3036,8 +3036,8 @@
         List<PhoneAccountHandle> allAccounts =
                 mPhoneAccountRegistrar.getCallCapablePhoneAccounts(handle.getScheme(), false, user,
                         capabilities,
-<<<<<<< HEAD
-                        isEmergency ? 0 : PhoneAccount.CAPABILITY_EMERGENCY_CALLS_ONLY);
+                        isEmergency ? 0 : PhoneAccount.CAPABILITY_EMERGENCY_CALLS_ONLY,
+                        isEmergency);
 
         // If no phone account is found, let's query emergency call only account again.
         // That is happening while emergency account has capability CAPABILITY_EMERGENCY_CALLS_ONLY.
@@ -3045,13 +3045,6 @@
             Log.v(this, "Try to find an emergency call only phone account");
             allAccounts =  mPhoneAccountRegistrar.
                     getEmergencyCallOnlyPhoneAccounts(handle.getScheme(), user);
-=======
-                        isEmergency ? 0 : PhoneAccount.CAPABILITY_EMERGENCY_CALLS_ONLY,
-                        isEmergency);
-        if (mMaxNumberOfSimultaneouslyActiveSims < 0) {
-            mMaxNumberOfSimultaneouslyActiveSims =
-                    getTelephonyManager().getMaxNumberOfSimultaneouslyActiveSims();
->>>>>>> 12f36320
         }
 
         // Only one SIM PhoneAccount can be active at one time for DSDS. Only that SIM PhoneAccount
