/*
 * Copyright (C) 2013 The Android Open Source Project
 *
 * Licensed under the Apache License, Version 2.0 (the "License");
 * you may not use this file except in compliance with the License.
 * You may obtain a copy of the License at
 *
 *      http://www.apache.org/licenses/LICENSE-2.0
 *
 * Unless required by applicable law or agreed to in writing, software
 * distributed under the License is distributed on an "AS IS" BASIS,
 * WITHOUT WARRANTIES OR CONDITIONS OF ANY KIND, either express or implied.
 * See the License for the specific language governing permissions and
 * limitations under the License.
 */

package com.android.server.telecom;

import static android.provider.CallLog.Calls.AUTO_MISSED_EMERGENCY_CALL;
import static android.provider.CallLog.Calls.AUTO_MISSED_MAXIMUM_DIALING;
import static android.provider.CallLog.Calls.AUTO_MISSED_MAXIMUM_RINGING;
import static android.provider.CallLog.Calls.MISSED_REASON_NOT_MISSED;
import static android.provider.CallLog.Calls.SHORT_RING_THRESHOLD;
import static android.provider.CallLog.Calls.USER_MISSED_CALL_FILTERS_TIMEOUT;
import static android.provider.CallLog.Calls.USER_MISSED_CALL_SCREENING_SERVICE_SILENCED;
import static android.provider.CallLog.Calls.USER_MISSED_NEVER_RANG;
import static android.provider.CallLog.Calls.USER_MISSED_NOT_RUNNING;
import static android.provider.CallLog.Calls.USER_MISSED_NO_ANSWER;
import static android.provider.CallLog.Calls.USER_MISSED_SHORT_RING;
import static android.telecom.TelecomManager.ACTION_POST_CALL;
import static android.telecom.TelecomManager.DURATION_LONG;
import static android.telecom.TelecomManager.DURATION_MEDIUM;
import static android.telecom.TelecomManager.DURATION_SHORT;
import static android.telecom.TelecomManager.DURATION_VERY_SHORT;
import static android.telecom.TelecomManager.EXTRA_CALL_DURATION;
import static android.telecom.TelecomManager.EXTRA_DISCONNECT_CAUSE;
import static android.telecom.TelecomManager.EXTRA_HANDLE;
import static android.telecom.TelecomManager.MEDIUM_CALL_TIME_MS;
import static android.telecom.TelecomManager.SHORT_CALL_TIME_MS;
import static android.telecom.TelecomManager.VERY_SHORT_CALL_TIME_MS;

import android.Manifest;
import android.annotation.NonNull;
import android.annotation.Nullable;
import android.app.ActivityManager;
import android.app.AlertDialog;
import android.app.KeyguardManager;
import android.app.NotificationManager;
import android.content.ActivityNotFoundException;
import android.content.BroadcastReceiver;
import android.content.ComponentName;
import android.content.Context;
import android.content.DialogInterface;
import android.content.Intent;
import android.content.IntentFilter;
import android.content.pm.PackageManager;
import android.content.pm.PackageManager.ResolveInfoFlags;
import android.content.pm.ResolveInfo;
import android.content.pm.UserInfo;
import android.graphics.Color;
import android.graphics.drawable.ColorDrawable;
import android.media.AudioManager;
import android.media.AudioSystem;
import android.media.MediaPlayer;
import android.media.ToneGenerator;
import android.net.Uri;
import android.os.Bundle;
import android.os.Handler;
import android.os.HandlerThread;
import android.os.Looper;
import android.os.OutcomeReceiver;
import android.os.PersistableBundle;
import android.os.Process;
import android.os.ResultReceiver;
import android.os.SystemClock;
import android.os.SystemProperties;
import android.os.SystemVibrator;
import android.os.Trace;
import android.os.UserHandle;
import android.os.UserManager;
import android.provider.BlockedNumberContract;
import android.provider.BlockedNumbersManager;
import android.provider.CallLog.Calls;
import android.provider.Settings;
import android.telecom.CallAttributes;
import android.telecom.CallAudioState;
import android.telecom.CallEndpoint;
import android.telecom.CallException;
import android.telecom.CallScreeningService;
import android.telecom.CallerInfo;
import android.telecom.Conference;
import android.telecom.Connection;
import android.telecom.DisconnectCause;
import android.telecom.GatewayInfo;
import android.telecom.Log;
import android.telecom.Logging.Runnable;
import android.telecom.Logging.Session;
import android.telecom.ParcelableConference;
import android.telecom.ParcelableConnection;
import android.telecom.PhoneAccount;
import android.telecom.PhoneAccountHandle;
import android.telecom.PhoneAccountSuggestion;
import android.telecom.TelecomManager;
import android.telecom.VideoProfile;
import android.telephony.CarrierConfigManager;
import android.telephony.CellIdentity;
import android.telephony.PhoneNumberUtils;
import android.telephony.SubscriptionManager;
import android.telephony.TelephonyManager;
import android.text.TextUtils;
import android.util.Pair;
import android.view.LayoutInflater;
import android.view.View;
import android.view.WindowManager;
import android.widget.Button;

import com.android.internal.annotations.VisibleForTesting;
import com.android.internal.app.IntentForwarderActivity;
import com.android.internal.util.IndentingPrintWriter;
import com.android.server.telecom.bluetooth.BluetoothDeviceManager;
import com.android.server.telecom.bluetooth.BluetoothRouteManager;
import com.android.server.telecom.bluetooth.BluetoothStateReceiver;
import com.android.server.telecom.callfiltering.BlockCheckerAdapter;
import com.android.server.telecom.callfiltering.BlockCheckerFilter;
import com.android.server.telecom.callfiltering.BlockedNumbersAdapter;
import com.android.server.telecom.callfiltering.CallFilterResultCallback;
import com.android.server.telecom.callfiltering.CallFilteringResult;
import com.android.server.telecom.callfiltering.CallFilteringResult.Builder;
import com.android.server.telecom.callfiltering.CallScreeningServiceFilter;
import com.android.server.telecom.callfiltering.DirectToVoicemailFilter;
import com.android.server.telecom.callfiltering.DndCallFilter;
import com.android.server.telecom.callfiltering.IncomingCallFilterGraph;
import com.android.server.telecom.callfiltering.IncomingCallFilterGraphProvider;
import com.android.server.telecom.callredirection.CallRedirectionProcessor;
import com.android.server.telecom.components.ErrorDialogActivity;
import com.android.server.telecom.components.TelecomBroadcastReceiver;
import com.android.server.telecom.flags.FeatureFlags;
import com.android.server.telecom.stats.CallFailureCause;
import com.android.server.telecom.ui.AudioProcessingNotification;
import com.android.server.telecom.ui.CallRedirectionTimeoutDialogActivity;
import com.android.server.telecom.ui.CallStreamingNotification;
import com.android.server.telecom.ui.ConfirmCallDialogActivity;
import com.android.server.telecom.ui.DisconnectedCallNotifier;
import com.android.server.telecom.ui.IncomingCallNotifier;
import com.android.server.telecom.ui.ToastFactory;
import com.android.server.telecom.voip.VoipCallMonitor;
import com.android.server.telecom.voip.TransactionManager;

import java.util.ArrayList;
import java.util.Arrays;
import java.util.Collection;
import java.util.Collections;
import java.util.HashMap;
import java.util.HashSet;
import java.util.Iterator;
import java.util.LinkedList;
import java.util.List;
import java.util.Map;
import java.util.Objects;
import java.util.Optional;
import java.util.Set;
import java.util.UUID;
import java.util.concurrent.CompletableFuture;
import java.util.concurrent.ConcurrentHashMap;
import java.util.concurrent.CopyOnWriteArrayList;
import java.util.concurrent.CountDownLatch;
import java.util.concurrent.Executor;
import java.util.concurrent.Executors;
import java.util.concurrent.TimeUnit;
import java.util.stream.Collectors;
import java.util.stream.IntStream;
import java.util.stream.Stream;

import org.codeaurora.ims.QtiCallConstants;
import org.codeaurora.ims.utils.QtiCarrierConfigHelper;
import org.codeaurora.ims.utils.QtiImsExtUtils;
/**
 * Singleton.
 *
 * NOTE: by design most APIs are package private, use the relevant adapter/s to allow
 * access from other packages specifically refraining from passing the CallsManager instance
 * beyond the com.android.server.telecom package boundary.
 */
public class CallsManager extends Call.ListenerBase
        implements VideoProviderProxy.Listener, CallFilterResultCallback, CurrentUserProxy {

    // TODO: Consider renaming this CallsManagerPlugin.
    @VisibleForTesting
    public interface CallsManagerListener {
        /**
         * Informs listeners when a {@link Call} is newly created, but not yet returned by a
         * {@link android.telecom.ConnectionService} implementation.
         * @param call the call.
         */
        default void onStartCreateConnection(Call call) {}
        void onCallAdded(Call call);
        void onCreateConnectionFailed(Call call);
        void onCallRemoved(Call call);
        void onCallStateChanged(Call call, int oldState, int newState);
        void onConnectionServiceChanged(
                Call call,
                ConnectionServiceWrapper oldService,
                ConnectionServiceWrapper newService);
        void onIncomingCallAnswered(Call call);
        void onIncomingCallRejected(Call call, boolean rejectWithMessage, String textMessage);
        void onCallAudioStateChanged(CallAudioState oldAudioState, CallAudioState newAudioState);
        void onCallEndpointChanged(CallEndpoint callEndpoint);
        void onAvailableCallEndpointsChanged(Set<CallEndpoint> availableCallEndpoints);
        void onMuteStateChanged(boolean isMuted);
        void onRingbackRequested(Call call, boolean ringback);
        void onIsConferencedChanged(Call call);
        void onIsVoipAudioModeChanged(Call call);
        void onVideoStateChanged(Call call, int previousVideoState, int newVideoState);
        void onCanAddCallChanged(boolean canAddCall);
        void onSessionModifyRequestReceived(Call call, VideoProfile videoProfile);
        void onHoldToneRequested(Call call);
        void onExternalCallChanged(Call call, boolean isExternalCall);
        void onCallStreamingStateChanged(Call call, boolean isStreaming);
        void onDisconnectedTonePlaying(Call call, boolean isTonePlaying);
        void onConnectionTimeChanged(Call call);
        void onConferenceStateChanged(Call call, boolean isConference);
        void onCdmaConferenceSwap(Call call);
        void onSetCamera(Call call, String cameraId);
        void onCrsFallbackLocalRinging(Call call);
    }

    /** Interface used to define the action which is executed delay under some condition. */
    interface PendingAction {
        void performAction();
    }

    /**
     * @hide
     */
    public interface Response<IN, OUT> {

        /**
         * Provide a set of results.
         *
         * @param request The original request.
         * @param result The results.
         */
        void onResult(IN request, OUT... result);

        /**
         * Indicates the inability to provide results.
         *
         * @param request The original request.
         * @param code An integer code indicating the reason for failure.
         * @param msg A message explaining the reason for failure.
         */
        void onError(IN request, int code, String msg);
    }

    private static final String TAG = "CallsManager";

    /**
     * Call filter specifier used with
     * {@link #getNumCallsWithState(int, Call, PhoneAccountHandle, int...)} to indicate only
     * self-managed calls should be included.
     */
    private static final int CALL_FILTER_SELF_MANAGED = 1;

    /**
     * Call filter specifier used with
     * {@link #getNumCallsWithState(int, Call, PhoneAccountHandle, int...)} to indicate only
     * managed calls should be included.
     */
    private static final int CALL_FILTER_MANAGED = 2;

    /**
     * Call filter specifier used with
     * {@link #getNumCallsWithState(int, Call, PhoneAccountHandle, int...)} to indicate both managed
     * and self-managed calls should be included.
     */
    private static final int CALL_FILTER_ALL = 3;

    private static final String PERMISSION_PROCESS_PHONE_ACCOUNT_REGISTRATION =
            "android.permission.PROCESS_PHONE_ACCOUNT_REGISTRATION";

    private static final int HANDLER_WAIT_TIMEOUT = 10000;
    private static final int MAXIMUM_LIVE_CALLS = 1;
    private static final int MAXIMUM_HOLD_CALLS = 1;
    private static final int MAXIMUM_RINGING_CALLS = 1;
    private static final int MAXIMUM_RINGING_CALLS_DSDA = 2;
    private static final int MAXIMUM_DIALING_CALLS = 1;
    private static final int MAXIMUM_OUTGOING_CALLS = 1;
    private static final int MAXIMUM_TOP_LEVEL_CALLS = 2;
    private static final int MAXIMUM_TOP_LEVEL_CALLS_DSDA = 4;
    private static final int MAXIMUM_SELF_MANAGED_CALLS = 10;

    /**
     * Anomaly Report UUIDs and corresponding error descriptions specific to CallsManager.
     */
    public static final UUID LIVE_CALL_STUCK_CONNECTING_ERROR_UUID =
            UUID.fromString("3f95808c-9134-11ed-a1eb-0242ac120002");
    public static final String LIVE_CALL_STUCK_CONNECTING_ERROR_MSG =
            "Force disconnected a live call that was stuck in CONNECTING state.";
    public static final UUID LIVE_CALL_STUCK_CONNECTING_EMERGENCY_ERROR_UUID =
            UUID.fromString("744fdf86-9137-11ed-a1eb-0242ac120002");
    public static final String LIVE_CALL_STUCK_CONNECTING_EMERGENCY_ERROR_MSG =
            "Found a live call that was stuck in CONNECTING state while attempting to place an "
                    + "emergency call.";
    public static final UUID CALL_REMOVAL_EXECUTION_ERROR_UUID =
            UUID.fromString("030b8b16-9139-11ed-a1eb-0242ac120002");
    public static final String CALL_REMOVAL_EXECUTION_ERROR_MSG =
            "Exception thrown while executing call removal";
    public static final UUID EXCEPTION_WHILE_ESTABLISHING_CONNECTION_ERROR_UUID =
            UUID.fromString("1c4eed7c-9132-11ed-a1eb-0242ac120002");
    public static final String EXCEPTION_WHILE_ESTABLISHING_CONNECTION_ERROR_MSG =
            "Exception thrown while establishing connection.";
    public static final UUID EXCEPTION_RETRIEVING_PHONE_ACCOUNTS_ERROR_UUID =
            UUID.fromString("b68c881d-0ed8-4f31-9342-8bf416c96d18");
    public static final String EXCEPTION_RETRIEVING_PHONE_ACCOUNTS_ERROR_MSG =
            "Exception thrown while retrieving list of potential phone accounts.";
    public static final UUID EXCEPTION_RETRIEVING_PHONE_ACCOUNTS_EMERGENCY_ERROR_UUID =
            UUID.fromString("f272f89d-fb3a-4004-aa2d-20b8d679467e");
    public static final String EXCEPTION_RETRIEVING_PHONE_ACCOUNTS_EMERGENCY_ERROR_MSG =
            "Exception thrown while retrieving list of potential phone accounts when placing an "
                    + "emergency call.";
    public static final UUID EMERGENCY_CALL_ABORTED_NO_PHONE_ACCOUNTS_ERROR_UUID =
            UUID.fromString("2e994acb-1997-4345-8bf3-bad04303de26");
    public static final String EMERGENCY_CALL_ABORTED_NO_PHONE_ACCOUNTS_ERROR_MSG =
            "An emergency call was aborted since there were no available phone accounts.";
    public static final UUID TELEPHONY_HAS_DEFAULT_BUT_TELECOM_DOES_NOT_UUID =
            UUID.fromString("0a86157c-50ca-11ee-be56-0242ac120002");
    public static final String TELEPHONY_HAS_DEFAULT_BUT_TELECOM_DOES_NOT_MSG =
            "Telephony has a default MO acct but Telecom prompted user for MO";

    private static final int[] OUTGOING_CALL_STATES =
            {CallState.CONNECTING, CallState.SELECT_PHONE_ACCOUNT, CallState.DIALING,
                    CallState.PULLING};

    /**
     * These states are used by {@link #makeRoomForOutgoingCall(Call, boolean)} to determine which
     * call should be ended first to make room for a new outgoing call.
     */
    private static final int[] LIVE_CALL_STATES =
            {CallState.CONNECTING, CallState.SELECT_PHONE_ACCOUNT, CallState.DIALING,
                    CallState.PULLING, CallState.ACTIVE, CallState.AUDIO_PROCESSING};

    /**
     * These states determine which calls will cause {@link TelecomManager#isInCall()} or
     * {@link TelecomManager#isInManagedCall()} to return true.
     *
     * See also {@link PhoneStateBroadcaster}, which considers a similar set of states as being
     * off-hook.
     */
    public static final int[] ONGOING_CALL_STATES =
            {CallState.SELECT_PHONE_ACCOUNT, CallState.DIALING, CallState.PULLING, CallState.ACTIVE,
                    CallState.ON_HOLD, CallState.RINGING,  CallState.SIMULATED_RINGING,
                    CallState.ANSWERED, CallState.AUDIO_PROCESSING};

    private static final int[] ANY_CALL_STATE =
            {CallState.NEW, CallState.CONNECTING, CallState.SELECT_PHONE_ACCOUNT, CallState.DIALING,
                    CallState.RINGING, CallState.SIMULATED_RINGING, CallState.ACTIVE,
                    CallState.ON_HOLD, CallState.DISCONNECTED, CallState.ABORTED,
                    CallState.DISCONNECTING, CallState.PULLING, CallState.ANSWERED,
                    CallState.AUDIO_PROCESSING};

    public static final String TELECOM_CALL_ID_PREFIX = "TC@";

    // Maps call technologies in TelephonyManager to those in Analytics.
    private static final Map<Integer, Integer> sAnalyticsTechnologyMap;
    static {
        sAnalyticsTechnologyMap = new HashMap<>(5);
        sAnalyticsTechnologyMap.put(TelephonyManager.PHONE_TYPE_CDMA, Analytics.CDMA_PHONE);
        sAnalyticsTechnologyMap.put(TelephonyManager.PHONE_TYPE_GSM, Analytics.GSM_PHONE);
        sAnalyticsTechnologyMap.put(TelephonyManager.PHONE_TYPE_IMS, Analytics.IMS_PHONE);
        sAnalyticsTechnologyMap.put(TelephonyManager.PHONE_TYPE_SIP, Analytics.SIP_PHONE);
        sAnalyticsTechnologyMap.put(TelephonyManager.PHONE_TYPE_THIRD_PARTY,
                Analytics.THIRD_PARTY_PHONE);
    }

    /**
     * The main call repository. Keeps an instance of all live calls. New incoming and outgoing
     * calls are added to the map and removed when the calls move to the disconnected state.
     *
     * ConcurrentHashMap constructor params: 8 is initial table size, 0.9f is
     * load factor before resizing, 1 means we only expect a single thread to
     * access the map so make only a single shard
     */
    private final Set<Call> mCalls = Collections.newSetFromMap(
            new ConcurrentHashMap<Call, Boolean>(8, 0.9f, 1));

    /**
     * List of self-managed calls that have been initialized but not yet added to
     * CallsManager#addCall(Call). There is a window of time when a Call has been added to Telecom
     * (e.g. TelecomManager#addNewIncomingCall) to actually added in CallsManager#addCall(Call).
     * This list is helpful for the NotificationManagerService to know that Telecom is currently
     * setting up a call which is an important set in making notifications non-dismissible.
     */
    private final Set<Call> mSelfManagedCallsBeingSetup = Collections.newSetFromMap(
            new ConcurrentHashMap<Call, Boolean>(8, 0.9f, 1));

    /**
     * A pending call is one which requires user-intervention in order to be placed.
     * Used by {@link #startCallConfirmation}.
     */
    private Call mPendingCall;
    /**
     * Cached latest pending redirected call which requires user-intervention in order to be placed.
     * Used by {@link #onCallRedirectionComplete}.
     */
    private Call mPendingRedirectedOutgoingCall;

    /**
     * Cached call that's been answered but will be added to mCalls pending confirmation of active
     * status from the connection service.
     */
    private Call mPendingAudioProcessingCall;

    /**
     * Cached latest pending redirected call information which require user-intervention in order
     * to be placed. Used by {@link #onCallRedirectionComplete}.
     */
    private final Map<String, Runnable> mPendingRedirectedOutgoingCallInfo =
            new ConcurrentHashMap<>();
    /**
     * Cached latest pending Unredirected call information which require user-intervention in order
     * to be placed. Used by {@link #onCallRedirectionComplete}.
     */
    private final Map<String, Runnable> mPendingUnredirectedOutgoingCallInfo =
            new ConcurrentHashMap<>();

    private CompletableFuture<Call> mPendingCallConfirm;
    private CompletableFuture<Pair<Call, PhoneAccountHandle>> mPendingAccountSelection;

    // Instance variables for testing -- we keep the latest copy of the outgoing call futures
    // here so that we can wait on them in tests
    private CompletableFuture<Call> mLatestPostSelectionProcessingFuture;
    private CompletableFuture<Pair<Call, List<PhoneAccountSuggestion>>>
            mLatestPreAccountSelectionFuture;

    /**
     * The current telecom call ID.  Used when creating new instances of {@link Call}.  Should
     * only be accessed using the {@link #getNextCallId()} method which synchronizes on the
     * {@link #mLock} sync root.
     */
    private int mCallId = 0;

    private int mRttRequestId = 0;
    /**
     * Stores the current foreground user.
     */
    private UserHandle mCurrentUserHandle = UserHandle.of(ActivityManager.getCurrentUser());

    private final ConnectionServiceRepository mConnectionServiceRepository;
    private final DtmfLocalTonePlayer mDtmfLocalTonePlayer;
    private final InCallController mInCallController;
    private final CallDiagnosticServiceController mCallDiagnosticServiceController;
    private final CallAudioManager mCallAudioManager;
    private final CallRecordingTonePlayer mCallRecordingTonePlayer;
    private RespondViaSmsManager mRespondViaSmsManager;
    private final Ringer mRinger;
    private final InCallWakeLockController mInCallWakeLockController;
    private final CopyOnWriteArrayList<CallsManagerListener> mListeners =
            new CopyOnWriteArrayList<>();
    private final HeadsetMediaButton mHeadsetMediaButton;
    private final WiredHeadsetManager mWiredHeadsetManager;
    private final SystemStateHelper mSystemStateHelper;
    private final BluetoothRouteManager mBluetoothRouteManager;
    private final DockManager mDockManager;
    private final TtyManager mTtyManager;
    private final ProximitySensorManager mProximitySensorManager;
    private final PhoneStateBroadcaster mPhoneStateBroadcaster;
    private final CallLogManager mCallLogManager;
    private final Context mContext;
    private final TelecomSystem.SyncRoot mLock;
    private final PhoneAccountRegistrar mPhoneAccountRegistrar;
    private final MissedCallNotifier mMissedCallNotifier;
    private final DisconnectedCallNotifier mDisconnectedCallNotifier;
    private IncomingCallNotifier mIncomingCallNotifier;
    private final CallerInfoLookupHelper mCallerInfoLookupHelper;
    private final DefaultDialerCache mDefaultDialerCache;
    private final Timeouts.Adapter mTimeoutsAdapter;
    private final PhoneNumberUtilsAdapter mPhoneNumberUtilsAdapter;
    private final ClockProxy mClockProxy;
    private final ToastFactory mToastFactory;
    private final Set<Call> mLocallyDisconnectingCalls = new HashSet<>();
    private final Set<Call> mPendingCallsToDisconnect = new HashSet<>();
    private final ConnectionServiceFocusManager mConnectionSvrFocusMgr;
    /* Handler tied to thread in which CallManager was initialized. */
    private final Handler mHandler = new Handler(Looper.getMainLooper());
    private final EmergencyCallHelper mEmergencyCallHelper;
    private final RoleManagerAdapter mRoleManagerAdapter;
    private final VoipCallMonitor mVoipCallMonitor;
    private final CallEndpointController mCallEndpointController;
    private final CallAnomalyWatchdog mCallAnomalyWatchdog;

    private final EmergencyCallDiagnosticLogger mEmergencyCallDiagnosticLogger;
    private final CallStreamingController mCallStreamingController;
    private final BlockedNumbersAdapter mBlockedNumbersAdapter;
    private final TransactionManager mTransactionManager;
    private final UserManager mUserManager;
    private final CallStreamingNotification mCallStreamingNotification;
    private final BlockedNumbersManager mBlockedNumbersManager;
    private final FeatureFlags mFeatureFlags;
    private final com.android.internal.telephony.flags.FeatureFlags mTelephonyFeatureFlags;

    private final IncomingCallFilterGraphProvider mIncomingCallFilterGraphProvider;

    private final ConnectionServiceFocusManager.CallsManagerRequester mRequester =
            new ConnectionServiceFocusManager.CallsManagerRequester() {
                @Override
                public void releaseConnectionService(
                        ConnectionServiceFocusManager.ConnectionServiceFocus connectionService) {
                    if (connectionService == null) {
                        Log.i(this, "releaseConnectionService: connectionService is null");
                        return;
                    }
                    mCalls.stream()
                            .filter(c -> connectionService.equals(c.getConnectionServiceWrapper()))
                            .forEach(c -> c.disconnect("release " +
                                    connectionService.getComponentName().getPackageName()));
                }

                @Override
                public void setCallsManagerListener(CallsManagerListener listener) {
                    mListeners.add(listener);
                }
            };

    private boolean mCanAddCall = true;

    private Runnable mStopTone;

    private LinkedList<HandlerThread> mGraphHandlerThreads;

    // An executor that can be used to fire off async tasks that do not block Telecom in any manner.
    private final Executor mAsyncTaskExecutor;

    private boolean mHasActiveRttCall = false;

    private AnomalyReporterAdapter mAnomalyReporter = new AnomalyReporterAdapterImpl();

    private final MmiUtils mMmiUtils = new MmiUtils();

    // Two global variables used to handle the Emergency Call when there
    // is no room available for emergency call. Buffer the Emergency Call
    // in mPendingMOEmerCall until the Current Active call is disconnected
    // successfully and place the mPendingMOEmerCall followed by clearing
    // buffer.
    private Call mPendingMOEmerCall = null;
    private Call mDisconnectingCall = null;

    private String mCrsCallId = null;
    // Used to indicate that an error dialog should be shown if set to true
    // Stored within intent extras and should be removed once the dialog is shown
    private final String EXTRA_KEY_DISPLAY_ERROR_DIALOG = "EXTRA_KEY_DISPLAY_ERROR_DIALOG";

    private final String ACTION_MSIM_VOICE_CAPABILITY_CHANGED =
            "org.codeaurora.intent.action.MSIM_VOICE_CAPABILITY_CHANGED";
    /**
     * Listener to PhoneAccountRegistrar events.
     */
    private PhoneAccountRegistrar.Listener mPhoneAccountListener =
            new PhoneAccountRegistrar.Listener() {
        public void onPhoneAccountRegistered(PhoneAccountRegistrar registrar,
                                             PhoneAccountHandle handle) {
            broadcastRegisterIntent(handle);
        }
        public void onPhoneAccountUnRegistered(PhoneAccountRegistrar registrar,
                                               PhoneAccountHandle handle) {
            broadcastUnregisterIntent(handle);
        }

        @Override
        public void onPhoneAccountChanged(PhoneAccountRegistrar registrar,
                PhoneAccount phoneAccount) {
            handlePhoneAccountChanged(registrar, phoneAccount);
        }
    };

    /**
     * Receiver for enhanced call blocking feature to update the emergency call notification
     * in below cases:
     *  1) Carrier config changed.
     *  2) Blocking suppression state changed.
     */
    private final BroadcastReceiver mReceiver = new BroadcastReceiver() {
        @Override
        public void onReceive(Context context, Intent intent) {
            String action = intent.getAction();
            if (CarrierConfigManager.ACTION_CARRIER_CONFIG_CHANGED.equals(action)
                    || BlockedNumbersManager
                    .ACTION_BLOCK_SUPPRESSION_STATE_CHANGED.equals(action)) {
                updateEmergencyCallNotificationAsync(context);
            } else if (ACTION_MSIM_VOICE_CAPABILITY_CHANGED.equals(action)) {
                updateCanAddCall();
            }
        }
    };

    /**
     * Initializes the required Telecom components.
     */
    @VisibleForTesting
    public CallsManager(
            Context context,
            TelecomSystem.SyncRoot lock,
            CallerInfoLookupHelper callerInfoLookupHelper,
            MissedCallNotifier missedCallNotifier,
            DisconnectedCallNotifier.Factory disconnectedCallNotifierFactory,
            PhoneAccountRegistrar phoneAccountRegistrar,
            HeadsetMediaButtonFactory headsetMediaButtonFactory,
            ProximitySensorManagerFactory proximitySensorManagerFactory,
            InCallWakeLockControllerFactory inCallWakeLockControllerFactory,
            ConnectionServiceFocusManager.ConnectionServiceFocusManagerFactory
                    connectionServiceFocusManagerFactory,
            CallAudioManager.AudioServiceFactory audioServiceFactory,
            BluetoothRouteManager bluetoothManager,
            WiredHeadsetManager wiredHeadsetManager,
            SystemStateHelper systemStateHelper,
            DefaultDialerCache defaultDialerCache,
            Timeouts.Adapter timeoutsAdapter,
            AsyncRingtonePlayer asyncRingtonePlayer,
            PhoneNumberUtilsAdapter phoneNumberUtilsAdapter,
            EmergencyCallHelper emergencyCallHelper,
            InCallTonePlayer.ToneGeneratorFactory toneGeneratorFactory,
            ClockProxy clockProxy,
            AudioProcessingNotification audioProcessingNotification,
            BluetoothStateReceiver bluetoothStateReceiver,
            CallAudioRouteStateMachine.Factory callAudioRouteStateMachineFactory,
            CallAudioModeStateMachine.Factory callAudioModeStateMachineFactory,
            InCallControllerFactory inCallControllerFactory,
            CallDiagnosticServiceController callDiagnosticServiceController,
            RoleManagerAdapter roleManagerAdapter,
            ToastFactory toastFactory,
            CallEndpointControllerFactory callEndpointControllerFactory,
            CallAnomalyWatchdog callAnomalyWatchdog,
            Ringer.AccessibilityManagerAdapter accessibilityManagerAdapter,
            Executor asyncTaskExecutor,
            Executor asyncCallAudioTaskExecutor,
            BlockedNumbersAdapter blockedNumbersAdapter,
            TransactionManager transactionManager,
            EmergencyCallDiagnosticLogger emergencyCallDiagnosticLogger,
            CallAudioCommunicationDeviceTracker communicationDeviceTracker,
            CallStreamingNotification callStreamingNotification,
            BluetoothDeviceManager bluetoothDeviceManager,
            FeatureFlags featureFlags,
            com.android.internal.telephony.flags.FeatureFlags telephonyFlags,
            IncomingCallFilterGraphProvider incomingCallFilterGraphProvider) {

        mContext = context;
        mLock = lock;
        mPhoneNumberUtilsAdapter = phoneNumberUtilsAdapter;
        mPhoneAccountRegistrar = phoneAccountRegistrar;
        mPhoneAccountRegistrar.addListener(mPhoneAccountListener);
        mMissedCallNotifier = missedCallNotifier;
        mDisconnectedCallNotifier = disconnectedCallNotifierFactory.create(mContext, this);
        StatusBarNotifier statusBarNotifier = new StatusBarNotifier(context, this);
        mWiredHeadsetManager = wiredHeadsetManager;
        mSystemStateHelper = systemStateHelper;
        mDefaultDialerCache = defaultDialerCache;
        mBluetoothRouteManager = bluetoothManager;
        mDockManager = new DockManager(context);
        mTimeoutsAdapter = timeoutsAdapter;
        mEmergencyCallHelper = emergencyCallHelper;
        mCallerInfoLookupHelper = callerInfoLookupHelper;
        mEmergencyCallDiagnosticLogger = emergencyCallDiagnosticLogger;
        mIncomingCallFilterGraphProvider = incomingCallFilterGraphProvider;

        mDtmfLocalTonePlayer =
                new DtmfLocalTonePlayer(new DtmfLocalTonePlayer.ToneGeneratorProxy());
        CallAudioRouteAdapter callAudioRouteAdapter;
        // TODO: add another flag check when
        // bluetoothDeviceManager.getBluetoothHeadset().isScoManagedByAudio()
        // available and return true
        if (!featureFlags.useRefactoredAudioRouteSwitching()) {
            callAudioRouteAdapter = callAudioRouteStateMachineFactory.create(
                    context,
                    this,
                    bluetoothManager,
                    wiredHeadsetManager,
                    statusBarNotifier,
                    audioServiceFactory,
                    CallAudioRouteStateMachine.EARPIECE_AUTO_DETECT,
                    asyncCallAudioTaskExecutor,
                    communicationDeviceTracker,
                    featureFlags
            );
        } else {
            callAudioRouteAdapter = new CallAudioRouteController(context, this, audioServiceFactory,
                    new AudioRoute.Factory(), wiredHeadsetManager, mBluetoothRouteManager,
                    statusBarNotifier, featureFlags);
        }
        callAudioRouteAdapter.initialize();
        bluetoothStateReceiver.setCallAudioRouteAdapter(callAudioRouteAdapter);
        bluetoothDeviceManager.setCallAudioRouteAdapter(callAudioRouteAdapter);

        CallAudioRoutePeripheralAdapter callAudioRoutePeripheralAdapter =
                new CallAudioRoutePeripheralAdapter(
                        callAudioRouteAdapter,
                        bluetoothManager,
                        wiredHeadsetManager,
                        mDockManager,
                        asyncRingtonePlayer);
        AudioManager audioManager = (AudioManager) mContext.getSystemService(Context.AUDIO_SERVICE);
        InCallTonePlayer.MediaPlayerFactory mediaPlayerFactory =
                (resourceId, attributes) ->
                        new InCallTonePlayer.MediaPlayerAdapterImpl(
                                MediaPlayer.create(mContext, resourceId, attributes,
                                        audioManager.generateAudioSessionId()));
        InCallTonePlayer.Factory playerFactory = new InCallTonePlayer.Factory(
                callAudioRoutePeripheralAdapter, lock, toneGeneratorFactory, mediaPlayerFactory,
                () -> audioManager.getStreamVolume(AudioManager.STREAM_RING) > 0);

        SystemSettingsUtil systemSettingsUtil = new SystemSettingsUtil();
        RingtoneFactory ringtoneFactory = new RingtoneFactory(this, context, featureFlags);
        SystemVibrator systemVibrator = new SystemVibrator(context);
        mInCallController = inCallControllerFactory.create(context, mLock, this,
                systemStateHelper, defaultDialerCache, mTimeoutsAdapter,
                emergencyCallHelper);
        mCallEndpointController = callEndpointControllerFactory.create(context, mLock, this);
        mCallDiagnosticServiceController = callDiagnosticServiceController;
        mCallDiagnosticServiceController.setInCallTonePlayerFactory(playerFactory);
        mRinger = new Ringer(playerFactory, context, systemSettingsUtil, asyncRingtonePlayer,
                ringtoneFactory, systemVibrator,
                new Ringer.VibrationEffectProxy(), mInCallController,
                mContext.getSystemService(NotificationManager.class),
                accessibilityManagerAdapter, featureFlags);
        mCallRecordingTonePlayer = new CallRecordingTonePlayer(mContext, audioManager,
                mTimeoutsAdapter, mLock);
        mCallAudioManager = new CallAudioManager(callAudioRouteAdapter,
                this, callAudioModeStateMachineFactory.create(systemStateHelper,
                (AudioManager) mContext.getSystemService(Context.AUDIO_SERVICE),
                featureFlags, communicationDeviceTracker),
                playerFactory, mRinger, new RingbackPlayer(playerFactory),
                bluetoothStateReceiver, mDtmfLocalTonePlayer, featureFlags);

        mConnectionSvrFocusMgr = connectionServiceFocusManagerFactory.create(mRequester);
        mHeadsetMediaButton = headsetMediaButtonFactory.create(context, this, mLock);
        mTtyManager = new TtyManager(context, mWiredHeadsetManager);
        mProximitySensorManager = proximitySensorManagerFactory.create(context, this);
        mPhoneStateBroadcaster = new PhoneStateBroadcaster(this);
        mCallLogManager = new CallLogManager(context, phoneAccountRegistrar, mMissedCallNotifier,
                mAnomalyReporter, featureFlags);
        mConnectionServiceRepository =
                new ConnectionServiceRepository(mPhoneAccountRegistrar, mContext, mLock, this,
                        featureFlags);
        mInCallWakeLockController = inCallWakeLockControllerFactory.create(context, this);
        mClockProxy = clockProxy;
        mToastFactory = toastFactory;
        mRoleManagerAdapter = roleManagerAdapter;
        mVoipCallMonitor = new VoipCallMonitor(mContext, mLock);
        mTransactionManager = transactionManager;
        mBlockedNumbersAdapter = blockedNumbersAdapter;
        mCallStreamingController = new CallStreamingController(mContext, mLock);
        mCallStreamingNotification = callStreamingNotification;
        mFeatureFlags = featureFlags;
        mTelephonyFeatureFlags = telephonyFlags;
        mBlockedNumbersManager = mFeatureFlags.telecomMainlineBlockedNumbersManager()
                ? mContext.getSystemService(BlockedNumbersManager.class)
                : null;

        if (mFeatureFlags.useImprovedListenerOrder()) {
            mListeners.add(mInCallController);
        }
        mListeners.add(mInCallWakeLockController);
        mListeners.add(statusBarNotifier);
        mListeners.add(mCallLogManager);
        if (!mFeatureFlags.useImprovedListenerOrder()) {
            mListeners.add(mInCallController);
        }
        mListeners.add(mCallEndpointController);
        mListeners.add(mCallDiagnosticServiceController);
        mListeners.add(mCallAudioManager);
        mListeners.add(mCallRecordingTonePlayer);
        mListeners.add(missedCallNotifier);
        mListeners.add(mDisconnectedCallNotifier);
        mListeners.add(mHeadsetMediaButton);
        mListeners.add(mProximitySensorManager);
        mListeners.add(audioProcessingNotification);
        mListeners.add(callAnomalyWatchdog);
        mListeners.add(mEmergencyCallDiagnosticLogger);
        mListeners.add(mCallStreamingController);

        // this needs to be after the mCallAudioManager
        mListeners.add(mPhoneStateBroadcaster);
        mListeners.add(mVoipCallMonitor);
        mListeners.add(mCallStreamingNotification);

        mVoipCallMonitor.startMonitor();

        // There is no USER_SWITCHED broadcast for user 0, handle it here explicitly.
        final UserManager userManager = mContext.getSystemService(UserManager.class);
        // Don't load missed call if it is run in split user model.
        if (userManager.isPrimaryUser()) {
            onUserSwitch(Process.myUserHandle());
        }
        // Register BroadcastReceiver to handle enhanced call blocking feature related event.
        IntentFilter intentFilter = new IntentFilter(
                CarrierConfigManager.ACTION_CARRIER_CONFIG_CHANGED);
        intentFilter.setPriority(IntentFilter.SYSTEM_HIGH_PRIORITY);
        intentFilter.addAction(BlockedNumbersManager.ACTION_BLOCK_SUPPRESSION_STATE_CHANGED);
        intentFilter.addAction(ACTION_MSIM_VOICE_CAPABILITY_CHANGED);
        context.registerReceiver(mReceiver, intentFilter, Context.RECEIVER_EXPORTED);
        mGraphHandlerThreads = new LinkedList<>();
        mCallAnomalyWatchdog = callAnomalyWatchdog;
        mAsyncTaskExecutor = asyncTaskExecutor;
        mUserManager = mContext.getSystemService(UserManager.class);
        QtiCarrierConfigHelper.getInstance().setup(mContext);
    }

    public void setIncomingCallNotifier(IncomingCallNotifier incomingCallNotifier) {
        if (mIncomingCallNotifier != null) {
            mListeners.remove(mIncomingCallNotifier);
        }
        mIncomingCallNotifier = incomingCallNotifier;
        mListeners.add(mIncomingCallNotifier);
    }

    public void setRespondViaSmsManager(RespondViaSmsManager respondViaSmsManager) {
        if (mRespondViaSmsManager != null) {
            mListeners.remove(mRespondViaSmsManager);
        }
        mRespondViaSmsManager = respondViaSmsManager;
        mListeners.add(respondViaSmsManager);
    }

    public RespondViaSmsManager getRespondViaSmsManager() {
        return mRespondViaSmsManager;
    }

    public CallerInfoLookupHelper getCallerInfoLookupHelper() {
        return mCallerInfoLookupHelper;
    }

    public RoleManagerAdapter getRoleManagerAdapter() {
        return mRoleManagerAdapter;
    }

    public CallDiagnosticServiceController getCallDiagnosticServiceController() {
        return mCallDiagnosticServiceController;
    }

    @Override
    @VisibleForTesting
    public void onSuccessfulOutgoingCall(Call call, int callState) {
        Log.v(this, "onSuccessfulOutgoingCall, call=[%s], state=[%d]", call, callState);
        call.setPostCallPackageName(getRoleManagerAdapter().getDefaultCallScreeningApp(
                call.getAssociatedUser()));

        if (!mFeatureFlags.fixAudioFlickerForOutgoingCalls()) {
            setCallState(call, callState, "successful outgoing call");
        }

        if (!mCalls.contains(call)) {
            // Call was not added previously in startOutgoingCall due to it being a potential MMI
            // code, so add it now.
            addCall(call);
        }

        // The call's ConnectionService has been updated.
        for (CallsManagerListener listener : mListeners) {
            listener.onConnectionServiceChanged(call, null, call.getConnectionService());
        }

        if (mFeatureFlags.fixAudioFlickerForOutgoingCalls()) {
            // Allow the ConnectionService to start the call in the active state. This case is
            // helpful for conference calls or meetings that can skip the dialing stage.
            if (callState == CallState.ACTIVE) {
                setCallState(call, callState, "skipping the dialing state and setting active");
            } else {
                markCallAsDialing(call);
            }
        }
        else{
            markCallAsDialing(call);
        }
    }

    @Override
    public void onFailedOutgoingCall(Call call, DisconnectCause disconnectCause) {
        Log.i(this, "onFailedOutgoingCall for call %s", call);
        markCallAsRemoved(call);
    }

    @Override
    public void onSuccessfulIncomingCall(Call incomingCall) {
        Log.d(this, "onSuccessfulIncomingCall");
        PhoneAccount phoneAccount = mPhoneAccountRegistrar.getPhoneAccountUnchecked(
                incomingCall.getTargetPhoneAccount());
        Bundle extras =
            phoneAccount == null || phoneAccount.getExtras() == null
                ? new Bundle()
                : phoneAccount.getExtras();
        TelephonyManager telephonyManager = getTelephonyManager();
        boolean isInEmergencySmsMode;
        try {
            isInEmergencySmsMode = telephonyManager.isInEmergencySmsMode();
        } catch (UnsupportedOperationException uoe) {
            isInEmergencySmsMode = false;
        }
        boolean performDndFilter = mFeatureFlags.skipFilterPhoneAccountPerformDndFilter();
        if (incomingCall.hasProperty(Connection.PROPERTY_EMERGENCY_CALLBACK_MODE) ||
                incomingCall.hasProperty(Connection.PROPERTY_NETWORK_IDENTIFIED_EMERGENCY_CALL) ||
                isInEmergencySmsMode ||
                incomingCall.isSelfManaged() ||
                (!performDndFilter && extras.getBoolean(PhoneAccount.EXTRA_SKIP_CALL_FILTERING))) {
            Log.i(this, "Skipping call filtering for %s (ecm=%b, "
                            + "networkIdentifiedEmergencyCall = %b, emergencySmsMode = %b, "
                            + "selfMgd=%b, skipExtra=%b)",
                    incomingCall.getId(),
                    incomingCall.hasProperty(Connection.PROPERTY_EMERGENCY_CALLBACK_MODE),
                    incomingCall.hasProperty(Connection.PROPERTY_NETWORK_IDENTIFIED_EMERGENCY_CALL),
                    isInEmergencySmsMode,
                    incomingCall.isSelfManaged(),
                    extras.getBoolean(PhoneAccount.EXTRA_SKIP_CALL_FILTERING));
            onCallFilteringComplete(incomingCall, new Builder()
                    .setShouldAllowCall(true)
                    .setShouldReject(false)
                    .setShouldAddToCallLog(true)
                    .setShouldShowNotification(true)
                    .build(), false);
            incomingCall.setIsUsingCallFiltering(false);
            return;
        } else if (performDndFilter && extras.getBoolean(PhoneAccount.EXTRA_SKIP_CALL_FILTERING)) {
            IncomingCallFilterGraph graph = setupDndFilterOnlyGraph(incomingCall);
            graph.performFiltering();
            return;
        }

        IncomingCallFilterGraph graph = setUpCallFilterGraph(incomingCall);
        graph.performFiltering();
    }

    private IncomingCallFilterGraph setupDndFilterOnlyGraph(Call incomingHfpCall) {
        incomingHfpCall.setIsUsingCallFiltering(true);
        DndCallFilter dndCallFilter = new DndCallFilter(incomingHfpCall, mRinger);
        IncomingCallFilterGraph graph = mIncomingCallFilterGraphProvider.createGraph(
                incomingHfpCall,
                this::onCallFilteringComplete, mContext, mTimeoutsAdapter, mLock);
        graph.addFilter(dndCallFilter);
        mGraphHandlerThreads.add(graph.getHandlerThread());
        return graph;
    }

    private IncomingCallFilterGraph setUpCallFilterGraph(Call incomingCall) {
        TelecomManager telecomManager = mContext.getSystemService(TelecomManager.class);
        incomingCall.setIsUsingCallFiltering(true);
        String carrierPackageName = getCarrierPackageName();
        UserHandle userHandle = incomingCall.getAssociatedUser();
        String defaultDialerPackageName = telecomManager.getDefaultDialerPackage(userHandle);
        String userChosenPackageName = getRoleManagerAdapter().
                getDefaultCallScreeningApp(userHandle);
        AppLabelProxy appLabelProxy = packageName -> AppLabelProxy.Util.getAppLabel(
                mContext.getPackageManager(), packageName);
        ParcelableCallUtils.Converter converter = new ParcelableCallUtils.Converter();

        IncomingCallFilterGraph graph = mIncomingCallFilterGraphProvider.createGraph(incomingCall,
                this::onCallFilteringComplete, mContext, mTimeoutsAdapter, mLock);
        DirectToVoicemailFilter voicemailFilter = new DirectToVoicemailFilter(incomingCall,
                mCallerInfoLookupHelper);
        BlockCheckerFilter blockCheckerFilter = new BlockCheckerFilter(mContext, incomingCall,
                mCallerInfoLookupHelper, new BlockCheckerAdapter(mFeatureFlags));
        DndCallFilter dndCallFilter = new DndCallFilter(incomingCall, getRinger());
        CallScreeningServiceFilter carrierCallScreeningServiceFilter =
                new CallScreeningServiceFilter(incomingCall, carrierPackageName,
                        CallScreeningServiceFilter.PACKAGE_TYPE_CARRIER, mContext, this,
                        appLabelProxy, converter);
        CallScreeningServiceFilter callScreeningServiceFilter;
        if ((userChosenPackageName != null)
                && (!userChosenPackageName.equals(defaultDialerPackageName))) {
            callScreeningServiceFilter = new CallScreeningServiceFilter(incomingCall,
                    userChosenPackageName, CallScreeningServiceFilter.PACKAGE_TYPE_USER_CHOSEN,
                    mContext, this, appLabelProxy, converter);
        } else {
            callScreeningServiceFilter = new CallScreeningServiceFilter(incomingCall,
                    defaultDialerPackageName,
                    CallScreeningServiceFilter.PACKAGE_TYPE_DEFAULT_DIALER,
                    mContext, this, appLabelProxy, converter);
        }
        graph.addFilter(voicemailFilter);
        graph.addFilter(dndCallFilter);
        graph.addFilter(blockCheckerFilter);
        graph.addFilter(carrierCallScreeningServiceFilter);
        graph.addFilter(callScreeningServiceFilter);
        IncomingCallFilterGraph.addEdge(voicemailFilter, carrierCallScreeningServiceFilter);
        IncomingCallFilterGraph.addEdge(blockCheckerFilter, carrierCallScreeningServiceFilter);
        IncomingCallFilterGraph.addEdge(carrierCallScreeningServiceFilter,
                callScreeningServiceFilter);
        mGraphHandlerThreads.add(graph.getHandlerThread());
        return graph;
    }

    private String getCarrierPackageName() {
        ComponentName componentName = null;
        CarrierConfigManager configManager = (CarrierConfigManager) mContext.getSystemService
                (Context.CARRIER_CONFIG_SERVICE);
        if (configManager == null) return null;
        PersistableBundle configBundle = configManager.getConfig();
        if (configBundle != null) {
            componentName = ComponentName.unflattenFromString(configBundle.getString
                    (CarrierConfigManager.KEY_CARRIER_CALL_SCREENING_APP_STRING, ""));
        }

        return componentName != null ? componentName.getPackageName() : null;
    }

    @Override
    public void onCallFilteringComplete(Call incomingCall, CallFilteringResult result,
            boolean timeout) {
        // Only set the incoming call as ringing if it isn't already disconnected. It is possible
        // that the connection service disconnected the call before it was even added to Telecom, in
        // which case it makes no sense to set it back to a ringing state.
        Log.i(this, "onCallFilteringComplete");
        mGraphHandlerThreads.clear();

        if (timeout) {
            Log.i(this, "onCallFilteringCompleted: Call filters timeout!");
            incomingCall.setUserMissed(USER_MISSED_CALL_FILTERS_TIMEOUT);
        }

        if (incomingCall.getState() != CallState.DISCONNECTED &&
                incomingCall.getState() != CallState.DISCONNECTING) {
            if (!mFeatureFlags.separatelyBindToBtIncallService()) {
                setCallState(incomingCall, CallState.RINGING,
                        result.shouldAllowCall ? "successful incoming call" : "blocking call");
            }
        } else {
            Log.i(this, "onCallFilteringCompleted: call already disconnected.");
            return;
        }

        // Store the shouldSuppress value in the call object which will be passed to InCallServices
        incomingCall.setCallIsSuppressedByDoNotDisturb(result.shouldSuppressCallDueToDndStatus);

        // Inform our connection service that call filtering is done (if it was performed at all).
        if (incomingCall.isUsingCallFiltering()) {
            boolean isInContacts = incomingCall.getCallerInfo() != null
                    && incomingCall.getCallerInfo().contactExists;
            Connection.CallFilteringCompletionInfo completionInfo =
                    new Connection.CallFilteringCompletionInfo(!result.shouldAllowCall,
                            isInContacts,
                            result.mCallScreeningResponse == null
                                    ? null : result.mCallScreeningResponse.toCallResponse(),
                            result.mCallScreeningComponentName == null ? null
                                    : ComponentName.unflattenFromString(
                                            result.mCallScreeningComponentName));
            incomingCall.getConnectionService().onCallFilteringCompleted(incomingCall,
                    completionInfo);
        }

        // Get rid of the call composer attachments that aren't wanted
        if (result.mIsResponseFromSystemDialer && result.mCallScreeningResponse != null) {
            int attachmentMask = result.mCallScreeningResponse.getCallComposerAttachmentsToShow();
            if ((attachmentMask
                    & CallScreeningService.CallResponse.CALL_COMPOSER_ATTACHMENT_LOCATION) == 0) {
                incomingCall.getIntentExtras().remove(TelecomManager.EXTRA_LOCATION);
            }

            if ((attachmentMask
                    & CallScreeningService.CallResponse.CALL_COMPOSER_ATTACHMENT_SUBJECT) == 0) {
                incomingCall.getIntentExtras().remove(TelecomManager.EXTRA_CALL_SUBJECT);
            }

            if ((attachmentMask
                    & CallScreeningService.CallResponse.CALL_COMPOSER_ATTACHMENT_PRIORITY) == 0) {
                incomingCall.getIntentExtras().remove(TelecomManager.EXTRA_PRIORITY);
            }
        }

        if (result.shouldAllowCall) {
            if (mFeatureFlags.separatelyBindToBtIncallService()) {
                mInCallController.bindToBTService(incomingCall, null);
                incomingCall.setBtIcsFuture(mInCallController.getBtBindingFuture(incomingCall));
                setCallState(incomingCall, CallState.RINGING, "successful incoming call");
            }
            incomingCall.setPostCallPackageName(
                    getRoleManagerAdapter().getDefaultCallScreeningApp(
                            incomingCall.getAssociatedUser()
                    ));

            Log.i(this, "onCallFilteringComplete: allow call.");
            if (hasMaximumManagedRingingCalls(incomingCall)) {
                if (shouldSilenceInsteadOfReject(incomingCall)) {
                    incomingCall.silence();
                } else {
                    Log.i(this, "onCallFilteringCompleted: Call rejected! " +
                            "Exceeds maximum number of ringing calls.");
                    incomingCall.setMissedReason(AUTO_MISSED_MAXIMUM_RINGING);
                    autoMissCallAndLog(incomingCall, result);
                }
            } else if (hasMaximumManagedDialingCalls(incomingCall) &&
                    arePhoneAccountsEqual(getDialingOrPullingCall().getTargetPhoneAccount(),
                    incomingCall.getTargetPhoneAccount())) {
                if (shouldSilenceInsteadOfReject(incomingCall)) {
                    incomingCall.silence();
                } else {
                    Log.i(this, "onCallFilteringCompleted: Call rejected! Exceeds maximum number of " +
                            "dialing calls.");
                    incomingCall.setMissedReason(AUTO_MISSED_MAXIMUM_DIALING);
                    autoMissCallAndLog(incomingCall, result);
                }
            } else if (!isIncomingVideoCallAllowed(incomingCall)) {
                Log.i(this, "onCallFilteringCompleted: MT Video Call rejecting.");
                autoMissCallAndLog(incomingCall, result);
            } else if (result.shouldScreenViaAudio) {
                Log.i(this, "onCallFilteringCompleted: starting background audio processing");
                answerCallForAudioProcessing(incomingCall);
                incomingCall.setAudioProcessingRequestingApp(result.mCallScreeningAppName);
            } else if (result.shouldSilence) {
                Log.i(this, "onCallFilteringCompleted: setting the call to silent ringing state");
                incomingCall.setSilentRingingRequested(true);
                incomingCall.setUserMissed(USER_MISSED_CALL_SCREENING_SERVICE_SILENCED);
                incomingCall.setCallScreeningAppName(result.mCallScreeningAppName);
                incomingCall.setCallScreeningComponentName(result.mCallScreeningComponentName);
                addCall(incomingCall);
            } else {
                addCall(incomingCall);
            }
        } else {
            if (result.shouldReject) {
                Log.i(this, "onCallFilteringCompleted: blocked call, rejecting.");
                if (mFeatureFlags.separatelyBindToBtIncallService()) {
                    setCallState(incomingCall, CallState.RINGING, "blocking call");
                }
                incomingCall.reject(false, null);
            }
            if (result.shouldAddToCallLog) {
                Log.i(this, "onCallScreeningCompleted: blocked call, adding to call log.");
                if (result.shouldShowNotification) {
                    Log.w(this, "onCallScreeningCompleted: blocked call, showing notification.");
                }
                mCallLogManager.logCall(incomingCall, Calls.BLOCKED_TYPE,
                        result.shouldShowNotification, result);
            }
            if (result.shouldShowNotification) {
                Log.i(this, "onCallScreeningCompleted: blocked call, showing notification.");
                mMissedCallNotifier.showMissedCallNotification(
                        new MissedCallNotifier.CallInfo(incomingCall), /* uri= */ null);
            }
        }
    }

    /**
     * Determines if the incoming video call is allowed or not
     *
     * @param Call The incoming call.
     * @return {@code false} if incoming video call is not allowed.
     */
    private static boolean isIncomingVideoCallAllowed(Call call) {
        Bundle extras = call.getExtras();
        if (extras == null || (!isIncomingVideoCall(call))) {
            Log.w(TAG, "isIncomingVideoCallAllowed: null Extras or not an incoming video call " +
                    "or allow video calls in low battery");
            return true;
        }

        final boolean isLowBattery = extras.getBoolean(QtiCallConstants.LOW_BATTERY_EXTRA_KEY,
                false);
        Log.d(TAG, "isIncomingVideoCallAllowed: lowbattery = " + isLowBattery);
        return !isLowBattery;
    }

    private static boolean isIncomingVideoCall(Call call) {
        return (!VideoProfile.isAudioOnly(call.getVideoState()) &&
            call.getState() == CallState.RINGING) && !(call.isCrsCall() &&
            (call.getOriginalCallType() == VideoProfile.STATE_AUDIO_ONLY));
    }

    /**
     * In the event that the maximum supported calls of a given type is reached, the
     * default behavior is to reject any additional calls of that type.  This checks
     * if the device is configured to silence instead of reject the call, provided
     * that the incoming call is from a different source (connection service).
     */
    private boolean shouldSilenceInsteadOfReject(Call incomingCall) {
        if (!mContext.getResources().getBoolean(
                R.bool.silence_incoming_when_different_service_and_maximum_ringing)) {
            return false;
        }

        for (Call call : mCalls) {
            // Only operate on top-level calls
            if (call.getParentCall() != null) {
                continue;
            }

            if (call.isExternalCall()) {
                continue;
            }

            if (call.getConnectionService() == incomingCall.getConnectionService()) {
                return false;
            }
        }

        return true;
    }

    @Override
    public void onFailedIncomingCall(Call call) {
        Log.i(this, "onFailedIncomingCall for call %s", call);
        setCallState(call, CallState.DISCONNECTED, "failed incoming call");
        call.removeListener(this);
    }

    @Override
    public void onSuccessfulUnknownCall(Call call, int callState) {
        Log.i(this, "onSuccessfulUnknownCall for call %s", call);
        setCallState(call, callState, "successful unknown call");
        addCall(call);
    }

    @Override
    public void onFailedUnknownCall(Call call) {
        Log.i(this, "onFailedUnknownCall for call %s", call);
        setCallState(call, CallState.DISCONNECTED, "failed unknown call");
        call.removeListener(this);
    }

    @Override
    public void onRingbackRequested(Call call, boolean ringback) {
        for (CallsManagerListener listener : mListeners) {
            listener.onRingbackRequested(call, ringback);
        }
    }

    @Override
    public void onPostDialWait(Call call, String remaining) {
        mInCallController.onPostDialWait(call, remaining);
    }

    @Override
    public void onPostDialChar(final Call call, char nextChar) {
        if (PhoneNumberUtils.is12Key(nextChar)) {
            // Play tone if it is one of the dialpad digits, canceling out the previously queued
            // up stopTone runnable since playing a new tone automatically stops the previous tone.
            if (mStopTone != null) {
                mHandler.removeCallbacks(mStopTone.getRunnableToCancel());
                mStopTone.cancel();
            }

            mDtmfLocalTonePlayer.playTone(call, nextChar);

            mStopTone = new Runnable("CM.oPDC", mLock) {
                @Override
                public void loggedRun() {
                    // Set a timeout to stop the tone in case there isn't another tone to
                    // follow.
                    mDtmfLocalTonePlayer.stopTone(call);
                }
            };
            mHandler.postDelayed(mStopTone.prepare(),
                    Timeouts.getDelayBetweenDtmfTonesMillis(mContext.getContentResolver()));
        } else if (nextChar == 0 || nextChar == TelecomManager.DTMF_CHARACTER_WAIT ||
                nextChar == TelecomManager.DTMF_CHARACTER_PAUSE) {
            // Stop the tone if a tone is playing, removing any other stopTone callbacks since
            // the previous tone is being stopped anyway.
            if (mStopTone != null) {
                mHandler.removeCallbacks(mStopTone.getRunnableToCancel());
                mStopTone.cancel();
            }
            mDtmfLocalTonePlayer.stopTone(call);
        } else {
            Log.w(this, "onPostDialChar: invalid value %d", nextChar);
        }
    }

    @Override
    public void onConnectionPropertiesChanged(Call call, boolean didRttChange) {
        // If a call is redialed as an emergency call,
        // the Add Call button needs to be disabled.
        // This check is for performance reasons, so
        // updateCanAddCall is not called on every single
        // connection property change.
        if (call.isNetworkIdentifiedEmergencyCall())
        {
            updateCanAddCall();
        }
        if (didRttChange) {
            updateHasActiveRttCall();
        }
    }

    @Override
    public void onParentChanged(Call call) {
        // parent-child relationship affects which call should be foreground, so do an update.
        updateCanAddCall();
        for (CallsManagerListener listener : mListeners) {
            listener.onIsConferencedChanged(call);
        }
    }

    @Override
    public void onChildrenChanged(Call call) {
        // parent-child relationship affects which call should be foreground, so do an update.
        updateCanAddCall();
        for (CallsManagerListener listener : mListeners) {
            listener.onIsConferencedChanged(call);
        }
    }

    @Override
    public void onConferenceStateChanged(Call call, boolean isConference) {
        // Conference changed whether it is treated as a conference or not.
        updateCanAddCall();
        for (CallsManagerListener listener : mListeners) {
            listener.onConferenceStateChanged(call, isConference);
        }
    }

    @Override
    public void onCdmaConferenceSwap(Call call) {
        // SWAP was executed on a CDMA conference
        for (CallsManagerListener listener : mListeners) {
            listener.onCdmaConferenceSwap(call);
        }
    }

    @Override
    public void onIsVoipAudioModeChanged(Call call) {
        for (CallsManagerListener listener : mListeners) {
            listener.onIsVoipAudioModeChanged(call);
        }
    }

    @Override
    public void onVideoStateChanged(Call call, int previousVideoState, int newVideoState) {
        for (CallsManagerListener listener : mListeners) {
            listener.onVideoStateChanged(call, previousVideoState, newVideoState);
        }
    }

    @Override
    public boolean onCanceledViaNewOutgoingCallBroadcast(final Call call,
            long disconnectionTimeout) {
        mPendingCallsToDisconnect.add(call);
        mHandler.postDelayed(new Runnable("CM.oCVNOCB", mLock) {
            @Override
            public void loggedRun() {
                if (mPendingCallsToDisconnect.remove(call)) {
                    Log.i(this, "Delayed disconnection of call: %s", call);
                    call.disconnect();
                }
            }
        }.prepare(), disconnectionTimeout);

        return true;
    }

    /**
     * Handles changes to the {@link Connection.VideoProvider} for a call.  Adds the
     * {@link CallsManager} as a listener for the {@link VideoProviderProxy} which is created
     * in {@link Call#setVideoProvider(IVideoProvider)}.  This allows the {@link CallsManager} to
     * respond to callbacks from the {@link VideoProviderProxy}.
     *
     * @param call The call.
     */
    @Override
    public void onVideoCallProviderChanged(Call call) {
        VideoProviderProxy videoProviderProxy = call.getVideoProviderProxy();

        if (videoProviderProxy == null) {
            return;
        }

        videoProviderProxy.addListener(this);
    }

    /**
     * Handles session modification requests received via the {@link TelecomVideoCallCallback} for
     * a call.  Notifies listeners of the {@link CallsManager.CallsManagerListener} of the session
     * modification request.
     *
     * @param call The call.
     * @param videoProfile The {@link VideoProfile}.
     */
    @Override
    public void onSessionModifyRequestReceived(Call call, VideoProfile videoProfile) {
        int videoState = videoProfile != null ? videoProfile.getVideoState() :
                VideoProfile.STATE_AUDIO_ONLY;
        Log.v(TAG, "onSessionModifyRequestReceived : videoProfile = " + VideoProfile
                .videoStateToString(videoState));

        for (CallsManagerListener listener : mListeners) {
            listener.onSessionModifyRequestReceived(call, videoProfile);
        }
    }

    /**
     * Handles a change to the currently active camera for a call by notifying listeners.
     * @param call The call.
     * @param cameraId The ID of the camera in use, or {@code null} if no camera is in use.
     */
    @Override
    public void onSetCamera(Call call, String cameraId) {
        for (CallsManagerListener listener : mListeners) {
            listener.onSetCamera(call, cameraId);
        }
    }

    public Collection<Call> getCalls() {
        return Collections.unmodifiableCollection(mCalls);
    }

    /**
     * Play or stop a call hold tone for a call.  Triggered via
     * {@link Connection#sendConnectionEvent(String)} when the
     * {@link Connection#EVENT_ON_HOLD_TONE_START} event or
     * {@link Connection#EVENT_ON_HOLD_TONE_STOP} event is passed through to the
     *
     * @param call The call which requested the hold tone.
     */
    @Override
    public void onHoldToneRequested(Call call) {
        for (CallsManagerListener listener : mListeners) {
            listener.onHoldToneRequested(call);
        }
    }

    /**
     * A {@link Call} managed by the {@link CallsManager} has requested a handover to another
     * {@link PhoneAccount}.
     * @param call The call.
     * @param handoverTo The {@link PhoneAccountHandle} to handover the call to.
     * @param videoState The desired video state of the call after handover.
     * @param extras
     */
    @Override
    public void onHandoverRequested(Call call, PhoneAccountHandle handoverTo, int videoState,
                                    Bundle extras, boolean isLegacy) {
        if (!isLegacy) {
            requestHandover(call, handoverTo, videoState, extras);
        }
    }

    public Call getForegroundCall() {
        if (mCallAudioManager == null) {
            // Happens when getForegroundCall is called before full initialization.
            return null;
        }
        return mCallAudioManager.getForegroundCall();
    }

    @VisibleForTesting
    public Set<Call> getTrackedCalls() {
        if (mCallAudioManager == null) {
            // Happens when getTrackedCalls is called before full initialization.
            return null;
        }
        return mCallAudioManager.getTrackedCalls();
    }

    @Override
    public void onCallHoldFailed(Call call) {
        markAllAnsweredCallAsRinging(call, "hold");
    }

    @Override
    public void onCallSwitchFailed(Call call) {
        markAllAnsweredCallAsRinging(call, "switch");
    }

    private void markAllAnsweredCallAsRinging(Call call, String actionName) {
        // Normally, we don't care whether a call hold or switch has failed.
        // However, if a call was held or switched in order to answer an incoming call, that
        // incoming call needs to be brought out of the ANSWERED state so that the user can
        // try the operation again.
        for (Call call1 : mCalls) {
            if (call1 != call && call1.getState() == CallState.ANSWERED) {
                setCallState(call1, CallState.RINGING, actionName + " failed on other call");
            }
        }
    }

    @Override
    public UserHandle getCurrentUserHandle() {
        return mCurrentUserHandle;
    }

    public CallAudioManager getCallAudioManager() {
        return mCallAudioManager;
    }

    public InCallController getInCallController() {
        return mInCallController;
    }

    public CallEndpointController getCallEndpointController() {
        return mCallEndpointController;
    }

    public EmergencyCallHelper getEmergencyCallHelper() {
        return mEmergencyCallHelper;
    }

    EmergencyCallDiagnosticLogger getEmergencyCallDiagnosticLogger() {
        return mEmergencyCallDiagnosticLogger;
    }

    public DefaultDialerCache getDefaultDialerCache() {
        return mDefaultDialerCache;
    }

    @VisibleForTesting
    public PhoneAccountRegistrar.Listener getPhoneAccountListener() {
        return mPhoneAccountListener;
    }

    public boolean hasEmergencyRttCall() {
        for (Call call : mCalls) {
            if (call.isEmergencyCall() && call.isRttCall()) {
                return true;
            }
        }
        return false;
    }

    @VisibleForTesting
    public boolean hasOnlyDisconnectedCalls() {
        if (mCalls.size() == 0) {
            return false;
        }
        for (Call call : mCalls) {
            if (!call.isDisconnected()) {
                return false;
            }
        }
        return true;
    }

    public boolean hasVideoCall() {
        for (Call call : mCalls) {
            if (VideoProfile.isVideo(call.getVideoState())
                    && !isVideoCrbtVoLteCall(call.getVideoState())
                    && !call.isVideoCrsForVoLteCall()) {
                return true;
            }
        }
        return false;
    }

    @VisibleForTesting
    public CallAudioState getAudioState() {
        return mCallAudioManager.getCallAudioState();
    }

    boolean isTtySupported() {
        return mTtyManager.isTtySupported();
    }

    int getCurrentTtyMode() {
        return mTtyManager.getCurrentTtyMode();
    }

    @VisibleForTesting
    public void addListener(CallsManagerListener listener) {
        mListeners.add(listener);
    }

    @VisibleForTesting
    public void removeListener(CallsManagerListener listener) {
        mListeners.remove(listener);
    }

    @VisibleForTesting
    public void setAnomalyReporterAdapter(AnomalyReporterAdapter anomalyReporterAdapter){
        mAnomalyReporter = anomalyReporterAdapter;
        if (mCallLogManager != null) {
            mCallLogManager.setAnomalyReporterAdapter(anomalyReporterAdapter);
        }
    }

    void processIncomingConference(PhoneAccountHandle phoneAccountHandle, Bundle extras) {
        Log.d(this, "processIncomingCallConference");
        processIncomingCallIntent(phoneAccountHandle, extras, true);
    }

    /**
     * Starts the process to attach the call to a connection service.
     *
     * @param phoneAccountHandle The phone account which contains the component name of the
     *        connection service to use for this call.
     * @param extras The optional extras Bundle passed with the intent used for the incoming call.
     */
    void processIncomingCallIntent(PhoneAccountHandle phoneAccountHandle, Bundle extras) {
        processIncomingCallIntent(phoneAccountHandle, extras, false);
    }

    public Call processIncomingCallIntent(PhoneAccountHandle phoneAccountHandle, Bundle extras,
        boolean isConference) {
        Log.d(this, "processIncomingCallIntent");
        boolean isHandover = extras.getBoolean(TelecomManager.EXTRA_IS_HANDOVER);
        Uri handle = extras.getParcelable(TelecomManager.EXTRA_INCOMING_CALL_ADDRESS);
        if (handle == null) {
            // Required for backwards compatibility
            handle = extras.getParcelable(TelephonyManager.EXTRA_INCOMING_NUMBER);
        }
        PhoneAccount phoneAccount = mPhoneAccountRegistrar.getPhoneAccountUnchecked(
                phoneAccountHandle);
        Call call = new Call(
                generateNextCallId(extras),
                mContext,
                this,
                mLock,
                mConnectionServiceRepository,
                mPhoneNumberUtilsAdapter,
                handle,
                null /* gatewayInfo */,
                null /* connectionManagerPhoneAccount */,
                phoneAccountHandle,
                Call.CALL_DIRECTION_INCOMING /* callDirection */,
                false /* forceAttachToExistingConnection */,
                isConference, /* isConference */
                mClockProxy,
                mToastFactory,
                mFeatureFlags);
        // Ensure new calls related to self-managed calls/connections are set as such. This will
        // be overridden when the actual connection is returned in startCreateConnection, however
        // doing this now ensures the logs and any other logic will treat this call as self-managed
        // from the moment it is created.
        boolean isSelfManaged = phoneAccount != null && phoneAccount.isSelfManaged();
        call.setIsSelfManaged(isSelfManaged);
        // It's important to start tracking self-managed calls as soon as the Call object is
        // initialized so NotificationManagerService is aware Telecom is setting up a call
        if (isSelfManaged) mSelfManagedCallsBeingSetup.add(call);

        // set properties for transactional call
        if (extras.containsKey(TelecomManager.TRANSACTION_CALL_ID_KEY)) {
            call.setIsTransactionalCall(true);
            call.setCallingPackageIdentity(extras);
            call.setConnectionCapabilities(
                    extras.getInt(CallAttributes.CALL_CAPABILITIES_KEY,
                            CallAttributes.SUPPORTS_SET_INACTIVE), true);
            call.setTargetPhoneAccount(phoneAccountHandle);
            if (extras.containsKey(CallAttributes.DISPLAY_NAME_KEY)) {
                CharSequence displayName = extras.getCharSequence(CallAttributes.DISPLAY_NAME_KEY);
                if (!TextUtils.isEmpty(displayName)) {
                    call.setCallerDisplayName(displayName.toString(),
                            TelecomManager.PRESENTATION_ALLOWED);
                }
            }
            // Incoming address was set via EXTRA_INCOMING_CALL_ADDRESS above.
            UserHandle associatedUser = UserUtil.getAssociatedUserForCall(
                    mFeatureFlags.associatedUserRefactorForWorkProfile(),
                    getPhoneAccountRegistrar(), getCurrentUserHandle(), phoneAccountHandle);
            call.setAssociatedUser(associatedUser);
        }

        if (phoneAccount != null) {
            Bundle phoneAccountExtras = phoneAccount.getExtras();
            if (call.isSelfManaged()) {
                // Self managed calls will always be voip audio mode.
                call.setIsVoipAudioMode(true);
                call.setVisibleToInCallService(phoneAccountExtras == null
                        || phoneAccountExtras.getBoolean(
                        PhoneAccount.EXTRA_ADD_SELF_MANAGED_CALLS_TO_INCALLSERVICE, true));
            } else {
                // Incoming call is managed, the active call is self-managed and can't be held.
                // We need to set extras on it to indicate whether answering will cause a
                // active self-managed call to drop.
                Call activeCall = (Call) mConnectionSvrFocusMgr.getCurrentFocusCall();
                if (activeCall != null && !canHold(activeCall) && activeCall.isSelfManaged()) {
                    Bundle dropCallExtras = new Bundle();
                    dropCallExtras.putBoolean(Connection.EXTRA_ANSWERING_DROPS_FG_CALL, true);

                    // Include the name of the app which will drop the call.
                    CharSequence droppedApp = activeCall.getTargetPhoneAccountLabel();
                    dropCallExtras.putCharSequence(
                            Connection.EXTRA_ANSWERING_DROPS_FG_CALL_APP_NAME, droppedApp);
                    Log.i(this, "Incoming managed call will drop %s call.", droppedApp);
                    call.putConnectionServiceExtras(dropCallExtras);
                }
            }

            if (phoneAccountExtras != null
                    && phoneAccountExtras.getBoolean(
                            PhoneAccount.EXTRA_ALWAYS_USE_VOIP_AUDIO_MODE)) {
                Log.d(this, "processIncomingCallIntent: defaulting to voip mode for call %s",
                        call.getId());
                call.setIsVoipAudioMode(true);
            }
        }

        boolean isRttSettingOn = isRttSettingOn(phoneAccountHandle);
        if (isRttSettingOn ||
                extras.getBoolean(TelecomManager.EXTRA_START_CALL_WITH_RTT, false)) {
            Log.i(this, "Incoming call requesting RTT, rtt setting is %b", isRttSettingOn);
            call.createRttStreams();
            // Even if the phone account doesn't support RTT yet, the connection manager might
            // change that. Set this to check it later.
            call.setRequestedToStartWithRtt();
        }
        // If the extras specifies a video state, set it on the call if the PhoneAccount supports
        // video.
        int videoState = VideoProfile.STATE_AUDIO_ONLY;
        if (extras.containsKey(TelecomManager.EXTRA_INCOMING_VIDEO_STATE) &&
                phoneAccount != null && phoneAccount.hasCapabilities(
                        PhoneAccount.CAPABILITY_VIDEO_CALLING)) {
            videoState = extras.getInt(TelecomManager.EXTRA_INCOMING_VIDEO_STATE);
            call.setVideoState(videoState);
        }

        call.initAnalytics();
        if (getForegroundCall() != null) {
            getForegroundCall().getAnalytics().setCallIsInterrupted(true);
            call.getAnalytics().setCallIsAdditional(true);
        }
        setIntentExtrasAndStartTime(call, extras);
        // TODO: Move this to be a part of addCall()
        call.addListener(this);

        if (extras.containsKey(TelecomManager.EXTRA_CALL_DISCONNECT_MESSAGE)) {
          String disconnectMessage = extras.getString(TelecomManager.EXTRA_CALL_DISCONNECT_MESSAGE);
          Log.i(this, "processIncomingCallIntent Disconnect message " + disconnectMessage);
        }

        boolean isHandoverAllowed = true;
        if (isHandover) {
            if (!isHandoverInProgress() &&
                    isHandoverToPhoneAccountSupported(phoneAccountHandle)) {
                final String handleScheme = handle.getSchemeSpecificPart();
                Call fromCall = mCalls.stream()
                        .filter((c) -> mPhoneNumberUtilsAdapter.isSamePhoneNumber(
                                (c.getHandle() == null
                                        ? null : c.getHandle().getSchemeSpecificPart()),
                                handleScheme))
                        .findFirst()
                        .orElse(null);
                if (fromCall != null) {
                    if (!isHandoverFromPhoneAccountSupported(fromCall.getTargetPhoneAccount())) {
                        Log.w(this, "processIncomingCallIntent: From account doesn't support " +
                                "handover.");
                        isHandoverAllowed = false;
                    }
                } else {
                    Log.w(this, "processIncomingCallIntent: handover fail; can't find from call.");
                    isHandoverAllowed = false;
                }

                if (isHandoverAllowed) {
                    // Link the calls so we know we're handing over.
                    fromCall.setHandoverDestinationCall(call);
                    call.setHandoverSourceCall(fromCall);
                    call.setHandoverState(HandoverState.HANDOVER_TO_STARTED);
                    fromCall.setHandoverState(HandoverState.HANDOVER_FROM_STARTED);
                    Log.addEvent(fromCall, LogUtils.Events.START_HANDOVER,
                            "handOverFrom=%s, handOverTo=%s", fromCall.getId(), call.getId());
                    Log.addEvent(call, LogUtils.Events.START_HANDOVER,
                            "handOverFrom=%s, handOverTo=%s", fromCall.getId(), call.getId());
                    if (isSpeakerEnabledForVideoCalls() && VideoProfile.isVideo(videoState)) {
                        // Ensure when the call goes active that it will go to speakerphone if the
                        // handover to call is a video call.
                        call.setStartWithSpeakerphoneOn(true);
                    }
                }
            } else {
                Log.w(this, "processIncomingCallIntent: To account doesn't support handover.");
            }
        }

        CallFailureCause startFailCause =
                checkIncomingCallPermitted(call, call.getTargetPhoneAccount());
        // Check if the target phone account is possibly in ECBM.
        call.setIsInECBM(getEmergencyCallHelper()
                .isLastOutgoingEmergencyCallPAH(call.getTargetPhoneAccount()));

        // Check if call is visible to the current user.
        boolean isCallHiddenFromProfile = !isCallVisibleForUser(call, mCurrentUserHandle);
        // For admins, we should check if the work profile is paused in order to reject
        // the call.
        UserManager currentUserManager = mContext.createContextAsUser(mCurrentUserHandle, 0)
                .getSystemService(UserManager.class);
        boolean isCurrentUserAdmin = mFeatureFlags.telecomResolveHiddenDependencies()
                ? currentUserManager.isAdminUser()
                : mUserManager.isUserAdmin(mCurrentUserHandle.getIdentifier());
        if (isCurrentUserAdmin) {
            isCallHiddenFromProfile &= mFeatureFlags.telecomResolveHiddenDependencies()
                    ? currentUserManager.isQuietModeEnabled(call.getAssociatedUser())
                    : mUserManager.isQuietModeEnabled(call.getAssociatedUser());
        }

        // We should always allow emergency calls and also allow non-emergency calls when ECBM
        // is active for the phone account.
        if (isCallHiddenFromProfile && !call.isEmergencyCall() && !call.isInECBM()) {
            Log.d(TAG, "Rejecting non-emergency call because the owner %s is not running.",
                    phoneAccountHandle.getUserHandle());
            call.setMissedReason(USER_MISSED_NOT_RUNNING);
            call.setStartFailCause(CallFailureCause.INVALID_USE);
            if (isConference) {
                notifyCreateConferenceFailed(phoneAccountHandle, call);
            } else {
                notifyCreateConnectionFailed(phoneAccountHandle, call);
            }
        }
        else if (!isHandoverAllowed ||
                (call.isSelfManaged() && !startFailCause.isSuccess())) {
            if (isConference) {
                notifyCreateConferenceFailed(phoneAccountHandle, call);
            } else {
                if (hasMaximumManagedRingingCalls(call)) {
                    call.setMissedReason(AUTO_MISSED_MAXIMUM_RINGING);
                    call.setStartFailCause(CallFailureCause.MAX_RINGING_CALLS);
                    mCallLogManager.logCall(call, Calls.MISSED_TYPE,
                            true /*showNotificationForMissedCall*/, null /*CallFilteringResult*/);
                }
                call.setStartFailCause(startFailCause);
                notifyCreateConnectionFailed(phoneAccountHandle, call);
            }
        } else if (isInEmergencyCall()) {
            // The incoming call is implicitly being rejected so the user does not get any incoming
            // call UI during an emergency call. In this case, log the call as missed instead of
            // rejected since the user did not explicitly reject.
            call.setMissedReason(AUTO_MISSED_EMERGENCY_CALL);
            call.getAnalytics().setMissedReason(call.getMissedReason());
            call.setStartFailCause(CallFailureCause.IN_EMERGENCY_CALL);
            mCallLogManager.logCall(call, Calls.MISSED_TYPE,
                    true /*showNotificationForMissedCall*/, null /*CallFilteringResult*/);
            if (isConference) {
                notifyCreateConferenceFailed(phoneAccountHandle, call);
            } else {
                notifyCreateConnectionFailed(phoneAccountHandle, call);
            }
        } else if (call.isTransactionalCall()) {
            // transactional calls should skip Call#startCreateConnection below
            // as that is meant for Call objects with a ConnectionServiceWrapper
            call.setState(CallState.RINGING, "explicitly set new incoming to ringing");
            // Transactional calls don't get created via a connection service; they are added now.
            call.setIsCreateConnectionComplete(true);
            addCall(call);
        } else {
            notifyStartCreateConnection(call);
            call.startCreateConnection(mPhoneAccountRegistrar);
        }
        return call;
    }

    void addNewUnknownCall(PhoneAccountHandle phoneAccountHandle, Bundle extras) {
        Uri handle = extras.getParcelable(TelecomManager.EXTRA_UNKNOWN_CALL_HANDLE);
        Log.i(this, "addNewUnknownCall with handle: %s", Log.pii(handle));
        Call call = new Call(
                getNextCallId(),
                mContext,
                this,
                mLock,
                mConnectionServiceRepository,
                mPhoneNumberUtilsAdapter,
                handle,
                null /* gatewayInfo */,
                null /* connectionManagerPhoneAccount */,
                phoneAccountHandle,
                Call.CALL_DIRECTION_UNKNOWN /* callDirection */,
                // Use onCreateIncomingConnection in TelephonyConnectionService, so that we attach
                // to the existing connection instead of trying to create a new one.
                true /* forceAttachToExistingConnection */,
                false, /* isConference */
                mClockProxy,
                mToastFactory,
                mFeatureFlags);
        call.initAnalytics();

        // For unknown calls, base the associated user off of the target phone account handle.
        UserHandle associatedUser = UserUtil.getAssociatedUserForCall(
                mFeatureFlags.associatedUserRefactorForWorkProfile(),
                getPhoneAccountRegistrar(), getCurrentUserHandle(), phoneAccountHandle);
        call.setAssociatedUser(associatedUser);
        setIntentExtrasAndStartTime(call, extras);
        call.addListener(this);
        notifyStartCreateConnection(call);
        call.startCreateConnection(mPhoneAccountRegistrar);
    }

    private boolean areHandlesEqual(Uri handle1, Uri handle2) {
        if (handle1 == null || handle2 == null) {
            return handle1 == handle2;
        }

        if (!TextUtils.equals(handle1.getScheme(), handle2.getScheme())) {
            return false;
        }

        final String number1 = PhoneNumberUtils.normalizeNumber(handle1.getSchemeSpecificPart());
        final String number2 = PhoneNumberUtils.normalizeNumber(handle2.getSchemeSpecificPart());
        return TextUtils.equals(number1, number2);
    }

    private Call reuseOutgoingCall(Uri handle) {
        // Check to see if we can reuse any of the calls that are waiting to disconnect.
        // See {@link Call#abort} and {@link #onCanceledViaNewOutgoingCall} for more information.
        Call reusedCall = null;
        for (Iterator<Call> callIter = mPendingCallsToDisconnect.iterator(); callIter.hasNext();) {
            Call pendingCall = callIter.next();
            if (reusedCall == null && areHandlesEqual(pendingCall.getHandle(), handle)) {
                callIter.remove();
                Log.i(this, "Reusing disconnected call %s", pendingCall);
                reusedCall = pendingCall;
            } else {
                Log.i(this, "Not reusing disconnected call %s", pendingCall);
                callIter.remove();
                pendingCall.disconnect();
            }
        }

        return reusedCall;
    }

    /**
     * Kicks off the first steps to creating an outgoing call.
     *
     * For managed connections, this is the first step to launching the Incall UI.
     * For self-managed connections, we don't expect the Incall UI to launch, but this is still a
     * first step in getting the self-managed ConnectionService to create the connection.
     * @param handle Handle to connect the call with.
     * @param requestedAccountHandle The phone account which contains the component name of the
     *        connection service to use for this call.
     * @param extras The optional extras Bundle passed with the intent used for the incoming call.
     * @param initiatingUser {@link UserHandle} of user that place the outgoing call.
     * @param originalIntent
     * @param callingPackage the package name of the app which initiated the outgoing call.
     */
    @VisibleForTesting
    public @NonNull
    CompletableFuture<Call> startOutgoingCall(Uri handle,
            PhoneAccountHandle requestedAccountHandle,
            Bundle extras, UserHandle initiatingUser, Intent originalIntent,
            String callingPackage) {
        final List<Uri> callee = new ArrayList<>();
        callee.add(handle);
        return startOutgoingCall(callee, requestedAccountHandle, extras, initiatingUser,
                originalIntent, callingPackage, false);
    }

    private String generateNextCallId(Bundle extras) {
        if (extras != null && extras.containsKey(TelecomManager.TRANSACTION_CALL_ID_KEY)) {
            return extras.getString(TelecomManager.TRANSACTION_CALL_ID_KEY);
        } else {
            return getNextCallId();
        }
    }

    private CompletableFuture<Call> startOutgoingCall(List<Uri> participants,
            PhoneAccountHandle requestedAccountHandle,
            Bundle extras, UserHandle initiatingUser, Intent originalIntent,
            String callingPackage, boolean isConference) {
        boolean isReusedCall;
        Uri handle = isConference ? Uri.parse("tel:conf-factory") : participants.get(0);
        Call call = reuseOutgoingCall(handle);
        PhoneAccount account =
                mPhoneAccountRegistrar.getPhoneAccount(requestedAccountHandle, initiatingUser);
        Bundle phoneAccountExtra = account != null ? account.getExtras() : null;
        boolean isSelfManaged = account != null && account.isSelfManaged();

        StringBuffer creationLogs = new StringBuffer();
        creationLogs.append("requestedAcct:");
        if (requestedAccountHandle == null) {
            creationLogs.append("none");
        } else {
            creationLogs.append(requestedAccountHandle);
        }
        creationLogs.append(", selfMgd:");
        creationLogs.append(isSelfManaged);

        // Create a call with original handle. The handle may be changed when the call is attached
        // to a connection service, but in most cases will remain the same.
        if (call == null) {
            call = new Call(generateNextCallId(extras), mContext,
                    this,
                    mLock,
                    mConnectionServiceRepository,
                    mPhoneNumberUtilsAdapter,
                    handle,
                    isConference ? participants : null,
                    null /* gatewayInfo */,
                    null /* connectionManagerPhoneAccount */,
                    requestedAccountHandle /* targetPhoneAccountHandle */,
                    Call.CALL_DIRECTION_OUTGOING /* callDirection */,
                    false /* forceAttachToExistingConnection */,
                    isConference, /* isConference */
                    mClockProxy,
                    mToastFactory,
                    mFeatureFlags);

            if (extras.containsKey(TelecomManager.TRANSACTION_CALL_ID_KEY)) {
                call.setIsTransactionalCall(true);
                call.setCallingPackageIdentity(extras);
                call.setConnectionCapabilities(
                        extras.getInt(CallAttributes.CALL_CAPABILITIES_KEY,
                                CallAttributes.SUPPORTS_SET_INACTIVE), true);
                if (extras.containsKey(CallAttributes.DISPLAY_NAME_KEY)) {
                    CharSequence displayName = extras.getCharSequence(
                            CallAttributes.DISPLAY_NAME_KEY);
                    if (!TextUtils.isEmpty(displayName)) {
                        call.setCallerDisplayName(displayName.toString(),
                                TelecomManager.PRESENTATION_ALLOWED);
                    }
                }
            }

            call.initAnalytics(callingPackage, creationLogs.toString());

            // Log info for emergency call
            if (call.isEmergencyCall()) {
                try {
                    String simNumeric = "";
                    String networkNumeric = "";
                    int defaultVoiceSubId = SubscriptionManager.getDefaultVoiceSubscriptionId();
                    if (defaultVoiceSubId != SubscriptionManager.INVALID_SUBSCRIPTION_ID) {
                        TelephonyManager tm = getTelephonyManager().createForSubscriptionId(
                                defaultVoiceSubId);
                        CellIdentity cellIdentity = tm.getLastKnownCellIdentity();
                        simNumeric = tm.getSimOperatorNumeric();
                        networkNumeric = (cellIdentity != null) ? cellIdentity.getPlmn() : "";
                    }
                    TelecomStatsLog.write(TelecomStatsLog.EMERGENCY_NUMBER_DIALED,
                            handle.getSchemeSpecificPart(),
                            callingPackage, simNumeric, networkNumeric);
                } catch (UnsupportedOperationException uoe) {
                    // Ignore; likely we should not be able to get here since emergency calls
                    // require Telephony at the current time, however that could change in the
                    // future, so we best be safe.
                }
            }

            // Ensure new calls related to self-managed calls/connections are set as such.  This
            // will be overridden when the actual connection is returned in startCreateConnection,
            // however doing this now ensures the logs and any other logic will treat this call as
            // self-managed from the moment it is created.
            call.setIsSelfManaged(isSelfManaged);
            if (isSelfManaged) {
                // Self-managed calls will ALWAYS use voip audio mode.
                call.setIsVoipAudioMode(true);
                call.setVisibleToInCallService(phoneAccountExtra == null
                        || phoneAccountExtra.getBoolean(
                                PhoneAccount.EXTRA_ADD_SELF_MANAGED_CALLS_TO_INCALLSERVICE, true));
            }
            call.setAssociatedUser(initiatingUser);
            isReusedCall = false;
        } else {
            isReusedCall = true;
        }
        // It's important to start tracking self-managed calls as soon as the Call object is
        // initialized so NotificationManagerService is aware Telecom is setting up a call
        if (isSelfManaged) mSelfManagedCallsBeingSetup.add(call);

        int videoState = VideoProfile.STATE_AUDIO_ONLY;
        if (extras != null) {
            // Set the video state on the call early so that when it is added to the InCall UI the
            // UI knows to configure itself as a video call immediately.
            videoState = extras.getInt(TelecomManager.EXTRA_START_CALL_WITH_VIDEO_STATE,
                    VideoProfile.STATE_AUDIO_ONLY);

            // If this is an emergency video call, we need to check if the phone account supports
            // emergency video calling.
            // Also, ensure we don't try to place an outgoing call with video if video is not
            // supported.
            if (VideoProfile.isVideo(videoState)) {
                if (call.isEmergencyCall() && account != null &&
                        !account.hasCapabilities(PhoneAccount.CAPABILITY_EMERGENCY_VIDEO_CALLING)) {
                    // Phone account doesn't support emergency video calling, so fallback to
                    // audio-only now to prevent the InCall UI from setting up video surfaces
                    // needlessly.
                    Log.i(this, "startOutgoingCall - emergency video calls not supported; " +
                            "falling back to audio-only");
                    videoState = VideoProfile.STATE_AUDIO_ONLY;
                } else if (account != null &&
                        !account.hasCapabilities(PhoneAccount.CAPABILITY_VIDEO_CALLING)) {
                    // Phone account doesn't support video calling, so fallback to audio-only.
                    Log.i(this, "startOutgoingCall - video calls not supported; fallback to " +
                            "audio-only.");
                    videoState = VideoProfile.STATE_AUDIO_ONLY;
                }
            }

            call.setVideoState(videoState);
        }

        final int finalVideoState = videoState;
        final Call finalCall = call;
        Handler outgoingCallHandler = new Handler(Looper.getMainLooper());
        // Create a empty CompletableFuture and compose it with findOutgoingPhoneAccount to get
        // a first guess at the list of suitable outgoing PhoneAccounts.
        // findOutgoingPhoneAccount returns a CompletableFuture which is either already complete
        // (in the case where we don't need to do the per-contact lookup) or a CompletableFuture
        // that completes once the contact lookup via CallerInfoLookupHelper is complete.
        CompletableFuture<List<PhoneAccountHandle>> accountsForCall =
                CompletableFuture.completedFuture((Void) null).thenComposeAsync((x) ->
                                findOutgoingCallPhoneAccount(requestedAccountHandle, handle,
                                        VideoProfile.isVideo(finalVideoState),
                                        finalCall.isEmergencyCall(), initiatingUser,
                                        isConference),
                        new LoggedHandlerExecutor(outgoingCallHandler, "CM.fOCP", mLock));

        // This is a block of code that executes after the list of potential phone accts has been
        // retrieved.
        CompletableFuture<List<PhoneAccountHandle>> setAccountHandle =
                accountsForCall.whenCompleteAsync((potentialPhoneAccounts, exception) -> {
                    if (exception != null){
                        Log.e(TAG, exception, "Error retrieving list of potential phone accounts.");
                        if (finalCall.isEmergencyCall()) {
                            mAnomalyReporter.reportAnomaly(
                                    EXCEPTION_RETRIEVING_PHONE_ACCOUNTS_EMERGENCY_ERROR_UUID,
                                    EXCEPTION_RETRIEVING_PHONE_ACCOUNTS_EMERGENCY_ERROR_MSG);
                        } else {
                            mAnomalyReporter.reportAnomaly(
                                    EXCEPTION_RETRIEVING_PHONE_ACCOUNTS_ERROR_UUID,
                                    EXCEPTION_RETRIEVING_PHONE_ACCOUNTS_ERROR_MSG);
                        }
                    }
                    Log.i(CallsManager.this, "set outgoing call phone acct; potentialAccts=%s",
                            potentialPhoneAccounts);
                    PhoneAccountHandle phoneAccountHandle;
                    if (potentialPhoneAccounts.size() == 1) {
                        phoneAccountHandle = potentialPhoneAccounts.get(0);
                    } else {
                        phoneAccountHandle = null;
                    }
                    finalCall.setTargetPhoneAccount(phoneAccountHandle);
                }, new LoggedHandlerExecutor(outgoingCallHandler, "CM.sOCPA", mLock));


        // This composes the future containing the potential phone accounts with code that queries
        // the suggestion service if necessary (i.e. if the list is longer than 1).
        // If the suggestion service is queried, the inner lambda will return a future that
        // completes when the suggestion service calls the callback.
        CompletableFuture<List<PhoneAccountSuggestion>> suggestionFuture = accountsForCall.
                thenComposeAsync(potentialPhoneAccounts -> {
                    Log.i(CallsManager.this, "call outgoing call suggestion service stage");
                    if (potentialPhoneAccounts.size() == 1) {
                        PhoneAccountSuggestion suggestion =
                                new PhoneAccountSuggestion(potentialPhoneAccounts.get(0),
                                        PhoneAccountSuggestion.REASON_NONE, true);
                        return CompletableFuture.completedFuture(
                                Collections.singletonList(suggestion));
                    }
                    return PhoneAccountSuggestionHelper.bindAndGetSuggestions(mContext,
                            finalCall.getHandle(), potentialPhoneAccounts);
                }, new LoggedHandlerExecutor(outgoingCallHandler, "CM.cOCSS", mLock));


        // This future checks the status of existing calls and attempts to make room for the
        // outgoing call. The future returned by the inner method will usually be pre-completed --
        // we only pause here if user interaction is required to disconnect a self-managed call.
        // It runs after the account handle is set, independently of the phone account suggestion
        // future.
        CompletableFuture<Call> makeRoomForCall = setAccountHandle.thenComposeAsync(
                potentialPhoneAccounts -> {
                    Log.i(CallsManager.this, "make room for outgoing call stage");
                    if (mMmiUtils.isPotentialInCallMMICode(handle) && !isSelfManaged) {
                        return CompletableFuture.completedFuture(finalCall);
                    }
                    // If a call is being reused, then it has already passed the
                    // makeRoomForOutgoingCall check once and will fail the second time due to the
                    // call transitioning into the CONNECTING state.
                    if (isReusedCall) {
                        return CompletableFuture.completedFuture(finalCall);
                    } else {
                        Call reusableCall = reuseOutgoingCall(handle);
                        if (reusableCall != null) {
                            Log.i(CallsManager.this,
                                    "reusable call %s came in later; disconnect it.",
                                    reusableCall.getId());
                            mPendingCallsToDisconnect.remove(reusableCall);
                            reusableCall.disconnect();
                            markCallAsDisconnected(reusableCall,
                                    new DisconnectCause(DisconnectCause.CANCELED));
                        }
                    }

                    if (!finalCall.isEmergencyCall() && isInEmergencyCall()) {
                        Log.i(CallsManager.this, "Aborting call since there's an"
                                + " ongoing emergency call");
                        // If the ongoing call is a managed call, we will prevent the outgoing
                        // call from dialing.
                        if (isConference) {
                            notifyCreateConferenceFailed(finalCall.getTargetPhoneAccount(),
                                    finalCall);
                        } else {
                            notifyCreateConnectionFailed(
                                    finalCall.getTargetPhoneAccount(), finalCall);
                        }
                        finalCall.setStartFailCause(CallFailureCause.IN_EMERGENCY_CALL);
                        return CompletableFuture.completedFuture(null);
                    }

                    // If we can not supportany more active calls, our options are to move a call
                    // to hold, disconnect a call, or cancel this call altogether.
                    boolean isRoomForCall = finalCall.isEmergencyCall() ?
                            makeRoomForOutgoingEmergencyCall(finalCall) :
                            makeRoomForOutgoingCall(finalCall);

                    if (!isRoomForCall) {
                        Call foregroundCall = getForegroundCall();
                        Log.d(CallsManager.this, "No more room for outgoing call %s ", finalCall);
                        if (foregroundCall.isSelfManaged()) {
                            // If the ongoing call is a self-managed call, then prompt the user to
                            // ask if they'd like to disconnect their ongoing call and place the
                            // outgoing call.
                            Log.i(CallsManager.this, "Prompting user to disconnect "
                                    + "self-managed call");
                            finalCall.setOriginalCallIntent(originalIntent);
                            CompletableFuture<Call> completionFuture = new CompletableFuture<>();
                            startCallConfirmation(finalCall, completionFuture);
                            return completionFuture;
                        } else {
                            // If the ongoing call is a managed call, we will prevent the outgoing
                            // call from dialing.
                            if (isConference) {
                                notifyCreateConferenceFailed(finalCall.getTargetPhoneAccount(),
                                    finalCall);
                            } else {
                                notifyCreateConnectionFailed(
                                        finalCall.getTargetPhoneAccount(), finalCall);
                            }
                        }
                        Log.i(CallsManager.this, "Aborting call since there's no room");
                        return CompletableFuture.completedFuture(null);
                    }
                    return CompletableFuture.completedFuture(finalCall);
        }, new LoggedHandlerExecutor(outgoingCallHandler, "CM.dSMCP", mLock));

        // The outgoing call can be placed, go forward. This future glues together the results of
        // the account suggestion stage and the make room for call stage.
        CompletableFuture<Pair<Call, List<PhoneAccountSuggestion>>> preSelectStage =
                makeRoomForCall.thenCombine(suggestionFuture, Pair::create);
        mLatestPreAccountSelectionFuture = preSelectStage;

        // This future takes the list of suggested accounts and the call and determines if more
        // user interaction in the form of a phone account selection screen is needed. If so, it
        // will set the call to SELECT_PHONE_ACCOUNT, add it to our internal list/send it to dialer,
        // and then execution will pause pending the dialer calling phoneAccountSelected.
        CompletableFuture<Pair<Call, PhoneAccountHandle>> dialerSelectPhoneAccountFuture =
                preSelectStage.thenComposeAsync(
                        (args) -> {
                            Log.i(CallsManager.this, "dialer phone acct select stage");
                            Call callToPlace = args.first;
                            List<PhoneAccountSuggestion> accountSuggestions = args.second;
                            if (callToPlace == null) {
                                return CompletableFuture.completedFuture(null);
                            }
                            if (accountSuggestions == null || accountSuggestions.isEmpty()) {
                                Uri callUri = callToPlace.getHandle();
                                if (PhoneAccount.SCHEME_TEL.equals(callUri.getScheme())) {
                                    int managedProfileUserId = getManagedProfileUserId(mContext,
                                            initiatingUser.getIdentifier(), mFeatureFlags);
                                    if (managedProfileUserId != UserHandle.USER_NULL
                                            &&
                                            mPhoneAccountRegistrar.getCallCapablePhoneAccounts(
                                                    handle.getScheme(), false,
                                                    UserHandle.of(managedProfileUserId),
                                                    false).size()
                                                    != 0) {
                                        boolean dialogShown = showSwitchToManagedProfileDialog(
                                                callUri, initiatingUser, managedProfileUserId);
                                        if (dialogShown) {
                                            return CompletableFuture.completedFuture(null);
                                        }
                                    }
                                }

                                Log.i(CallsManager.this, "Aborting call since there are no"
                                        + " available accounts.");

                                int resId = getTelephonyManager().isDsdsTransitionSupported() ?
                                        R.string.cant_call_due_to_dsdstransition_invalid_sub :
                                        R.string.cant_call_due_to_no_supported_service;
                                showErrorMessage(resId);

                                mListeners.forEach(l -> l.onCreateConnectionFailed(callToPlace));
                                if (callToPlace.isEmergencyCall()) {
                                    mAnomalyReporter.reportAnomaly(
                                            EMERGENCY_CALL_ABORTED_NO_PHONE_ACCOUNTS_ERROR_UUID,
                                            EMERGENCY_CALL_ABORTED_NO_PHONE_ACCOUNTS_ERROR_MSG);
                                }
                                return CompletableFuture.completedFuture(null);
                            }
                            // For adhoc conference calls, if there is only one selectable phone
                            // account, the call is placed automatically. In DSDS transition mode
                            // the user needs to be warned beforehand in cases where the call
                            // on the other SUB will be disconnected ie, on the non-ACTIVE sub
                            // Use SELECT_PHONE_ACCOUNT, which is handled in Dialer to notify
                            boolean adhocNeedsAccountSelection = false;
                            if (callToPlace.isAdhocConferenceCall() &&
                                        getTelephonyManager().isDsdsTransitionMode()) {
                                if (!arePhoneAccountsEqual(
                                        accountSuggestions.get(0).getPhoneAccountHandle(),
                                        (getActiveCall() != null) ?
                                        getActiveCall().getTargetPhoneAccount(): null)) {
                                    adhocNeedsAccountSelection = true;
                                }
                            }
                            Log.i(CallsManager.this, "dialer adhocNeedsAccountSelection: " +
                                    adhocNeedsAccountSelection);
                            boolean needsAccountSelection = (accountSuggestions.size() > 1 ||
                                    adhocNeedsAccountSelection) && !callToPlace.isEmergencyCall() &&
                                    !isSelfManaged;
                            if (!needsAccountSelection) {
                                return CompletableFuture.completedFuture(Pair.create(callToPlace,
                                        accountSuggestions.get(0).getPhoneAccountHandle()));
                            }

                            // At this point Telecom is requesting the user to select a phone
                            // account. However, Telephony is reporting that the user has a default
                            // outgoing account (which is denoted by a non-negative subId number).
                            // At some point, Telecom and Telephony are out of sync with the default
                            // outgoing calling account.
                            if(mFeatureFlags.telephonyHasDefaultButTelecomDoesNot()) {
                                // SubscriptionManager will throw if FEATURE_TELEPHONY_SUBSCRIPTION
                                // is not present.
                                if (mContext.getPackageManager().hasSystemFeature(
                                        PackageManager.FEATURE_TELEPHONY_SUBSCRIPTION)) {
                                    if (SubscriptionManager.getDefaultVoiceSubscriptionId() !=
                                            SubscriptionManager.INVALID_SUBSCRIPTION_ID) {
                                        mAnomalyReporter.reportAnomaly(
                                                TELEPHONY_HAS_DEFAULT_BUT_TELECOM_DOES_NOT_UUID,
                                                TELEPHONY_HAS_DEFAULT_BUT_TELECOM_DOES_NOT_MSG);
                                    }
                                }
                            }

                            // This is the state where the user is expected to select an account
                            callToPlace.setState(CallState.SELECT_PHONE_ACCOUNT,
                                    "needs account selection");
                            // Create our own instance to modify (since extras may be Bundle.EMPTY)
                            Bundle newExtras = new Bundle(extras);
                            List<PhoneAccountHandle> accountsFromSuggestions = accountSuggestions
                                    .stream()
                                    .map(PhoneAccountSuggestion::getPhoneAccountHandle)
                                    .collect(Collectors.toList());
                            newExtras.putParcelableList(
                                    android.telecom.Call.AVAILABLE_PHONE_ACCOUNTS,
                                    accountsFromSuggestions);
                            newExtras.putParcelableList(
                                    android.telecom.Call.EXTRA_SUGGESTED_PHONE_ACCOUNTS,
                                    accountSuggestions);
                            // Set a future in place so that we can proceed once the dialer replies.
                            mPendingAccountSelection = new CompletableFuture<>();
                            callToPlace.setIntentExtras(newExtras);

                            addCall(callToPlace);
                            return mPendingAccountSelection;
                        }, new LoggedHandlerExecutor(outgoingCallHandler, "CM.dSPA", mLock));

        // Potentially perform call identification for dialed TEL scheme numbers.
        if (PhoneAccount.SCHEME_TEL.equals(handle.getScheme())) {
            // Perform an asynchronous contacts lookup in this stage; ensure post-dial digits are
            // not included.
            CompletableFuture<Pair<Uri, CallerInfo>> contactLookupFuture =
                    mCallerInfoLookupHelper.startLookup(Uri.fromParts(handle.getScheme(),
                            PhoneNumberUtils.extractNetworkPortion(handle.getSchemeSpecificPart()),
                            null));

            // Once the phone account selection stage has completed, we can handle the results from
            // that with the contacts lookup in order to determine if we should lookup bind to the
            // CallScreeningService in order for it to potentially provide caller ID.
            dialerSelectPhoneAccountFuture.thenAcceptBothAsync(contactLookupFuture,
                    (callPhoneAccountHandlePair, uriCallerInfoPair) -> {
                        Call theCall = callPhoneAccountHandlePair.first;
                        UserHandle userHandleForCallScreening = theCall.
                                getAssociatedUser();
                        boolean isInContacts = uriCallerInfoPair.second != null
                                && uriCallerInfoPair.second.contactExists;
                        Log.d(CallsManager.this, "outgoingCallIdStage: isInContacts=%s",
                                isInContacts);

                        // We only want to provide a CallScreeningService with a call if its not in
                        // contacts or the package has READ_CONTACT permission.
                        PackageManager packageManager = mContext.getPackageManager();
                        int permission = packageManager.checkPermission(
                                Manifest.permission.READ_CONTACTS,
                                mRoleManagerAdapter.
                                        getDefaultCallScreeningApp(userHandleForCallScreening));
                        Log.d(CallsManager.this,
                                "default call screening service package %s has permissions=%s",
                                mRoleManagerAdapter.
                                        getDefaultCallScreeningApp(userHandleForCallScreening),
                                permission == PackageManager.PERMISSION_GRANTED);
                        if ((!isInContacts) || (permission == PackageManager.PERMISSION_GRANTED)) {
                            bindForOutgoingCallerId(theCall);
                        }
            }, new LoggedHandlerExecutor(outgoingCallHandler, "CM.pCSB", mLock));
        }

        // Finally, after all user interaction is complete, we execute this code to finish setting
        // up the outgoing call. The inner method always returns a completed future containing the
        // call that we've finished setting up.
        mLatestPostSelectionProcessingFuture = dialerSelectPhoneAccountFuture
                .thenComposeAsync(args -> {
                    if (args == null) {
                        return CompletableFuture.completedFuture(null);
                    }
                    Log.i(CallsManager.this, "post acct selection stage");
                    Call callToUse = args.first;
                    PhoneAccountHandle phoneAccountHandle = args.second;
                    PhoneAccount accountToUse = mPhoneAccountRegistrar
                            .getPhoneAccount(phoneAccountHandle, initiatingUser);
                    callToUse.setTargetPhoneAccount(phoneAccountHandle);
                    if (accountToUse != null && accountToUse.getExtras() != null) {
                        if (accountToUse.getExtras()
                                .getBoolean(PhoneAccount.EXTRA_ALWAYS_USE_VOIP_AUDIO_MODE)) {
                            Log.d(this, "startOutgoingCall: defaulting to voip mode for call %s",
                                    callToUse.getId());
                            callToUse.setIsVoipAudioMode(true);
                        }
                    }

                    callToUse.setState(
                            CallState.CONNECTING,
                            phoneAccountHandle == null ? "no-handle"
                                    : phoneAccountHandle.toString());

                    boolean isVoicemail = isVoicemail(callToUse.getHandle(), accountToUse);

                    int phoneId = SubscriptionManager.getPhoneId(
                            mPhoneAccountRegistrar.getSubscriptionIdForPhoneAccount(
                            callToUse.getTargetPhoneAccount()));
                    boolean isRttSettingOn = isRttSettingOn(phoneAccountHandle);
                    if (!isVoicemail && (!VideoProfile.isVideo(callToUse.getVideoState())
                            || QtiImsExtUtils.isRttSupportedOnVtCalls(
                            phoneId, mContext))
                            && (isRttSettingOn || (extras != null
                            && extras.getBoolean(TelecomManager.EXTRA_START_CALL_WITH_RTT,
                            false)))) {
                        Log.d(this, "Outgoing call requesting RTT, rtt setting is %b",
                                isRttSettingOn);
                        if (callToUse.isEmergencyCall() || (accountToUse != null
                                && accountToUse.hasCapabilities(PhoneAccount.CAPABILITY_RTT))) {
                            // If the call requested RTT and it's an emergency call, ignore the
                            // capability and hope that the modem will deal with it somehow.
                            callToUse.createRttStreams();
                        }
                        // Even if the phone account doesn't support RTT yet,
                        // the connection manager might change that. Set this to check it later.
                        callToUse.setRequestedToStartWithRtt();
                    }

                    setIntentExtrasAndStartTime(callToUse, extras);
                    setCallSourceToAnalytics(callToUse, originalIntent);

                    if (mMmiUtils.isPotentialMMICode(handle) && !isSelfManaged) {
                        // Do not add the call if it is a potential MMI code.
                        callToUse.addListener(this);
                    } else if (!mCalls.contains(callToUse) && mPendingMOEmerCall == null) {
                        // We check if mCalls already contains the call because we could
                        // potentially be reusing
                        // a call which was previously added (See {@link #reuseOutgoingCall}).
                        addCall(callToUse);
                    }
                    return CompletableFuture.completedFuture(callToUse);
                }, new LoggedHandlerExecutor(outgoingCallHandler, "CM.pASP", mLock));
        return mLatestPostSelectionProcessingFuture;
    }

    private static int getManagedProfileUserId(Context context, int userId,
            FeatureFlags featureFlags) {
        UserManager um;
        UserHandle userHandle = UserHandle.of(userId);
        um = featureFlags.telecomResolveHiddenDependencies()
                ? context.createContextAsUser(userHandle, 0).getSystemService(UserManager.class)
                : context.getSystemService(UserManager.class);

        if (featureFlags.telecomResolveHiddenDependencies()) {
            List<UserHandle> userProfiles = um.getAllProfiles();
            for (UserHandle userProfile : userProfiles) {
                UserManager profileUserManager = context.createContextAsUser(userProfile, 0)
                        .getSystemService(UserManager.class);
                if (userProfile.getIdentifier() == userId) {
                    continue;
                }
                if (profileUserManager.isManagedProfile()) {
                    return userProfile.getIdentifier();
                }
            }
        } else {
            List<UserInfo> userInfoProfiles = um.getProfiles(userId);
            for (UserInfo uInfo : userInfoProfiles) {
                if (uInfo.id == userId) {
                    continue;
                }
                if (uInfo.isManagedProfile()) {
                    return uInfo.id;
                }
            }
        }
        return UserHandle.USER_NULL;
    }

    private boolean showSwitchToManagedProfileDialog(Uri callUri, UserHandle initiatingUser,
            int managedProfileUserId) {
        // Note that the ACTION_CALL intent will resolve to Telecomm's UserCallActivity
        // even if there is no dialer. Hence we explicitly check for whether a default dialer
        // exists instead of relying on ActivityNotFound when sending the call intent.
        if (TextUtils.isEmpty(
                mDefaultDialerCache.getDefaultDialerApplication(managedProfileUserId))) {
            Log.i(
                    this,
                    "Work profile telephony: default dialer app missing, showing error dialog.");
            return maybeShowErrorDialog(callUri, managedProfileUserId, initiatingUser);
        }

        UserManager userManager = mContext.getSystemService(UserManager.class);
        if (userManager.isQuietModeEnabled(UserHandle.of(managedProfileUserId))) {
            Log.i(
                    this,
                    "Work profile telephony: quiet mode enabled, showing error dialog");
            return maybeShowErrorDialog(callUri, managedProfileUserId, initiatingUser);
        }
        Log.i(
                this,
                "Work profile telephony: show forwarding call to managed profile dialog");
        return maybeRedirectToIntentForwarder(callUri, initiatingUser);
    }

    private boolean maybeRedirectToIntentForwarder(
            Uri callUri,
            UserHandle initiatingUser) {
        // Note: This intent is selected to match the CALL_MANAGED_PROFILE filter in
        // DefaultCrossProfileIntentFiltersUtils. This ensures that it is redirected to
        // IntentForwarderActivity.
        Intent forwardCallIntent = new Intent(Intent.ACTION_CALL, callUri);
        forwardCallIntent.addCategory(Intent.CATEGORY_DEFAULT);
        ResolveInfo resolveInfos =
                mContext.getPackageManager()
                        .resolveActivityAsUser(
                                forwardCallIntent,
                                ResolveInfoFlags.of(0),
                                initiatingUser.getIdentifier());
        // Check that the intent will actually open the resolver rather than looping to the personal
        // profile. This should not happen due to the cross profile intent filters.
        if (resolveInfos == null
                || !resolveInfos
                    .getComponentInfo()
                    .getComponentName()
                    .getShortClassName()
                    .equals(IntentForwarderActivity.FORWARD_INTENT_TO_MANAGED_PROFILE)) {
            Log.w(
                    this,
                    "Work profile telephony: Intent would not resolve to forwarder activity.");
            return false;
        }

        try {
            mContext.startActivityAsUser(forwardCallIntent, initiatingUser);
            return true;
        } catch (ActivityNotFoundException e) {
            Log.e(this, e, "Unable to start call intent for work telephony");
            return false;
        }
    }

    private boolean maybeShowErrorDialog(
            Uri callUri,
            int managedProfileUserId,
            UserHandle initiatingUser) {
        Intent showErrorIntent =
                    new Intent(
                            TelecomManager.ACTION_SHOW_SWITCH_TO_WORK_PROFILE_FOR_CALL_DIALOG,
                            callUri);
        showErrorIntent.addCategory(Intent.CATEGORY_DEFAULT);
        showErrorIntent.setFlags(Intent.FLAG_ACTIVITY_NEW_TASK);
        showErrorIntent.putExtra(
                TelecomManager.EXTRA_MANAGED_PROFILE_USER_ID, managedProfileUserId);
        if (mContext.getPackageManager()
                .queryIntentActivitiesAsUser(
                        showErrorIntent,
                        ResolveInfoFlags.of(0),
                        initiatingUser)
                .isEmpty()) {
            return false;
        }
        try {
            mContext.startActivityAsUser(showErrorIntent, initiatingUser);
            return true;
        } catch (ActivityNotFoundException e) {
            Log.e(
                    this, e,"Work profile telephony: Unable to show error dialog");
            return false;
        }
    }

    public void startConference(List<Uri> participants, Bundle clientExtras, String callingPackage,
            UserHandle initiatingUser) {

         if (clientExtras == null) {
             clientExtras = new Bundle();
         }

         PhoneAccountHandle phoneAccountHandle = clientExtras.getParcelable(
                 TelecomManager.EXTRA_PHONE_ACCOUNT_HANDLE);
         PhoneAccount account =
                mPhoneAccountRegistrar.getPhoneAccount(phoneAccountHandle, initiatingUser);
         boolean isSelfManaged = account != null && account.isSelfManaged();
         // Enforce outgoing call restriction for conference calls. This is handled via
         // UserCallIntentProcessor for normal MO calls.
         if (UserUtil.hasOutgoingCallsUserRestriction(mContext, initiatingUser, null,
                 isSelfManaged, CallsManager.class.getCanonicalName(), mFeatureFlags)) {
             return;
         }
         CompletableFuture<Call> callFuture = startOutgoingCall(participants, phoneAccountHandle,
                 clientExtras, initiatingUser, null/* originalIntent */, callingPackage,
                 true/* isconference*/);

         final boolean speakerphoneOn = clientExtras.getBoolean(
                 TelecomManager.EXTRA_START_CALL_WITH_SPEAKERPHONE);
         final int videoState = clientExtras.getInt(
                 TelecomManager.EXTRA_START_CALL_WITH_VIDEO_STATE);

         final Session logSubsession = Log.createSubsession();
         callFuture.thenAccept((call) -> {
             if (call != null) {
                 Log.continueSession(logSubsession, "CM.pOGC");
                 try {
                     placeOutgoingCall(call, call.getHandle(), null/* gatewayInfo */,
                             speakerphoneOn, videoState);
                 } finally {
                     Log.endSession();
                 }
             }
         });
    }

    /**
     * Performs call identification for an outgoing phone call.
     * @param theCall The outgoing call to perform identification.
     */
    private void bindForOutgoingCallerId(Call theCall) {
        // Find the user chosen call screening app.
        String callScreeningApp =
                mRoleManagerAdapter.getDefaultCallScreeningApp(
                        theCall.getAssociatedUser());

        CompletableFuture future =
                new CallScreeningServiceHelper(mContext,
                mLock,
                callScreeningApp,
                new ParcelableCallUtils.Converter(),
                mCurrentUserHandle,
                theCall,
                new AppLabelProxy() {
                    @Override
                    public CharSequence getAppLabel(String packageName) {
                        return Util.getAppLabel(mContext.getPackageManager(), packageName);
                    }
                }).process();
        future.thenApply( v -> {
            Log.i(this, "Outgoing caller ID complete");
            return null;
        });
    }

    /**
     * Finds the {@link PhoneAccountHandle}(s) which could potentially be used to place an outgoing
     * call.  Takes into account the following:
     * 1. Any pre-chosen {@link PhoneAccountHandle} which was specified on the
     * {@link Intent#ACTION_CALL} intent.  If one was chosen it will be used if possible.
     * 2. Whether the call is a video call.  If the call being placed is a video call, an attempt is
     * first made to consider video capable phone accounts.  If no video capable phone accounts are
     * found, the usual non-video capable phone accounts will be considered.
     * 3. Whether there is a user-chosen default phone account; that one will be used if possible.
     *
     * @param targetPhoneAccountHandle The pre-chosen {@link PhoneAccountHandle} passed in when the
     *                                 call was placed.  Will be {@code null} if the
     *                                 {@link Intent#ACTION_CALL} intent did not specify a target
     *                                 phone account.
     * @param handle The handle of the outgoing call; used to determine the SIP scheme when matching
     *               phone accounts.
     * @param isVideo {@code true} if the call is a video call, {@code false} otherwise.
     * @param isEmergency {@code true} if the call is an emergency call.
     * @param initiatingUser The {@link UserHandle} the call is placed on.
     * @return
     */
    @VisibleForTesting
    public CompletableFuture<List<PhoneAccountHandle>> findOutgoingCallPhoneAccount(
            PhoneAccountHandle targetPhoneAccountHandle, Uri handle, boolean isVideo,
            boolean isEmergency, UserHandle initiatingUser) {
       return findOutgoingCallPhoneAccount(targetPhoneAccountHandle, handle, isVideo,
               isEmergency, initiatingUser, false/* isConference */);
    }

    public CompletableFuture<List<PhoneAccountHandle>> findOutgoingCallPhoneAccount(
            PhoneAccountHandle targetPhoneAccountHandle, Uri handle, boolean isVideo,
            boolean isEmergency, UserHandle initiatingUser, boolean isConference) {

        if (isSelfManaged(targetPhoneAccountHandle, initiatingUser)) {
            return CompletableFuture.completedFuture(Arrays.asList(targetPhoneAccountHandle));
        }

        List<PhoneAccountHandle> accounts;
        // Try to find a potential phone account, taking into account whether this is a video
        // call.
        accounts = constructPossiblePhoneAccounts(handle, initiatingUser, isVideo, isEmergency,
                isConference);
        if (isVideo && accounts.size() == 0) {
            // Placing a video call but no video capable accounts were found, so consider any
            // call capable accounts (we can fallback to audio).
            accounts = constructPossiblePhoneAccounts(handle, initiatingUser,
                    false /* isVideo */, isEmergency /* isEmergency */, isConference);
        }
        Log.v(this, "findOutgoingCallPhoneAccount: accounts = " + accounts);

        // Only dial with the requested phoneAccount if it is still valid. Otherwise treat this
        // call as if a phoneAccount was not specified (does the default behavior instead).
        // Note: We will not attempt to dial with a requested phoneAccount if it is disabled.
        // Note: When DSDS transition is supported, it is possible for a phone account to no
        // longer be valid if call on that account is disconnected. In this case, do not allow
        // call to be placed if phoneAccount is not valid anymore. Otherwise, do the default
        // behavior instead.
        if (targetPhoneAccountHandle != null) {
            if (accounts.contains(targetPhoneAccountHandle)) {
                // The target phone account is valid and was found.
                return CompletableFuture.completedFuture(Arrays.asList(targetPhoneAccountHandle));
            }
            if (getTelephonyManager().isDsdsTransitionSupported()) {
                accounts = Collections.emptyList();
            }
        }

        if (accounts.isEmpty() || accounts.size() == 1) {
            return CompletableFuture.completedFuture(accounts);
        }
        // Do the query for whether there's a preferred contact
        final CompletableFuture<PhoneAccountHandle> userPreferredAccountForContact =
                new CompletableFuture<>();
        final List<PhoneAccountHandle> possibleAccounts = accounts;
        mCallerInfoLookupHelper.startLookup(handle,
                new CallerInfoLookupHelper.OnQueryCompleteListener() {
                    @Override
                    public void onCallerInfoQueryComplete(Uri handle, CallerInfo info) {
                        if (info != null &&
                                info.preferredPhoneAccountComponent != null &&
                                info.preferredPhoneAccountId != null &&
                                !info.preferredPhoneAccountId.isEmpty()) {
                            PhoneAccountHandle contactDefaultHandle = new PhoneAccountHandle(
                                    info.preferredPhoneAccountComponent,
                                    info.preferredPhoneAccountId,
                                    initiatingUser);
                            userPreferredAccountForContact.complete(contactDefaultHandle);
                        } else {
                            userPreferredAccountForContact.complete(null);
                        }
                    }

                    @Override
                    public void onContactPhotoQueryComplete(Uri handle, CallerInfo info) {
                        // ignore this
                    }
                });

        return userPreferredAccountForContact.thenApply(phoneAccountHandle -> {
            if (phoneAccountHandle != null) {
                Log.i(CallsManager.this, "findOutgoingCallPhoneAccount; contactPrefAcct=%s",
                        phoneAccountHandle);
                return Collections.singletonList(phoneAccountHandle);
            }
            // No preset account, check if default exists that supports the URI scheme for the
            // handle and verify it can be used.
            PhoneAccountHandle defaultPhoneAccountHandle =
                    mPhoneAccountRegistrar.getOutgoingPhoneAccountForScheme(
                            handle.getScheme(), initiatingUser);
            if (defaultPhoneAccountHandle != null &&
                    possibleAccounts.contains(defaultPhoneAccountHandle)) {
                Log.i(CallsManager.this, "findOutgoingCallPhoneAccount; defaultAcctForScheme=%s",
                        defaultPhoneAccountHandle);
                return Collections.singletonList(defaultPhoneAccountHandle);
            }
            return possibleAccounts;
        });
    }

    /**
     * Determines if a {@link PhoneAccountHandle} is for a self-managed ConnectionService.
     * @param targetPhoneAccountHandle The phone account to check.
     * @param initiatingUser The user associated with the account.
     * @return {@code true} if the phone account is self-managed, {@code false} otherwise.
     */
    public boolean isSelfManaged(PhoneAccountHandle targetPhoneAccountHandle,
            UserHandle initiatingUser) {
        PhoneAccount targetPhoneAccount = mPhoneAccountRegistrar.getPhoneAccount(
                targetPhoneAccountHandle, initiatingUser);
        return targetPhoneAccount != null && targetPhoneAccount.isSelfManaged();
    }

    public void onCallRedirectionComplete(Call call, Uri handle,
                                          PhoneAccountHandle phoneAccountHandle,
                                          GatewayInfo gatewayInfo, boolean speakerphoneOn,
                                          int videoState, boolean shouldCancelCall,
                                          String uiAction) {
        Log.i(this, "onCallRedirectionComplete for Call %s with handle %s" +
                " and phoneAccountHandle %s", call, Log.pii(handle), phoneAccountHandle);

        boolean endEarly = false;
        String disconnectReason = "";
        String callRedirectionApp = mRoleManagerAdapter.getDefaultCallRedirectionApp(
                phoneAccountHandle.getUserHandle());
        PhoneAccount phoneAccount = mPhoneAccountRegistrar
                .getPhoneAccountUnchecked(phoneAccountHandle);
        if (phoneAccount != null
                && !phoneAccount.hasCapabilities(PhoneAccount.CAPABILITY_MULTI_USER)) {
            // Note that mCurrentUserHandle may not actually be the current user, i.e.
            // in the case of work profiles
            UserHandle currentUserHandle = call.getAssociatedUser();
            // Check if the phoneAccountHandle belongs to the current user
            if (phoneAccountHandle != null &&
                    !phoneAccountHandle.getUserHandle().equals(currentUserHandle)) {
                phoneAccountHandle = null;
            }
        }

        boolean isEmergencyNumber;
        try {
            isEmergencyNumber =
                    handle != null && getTelephonyManager().isEmergencyNumber(
                            handle.getSchemeSpecificPart());
        } catch (UnsupportedOperationException uoe) {
            // If device has no telephony, we can't check if it is an emergency call.
            isEmergencyNumber = false;
        } catch (IllegalStateException ise) {
            isEmergencyNumber = false;
        } catch (RuntimeException r) {
            isEmergencyNumber = false;
        }

        if (shouldCancelCall) {
            Log.w(this, "onCallRedirectionComplete: call is canceled");
            endEarly = true;
            disconnectReason = "Canceled from Call Redirection Service";

            // Show UX when user-defined call redirection service does not response; the UX
            // is not needed to show if the call is disconnected (e.g. by the user)
            if (uiAction.equals(CallRedirectionProcessor.UI_TYPE_USER_DEFINED_TIMEOUT)
                    && !call.isDisconnected()) {
                Intent timeoutIntent = new Intent(mContext,
                        CallRedirectionTimeoutDialogActivity.class);
                timeoutIntent.putExtra(
                        CallRedirectionTimeoutDialogActivity.EXTRA_REDIRECTION_APP_NAME,
                        mRoleManagerAdapter.getApplicationLabelForPackageName(callRedirectionApp));
                timeoutIntent.setFlags(Intent.FLAG_ACTIVITY_NEW_TASK);
                mContext.startActivityAsUser(timeoutIntent, UserHandle.CURRENT);
            }
        } else if (handle == null) {
            Log.w(this, "onCallRedirectionComplete: handle is null");
            endEarly = true;
            disconnectReason = "Null handle from Call Redirection Service";
        } else if (phoneAccountHandle == null) {
            Log.w(this, "onCallRedirectionComplete: phoneAccountHandle is unavailable");
            endEarly = true;
            disconnectReason = "Unavailable phoneAccountHandle from Call Redirection Service";
        } else if (isEmergencyNumber) {
            Log.w(this, "onCallRedirectionComplete: emergency number %s is redirected from Call"
                    + " Redirection Service", handle.getSchemeSpecificPart());
            endEarly = true;
            disconnectReason = "Emergency number is redirected from Call Redirection Service";
        }
        if (endEarly) {
            if (call != null) {
                call.disconnect(disconnectReason);
            }
            return;
        }

        // If this call is already disconnected then we have nothing more to do.
        if (call.isDisconnected()) {
            Log.w(this, "onCallRedirectionComplete: Call has already been disconnected,"
                    + " ignore the call redirection %s", call);
            return;
        }

        final PhoneAccountHandle finalPhoneAccountHandle = phoneAccountHandle;
        if (uiAction.equals(CallRedirectionProcessor.UI_TYPE_USER_DEFINED_ASK_FOR_CONFIRM)) {
            Log.addEvent(call, LogUtils.Events.REDIRECTION_USER_CONFIRMATION);
            mPendingRedirectedOutgoingCall = call;

            mPendingRedirectedOutgoingCallInfo.put(call.getId(),
                    new Runnable("CM.oCRC", mLock) {
                        @Override
                        public void loggedRun() {
                            Log.addEvent(call, LogUtils.Events.REDIRECTION_USER_CONFIRMED);
                            call.setTargetPhoneAccount(finalPhoneAccountHandle);
                            placeOutgoingCall(call, handle, gatewayInfo, speakerphoneOn,
                                    videoState);
                        }
                    });

            mPendingUnredirectedOutgoingCallInfo.put(call.getId(),
                    new Runnable("CM.oCRC", mLock) {
                        @Override
                        public void loggedRun() {
                            call.setTargetPhoneAccount(finalPhoneAccountHandle);
                            placeOutgoingCall(call, handle, null, speakerphoneOn,
                                    videoState);
                        }
                    });

            Log.i(this, "onCallRedirectionComplete: UI_TYPE_USER_DEFINED_ASK_FOR_CONFIRM "
                            + "callId=%s, callRedirectionAppName=%s",
                    call.getId(), callRedirectionApp);

            showRedirectionDialog(call.getId(),
                    mRoleManagerAdapter.getApplicationLabelForPackageName(callRedirectionApp));
        } else {
            call.setTargetPhoneAccount(phoneAccountHandle);
            placeOutgoingCall(call, handle, gatewayInfo, speakerphoneOn, videoState);
        }
    }

    /**
     * Shows the call redirection confirmation dialog.  This is explicitly done here instead of in
     * an activity class such as {@link ConfirmCallDialogActivity}.  This was originally done with
     * an activity class, however due to the fact that the InCall UI is being spun up at the same
     * time as the dialog activity, there is a potential race condition where the InCall UI will
     * often be shown instead of the dialog.  Activity manager chooses not to show the redirection
     * dialog in that case since the new top activity from dialer is going to show.
     * By showing the dialog here we're able to set the dialog's window type to
     * {@link WindowManager.LayoutParams#TYPE_SYSTEM_ALERT} which guarantees it shows above other
     * content on the screen.
     * @param callId The ID of the call to show the redirection dialog for.
     */
    private void showRedirectionDialog(@NonNull String callId, @NonNull CharSequence appName) {
        AlertDialog confirmDialog = (new AlertDialog.Builder(mContext)).create();
        LayoutInflater layoutInflater = LayoutInflater.from(mContext);
        View dialogView = layoutInflater.inflate(R.layout.call_redirection_confirm_dialog, null);

        Button buttonFirstLine = (Button) dialogView.findViewById(R.id.buttonFirstLine);
        buttonFirstLine.setOnClickListener(new View.OnClickListener() {
            @Override
            public void onClick(View v) {
                Intent proceedWithoutRedirectedCall = new Intent(
                        TelecomBroadcastIntentProcessor.ACTION_PLACE_UNREDIRECTED_CALL,
                        null, mContext,
                        TelecomBroadcastReceiver.class);
                proceedWithoutRedirectedCall.putExtra(
                        TelecomBroadcastIntentProcessor.EXTRA_REDIRECTION_OUTGOING_CALL_ID,
                        callId);
                mContext.sendBroadcast(proceedWithoutRedirectedCall);
                confirmDialog.dismiss();
            }
        });

        Button buttonSecondLine = (Button) dialogView.findViewById(R.id.buttonSecondLine);
        buttonSecondLine.setText(mContext.getString(
                R.string.alert_place_outgoing_call_with_redirection, appName));
        buttonSecondLine.setOnClickListener(new View.OnClickListener() {
            @Override
            public void onClick(View v) {
                Intent proceedWithRedirectedCall = new Intent(
                        TelecomBroadcastIntentProcessor.ACTION_PLACE_REDIRECTED_CALL, null,
                        mContext,
                        TelecomBroadcastReceiver.class);
                proceedWithRedirectedCall.putExtra(
                        TelecomBroadcastIntentProcessor.EXTRA_REDIRECTION_OUTGOING_CALL_ID,
                        callId);
                mContext.sendBroadcast(proceedWithRedirectedCall);
                confirmDialog.dismiss();
            }
        });

        Button buttonThirdLine = (Button) dialogView.findViewById(R.id.buttonThirdLine);
        buttonThirdLine.setOnClickListener(new View.OnClickListener() {
            public void onClick(View v) {
                cancelRedirection(callId);
                confirmDialog.dismiss();
            }
        });

        confirmDialog.setOnCancelListener(new DialogInterface.OnCancelListener() {
            @Override
            public void onCancel(DialogInterface dialog) {
                cancelRedirection(callId);
                confirmDialog.dismiss();
            }
        });

        confirmDialog.getWindow().setBackgroundDrawable(new ColorDrawable(Color.TRANSPARENT));
        confirmDialog.getWindow().setType(WindowManager.LayoutParams.TYPE_SYSTEM_ALERT);

        confirmDialog.setCancelable(false);
        confirmDialog.setCanceledOnTouchOutside(false);
        confirmDialog.setView(dialogView);

        confirmDialog.show();
    }

    /**
     * Signals to Telecom that redirection of the call is to be cancelled.
     */
    private void cancelRedirection(String callId) {
        Intent cancelRedirectedCall = new Intent(
                TelecomBroadcastIntentProcessor.ACTION_CANCEL_REDIRECTED_CALL,
                null, mContext,
                TelecomBroadcastReceiver.class);
        cancelRedirectedCall.putExtra(
                TelecomBroadcastIntentProcessor.EXTRA_REDIRECTION_OUTGOING_CALL_ID, callId);
        mContext.sendBroadcastAsUser(cancelRedirectedCall, UserHandle.CURRENT);
    }

    public void processRedirectedOutgoingCallAfterUserInteraction(String callId, String action) {
        Log.i(this, "processRedirectedOutgoingCallAfterUserInteraction for Call ID %s, action=%s",
                callId, action);
        if (mPendingRedirectedOutgoingCall != null) {
            String pendingCallId = mPendingRedirectedOutgoingCall.getId();
            if (!pendingCallId.equals(callId)) {
                Log.i(this, "processRedirectedOutgoingCallAfterUserInteraction for new Call ID %s, "
                        + "cancel the previous pending Call with ID %s", callId, pendingCallId);
                mPendingRedirectedOutgoingCall.disconnect("Another call redirection requested");
                mPendingRedirectedOutgoingCallInfo.remove(pendingCallId);
                mPendingUnredirectedOutgoingCallInfo.remove(pendingCallId);
            }
            switch (action) {
                case TelecomBroadcastIntentProcessor.ACTION_PLACE_REDIRECTED_CALL: {
                    Runnable r = mPendingRedirectedOutgoingCallInfo.get(callId);
                    if (r != null) {
                        mHandler.post(r.prepare());
                    } else {
                        Log.w(this, "Processing %s for canceled Call ID %s",
                                action, callId);
                    }
                    break;
                }
                case TelecomBroadcastIntentProcessor.ACTION_PLACE_UNREDIRECTED_CALL: {
                    Runnable r = mPendingUnredirectedOutgoingCallInfo.get(callId);
                    if (r != null) {
                        mHandler.post(r.prepare());
                    } else {
                        Log.w(this, "Processing %s for canceled Call ID %s",
                                action, callId);
                    }
                    break;
                }
                case TelecomBroadcastIntentProcessor.ACTION_CANCEL_REDIRECTED_CALL: {
                    Log.addEvent(mPendingRedirectedOutgoingCall,
                            LogUtils.Events.REDIRECTION_USER_CANCELLED);
                    mPendingRedirectedOutgoingCall.disconnect("User canceled the redirected call.");
                    break;
                }
                default: {
                    // Unexpected, ignore
                }

            }
            mPendingRedirectedOutgoingCall = null;
            mPendingRedirectedOutgoingCallInfo.remove(callId);
            mPendingUnredirectedOutgoingCallInfo.remove(callId);
        } else {
            Log.w(this, "processRedirectedOutgoingCallAfterUserInteraction for non-matched Call ID"
                    + " %s", callId);
        }
    }

    /**
     * Attempts to issue/connect the specified call.
     *
     * @param handle Handle to connect the call with.
     * @param gatewayInfo Optional gateway information that can be used to route the call to the
     *        actual dialed handle via a gateway provider. May be null.
     * @param speakerphoneOn Whether or not to turn the speakerphone on once the call connects.
     * @param videoState The desired video state for the outgoing call.
     */
    @VisibleForTesting
    public void placeOutgoingCall(Call call, Uri handle, GatewayInfo gatewayInfo,
            boolean speakerphoneOn, int videoState) {
        if (call == null) {
            // don't do anything if the call no longer exists
            Log.i(this, "Canceling unknown call.");
            return;
        }

        final Uri uriHandle = (gatewayInfo == null) ? handle : gatewayInfo.getGatewayAddress();

        if (gatewayInfo == null) {
            Log.i(this, "Creating a new outgoing call with handle: %s", Log.piiHandle(uriHandle));
        } else {
            Log.i(this, "Creating a new outgoing call with gateway handle: %s, original handle: %s",
                    Log.pii(uriHandle), Log.pii(handle));
        }

        call.setHandle(uriHandle);
        call.setGatewayInfo(gatewayInfo);

        final boolean useSpeakerWhenDocked = mContext.getResources().getBoolean(
                R.bool.use_speaker_when_docked);
        final boolean useSpeakerForDock = isSpeakerphoneEnabledForDock();
        final boolean useSpeakerForVideoCall = isSpeakerphoneAutoEnabledForVideoCalls(videoState);

        // Auto-enable speakerphone if the originating intent specified to do so, if the call
        // is a video call, of if using speaker when docked
        PhoneAccount account = mPhoneAccountRegistrar.getPhoneAccount(
                call.getTargetPhoneAccount(), call.getAssociatedUser());
        boolean allowVideo = false;
        if (account != null) {
            allowVideo = account.hasCapabilities(PhoneAccount.CAPABILITY_VIDEO_CALLING);
        }
        call.setStartWithSpeakerphoneOn(speakerphoneOn || (useSpeakerForVideoCall && allowVideo)
                || (useSpeakerWhenDocked && useSpeakerForDock));
        call.setVideoState(videoState);

        if (speakerphoneOn) {
            Log.i(this, "%s Starting with speakerphone as requested", call);
        } else if (useSpeakerWhenDocked && useSpeakerForDock) {
            Log.i(this, "%s Starting with speakerphone because car is docked.", call);
        } else if (useSpeakerForVideoCall) {
            Log.i(this, "%s Starting with speakerphone because its a video call.", call);
        }

        if (call.isEmergencyCall()) {
            Executors.defaultThreadFactory().newThread(() -> {
                if (mBlockedNumbersManager != null) {
                    mBlockedNumbersManager.notifyEmergencyContact();
                } else {
                    BlockedNumberContract.SystemContract.notifyEmergencyContact(mContext);
                }
            }).start();
        }

        final boolean requireCallCapableAccountByHandle = mContext.getResources().getBoolean(
                com.android.internal.R.bool.config_requireCallCapableAccountForHandle);
        final boolean isOutgoingCallPermitted = isOutgoingCallPermitted(call,
                call.getTargetPhoneAccount());
        final String callHandleScheme =
                call.getHandle() == null ? null : call.getHandle().getScheme();
        if (call.getTargetPhoneAccount() != null || call.isEmergencyCall()) {
            // If the account has been set, proceed to place the outgoing call.
            // Otherwise the connection will be initiated when the account is set by the user.
            if (call.isSelfManaged() && !isOutgoingCallPermitted) {
                if (call.isAdhocConferenceCall()) {
                    notifyCreateConferenceFailed(call.getTargetPhoneAccount(), call);
                } else {
                    notifyCreateConnectionFailed(call.getTargetPhoneAccount(), call);
                }
            } else {
                if (call.isEmergencyCall()) {
                    // Drop any ongoing self-managed calls to make way for an emergency call.
                    disconnectSelfManagedCalls("place emerg call" /* reason */);
                }
                try {
                    notifyStartCreateConnection(call);
                    call.startCreateConnection(mPhoneAccountRegistrar);
                } catch (Exception exception) {
                    // If an exceptions is thrown while creating the connection, prompt the user to
                    // generate a bugreport and force disconnect.
                    Log.e(TAG, exception, "Exception thrown while establishing connection.");
                    mAnomalyReporter.reportAnomaly(
                            EXCEPTION_WHILE_ESTABLISHING_CONNECTION_ERROR_UUID,
                            EXCEPTION_WHILE_ESTABLISHING_CONNECTION_ERROR_MSG);
                    markCallAsDisconnected(call,
                            new DisconnectCause(DisconnectCause.ERROR,
                            "Failed to create the connection."));
                    markCallAsRemoved(call);
                }

            }
        } else if (mPhoneAccountRegistrar.getCallCapablePhoneAccounts(
                requireCallCapableAccountByHandle ? callHandleScheme : null, false,
                call.getAssociatedUser(), false).isEmpty()) {
            // If there are no call capable accounts, disconnect the call.
            markCallAsDisconnected(call, new DisconnectCause(DisconnectCause.CANCELED,
                    "No registered PhoneAccounts"));
            markCallAsRemoved(call);
        }
    }

    /**
     * Attempts to start a conference call for the specified call.
     *
     * @param call The call to conference.
     * @param otherCall The other call to conference with.
     */
    @VisibleForTesting
    public void conference(Call call, Call otherCall) {
        call.conferenceWith(otherCall);
    }

    /**
     * Instructs Telecom to answer the specified call. Intended to be invoked by the in-call
     * app through {@link InCallAdapter} after Telecom notifies it of an incoming call followed by
     * the user opting to answer said call.
     *
     * @param call The call to answer.
     * @param videoState The video state in which to answer the call.
     */
    @VisibleForTesting
    public void answerCall(Call call, int videoState) {
        if (!mCalls.contains(call)) {
            Log.i(this, "Request to answer a non-existent call %s", call);
        } else if (call.isTransactionalCall()) {
            // InCallAdapter is requesting to answer the given transactioanl call. Must get an ack
            // from the client via a transaction before answering.
            call.answer(videoState);
        } else {
            if (!mFeatureFlags.genAnomReportOnFocusTimeout()) {
                Call activeCall = (Call) mConnectionSvrFocusMgr.getCurrentFocusCall();
                Log.d(this, "answerCall: Incoming call = %s Ongoing call %s", call, activeCall);
            }
            // Hold or disconnect the active call and request call focus for the incoming call.
            holdActiveCallForNewCall(call);
            mConnectionSvrFocusMgr.requestFocus(
                    call,
                    new RequestCallback(new ActionAnswerCall(call, videoState)));
        }
    }

    private void answerCallForAudioProcessing(Call call) {
        // We don't check whether the call has been added to the internal lists yet -- it's optional
        // until the call is actually in the AUDIO_PROCESSING state.
        Call activeCall = (Call) mConnectionSvrFocusMgr.getCurrentFocusCall();
        if (activeCall != null && activeCall != call) {
            Log.w(this, "answerCallForAudioProcessing: another active call already exists. "
                    + "Ignoring request for audio processing and letting the incoming call "
                    + "through.");
            // The call should already be in the RINGING state, so all we have to do is add the
            // call to the internal tracker.
            addCall(call);
            return;
        }
        Log.d(this, "answerCallForAudioProcessing: Incoming call = %s", call);
        mConnectionSvrFocusMgr.requestFocus(
                call,
                new RequestCallback(() -> {
                    synchronized (mLock) {
                        Log.d(this, "answering call %s for audio processing with cs focus", call);
                        call.answerForAudioProcessing();
                        // Skip setting the call state to ANSWERED -- that's only for calls that
                        // were answered by user intervention.
                        mPendingAudioProcessingCall = call;
                    }
                }));

    }

    /**
     * Instructs Telecom to bring a call into the AUDIO_PROCESSING state.
     *
     * Used by the background audio call screener (also the default dialer) to signal that
     * they want to manually enter the AUDIO_PROCESSING state. The user will be aware that there is
     * an ongoing call at this time.
     *
     * @param call The call to manipulate
     */
    public void enterBackgroundAudioProcessing(Call call, String requestingPackageName) {
        if (!mCalls.contains(call)) {
            Log.w(this, "Trying to exit audio processing on an untracked call");
            return;
        }

        Call activeCall = getActiveCall();
        if (activeCall != null && activeCall != call) {
            Log.w(this, "Ignoring enter audio processing because there's already a call active");
            return;
        }

        CharSequence requestingAppName = AppLabelProxy.Util.getAppLabel(
                mContext.getPackageManager(), requestingPackageName);
        if (requestingAppName == null) {
            requestingAppName = requestingPackageName;
        }

        // We only want this to work on active or ringing calls
        if (call.getState() == CallState.RINGING) {
            // After the connection service sets up the call with the other end, it'll set the call
            // state to AUDIO_PROCESSING
            answerCallForAudioProcessing(call);
            call.setAudioProcessingRequestingApp(requestingAppName);
        } else if (call.getState() == CallState.ACTIVE) {
            setCallState(call, CallState.AUDIO_PROCESSING,
                    "audio processing set by dialer request");
            call.setAudioProcessingRequestingApp(requestingAppName);
        }
    }

    /**
     * Instructs Telecom to bring a call out of the AUDIO_PROCESSING state.
     *
     * Used by the background audio call screener (also the default dialer) to signal that it's
     * finished doing its thing and the user should be made aware of the call.
     *
     * @param call The call to manipulate
     * @param shouldRing if true, puts the call into SIMULATED_RINGING. Otherwise, makes the call
     *                   active.
     */
    public void exitBackgroundAudioProcessing(Call call, boolean shouldRing) {
        if (!mCalls.contains(call)) {
            Log.w(this, "Trying to exit audio processing on an untracked call");
            return;
        }

        Call activeCall = getActiveCall();
        if (activeCall != null) {
            Log.w(this, "Ignoring exit audio processing because there's already a call active");
        }

        if (shouldRing) {
            setCallState(call, CallState.SIMULATED_RINGING, "exitBackgroundAudioProcessing");
        } else {
            setCallState(call, CallState.ACTIVE, "exitBackgroundAudioProcessing");
        }
    }

    /**
     * Instructs Telecom to deflect the specified call. Intended to be invoked by the in-call
     * app through {@link InCallAdapter} after Telecom notifies it of an incoming call followed by
     * the user opting to deflect said call.
     */
    @VisibleForTesting
    public void deflectCall(Call call, Uri address) {
        if (!mCalls.contains(call)) {
            Log.i(this, "Request to deflect a non-existent call %s", call);
        } else {
            call.deflect(address);
        }
    }

    /**
     * Determines if the speakerphone should be automatically enabled for the call.  Speakerphone
     * should be enabled if the call is a video call and bluetooth or the wired headset are not in
     * use.
     *
     * @param videoState The video state of the call.
     * @return {@code true} if the speakerphone should be enabled.
     */
    public boolean isSpeakerphoneAutoEnabledForVideoCalls(int videoState) {
        return !isVideoCrbtVoLteCall(videoState) &&
            VideoProfile.isVideo(videoState) &&
            !mWiredHeadsetManager.isPluggedIn() &&
            !mBluetoothRouteManager.isBluetoothAvailable() &&
            isSpeakerEnabledForVideoCalls();
    }

     public boolean isWiredHandsetInOrBtAvailble() {
        return mWiredHeadsetManager.isPluggedIn()
            || mBluetoothRouteManager.isBluetoothAvailable();
     }

     public boolean isWiredHandsetIn() {
        return mWiredHeadsetManager.isPluggedIn();
     }

     public boolean isBtAvailble() {
       return  mBluetoothRouteManager.isBluetoothAvailable();
     }

    /**
     * Determines if the speakerphone should be enabled for when docked.  Speakerphone
     * should be enabled if the device is docked and bluetooth or the wired headset are
     * not in use.
     *
     * @return {@code true} if the speakerphone should be enabled for the dock.
     */
    private boolean isSpeakerphoneEnabledForDock() {
        return mDockManager.isDocked() &&
            !mWiredHeadsetManager.isPluggedIn() &&
            !mBluetoothRouteManager.isBluetoothAvailable();
    }

    /**
     * Determines if the speakerphone should be automatically enabled for video calls.
     *
     * @return {@code true} if the speakerphone should automatically be enabled.
     */
    private static boolean isSpeakerEnabledForVideoCalls() {
        return SystemProperties.getInt(TelecomManager.PROPERTY_VIDEOCALL_AUDIO_OUTPUT,
                TelecomManager.AUDIO_OUTPUT_DEFAULT) == TelecomManager.AUDIO_OUTPUT_ENABLE_SPEAKER;
    }

    /**
     * Instructs Telecom to reject the specified call. Intended to be invoked by the in-call
     * app through {@link InCallAdapter} after Telecom notifies it of an incoming call followed by
     * the user opting to reject said call.
     */
    @VisibleForTesting
    public void rejectCall(Call call, boolean rejectWithMessage, String textMessage) {
        if (!mCalls.contains(call)) {
            Log.i(this, "Request to reject a non-existent call %s", call);
        } else {
            for (CallsManagerListener listener : mListeners) {
                listener.onIncomingCallRejected(call, rejectWithMessage, textMessage);
            }
            call.reject(rejectWithMessage, textMessage);
        }
    }

    /**
     * Instructs Telecom to reject the specified call. Intended to be invoked by the in-call
     * app through {@link InCallAdapter} after Telecom notifies it of an incoming call followed by
     * the user opting to reject said call.
     */
    @VisibleForTesting
    public void rejectCall(Call call, @android.telecom.Call.RejectReason int rejectReason) {
        if (!mCalls.contains(call)) {
            Log.i(this, "Request to reject a non-existent call %s", call);
        } else {
            for (CallsManagerListener listener : mListeners) {
                listener.onIncomingCallRejected(call, false /* rejectWithMessage */,
                        null /* textMessage */);
            }
            call.reject(rejectReason);
        }
    }

    /**
     * Instructs Telecom to transfer the specified call. Intended to be invoked by the in-call
     * app through {@link InCallAdapter} after the user opts to transfer the said call.
     */
    @VisibleForTesting
    public void transferCall(Call call, Uri number, boolean isConfirmationRequired) {
        if (!mCalls.contains(call)) {
            Log.i(this, "transferCall - Request to transfer a non-existent call %s", call);
        } else {
            call.transfer(number, isConfirmationRequired);
        }
    }

    /**
     * Instructs Telecom to transfer the specified call to another ongoing call.
     * Intended to be invoked by the in-call app through {@link InCallAdapter} after the user opts
     * to transfer the said call (consultative transfer).
     */
    @VisibleForTesting
    public void transferCall(Call call, Call otherCall) {
        if (!mCalls.contains(call) || !mCalls.contains(otherCall)) {
            Log.i(this, "transferCall - Non-existent call %s or %s", call, otherCall);
        } else {
            call.transfer(otherCall);
        }
    }

    /**
     * Instructs Telecom to play the specified DTMF tone within the specified call.
     *
     * @param digit The DTMF digit to play.
     */
    @VisibleForTesting
    public void playDtmfTone(Call call, char digit) {
        if (!mCalls.contains(call)) {
            Log.i(this, "Request to play DTMF in a non-existent call %s", call);
        } else {
            if (call.getState() != CallState.ON_HOLD) {
                call.playDtmfTone(digit);
                mDtmfLocalTonePlayer.playTone(call, digit);
            } else {
                Log.i(this, "Request to play DTMF tone for held call %s", call.getId());
            }
        }
    }

    /**
     * Instructs Telecom to stop the currently playing DTMF tone, if any.
     */
    @VisibleForTesting
    public void stopDtmfTone(Call call) {
        if (!mCalls.contains(call)) {
            Log.i(this, "Request to stop DTMF in a non-existent call %s", call);
        } else {
            call.stopDtmfTone();
            mDtmfLocalTonePlayer.stopTone(call);
        }
    }

    /**
     * Instructs Telecom to continue (or not) the current post-dial DTMF string, if any.
     */
    void postDialContinue(Call call, boolean proceed) {
        if (!mCalls.contains(call)) {
            Log.i(this, "Request to continue post-dial string in a non-existent call %s", call);
        } else {
            call.postDialContinue(proceed);
        }
    }

    /**
     * Instructs Telecom to disconnect the specified call. Intended to be invoked by the
     * in-call app through {@link InCallAdapter} for an ongoing call. This is usually triggered by
     * the user hitting the end-call button.
     */
    @VisibleForTesting
    public void disconnectCall(Call call) {
        Log.v(this, "disconnectCall %s", call);

        if (!mCalls.contains(call)) {
            Log.w(this, "Unknown call (%s) asked to disconnect", call);
        } else {
            mLocallyDisconnectingCalls.add(call);
            int previousState = call.getState();
            call.disconnect();
            for (CallsManagerListener listener : mListeners) {
                listener.onCallStateChanged(call, previousState, call.getState());
            }
            // Cancel any of the outgoing call futures if they're still around.
            if (mPendingCallConfirm != null && !mPendingCallConfirm.isDone()) {
                mPendingCallConfirm.complete(null);
                mPendingCallConfirm = null;
            }
            if (mPendingAccountSelection != null && !mPendingAccountSelection.isDone()) {
                mPendingAccountSelection.complete(null);
                mPendingAccountSelection = null;
            }
        }
    }

    /**
     * Instructs Telecom to disconnect all calls.
     */
    void disconnectAllCalls() {
        Log.v(this, "disconnectAllCalls");

        for (Call call : mCalls) {
            disconnectCall(call);
        }
    }

    /**
     * Disconnects calls for any other {@link PhoneAccountHandle} but the one specified.
     * Note: As a protective measure, will NEVER disconnect an emergency call.  Although that
     * situation should never arise, its a good safeguard.
     * @param phoneAccountHandle Calls owned by {@link PhoneAccountHandle}s other than this one will
     *                          be disconnected.
     */
    private void disconnectOtherCalls(PhoneAccountHandle phoneAccountHandle) {
        mCalls.stream()
                .filter(c -> !c.isEmergencyCall() &&
                        !c.getTargetPhoneAccount().equals(phoneAccountHandle))
                .forEach(c -> disconnectCall(c));
    }

    /**
     * Instructs Telecom to put the specified call on hold. Intended to be invoked by the
     * in-call app through {@link InCallAdapter} for an ongoing call. This is usually triggered by
     * the user hitting the hold button during an active call.
     */
    @VisibleForTesting
    public void holdCall(Call call) {
        if (!mCalls.contains(call)) {
            Log.w(this, "Unknown call (%s) asked to be put on hold", call);
        } else {
            Log.d(this, "Putting call on hold: (%s)", call);
            call.hold();
        }
    }

    /**
     * Instructs Telecom to release the specified call from hold. Intended to be invoked by
     * the in-call app through {@link InCallAdapter} for an ongoing call. This is usually triggered
     * by the user hitting the hold button during a held call.
     */
    @VisibleForTesting
    public void unholdCall(Call call) {
        if (!mCalls.contains(call)) {
            Log.w(this, "Unknown call (%s) asked to be removed from hold", call);
        } else {
            if (getOutgoingCall() != null) {
                Log.w(this, "There is an outgoing call, so it is unable to unhold this call %s",
                        call);
                return;
            }
            Call activeCall = (Call) mConnectionSvrFocusMgr.getCurrentFocusCall();
            String activeCallId = null;
            if (activeCall != null && !activeCall.isLocallyDisconnecting()) {
                activeCallId = activeCall.getId();
                Log.d(TAG, "unholdCall isDsdaOrDsdsTransitionMode = " +
                        isDsdaOrDsdsTransitionMode());
                if (canHold(activeCall)) {
                    if (!isDsdaOrDsdsTransitionMode() || !areFromSameSource(activeCall, call)) {
                        // Follow legacy behavior for non DSDA and different source/connection
                        // service use case
                        activeCall.hold("Swap to " + call.getId());
                        Log.addEvent(activeCall, LogUtils.Events.SWAP, "To " + call.getId());
                        Log.addEvent(call, LogUtils.Events.SWAP, "From " + activeCall.getId());
                    } else {
                        // This is dsda/dsds transition mode swap use case.
                        // Let ConnectionService handle hold and unhold for this case
                        Log.i(TAG, "unholdCall in DSDA across subs");
                    }
                } else {
                    // This call does not support hold. If it is from a different connection
                    // service or connection manager, then disconnect it, otherwise allow the
                    // connection service or connection manager to handle the situation.
                    if (!areFromSameSource(activeCall, call)) {
                        if (!activeCall.isEmergencyCall()) {
                            activeCall.disconnect("Swap to " + call.getId());
                        } else {
                            Log.w(this, "unholdCall: % is an emergency call, aborting swap to %s",
                                    activeCall.getId(), call.getId());
                            // Don't unhold the call as requested; we don't want to drop an
                            // emergency call.
                            return;
                        }
                    } else if (!isDsdaOrDsdsTransitionMode()) {
                        activeCall.hold("Swap to " + call.getId());
                    }
                }
            }
            mConnectionSvrFocusMgr.requestFocus(
                    call,
                    new RequestCallback(new ActionUnHoldCall(call, activeCallId)));
        }
    }

    @Override
    public void onExtrasRemoved(Call c, int source, List<String> keys) {
        if (source != Call.SOURCE_CONNECTION_SERVICE) {
            return;
        }
        updateCanAddCall();
    }

    @Override
    public void onExtrasChanged(Call c, int source, Bundle extras, String requestingPackageName) {
        if (source != Call.SOURCE_CONNECTION_SERVICE) {
            return;
        }
        handleCallTechnologyChange(c);
        handleChildAddressChange(c);
        updateCanAddCall();
        maybeUpdateVideoCrsCall(c);
    }

    @Override
    public void onRemoteRttRequest(Call call, int requestId) {
        Log.i(this, "onRemoteRttRequest: call %s", call.getId());
        playRttUpgradeToneForCall(call);
    }

    /**
     * Updates video CRS information if it is a CRS call and handling fallback
     * to play local ringing when CRS audio/video RTP timeout from network.
     */
    private void maybeUpdateVideoCrsCall(Call c) {
        if (c == null || (c.getState() != CallState.RINGING
                    && c.getState() != CallState.SIMULATED_RINGING)) {
            return;
        }
        boolean isCrs = c.isCrsCall();
        String callId = c.getId();
        if (isCrs) {
            mCrsCallId = callId;
            return;
        }

        Log.v(this, "maybeUpdateVideoCrsCall : isCrs = %b, CrsCallId =%s,"
                + "currentCallId=%s", isCrs, mCrsCallId, callId);
        if(!callId.equals(mCrsCallId)) {
            return;
        }
        mCrsCallId = null;
        for (CallsManagerListener listener : mListeners) {
            listener.onCrsFallbackLocalRinging(c);
        }
    }

    public void playRttUpgradeToneForCall(Call call) {
        mCallAudioManager.playRttUpgradeTone(call);
    }

    // Construct the list of possible PhoneAccounts that the outgoing call can use based on the
    // active calls in CallsManager. If any of the active calls are on a SIM based PhoneAccount,
    // then include only that SIM based PhoneAccount and any non-SIM PhoneAccounts, such as SIP.
    @VisibleForTesting
    public List<PhoneAccountHandle> constructPossiblePhoneAccounts(Uri handle, UserHandle user,
            boolean isVideo, boolean isEmergency,  boolean isConference) {
        if (!isDsdaOrDsdsTransitionMode() &&
                mTelephonyFeatureFlags.simultaneousCallingIndications()) {
            return constructPossiblePhoneAccountsNew(handle, user, isVideo, isEmergency,
                    isConference);
        } else {
            return constructPossiblePhoneAccountsOld(handle, user, isVideo, isEmergency,
                    isConference);
        }
    }

    // Returns whether the device is capable of 2 simultaneous active voice calls on different subs.
    @VisibleForTesting
    public boolean isDsdaCallingPossible() {
        try {
            return getTelephonyManager().getMaxNumberOfSimultaneouslyActiveSims() > 1
                    || getTelephonyManager().getPhoneCapability()
                           .getMaxActiveVoiceSubscriptions() > 1;
        } catch(UnsupportedOperationException uoe) {
            Log.w(this, "Telephony not supported");
            return false;
        } catch (Exception e) {
            Log.w(this, "exception in isDsdaCallingPossible(): ", e);
            return false;
        }
    }

    private List<PhoneAccountHandle> constructPossiblePhoneAccountsOld(Uri handle, UserHandle user,
            boolean isVideo, boolean isEmergency, boolean isConference) {

        if (handle == null) {
            return Collections.emptyList();
        }

        // If we're specifically looking for video capable accounts, then include that capability,
        // otherwise specify no additional capability constraints. When handling the emergency call,
        // it also needs to find the phone accounts excluded by CAPABILITY_EMERGENCY_CALLS_ONLY.
        int capabilities = isVideo ? PhoneAccount.CAPABILITY_VIDEO_CALLING : 0;
        capabilities |= isConference ? PhoneAccount.CAPABILITY_ADHOC_CONFERENCE_CALLING : 0;
        List<PhoneAccountHandle> allAccounts =
                mPhoneAccountRegistrar.getCallCapablePhoneAccounts(handle.getScheme(), false, user,
                        capabilities,
                        isEmergency ? 0 : PhoneAccount.CAPABILITY_EMERGENCY_CALLS_ONLY,
                        isEmergency);

        // If no phone account is found, let's query emergency call only account again.
        // That is happening while emergency account has capability CAPABILITY_EMERGENCY_CALLS_ONLY.
        if (isEmergency && allAccounts.size() == 0) {
            Log.v(this, "Try to find an emergency call only phone account");
            allAccounts =  mPhoneAccountRegistrar.
                    getEmergencyCallOnlyPhoneAccounts(handle.getScheme(), user);
        }

        // Only one SIM PhoneAccount can be active at one time for DSDS. Only that SIM PhoneAccount
        // should be available if a call is already active on the SIM account.
        // Similarly, the emergency call should be attempted over the same PhoneAccount as the
        // ongoing call. However, if the ongoing call is over cross-SIM registration, then the
        // emergency call will be attempted over a different Phone object at a later stage.
        if (isEmergency || !isDsdaOrDsdsTransitionMode()) {
            List<PhoneAccountHandle> simAccounts =
                    mPhoneAccountRegistrar.getSimPhoneAccountsOfCurrentUser();
            PhoneAccountHandle ongoingCallAccount = null;
            for (Call c : mCalls) {
                if (!c.isDisconnected() && !c.isNew() && simAccounts.contains(
                        c.getTargetPhoneAccount())) {
                    ongoingCallAccount = c.getTargetPhoneAccount();
                    break;
                }
            }
            if (ongoingCallAccount != null) {
                // Remove all SIM accounts that are not the active SIM from the list.
                simAccounts.remove(ongoingCallAccount);
                allAccounts.removeAll(simAccounts);
            }
        }
        return allAccounts;
    }

    /**
     * Filters the list of all PhoneAccounts that match the outgoing call Handle's schema against
     * the outgoing call request criteria and the state of the already ongoing calls on the
     * device and their potential simultaneous calling restrictions.
     * @return The filtered List
     */
    private List<PhoneAccountHandle> constructPossiblePhoneAccountsNew(Uri handle, UserHandle user,
            boolean isVideo, boolean isEmergency, boolean isConference) {
        if (handle == null) {
            return Collections.emptyList();
        }
        // If we're specifically looking for video capable accounts, then include that capability,
        // otherwise specify no additional capability constraints. When handling the emergency call,
        // it also needs to find the phone accounts excluded by CAPABILITY_EMERGENCY_CALLS_ONLY.
        int capabilities = isVideo ? PhoneAccount.CAPABILITY_VIDEO_CALLING : 0;
        capabilities |= isConference ? PhoneAccount.CAPABILITY_ADHOC_CONFERENCE_CALLING : 0;
        List<PhoneAccountHandle> allAccounts =
                mPhoneAccountRegistrar.getCallCapablePhoneAccounts(handle.getScheme(), false, user,
                        capabilities,
                        isEmergency ? 0 : PhoneAccount.CAPABILITY_EMERGENCY_CALLS_ONLY,
                        isEmergency);
        Log.v(this, "constructPossiblePhoneAccountsNew: allAccounts=" + allAccounts);
        Set<PhoneAccountHandle> activeCallAccounts = mCalls.stream()
                .filter(c -> !c.isDisconnected() && !c.isNew()).map(Call::getTargetPhoneAccount)
                .filter(Objects::nonNull)
                .collect(Collectors.toSet());
        Log.v(this, "constructPossiblePhoneAccountsNew: activeCallAccounts="
                + activeCallAccounts);
        // No Active calls - all accounts are valid
        if (activeCallAccounts.isEmpty()) return allAccounts;
        // The emergency call should be attempted only over the same SIM PhoneAccounts where there
        // are already ongoing calls - filter out inactive SIM PhoneAccounts in this case.
        if (isEmergency) {
            Set<PhoneAccountHandle> simAccounts =
                    new HashSet<>(mPhoneAccountRegistrar.getSimPhoneAccountsOfCurrentUser());
            if (activeCallAccounts.stream().anyMatch(simAccounts::contains)) {
                allAccounts.removeIf(h -> {
                    boolean isRemoved = simAccounts.contains(h) && !activeCallAccounts.contains(h);
                    if (isRemoved) {
                        Log.i(this, "constructPossiblePhoneAccountsNew: removing candidate PAH ["
                                + h + "] because another SIM account is active with an emergency "
                                + "call");
                    }
                    return isRemoved;
                });
            }
        }
        // Apply restrictions to which PhoneAccounts can be used to place a call by looking at
        // active calls and removing candidate PhoneAccounts if they are from the same source
        // as the active call and the candidate PhoneAccount is not part of the restriction.
        for (PhoneAccountHandle callHandle : activeCallAccounts) {
            allAccounts.removeIf(candidateHandle -> {
                PhoneAccount callAcct = mPhoneAccountRegistrar.getPhoneAccount(callHandle,
                        user);
                if (callAcct == null) {
                    Log.w(this, "constructPossiblePhoneAccountsNew: unexpected"
                            + "null PA for PAH, removing : " + candidateHandle);
                    return true;
                }
                boolean isRemoved = !Objects.equals(candidateHandle, callHandle)
                        && Objects.equals(candidateHandle.getComponentName(),
                                callHandle.getComponentName())
                        && callAcct.hasSimultaneousCallingRestriction()
                        && !callAcct.getSimultaneousCallingRestriction().contains(candidateHandle);
                if (isRemoved) {
                    Log.i(this, "constructPossiblePhoneAccountsNew: removing candidate"
                            + " PAH [" + candidateHandle + "] because it is not part of the"
                            + " restriction set by [" + callHandle + "], restriction="
                            + callAcct.getSimultaneousCallingRestriction());
                }
                return isRemoved;
            });
        }
        return allAccounts;
    }

    private TelephonyManager getTelephonyManager() {
        return mContext.getSystemService(TelephonyManager.class);
    }

    /**
     * Informs listeners (notably {@link CallAudioManager} of a change to the call's external
     * property.
     * .
     * @param call The call whose external property changed.
     * @param isExternalCall {@code True} if the call is now external, {@code false} otherwise.
     */
    @Override
    public void onExternalCallChanged(Call call, boolean isExternalCall) {
        Log.v(this, "onConnectionPropertiesChanged: %b", isExternalCall);
        for (CallsManagerListener listener : mListeners) {
            listener.onExternalCallChanged(call, isExternalCall);
        }
    }

    @Override
    public void onCallStreamingStateChanged(Call call, boolean isStreaming) {
        Log.v(this, "onCallStreamingStateChanged: %b", isStreaming);
        for (CallsManagerListener listener : mListeners) {
            listener.onCallStreamingStateChanged(call, isStreaming);
        }
    }

    private void handleCallTechnologyChange(Call call) {
        if (call.getExtras() != null
                && call.getExtras().containsKey(TelecomManager.EXTRA_CALL_TECHNOLOGY_TYPE)) {

            Integer analyticsCallTechnology = sAnalyticsTechnologyMap.get(
                    call.getExtras().getInt(TelecomManager.EXTRA_CALL_TECHNOLOGY_TYPE));
            if (analyticsCallTechnology == null) {
                analyticsCallTechnology = Analytics.THIRD_PARTY_PHONE;
            }
            call.getAnalytics().addCallTechnology(analyticsCallTechnology);
        }
    }

    public void handleChildAddressChange(Call call) {
        if (call.getExtras() != null
                && call.getExtras().containsKey(Connection.EXTRA_CHILD_ADDRESS)) {

            String viaNumber = call.getExtras().getString(Connection.EXTRA_CHILD_ADDRESS);
            call.setViaNumber(viaNumber);
        }
    }

    /** Called by the in-call UI to change the mute state. */
    public void mute(boolean shouldMute) {
        if (isInEmergencyCall() && shouldMute) {
            Log.i(this, "Refusing to turn on mute because we're in an emergency call");
            shouldMute = false;
        }
        mCallAudioManager.mute(shouldMute);
    }

    /**
      * Called by the in-call UI to change the audio route, for example to change from earpiece to
      * speaker phone.
      */
    void setAudioRoute(int route, String bluetoothAddress) {
        mCallAudioManager.setAudioRoute(route, bluetoothAddress);
    }

    /**
      * Called by the in-call UI to change the CallEndpoint
      */
    @VisibleForTesting(visibility = VisibleForTesting.Visibility.PACKAGE)
    public void requestCallEndpointChange(CallEndpoint endpoint, ResultReceiver callback) {
        mCallEndpointController.requestCallEndpointChange(endpoint, callback);
    }

    /** Called by the in-call UI to turn the proximity sensor on. */
    void turnOnProximitySensor() {
        mProximitySensorManager.turnOn();
    }

    /**
     * Called by the in-call UI to turn the proximity sensor off.
     * @param screenOnImmediately If true, the screen will be turned on immediately. Otherwise,
     *        the screen will be kept off until the proximity sensor goes negative.
     */
    void turnOffProximitySensor(boolean screenOnImmediately) {
        mProximitySensorManager.turnOff(screenOnImmediately);
    }

    private boolean isRttSettingOn(PhoneAccountHandle handle) {
        int phoneId = SubscriptionManager.getPhoneId(
          mPhoneAccountRegistrar.getSubscriptionIdForPhoneAccount(handle));
        if (!SubscriptionManager.isValidPhoneId(phoneId)) {
            Log.w(this, "isRttSettingOn: Invalid phone id = " + phoneId);
            return false;
        }
        boolean isRttModeSettingOn = Settings.Secure.getIntForUser(mContext.getContentResolver(),
                Settings.Secure.RTT_CALLING_MODE, 0, mContext.getUserId()) != 0;
        // If the carrier config says that we should ignore the RTT mode setting from the user,
        // assume that it's off (i.e. only make an RTT call if it's requested through the extra).
        boolean shouldIgnoreRttModeSetting = getCarrierConfigForPhoneAccount(handle)
                .getBoolean(CarrierConfigManager.KEY_IGNORE_RTT_MODE_SETTING_BOOL, false);
        return isRttModeSettingOn && !shouldIgnoreRttModeSetting;
    }

    private static String convertRttPhoneId(int phoneId) {
        return phoneId != 0 ? Integer.toString(phoneId) : "";
    }

    private PersistableBundle getCarrierConfigForPhoneAccount(PhoneAccountHandle handle) {
        int subscriptionId = mPhoneAccountRegistrar.getSubscriptionIdForPhoneAccount(handle);
        CarrierConfigManager carrierConfigManager =
                mContext.getSystemService(CarrierConfigManager.class);
        if (carrierConfigManager == null) return new PersistableBundle();
        PersistableBundle result = carrierConfigManager.getConfigForSubId(subscriptionId);
        return result == null ? new PersistableBundle() : result;
    }

    void phoneAccountSelected(Call call, PhoneAccountHandle account, boolean setDefault) {
        if (!mCalls.contains(call)) {
            Log.i(this, "Attempted to add account to unknown call %s", call);
        } else {
            if (setDefault) {
                mPhoneAccountRegistrar
                        .setUserSelectedOutgoingPhoneAccount(account, call.getAssociatedUser());
            }

            if (mPendingAccountSelection != null) {
                mPendingAccountSelection.complete(Pair.create(call, account));
                mPendingAccountSelection = null;
            }
        }
    }

    /** Called when the audio state changes. */
    @VisibleForTesting
    public void onCallAudioStateChanged(CallAudioState oldAudioState, CallAudioState
            newAudioState) {
        Log.v(this, "onAudioStateChanged, audioState: %s -> %s", oldAudioState, newAudioState);
        for (CallsManagerListener listener : mListeners) {
            listener.onCallAudioStateChanged(oldAudioState, newAudioState);
        }
    }

    @VisibleForTesting(visibility = VisibleForTesting.Visibility.PACKAGE)
    public void updateCallEndpoint(CallEndpoint callEndpoint) {
        Log.v(this, "updateCallEndpoint");
        for (CallsManagerListener listener : mListeners) {
            listener.onCallEndpointChanged(callEndpoint);
        }
    }

    @VisibleForTesting(visibility = VisibleForTesting.Visibility.PACKAGE)
    public void updateAvailableCallEndpoints(Set<CallEndpoint> availableCallEndpoints) {
        Log.v(this, "updateAvailableCallEndpoints");
        for (CallsManagerListener listener : mListeners) {
            listener.onAvailableCallEndpointsChanged(availableCallEndpoints);
        }
    }

    @VisibleForTesting(visibility = VisibleForTesting.Visibility.PACKAGE)
    public void updateMuteState(boolean isMuted) {
        Log.v(this, "updateMuteState");
        for (CallsManagerListener listener : mListeners) {
            listener.onMuteStateChanged(isMuted);
        }
    }

    /**
     * Called when disconnect tone is started or stopped, including any InCallTone
     * after disconnected call.
     *
     * @param call
     * @param isTonePlaying true if the disconnected tone is started, otherwise the disconnected
     *                      tone is stopped.
     */
    @VisibleForTesting
    public void onDisconnectedTonePlaying(Call call, boolean isTonePlaying) {
        Log.v(this, "onDisconnectedTonePlaying, %s", isTonePlaying ? "started" : "stopped");
        for (CallsManagerListener listener : mListeners) {
            listener.onDisconnectedTonePlaying(call, isTonePlaying);
        }
    }

    void markCallAsRinging(Call call) {
        setCallState(call, CallState.RINGING, "ringing set explicitly");
    }

    @VisibleForTesting
    public void markCallAsDialing(Call call) {
        setCallState(call, CallState.DIALING, "dialing set explicitly");
        maybeMoveToSpeakerPhone(call);
        maybeTurnOffMute(call);
        ensureCallAudible();
    }

    void markCallAsPulling(Call call) {
        setCallState(call, CallState.PULLING, "pulling set explicitly");
        maybeMoveToSpeakerPhone(call);
    }

    /**
     * Returns true if the active call is held.
     */
    boolean holdActiveCallForNewCall(Call call) {
        Call activeCall = (Call) mConnectionSvrFocusMgr.getCurrentFocusCall();
        Log.i(this, "holdActiveCallForNewCall, newCall: %s, activeCall: %s", call.getId(),
                (activeCall == null ? "<none>" : activeCall.getId()));
        if (activeCall != null && activeCall != call) {
            Log.d(TAG, "holdActiveCallForNewCall isDsdaOrDsdsTransitionMode = " +
                    isDsdaOrDsdsTransitionMode());
            if (isDsdaOrDsdsTransitionMode() && !arePhoneAccountsEqual(
                    call.getTargetPhoneAccount(), activeCall.getTargetPhoneAccount())) {
                // For DSDA/DSDS transition cross sub answer, let connection service handle this
                return false;
            }
            if (canHold(activeCall)) {
<<<<<<< HEAD
                // When Pseudo DSDA call is answered via BT, there is a limitation that we will try
                // to put the call on hold first before disconnecting, below condiiton is added to
                // stop the additional HOLD at Telecom.
                // If there are no call extras present, we need to follow base behavior and allow
                // the HOLD request, if extras are present however we need to allow only for
                // non Pseudo DSDA cases.
                if (call.getExtras() == null ||
                        !call.getExtras().getBoolean(Connection.EXTRA_ANSWERING_DROPS_FG_CALL)) {
                    activeCall.hold("swap to " + call.getId());
                    return true;
                }
                return false;
            } else if (supportsHold(activeCall)
                    && areFromSameSource(activeCall, call)) {
=======
                activeCall.hold("swap to " + call.getId());
                return true;
            } else if (sameSourceHoldCase(activeCall, call)) {
>>>>>>> dc161b66

                // Handle the case where the active call and the new call are from the same CS or
                // connection manager, and the currently active call supports hold but cannot
                // currently be held.
                // In this case we'll look for the other held call for this connectionService and
                // disconnect it prior to holding the active call.
                // E.g.
                // Call A - Held   (Supports hold, can't hold)
                // Call B - Active (Supports hold, can't hold)
                // Call C - Incoming
                // Here we need to disconnect A prior to holding B so that C can be answered.
                // This case is driven by telephony requirements ultimately.
                Call heldCall = getHeldCallByConnectionServiceAndPhoneAccount(call);
                if (heldCall != null) {
                    heldCall.disconnect();
                    Log.i(this, "holdActiveCallForNewCall: Disconnect held call %s before "
                                    + "holding active call %s.",
                            heldCall.getId(), activeCall.getId());
                }
                Log.i(this, "holdActiveCallForNewCall: Holding active %s before making %s active.",
                        activeCall.getId(), call.getId());
                activeCall.hold();
                call.increaseHeldByThisCallCount();
                return true;
            } else {
                // This call does not support hold. If it is from a different connection
                // service or connection manager, then disconnect it, otherwise allow the connection
                // service or connection manager to figure out the right states.
                if (!areFromSameSource(activeCall, call)) {
                    Log.i(this, "holdActiveCallForNewCall: disconnecting %s so that %s can be "
                            + "made active.", activeCall.getId(), call.getId());
                    if (!activeCall.isEmergencyCall()) {
                        activeCall.disconnect();
                    } else {
                        // It's not possible to hold the active call, and its an emergency call so
                        // we will silently reject the incoming call instead of answering it.
                        Log.w(this, "holdActiveCallForNewCall: rejecting incoming call %s as "
                                + "the active call is an emergency call and it cannot be held.",
                                call.getId());
                        call.reject(false /* rejectWithMessage */, "" /* message */,
                                "active emergency call can't be held");
                    }
                }
            }
        }
        return false;
    }

    /**
     * attempt to hold or swap the current active call in favor of a new call request. The
     * OutcomeReceiver will return onResult if the current active call is held or disconnected.
     * Otherwise, the OutcomeReceiver will fail.
     */
    public void transactionHoldPotentialActiveCallForNewCall(Call newCall,
            boolean isCallControlRequest, OutcomeReceiver<Boolean, CallException> callback) {
        String mTag = "transactionHoldPotentialActiveCallForNewCall: ";
        Call activeCall = (Call) mConnectionSvrFocusMgr.getCurrentFocusCall();
        Log.i(this, mTag + "newCall=[%s], activeCall=[%s]", newCall, activeCall);

        if (activeCall == null || activeCall == newCall) {
            Log.i(this, mTag + "no need to hold activeCall");
            callback.onResult(true);
            return;
        }

        if (mFeatureFlags.transactionalHoldDisconnectsUnholdable()) {
            // prevent bad actors from disconnecting the activeCall. Instead, clients will need to
            // notify the user that they need to disconnect the ongoing call before making the
            // new call ACTIVE.
            if (isCallControlRequest && !canHoldOrSwapActiveCall(activeCall, newCall)) {
                Log.i(this, mTag + "CallControlRequest exit");
                callback.onError(new CallException("activeCall is NOT holdable or swappable, please"
                        + " request the user disconnect the call.",
                        CallException.CODE_CANNOT_HOLD_CURRENT_ACTIVE_CALL));
                return;
            }

            if (holdActiveCallForNewCall(newCall)) {
                // Transactional clients do not call setHold but the request was sent to set the
                // call as inactive and it has already been acked by this point.
                markCallAsOnHold(activeCall);
                callback.onResult(true);
            } else {
                // It's possible that holdActiveCallForNewCall disconnected the activeCall.
                // Therefore, the activeCalls state should be checked before failing.
                if (activeCall.isLocallyDisconnecting()) {
                    callback.onResult(true);
                } else {
                    Log.i(this, mTag + "active call could not be held or disconnected");
                    callback.onError(
                            new CallException("activeCall could not be held or disconnected",
                                    CallException.CODE_CANNOT_HOLD_CURRENT_ACTIVE_CALL));
                }
            }
        } else {
            // before attempting CallsManager#holdActiveCallForNewCall(Call), check if it'll fail
            // early
            if (!canHold(activeCall) &&
                    !(supportsHold(activeCall) && areFromSameSource(activeCall, newCall))) {
                Log.i(this, "transactionHoldPotentialActiveCallForNewCall: "
                        + "conditions show the call cannot be held.");
                callback.onError(new CallException("call does not support hold",
                        CallException.CODE_CANNOT_HOLD_CURRENT_ACTIVE_CALL));
                return;
            }

            // attempt to hold the active call
            if (!holdActiveCallForNewCall(newCall)) {
                Log.i(this, "transactionHoldPotentialActiveCallForNewCall: "
                        + "attempted to hold call but failed.");
                callback.onError(new CallException("cannot hold active call failed",
                        CallException.CODE_CANNOT_HOLD_CURRENT_ACTIVE_CALL));
                return;
            }

            // officially mark the activeCall as held
            markCallAsOnHold(activeCall);
            callback.onResult(true);
        }
    }

    private boolean canHoldOrSwapActiveCall(Call activeCall, Call newCall) {
        return canHold(activeCall) || sameSourceHoldCase(activeCall, newCall);
    }

    private boolean sameSourceHoldCase(Call activeCall, Call call) {
        return supportsHold(activeCall) && areFromSameSource(activeCall, call);
    }

    @VisibleForTesting
    public void markCallAsActive(Call call) {
        Log.i(this, "markCallAsActive, isSelfManaged: " + call.isSelfManaged());
        if (call.isSelfManaged()) {
            // backward compatibility, the self-managed connection service will set the call state
            // to active directly. We should hold or disconnect the current active call based on the
            // holdability, and request the call focus for the self-managed call before the state
            // change.
            holdActiveCallForNewCall(call);
            mConnectionSvrFocusMgr.requestFocus(
                    call,
                    new RequestCallback(new ActionSetCallState(
                            call,
                            CallState.ACTIVE,
                            "active set explicitly for self-managed")));
        } else {
            if (mPendingAudioProcessingCall == call) {
                if (mCalls.contains(call)) {
                    setCallState(call, CallState.AUDIO_PROCESSING, "active set explicitly");
                } else {
                    call.setState(CallState.AUDIO_PROCESSING, "active set explicitly and adding");
                    addCall(call);
                }
                // Clear mPendingAudioProcessingCall so that future attempts to mark the call as
                // active (e.g. coming off of hold) don't put the call into audio processing instead
                mPendingAudioProcessingCall = null;
                return;
            }
            setCallState(call, CallState.ACTIVE, "active set explicitly");
            maybeMoveToSpeakerPhone(call);
            ensureCallAudible();
        }
    }

    public void markCallAsOnHold(Call call) {
        setCallState(call, CallState.ON_HOLD, "on-hold set explicitly");
    }

    /**
     * Marks the specified call as STATE_DISCONNECTED and notifies the in-call app. If this was the
     * last live call, then also disconnect from the in-call controller.
     *
     * @param disconnectCause The disconnect cause, see {@link android.telecom.DisconnectCause}.
     */
    public void markCallAsDisconnected(Call call, DisconnectCause disconnectCause) {
        Log.i(this, "markCallAsDisconnected: call=%s; disconnectCause=%s",
                call.toString(), disconnectCause.toString());
        int oldState = call.getState();
        if (call.getState() == CallState.SIMULATED_RINGING
                && disconnectCause.getCode() == DisconnectCause.REMOTE) {
            // If the remote end hangs up while in SIMULATED_RINGING, the call should
            // be marked as missed.
            call.setOverrideDisconnectCauseCode(new DisconnectCause(DisconnectCause.MISSED));
        }
        if (call.getState() == CallState.NEW
                && disconnectCause.getCode() == DisconnectCause.MISSED) {
            Log.i(this, "markCallAsDisconnected: missed call never rang ", call.getId());
            call.setMissedReason(USER_MISSED_NEVER_RANG);
        }
        if (call.getState() == CallState.RINGING
                || call.getState() == CallState.SIMULATED_RINGING) {
            if (call.getStartRingTime() > 0
                    && (mClockProxy.elapsedRealtime() - call.getStartRingTime())
                    < SHORT_RING_THRESHOLD) {
                Log.i(this, "markCallAsDisconnected; callid=%s, short ring.", call.getId());
                call.setUserMissed(USER_MISSED_SHORT_RING);
            } else if (call.getStartRingTime() > 0) {
                call.setUserMissed(USER_MISSED_NO_ANSWER);
            }
        }

        // Notify listeners that the call was disconnected before being added to CallsManager.
        // Listeners will not receive onAdded or onRemoved callbacks.
        if (!mCalls.contains(call)) {
            mListeners.forEach(l -> l.onCreateConnectionFailed(call));
        }

        // If a call diagnostic service is in use, we will log the original telephony-provided
        // disconnect cause, inform the CDS of the disconnection, and then chain the update of the
        // call state until AFTER the CDS reports it's result back.
        if ((oldState == CallState.ACTIVE || oldState == CallState.DIALING)
                && disconnectCause.getCode() != DisconnectCause.MISSED
                && mCallDiagnosticServiceController.isConnected()
                && mCallDiagnosticServiceController.onCallDisconnected(call, disconnectCause)) {
            Log.i(this, "markCallAsDisconnected; callid=%s, postingToFuture.", call.getId());

            // Log the original disconnect reason prior to calling into the
            // CallDiagnosticService.
            Log.addEvent(call, LogUtils.Events.SET_DISCONNECTED_ORIG, disconnectCause);

            // Setup the future with a timeout so that the CDS is time boxed.
            CompletableFuture<Boolean> future = call.initializeDiagnosticCompleteFuture(
                    mTimeoutsAdapter.getCallDiagnosticServiceTimeoutMillis(
                            mContext.getContentResolver()));

            // Post the disconnection updates to the future for completion once the CDS returns
            // with it's overridden disconnect message.
            CompletableFuture<Void> disconnectFuture = future.thenRunAsync(() -> {
                call.setDisconnectCause(disconnectCause);
                setCallState(call, CallState.DISCONNECTED, "disconnected set explicitly");
            }, new LoggedHandlerExecutor(mHandler, "CM.mCAD", mLock));
            disconnectFuture.exceptionally((throwable) -> {
                Log.e(TAG, throwable, "Error while executing disconnect future.");
                return null;
            });
            call.setDisconnectFuture(disconnectFuture);
        } else {
            // No CallDiagnosticService, or it doesn't handle this call, so just do this
            // synchronously as always.
            call.setDisconnectCause(disconnectCause);
            setCallState(call, CallState.DISCONNECTED, "disconnected set explicitly");
        }

        if (oldState == CallState.NEW && disconnectCause.getCode() == DisconnectCause.MISSED) {
            Log.i(this, "markCallAsDisconnected: logging missed call ");
            mCallLogManager.logCall(call, Calls.MISSED_TYPE, true, null);
        }

        // Emergency MO call is still pending and current active call is
        // disconnected succesfully. So initiating pending Emergency call
        // now and clearing both pending and Disconnectcalls.
        if (mPendingMOEmerCall != null && mDisconnectingCall == call) {
            addCall(mPendingMOEmerCall);
            mPendingMOEmerCall.startCreateConnection(mPhoneAccountRegistrar);
            clearPendingMOEmergencyCall();
        }
    }

    /**
     * Removes an existing disconnected call, and notifies the in-call app.
     */
    public void markCallAsRemoved(Call call) {
        if (call.isDisconnectHandledViaFuture()) {
            Log.i(this, "markCallAsRemoved; callid=%s, postingToFuture.", call.getId());
            configureRemovalFuture(call);
        } else {
            Log.i(this, "markCallAsRemoved; callid=%s, immediate.", call.getId());
            performRemoval(call);
        }
    }

    /**
     * Configure the removal as a dependent stage after the disconnect future completes, which could
     * be cancelled as part of {@link Call#setState(int, String)} when need to retry dial on another
     * ConnectionService.
     * <p>
     * We can not remove the call yet, we need to wait for the DisconnectCause to be processed and
     * potentially re-written via the {@link android.telecom.CallDiagnosticService} first.
     *
     * @param call The call to configure the removal future for.
     */
    private void configureRemovalFuture(Call call) {
        if (!mFeatureFlags.cancelRemovalOnEmergencyRedial()) {
            call.getDiagnosticCompleteFuture().thenRunAsync(() -> performRemoval(call),
                            new LoggedHandlerExecutor(mHandler, "CM.cRF-O", mLock))
                    .exceptionally((throwable) -> {
                        Log.e(TAG, throwable, "Error while executing disconnect future");
                        return null;
                    });
        } else {
            // A future is being used due to a CallDiagnosticService handling the call.  We will
            // chain the removal operation to the end of any outstanding disconnect work.
            CompletableFuture<Void> removalFuture;
            if (call.getDisconnectFuture() == null) {
                // Unexpected - can not get the disconnect future, attach to the diagnostic complete
                // future in this case.
                removalFuture = call.getDiagnosticCompleteFuture().thenRun(() ->
                        Log.w(this, "configureRemovalFuture: remove called without disconnecting"
                                + " first."));
            } else {
                removalFuture = call.getDisconnectFuture();
            }
            removalFuture = removalFuture.thenRunAsync(() -> performRemoval(call),
                    new LoggedHandlerExecutor(mHandler, "CM.cRF-N", mLock));
            removalFuture.exceptionally((throwable) -> {
                Log.e(TAG, throwable, "Error while executing disconnect future");
                return null;
            });
            // Cache the future to remove the call initiated by the ConnectionService in case we
            // need to cancel it in favor of removing the call internally as part of creating a
            // new connection (CreateConnectionProcessor#continueProcessingIfPossible)
            call.setRemovalFuture(removalFuture);
        }
    }

    /**
     * Work which is completed when a call is to be removed. Can either be be run synchronously or
     * posted to a {@link Call#getDiagnosticCompleteFuture()}.
     * @param call The call.
     */
    private void performRemoval(Call call) {
        if (mInCallController.getBindingFuture() != null) {
            mInCallController.getBindingFuture().thenRunAsync(() -> {
                        doRemoval(call);
                    }, new LoggedHandlerExecutor(mHandler, "CM.pR", mLock))
                    .exceptionally((throwable) -> {
                        Log.e(TAG, throwable, "Error while executing call removal");
                        mAnomalyReporter.reportAnomaly(CALL_REMOVAL_EXECUTION_ERROR_UUID,
                                CALL_REMOVAL_EXECUTION_ERROR_MSG);
                        return null;
                    });
        } else {
            doRemoval(call);
        }
    }

    /**
     * Code to perform removal of a call.  Called above from {@link #performRemoval(Call)} either
     * async (in live code) or sync (in testing).
     * @param call the call to remove.
     */
    private void doRemoval(Call call) {
        call.maybeCleanupHandover();
        removeCall(call);
        Call foregroundCall = mCallAudioManager.getPossiblyHeldForegroundCall();
        if (mLocallyDisconnectingCalls.contains(call)) {
            boolean isDisconnectingChildCall = call.isDisconnectingChildCall();
            Log.v(this, "performRemoval: isDisconnectingChildCall = "
                    + isDisconnectingChildCall + "call -> %s", call);
            mLocallyDisconnectingCalls.remove(call);
            // Auto-unhold the foreground call due to a locally disconnected call, except if the
            // call which was disconnected is a member of a conference (don't want to auto
            // un-hold the conference if we remove a member of the conference).
            // Also, ensure that the call we're removing is from the same ConnectionService as
            // the one we're removing.  We don't want to auto-unhold between ConnectionService
            // implementations, especially if one is managed and the other is a VoIP CS.
            if (!isDisconnectingChildCall && foregroundCall != null
                    && foregroundCall.getState() == CallState.ON_HOLD
                    && areFromSameSource(foregroundCall, call)) {
                foregroundCall.unhold();
            }
        } else if (foregroundCall != null &&
                !foregroundCall.can(Connection.CAPABILITY_SUPPORT_HOLD) &&
                foregroundCall.getState() == CallState.ON_HOLD) {

            // The new foreground call is on hold, however the carrier does not display the hold
            // button in the UI.  Therefore, we need to auto unhold the held call since the user
            // has no means of unholding it themselves.
            Log.i(this, "performRemoval: Auto-unholding held foreground call (call doesn't "
                    + "support hold)");
            foregroundCall.unhold();
        }
    }

    /**
     * Given a call, marks the call as disconnected and removes it.  Set the error message to
     * indicate to the user that the call cannot me placed due to an ongoing call in another app.
     *
     * Used when there are ongoing self-managed calls and the user tries to make an outgoing managed
     * call.  Called by {@link #startCallConfirmation} when the user is already confirming an
     * outgoing call.  Realistically this should almost never be called since in practice the user
     * won't make multiple outgoing calls at the same time.
     *
     * @param call The call to mark as disconnected.
     */
    void markCallDisconnectedDueToSelfManagedCall(Call call) {
        Call activeCall = getActiveCall();
        CharSequence errorMessage;
        if (activeCall == null) {
            // Realistically this shouldn't happen, but best to handle gracefully
            errorMessage = mContext.getText(R.string.cant_call_due_to_ongoing_unknown_call);
        } else {
            errorMessage = mContext.getString(R.string.cant_call_due_to_ongoing_call,
                    activeCall.getTargetPhoneAccountLabel());
        }
        // Call is managed and there are ongoing self-managed calls.
        markCallAsDisconnected(call, new DisconnectCause(DisconnectCause.ERROR,
                errorMessage, errorMessage, "Ongoing call in another app."));
        markCallAsRemoved(call);
    }

    /**
     * Cleans up any calls currently associated with the specified connection service when the
     * service binder disconnects unexpectedly.
     *
     * @param service The connection service that disconnected.
     */
    void handleConnectionServiceDeath(ConnectionServiceWrapper service) {
        if (service != null) {
            Log.i(this, "handleConnectionServiceDeath: service %s died", service);
            for (Call call : mCalls) {
                if (call.getConnectionService() == service) {
                    if (call.getState() != CallState.DISCONNECTED) {
                        markCallAsDisconnected(call, new DisconnectCause(DisconnectCause.ERROR,
                                null /* message */, null /* description */, "CS_DEATH",
                                ToneGenerator.TONE_PROP_PROMPT));
                    }
                    markCallAsRemoved(call);
                }
            }
        }
    }

    /**
     * Determines if the {@link CallsManager} has any non-external calls.
     *
     * @return {@code True} if there are any non-external calls, {@code false} otherwise.
     */
    public boolean hasAnyCalls() {
        if (mCalls.isEmpty()) {
            return false;
        }

        for (Call call : mCalls) {
            if (!call.isExternalCall()) {
                return true;
            }
        }
        return false;
    }

    boolean hasRingingCall() {
        return getFirstCallWithState(CallState.RINGING, CallState.ANSWERED) != null;
    }

    boolean hasRingingOrSimulatedRingingCall() {
        return getFirstCallWithState(
                CallState.SIMULATED_RINGING, CallState.RINGING, CallState.ANSWERED) != null;
    }

    @VisibleForTesting
    public boolean onMediaButton(int type) {
        if (hasAnyCalls()) {
            Call ringingCall = getFirstCallWithState(CallState.RINGING,
                    CallState.SIMULATED_RINGING);
            if (HeadsetMediaButton.SHORT_PRESS == type) {
                if (ringingCall == null) {
                    Call activeCall = getFirstCallWithState(CallState.ACTIVE);
                    Call onHoldCall = getFirstCallWithState(CallState.ON_HOLD);
                    if (activeCall != null && onHoldCall != null) {
                        // Two calls, short-press -> switch calls
                        Log.addEvent(onHoldCall, LogUtils.Events.INFO,
                                "two calls, media btn short press - switch call.");
                        unholdCall(onHoldCall);
                        return true;
                    }

                    Call callToHangup = getFirstCallWithState(CallState.RINGING, CallState.DIALING,
                            CallState.PULLING, CallState.ACTIVE, CallState.ON_HOLD);
                    Log.addEvent(callToHangup, LogUtils.Events.INFO,
                            "media btn short press - end call.");
                    if (callToHangup != null) {
                        disconnectCall(callToHangup);
                        return true;
                    }
                } else {
                    answerCall(ringingCall, VideoProfile.STATE_AUDIO_ONLY);
                    return true;
                }
            } else if (HeadsetMediaButton.LONG_PRESS == type) {
                if (ringingCall != null) {
                    Log.addEvent(getForegroundCall(),
                            LogUtils.Events.INFO, "media btn long press - reject");
                    ringingCall.reject(false, null);
                } else {
                    Call activeCall = getFirstCallWithState(CallState.ACTIVE);
                    Call onHoldCall = getFirstCallWithState(CallState.ON_HOLD);
                    if (activeCall != null && onHoldCall != null) {
                        // Two calls, long-press -> end current call
                        Log.addEvent(activeCall, LogUtils.Events.INFO,
                                "two calls, media btn long press - end current call.");
                        disconnectCall(activeCall);
                        return true;
                    }

                    Log.addEvent(getForegroundCall(), LogUtils.Events.INFO,
                            "media btn long press - mute");
                    mCallAudioManager.toggleMute();
                }
                return true;
            }
        }
        return false;
    }

    /**
     * Returns true if telecom supports adding another top-level call.
     */
    @VisibleForTesting
    public boolean canAddCall() {
        boolean isDeviceProvisioned = Settings.Global.getInt(mContext.getContentResolver(),
                Settings.Global.DEVICE_PROVISIONED, 0) != 0;
        if (!isDeviceProvisioned) {
            Log.d(TAG, "Device not provisioned, canAddCall is false.");
            return false;
        }

        if (getFirstCallWithState(OUTGOING_CALL_STATES) != null) {
            return false;
        }

        int count = 0;
        // Allow for 4 calls in DSDA/DSDS Transition mode
        int maxTopLevelCalls = isDsdaOrDsdsTransitionMode() ?
                MAXIMUM_TOP_LEVEL_CALLS_DSDA : MAXIMUM_TOP_LEVEL_CALLS;
        for (Call call : mCalls) {
            if (call.isEmergencyCall()) {
                // We never support add call if one of the calls is an emergency call.
                return false;
            } else if (call.isExternalCall()) {
                // External calls don't count.
                continue;
            } else if (call.getParentCall() == null) {
                count++;
            }
            Bundle extras = call.getExtras();
            if (extras != null) {
                if (extras.getBoolean(Connection.EXTRA_DISABLE_ADD_CALL, false)) {
                    return false;
                }
            }

            // We do not check states for canAddCall. We treat disconnected calls the same
            // and wait until they are removed instead. If we didn't count disconnected calls,
            // we could put InCallServices into a state where they are showing two calls but
            // also support add-call. Technically it's right, but overall looks better (UI-wise)
            // and acts better if we wait until the call is removed.

            if (count >= maxTopLevelCalls) {
                return false;
            }
        }

        return true;
    }

    @VisibleForTesting
    public Call getRingingOrSimulatedRingingCall() {
        return getFirstCallWithState(CallState.RINGING,
                CallState.ANSWERED, CallState.SIMULATED_RINGING);
    }

    private List<Call> getAllRingingCalls() {
        return getAllCallWithState(CallState.RINGING, CallState.ANSWERED);
    }

    public Call getActiveCall() {
        return getFirstCallWithState(CallState.ACTIVE);
    }

    private Call getDialingCall() {
        return getFirstCallWithState(CallState.DIALING);
    }

    /** Helper function to retrieve the dialing or pulling call */
    private Call getDialingOrPullingCall() {
        return getFirstCallWithState(CallState.DIALING, CallState.PULLING);
    }

    public Call getHeldCallByConnectionService(PhoneAccountHandle targetPhoneAccount) {
        Optional<Call> heldCall = mCalls.stream()
                .filter(call -> PhoneAccountHandle.areFromSamePackage(call.getTargetPhoneAccount(),
                        targetPhoneAccount)
                        && call.getParentCall() == null
                        && call.getState() == CallState.ON_HOLD)
                .findFirst();
        return heldCall.isPresent() ? heldCall.get() : null;
    }

    @VisibleForTesting
    public int getNumHeldCalls() {
        int count = 0;
        for (Call call : mCalls) {
            if (call.getParentCall() == null && call.getState() == CallState.ON_HOLD) {
                count++;
            }
        }
        return count;
    }

    @VisibleForTesting
    public Call getOutgoingCall() {
        return getFirstCallWithState(OUTGOING_CALL_STATES);
    }

    @VisibleForTesting
    public Call getFirstCallWithState(int... states) {
        return getFirstCallWithState(null, states);
    }

    @VisibleForTesting
    public PhoneNumberUtilsAdapter getPhoneNumberUtilsAdapter() {
        return mPhoneNumberUtilsAdapter;
    }

    @VisibleForTesting
    public CompletableFuture<Call> getLatestPostSelectionProcessingFuture() {
        return mLatestPostSelectionProcessingFuture;
    }

    @VisibleForTesting
    public CompletableFuture getLatestPreAccountSelectionFuture() {
        return mLatestPreAccountSelectionFuture;
    }

    /**
     * Returns the first call that it finds with the given states. The states are treated as having
     * priority order so that any call with the first state will be returned before any call with
     * states listed later in the parameter list.
     *
     * @param callToSkip Call that this method should skip while searching
     */
    Call getFirstCallWithState(Call callToSkip, int... states) {
        for (int currentState : states) {
            // check the foreground first
            Call foregroundCall = getForegroundCall();
            if (foregroundCall != null && foregroundCall.getState() == currentState) {
                return foregroundCall;
            }

            for (Call call : mCalls) {
                if (Objects.equals(callToSkip, call)) {
                    continue;
                }

                // Only operate on top-level calls
                if (call.getParentCall() != null) {
                    continue;
                }

                if (call.isExternalCall()) {
                    continue;
                }

                if (currentState == call.getState()) {
                    return call;
                }
            }
        }
        return null;
    }

    /**
     * Returns all calls that it finds with the given states.
     */
    private List<Call> getAllCallWithState(int... states) {
        List<Call> callList = new ArrayList<>();
        for (int currentState : states) {
            for (Call call : mCalls) {
                if (call.isExternalCall()) {
                    continue;
                }

                if (currentState == call.getState()) {
                    callList.add(call);
                }
            }
        }
        return callList;
    }

    Call createConferenceCall(
            String callId,
            PhoneAccountHandle phoneAccount,
            ParcelableConference parcelableConference) {

        // If the parceled conference specifies a connect time, use it; otherwise default to 0,
        // which is the default value for new Calls.
        long connectTime =
                parcelableConference.getConnectTimeMillis() ==
                        Conference.CONNECT_TIME_NOT_SPECIFIED ? 0 :
                        parcelableConference.getConnectTimeMillis();
        long connectElapsedTime =
                parcelableConference.getConnectElapsedTimeMillis() ==
                        Conference.CONNECT_TIME_NOT_SPECIFIED ? 0 :
                        parcelableConference.getConnectElapsedTimeMillis();

        int callDirection = Call.getRemappedCallDirection(parcelableConference.getCallDirection());

        PhoneAccountHandle connectionMgr =
                    mPhoneAccountRegistrar.getSimCallManagerFromHandle(phoneAccount,
                            mCurrentUserHandle);
        Call call = new Call(
                callId,
                mContext,
                this,
                mLock,
                mConnectionServiceRepository,
                mPhoneNumberUtilsAdapter,
                null /* handle */,
                null /* gatewayInfo */,
                connectionMgr,
                phoneAccount,
                callDirection,
                false /* forceAttachToExistingConnection */,
                true /* isConference */,
                connectTime,
                connectElapsedTime,
                mClockProxy,
                mToastFactory,
                mFeatureFlags);

        // Unlike connections, conferences are not created first and then notified as create
        // connection complete from the CS.  They originate from the CS and are reported directly to
        // telecom where they're added (see below).
        call.setIsCreateConnectionComplete(true);

        setCallState(call, Call.getStateFromConnectionState(parcelableConference.getState()),
                "new conference call");
        call.setHandle(parcelableConference.getHandle(),
                parcelableConference.getHandlePresentation());
        call.setConnectionCapabilities(parcelableConference.getConnectionCapabilities());
        call.setConnectionProperties(parcelableConference.getConnectionProperties());
        call.setVideoState(parcelableConference.getVideoState());
        call.setVideoProvider(parcelableConference.getVideoProvider());
        call.setStatusHints(parcelableConference.getStatusHints());
        call.putConnectionServiceExtras(parcelableConference.getExtras());
        // For conference calls, set the associated user from the target phone account user handle.
        UserHandle associatedUser = UserUtil.getAssociatedUserForCall(
                mFeatureFlags.associatedUserRefactorForWorkProfile(), getPhoneAccountRegistrar(),
                getCurrentUserHandle(), phoneAccount);
        call.setAssociatedUser(associatedUser);
        // In case this Conference was added via a ConnectionManager, keep track of the original
        // Connection ID as created by the originating ConnectionService.
        Bundle extras = parcelableConference.getExtras();
        if (extras != null && extras.containsKey(Connection.EXTRA_ORIGINAL_CONNECTION_ID)) {
            call.setOriginalConnectionId(extras.getString(Connection.EXTRA_ORIGINAL_CONNECTION_ID));
        }

        // TODO: Move this to be a part of addCall()
        call.addListener(this);
        addCall(call);
        return call;
    }

    /**
     * @return the call state currently tracked by {@link PhoneStateBroadcaster}
     */
    int getCallState() {
        return mPhoneStateBroadcaster.getCallState();
    }

    /**
     * Retrieves the {@link PhoneAccountRegistrar}.
     *
     * @return The {@link PhoneAccountRegistrar}.
     */
    @VisibleForTesting
    public PhoneAccountRegistrar getPhoneAccountRegistrar() {
        return mPhoneAccountRegistrar;
    }

    /**
     * Retrieves the {@link DisconnectedCallNotifier}
     * @return The {@link DisconnectedCallNotifier}.
     */
    DisconnectedCallNotifier getDisconnectedCallNotifier() {
        return mDisconnectedCallNotifier;
    }

    /**
     * Retrieves the {@link MissedCallNotifier}
     * @return The {@link MissedCallNotifier}.
     */
    MissedCallNotifier getMissedCallNotifier() {
        return mMissedCallNotifier;
    }

    /**
     * Retrieves the {@link IncomingCallNotifier}.
     * @return The {@link IncomingCallNotifier}.
     */
    IncomingCallNotifier getIncomingCallNotifier() {
        return mIncomingCallNotifier;
    }

    /**
     * Reject an incoming call and manually add it to the Call Log.
     * @param incomingCall Incoming call that has been rejected
     */
    private void autoMissCallAndLog(Call incomingCall, CallFilteringResult result) {
        incomingCall.getAnalytics().setMissedReason(incomingCall.getMissedReason());
        if (incomingCall.getConnectionService() != null) {
            // Only reject the call if it has not already been destroyed.  If a call ends while
            // incoming call filtering is taking place, it is possible that the call has already
            // been destroyed, and as such it will be impossible to send the reject to the
            // associated ConnectionService.
            incomingCall.reject(false, null);
        } else {
            Log.i(this, "rejectCallAndLog - call already destroyed.");
        }

        // Since the call was not added to the list of calls, we have to call the missed
        // call notifier and the call logger manually.
        // Do we need missed call notification for direct to Voicemail calls?
        mCallLogManager.logCall(incomingCall, Calls.MISSED_TYPE,
                true /*showNotificationForMissedCall*/, result);
    }

    /**
     * Adds the specified call to the main list of live calls.
     *
     * @param call The call to add.
     */
    @VisibleForTesting
    public void addCall(Call call) {
        if (mCalls.contains(call)) {
            Log.i(this, "addCall(%s) is already added");
            return;
        }
        Trace.beginSection("addCall");
        Log.i(this, "addCall(%s)", call);
        call.addListener(this);
        mCalls.add(call);
        mSelfManagedCallsBeingSetup.remove(call);

        // Specifies the time telecom finished routing the call. This is used by the dialer for
        // analytics.
        Bundle extras = call.getIntentExtras();
        extras.putLong(TelecomManager.EXTRA_CALL_TELECOM_ROUTING_END_TIME_MILLIS,
                SystemClock.elapsedRealtime());

        updateCanAddCall();
        updateHasActiveRttCall();
        updateExternalCallCanPullSupport();
        maybeUpdateVideoCrsCall(call);
        // onCallAdded for calls which immediately take the foreground (like the first call).
        for (CallsManagerListener listener : mListeners) {
            if (LogUtils.SYSTRACE_DEBUG) {
                Trace.beginSection(listener.getClass().toString() + " addCall");
            }
            listener.onCallAdded(call);
            if (LogUtils.SYSTRACE_DEBUG) {
                Trace.endSection();
            }
        }
        Trace.endSection();
    }

    @VisibleForTesting
    public void removeCall(Call call) {
        Trace.beginSection("removeCall");
        Log.v(this, "removeCall(%s)", call);

        if (call.isTransactionalCall() && call.getTransactionServiceWrapper() != null) {
            // remove call from wrappers
            call.getTransactionServiceWrapper().removeCallFromWrappers(call);
        }

        call.setParentAndChildCall(null);  // clean up parent relationship before destroying.
        call.removeListener(this);
        call.clearConnectionService();
        // TODO: clean up RTT pipes

        boolean shouldNotify = false;
        if (mCalls.contains(call)) {
            mCalls.remove(call);
            shouldNotify = true;
        }
        mSelfManagedCallsBeingSetup.remove(call);

        call.destroy();
        updateExternalCallCanPullSupport();
        // Only broadcast changes for calls that are being tracked.
        if (shouldNotify) {
            updateCanAddCall();
            updateHasActiveRttCall();
            for (CallsManagerListener listener : mListeners) {
                if (LogUtils.SYSTRACE_DEBUG) {
                    Trace.beginSection(listener.getClass().toString() + " onCallRemoved");
                }
                listener.onCallRemoved(call);
                if (LogUtils.SYSTRACE_DEBUG) {
                    Trace.endSection();
                }
            }
        }
        Trace.endSection();
    }

    private void updateHasActiveRttCall() {
        boolean hasActiveRttCall = hasActiveRttCall();
        if (hasActiveRttCall != mHasActiveRttCall) {
            Log.i(this, "updateHasActiveRttCall %s -> %s", mHasActiveRttCall, hasActiveRttCall);
            AudioManager.setRttEnabled(hasActiveRttCall);
            mHasActiveRttCall = hasActiveRttCall;
        }
    }

    private boolean hasActiveRttCall() {
        for (Call call : mCalls) {
            if (call.isActive() && call.isRttCall()) {
                return true;
            }
        }
        return false;
    }

    /**
     * Sets the specified state on the specified call.
     *
     * @param call The call.
     * @param newState The new state of the call.
     */
    private void setCallState(Call call, int newState, String tag) {
        if (call == null) {
            return;
        }
        int oldState = call.getState();
        Log.i(this, "setCallState %s -> %s, call: %s",
                CallState.toString(call.getParcelableCallState()),
                CallState.toString(newState), call);
        if (newState != oldState) {
            // If the call switches to held state while a DTMF tone is playing, stop the tone to
            // ensure that the tone generator stops playing the tone.
            if (newState == CallState.ON_HOLD && call.isDtmfTonePlaying()) {
                stopDtmfTone(call);
            }
            // Maybe start a vibration for MO call.
            if (newState == CallState.ACTIVE && !call.isIncoming() && !call.isUnknown()) {
                mRinger.startVibratingForOutgoingCallActive();
            }

            // Unfortunately, in the telephony world the radio is king. So if the call notifies
            // us that the call is in a particular state, we allow it even if it doesn't make
            // sense (e.g., STATE_ACTIVE -> STATE_RINGING).
            // TODO: Consider putting a stop to the above and turning CallState
            // into a well-defined state machine.
            // TODO: Define expected state transitions here, and log when an
            // unexpected transition occurs.
            if (call.setState(newState, tag)) {
                if ((oldState != CallState.AUDIO_PROCESSING) &&
                        (newState == CallState.DISCONNECTED)) {
                    maybeSendPostCallScreenIntent(call);
                }
                int disconnectCode = call.getDisconnectCause().getCode();
                if ((newState == CallState.ABORTED || newState == CallState.DISCONNECTED)
                        && ((disconnectCode != DisconnectCause.MISSED)
                        && (disconnectCode != DisconnectCause.CANCELED))) {
                    call.setMissedReason(MISSED_REASON_NOT_MISSED);
                }
                call.getAnalytics().setMissedReason(call.getMissedReason());

                maybeShowErrorDialogOnDisconnect(call);

                Trace.beginSection("onCallStateChanged");

                maybeHandleHandover(call, newState);
                notifyCallStateChanged(call, oldState, newState);

                Trace.endSection();
            } else {
                Log.i(this, "failed in setting the state to new state");
            }
        }
    }

    private void notifyCallStateChanged(Call call, int oldState, int newState) {
        // Only broadcast state change for calls that are being tracked.
        if (mCalls.contains(call)) {
            updateCanAddCall();
            updateHasActiveRttCall();
            for (CallsManagerListener listener : mListeners) {
                if (LogUtils.SYSTRACE_DEBUG) {
                    Trace.beginSection(listener.getClass().toString() +
                            " onCallStateChanged");
                }
                listener.onCallStateChanged(call, oldState, newState);
                if (LogUtils.SYSTRACE_DEBUG) {
                    Trace.endSection();
                }
            }
        }
    }

    /**
     * Identifies call state transitions for a call which trigger handover events.
     * - If this call has a handover to it which just started and this call goes active, treat
     * this as if the user accepted the handover.
     * - If this call has a handover to it which just started and this call is disconnected, treat
     * this as if the user rejected the handover.
     * - If this call has a handover from it which just started and this call is disconnected, do
     * nothing as the call prematurely disconnected before the user accepted the handover.
     * - If this call has a handover from it which was already accepted by the user and this call is
     * disconnected, mark the handover as complete.
     *
     * @param call A call whose state is changing.
     * @param newState The new state of the call.
     */
    private void maybeHandleHandover(Call call, int newState) {
        if (call.getHandoverSourceCall() != null) {
            // We are handing over another call to this one.
            if (call.getHandoverState() == HandoverState.HANDOVER_TO_STARTED) {
                // A handover to this call has just been initiated.
                if (newState == CallState.ACTIVE) {
                    // This call went active, so the user has accepted the handover.
                    Log.i(this, "setCallState: handover to accepted");
                    acceptHandoverTo(call);
                } else if (newState == CallState.DISCONNECTED) {
                    // The call was disconnected, so the user has rejected the handover.
                    Log.i(this, "setCallState: handover to rejected");
                    rejectHandoverTo(call);
                }
            }
        // If this call was disconnected because it was handed over TO another call, report the
        // handover as complete.
        } else if (call.getHandoverDestinationCall() != null
                && newState == CallState.DISCONNECTED) {
            int handoverState = call.getHandoverState();
            if (handoverState == HandoverState.HANDOVER_FROM_STARTED) {
                // Disconnect before handover was accepted.
                Log.i(this, "setCallState: disconnect before handover accepted");
            } else if (handoverState == HandoverState.HANDOVER_ACCEPTED) {
                Log.i(this, "setCallState: handover from complete");
                completeHandoverFrom(call);
            }
        }
    }

    private void completeHandoverFrom(Call call) {
        Call handoverTo = call.getHandoverDestinationCall();
        Log.addEvent(handoverTo, LogUtils.Events.HANDOVER_COMPLETE, "from=%s, to=%s",
                call.getId(), handoverTo.getId());
        Log.addEvent(call, LogUtils.Events.HANDOVER_COMPLETE, "from=%s, to=%s",
                call.getId(), handoverTo.getId());

        // Inform the "from" Call (ie the source call) that the handover from it has
        // completed; this allows the InCallService to be notified that a handover it
        // initiated completed.
        call.onHandoverComplete();

        // Inform the "to" ConnectionService that handover to it has completed.
        handoverTo.onHandoverComplete();
        answerCall(handoverTo, handoverTo.getVideoState());
        call.markFinishedHandoverStateAndCleanup(HandoverState.HANDOVER_COMPLETE);

        // If the call we handed over to is self-managed, we need to disconnect the calls for other
        // ConnectionServices.
        if (handoverTo.isSelfManaged()) {
            disconnectOtherCalls(handoverTo.getTargetPhoneAccount());
        }
    }

    private void rejectHandoverTo(Call handoverTo) {
        Call handoverFrom = handoverTo.getHandoverSourceCall();
        Log.i(this, "rejectHandoverTo: from=%s, to=%s", handoverFrom.getId(), handoverTo.getId());
        Log.addEvent(handoverFrom, LogUtils.Events.HANDOVER_FAILED, "from=%s, to=%s, rejected",
                handoverTo.getId(), handoverFrom.getId());
        Log.addEvent(handoverTo, LogUtils.Events.HANDOVER_FAILED, "from=%s, to=%s, rejected",
                handoverTo.getId(), handoverFrom.getId());

        // Inform the "from" Call (ie the source call) that the handover from it has
        // failed; this allows the InCallService to be notified that a handover it
        // initiated failed.
        handoverFrom.onHandoverFailed(android.telecom.Call.Callback.HANDOVER_FAILURE_USER_REJECTED);

        // Inform the "to" ConnectionService that handover to it has failed.  This
        // allows the ConnectionService the call was being handed over
        if (handoverTo.getConnectionService() != null) {
            // Only attempt if the call has a bound ConnectionService if handover failed
            // early on in the handover process, the CS will be unbound and we won't be
            // able to send the call event.
            handoverTo.getConnectionService().handoverFailed(handoverTo,
                    android.telecom.Call.Callback.HANDOVER_FAILURE_USER_REJECTED);
        }
        handoverTo.markFinishedHandoverStateAndCleanup(HandoverState.HANDOVER_FAILED);
    }

    private void acceptHandoverTo(Call handoverTo) {
        Call handoverFrom = handoverTo.getHandoverSourceCall();
        Log.i(this, "acceptHandoverTo: from=%s, to=%s", handoverFrom.getId(), handoverTo.getId());
        handoverTo.setHandoverState(HandoverState.HANDOVER_ACCEPTED);
        handoverTo.onHandoverComplete();
        handoverFrom.setHandoverState(HandoverState.HANDOVER_ACCEPTED);
        handoverFrom.onHandoverComplete();

        Log.addEvent(handoverTo, LogUtils.Events.ACCEPT_HANDOVER, "from=%s, to=%s",
                handoverFrom.getId(), handoverTo.getId());
        Log.addEvent(handoverFrom, LogUtils.Events.ACCEPT_HANDOVER, "from=%s, to=%s",
                handoverFrom.getId(), handoverTo.getId());

        // Disconnect the call we handed over from.
        disconnectCall(handoverFrom);
        // If we handed over to a self-managed ConnectionService, we need to disconnect calls for
        // other ConnectionServices.
        if (handoverTo.isSelfManaged()) {
            disconnectOtherCalls(handoverTo.getTargetPhoneAccount());
        }
    }

    private void updateCanAddCall() {
        boolean newCanAddCall = canAddCall();
        if (newCanAddCall != mCanAddCall) {
            mCanAddCall = newCanAddCall;
            for (CallsManagerListener listener : mListeners) {
                if (LogUtils.SYSTRACE_DEBUG) {
                    Trace.beginSection(listener.getClass().toString() + " updateCanAddCall");
                }
                listener.onCanAddCallChanged(mCanAddCall);
                if (LogUtils.SYSTRACE_DEBUG) {
                    Trace.endSection();
                }
            }
        }
    }

    /**
     * Determines if there are any ongoing self-managed calls for the given package/user.
     * @param packageName The package name to check.
     * @param userHandle The {@link UserHandle} to check.
     * @return {@code true} if the app has ongoing calls, or {@code false} otherwise.
     */
    public boolean isInSelfManagedCall(String packageName, UserHandle userHandle) {
        boolean hasCrossUserAccess = userHandle.equals(UserHandle.ALL);
        return mSelfManagedCallsBeingSetup.stream().anyMatch(c -> c.isSelfManaged()
                && c.getTargetPhoneAccount().getComponentName().getPackageName().equals(packageName)
                && (!hasCrossUserAccess
                        ? c.getTargetPhoneAccount().getUserHandle().equals(userHandle)
                        : true))
                || mCalls.stream().anyMatch(c -> c.isSelfManaged()
                && c.getTargetPhoneAccount().getComponentName().getPackageName().equals(packageName)
                && (!hasCrossUserAccess
                        ? c.getTargetPhoneAccount().getUserHandle().equals(userHandle)
                        : true));
    }

    @VisibleForTesting
    public int getNumCallsWithState(final boolean isSelfManaged, Call excludeCall,
                                    PhoneAccountHandle phoneAccountHandle, int... states) {
        return getNumCallsWithState(isSelfManaged ? CALL_FILTER_SELF_MANAGED : CALL_FILTER_MANAGED,
                excludeCall, phoneAccountHandle, states);
    }

    /**
     * Determines the number of calls matching the specified criteria.
     * @param callFilter indicates whether to include just managed calls
     *                   ({@link #CALL_FILTER_MANAGED}), self-managed calls
     *                   ({@link #CALL_FILTER_SELF_MANAGED}), or all calls
     *                   ({@link #CALL_FILTER_ALL}).
     * @param excludeCall Where {@code non-null}, this call is excluded from the count.
     * @param phoneAccountHandle Where {@code non-null}, calls for this {@link PhoneAccountHandle}
     *                           are excluded from the count.
     * @param states The list of {@link CallState}s to include in the count.
     * @return Count of calls matching criteria.
     */
    @VisibleForTesting
    public int getNumCallsWithState(final int callFilter, Call excludeCall,
                                    PhoneAccountHandle phoneAccountHandle, int... states) {

        Set<Integer> desiredStates = IntStream.of(states).boxed().collect(Collectors.toSet());

        Stream<Call> callsStream = mCalls.stream()
                .filter(call -> desiredStates.contains(call.getState()) &&
                        call.getParentCall() == null && !call.isExternalCall());

        if (callFilter == CALL_FILTER_MANAGED) {
            callsStream = callsStream.filter(call -> !call.isSelfManaged());
        } else if (callFilter == CALL_FILTER_SELF_MANAGED) {
            callsStream = callsStream.filter(call -> call.isSelfManaged());
        }

        // If a call to exclude was specified, filter it out.
        if (excludeCall != null) {
            callsStream = callsStream.filter(call -> call != excludeCall);
        }

        // If a phone account handle was specified, only consider calls for that phone account.
        if (phoneAccountHandle != null) {
            callsStream = callsStream.filter(
                    call -> phoneAccountHandle.equals(call.getTargetPhoneAccount()));
        }

        return (int) callsStream.count();
    }

    /**
     * Determines the number of calls (visible to the calling user) matching the specified criteria.
     * This is an overloaded method which is being used in a security patch to fix up the call
     * state type APIs which are acting across users when they should not be.
     *
     * See {@link TelecomManager#isInCall()} and {@link TelecomManager#isInManagedCall()}.
     *
     * @param callFilter indicates whether to include just managed calls
     *                   ({@link #CALL_FILTER_MANAGED}), self-managed calls
     *                   ({@link #CALL_FILTER_SELF_MANAGED}), or all calls
     *                   ({@link #CALL_FILTER_ALL}).
     * @param excludeCall Where {@code non-null}, this call is excluded from the count.
     * @param callingUser Where {@code non-null}, call visibility is scoped to this
     *                    {@link UserHandle}.
     * @param hasCrossUserAccess indicates if calling user has the INTERACT_ACROSS_USERS permission.
     * @param phoneAccountHandle Where {@code non-null}, calls for this {@link PhoneAccountHandle}
     *                           are excluded from the count.
     * @param states The list of {@link CallState}s to include in the count.
     * @return Count of calls matching criteria.
     */
    @VisibleForTesting
    public int getNumCallsWithState(final int callFilter, Call excludeCall,
            UserHandle callingUser, boolean hasCrossUserAccess,
            PhoneAccountHandle phoneAccountHandle, int... states) {

        Set<Integer> desiredStates = IntStream.of(states).boxed().collect(Collectors.toSet());

        Stream<Call> callsStream = mCalls.stream()
                .filter(call -> desiredStates.contains(call.getState()) &&
                        call.getParentCall() == null && !call.isExternalCall());

        if (callFilter == CALL_FILTER_MANAGED) {
            callsStream = callsStream.filter(call -> !call.isSelfManaged());
        } else if (callFilter == CALL_FILTER_SELF_MANAGED) {
            callsStream = callsStream.filter(call -> call.isSelfManaged());
        }

        // If a call to exclude was specified, filter it out.
        if (excludeCall != null) {
            callsStream = callsStream.filter(call -> call != excludeCall);
        }

        // If a phone account handle was specified, only consider calls for that phone account.
        if (phoneAccountHandle != null) {
            callsStream = callsStream.filter(
                    call -> phoneAccountHandle.equals(call.getTargetPhoneAccount()));
        }

        callsStream = callsStream.filter(
                call -> hasCrossUserAccess || isCallVisibleForUser(call, callingUser));

        return (int) callsStream.count();
    }

    private boolean hasMaximumLiveCalls(Call exceptCall) {
        return MAXIMUM_LIVE_CALLS <= getNumCallsWithState(CALL_FILTER_ALL,
                exceptCall, null /* phoneAccountHandle*/, LIVE_CALL_STATES);
    }

    private boolean hasMaximumManagedLiveCalls(Call exceptCall) {
        return MAXIMUM_LIVE_CALLS <= getNumCallsWithState(false /* isSelfManaged */,
                exceptCall, null /* phoneAccountHandle */, LIVE_CALL_STATES);
    }

    private boolean hasMaximumSelfManagedCalls(Call exceptCall,
                                                   PhoneAccountHandle phoneAccountHandle) {
        return MAXIMUM_SELF_MANAGED_CALLS <= getNumCallsWithState(true /* isSelfManaged */,
                exceptCall, phoneAccountHandle, ANY_CALL_STATE);
    }

    private boolean hasMaximumManagedHoldingCalls(Call exceptCall) {
        return MAXIMUM_HOLD_CALLS <= getNumCallsWithState(false /* isSelfManaged */, exceptCall,
                null /* phoneAccountHandle */, CallState.ON_HOLD);
    }

    /**
     * @return true if more than maximum managed allowed ringing calls exist.
     * Maximum ringing calls in case of SS/DSDS is one and two in case of
     * DSDA (one per phone account).
     */
    private boolean hasMaximumManagedRingingCalls(Call exceptCall) {
        // At any point we should have only one incoming call on a given PhoneAccount.
        if (MAXIMUM_RINGING_CALLS <= getNumCallsWithState(false /* isSelfManaged */,
                exceptCall, exceptCall.getTargetPhoneAccount(), CallState.RINGING,
                CallState.ANSWERED)) {
            return true;
        }
        // Check if we are exceeding overall maximum ringing call count.
        int maxAllowedManagedRingingCalls = isDsdaOrDsdsTransitionMode() ?
                MAXIMUM_RINGING_CALLS_DSDA : MAXIMUM_RINGING_CALLS;
        return maxAllowedManagedRingingCalls <= getNumCallsWithState(false /* isSelfManaged */,
                exceptCall, null /*phoneAccountHandle*/, CallState.RINGING, CallState.ANSWERED);
    }

    private boolean hasMaximumSelfManagedRingingCalls(Call exceptCall,
                                                      PhoneAccountHandle phoneAccountHandle) {
        return MAXIMUM_RINGING_CALLS <= getNumCallsWithState(true /* isSelfManaged */, exceptCall,
                phoneAccountHandle, CallState.RINGING, CallState.ANSWERED);
    }

    private boolean hasMaximumOutgoingCalls(Call exceptCall) {
        return MAXIMUM_LIVE_CALLS <= getNumCallsWithState(CALL_FILTER_ALL,
                exceptCall, null /* phoneAccountHandle */, OUTGOING_CALL_STATES);
    }

    private boolean hasMaximumManagedOutgoingCalls(Call exceptCall) {
        return MAXIMUM_OUTGOING_CALLS <= getNumCallsWithState(false /* isSelfManaged */, exceptCall,
                null /* phoneAccountHandle */, OUTGOING_CALL_STATES);
    }

    private boolean hasMaximumManagedDialingCalls(Call exceptCall) {
        return MAXIMUM_DIALING_CALLS <= getNumCallsWithState(false /* isSelfManaged */, exceptCall,
                null /* phoneAccountHandle */, CallState.DIALING, CallState.PULLING);
    }

    /**
     * Given a {@link PhoneAccountHandle} determines if there are other unholdable calls owned by
     * another connection service.
     * @param phoneAccountHandle The {@link PhoneAccountHandle} to check.
     * @return {@code true} if there are other unholdable calls, {@code false} otherwise.
     */
    public boolean hasUnholdableCallsForOtherConnectionService(
            PhoneAccountHandle phoneAccountHandle) {
        return getNumUnholdableCallsForOtherConnectionService(phoneAccountHandle) > 0;
    }

    /**
     * Determines the number of unholdable calls present in a connection service other than the one
     * the passed phone account belongs to. If a ConnectionService has not been associated with an
     * outgoing call yet (for example, it is in the SELECT_PHONE_ACCOUNT state), then we do not
     * count that call because it is not tracked as an active call yet.
     * @param phoneAccountHandle The handle of the PhoneAccount.
     * @return Number of unholdable calls owned by other connection service.
     */
    public int getNumUnholdableCallsForOtherConnectionService(
            PhoneAccountHandle phoneAccountHandle) {
        return (int) mCalls.stream().filter(call ->
                // If this convention needs to be changed, answerCall will need to be modified to
                // change what an "active call" is so that the call in SELECT_PHONE_ACCOUNT state
                // will be properly cancelled.
                call.getTargetPhoneAccount() != null
                        && phoneAccountHandle != null
                        && !phoneAccountHandle.getComponentName().equals(
                                call.getTargetPhoneAccount().getComponentName())
                        && call.getParentCall() == null
                        && !call.isExternalCall()
                        && !canHold(call)).count();
    }

    /**
     * Determines if there are any managed calls.
     * @return {@code true} if there are managed calls, {@code false} otherwise.
     */
    public boolean hasManagedCalls() {
        return mCalls.stream().filter(call -> !call.isSelfManaged() &&
                !call.isExternalCall()).count() > 0;
    }

    /**
     * Note: isInSelfManagedCall(packageName, UserHandle) should always be used in favor or this
     * method. This method determines if there are any self-managed calls globally.
     * @return {@code true} if there are self-managed calls, {@code false} otherwise.
     */
    @VisibleForTesting
    public boolean hasSelfManagedCalls() {
        return mSelfManagedCallsBeingSetup.size() > 0 ||
                mCalls.stream().filter(call -> call.isSelfManaged()).count() > 0;
    }

    /**
     * Determines if there are any ongoing managed or self-managed calls.
     * Note: The {@link #ONGOING_CALL_STATES} are
     * @param callingUser The user to scope the calls to.
     * @param hasCrossUserAccess indicates if user has the INTERACT_ACROSS_USERS permission.
     * @return {@code true} if there are ongoing managed or self-managed calls, {@code false}
     *      otherwise.
     */
    public boolean hasOngoingCalls(UserHandle callingUser, boolean hasCrossUserAccess) {
        return getNumCallsWithState(
                CALL_FILTER_ALL, null /* excludeCall */,
                callingUser, hasCrossUserAccess,
                null /* phoneAccountHandle */,
                ONGOING_CALL_STATES) > 0;
    }

    /**
     * Determines if there are any ongoing managed calls.
     * @param callingUser The user to scope the calls to.
     * @param hasCrossUserAccess indicates if user has the INTERACT_ACROSS_USERS permission.
     * @return {@code true} if there are ongoing managed calls, {@code false} otherwise.
     */
    public boolean hasOngoingManagedCalls(UserHandle callingUser, boolean hasCrossUserAccess) {
        return getNumCallsWithState(
                CALL_FILTER_MANAGED, null /* excludeCall */,
                callingUser, hasCrossUserAccess,
                null /* phoneAccountHandle */,
                ONGOING_CALL_STATES) > 0;
    }

    /**
     * Determines if the system incoming call UI should be shown.
     * The system incoming call UI will be shown if the new incoming call is self-managed, and there
     * are ongoing calls for another PhoneAccount.
     * @param incomingCall The incoming call.
     * @return {@code true} if the system incoming call UI should be shown, {@code false} otherwise.
     */
    public boolean shouldShowSystemIncomingCallUi(Call incomingCall) {
        return incomingCall.isIncoming() && incomingCall.isSelfManaged()
                && hasUnholdableCallsForOtherConnectionService(incomingCall.getTargetPhoneAccount())
                && incomingCall.getHandoverSourceCall() == null;
    }

    @VisibleForTesting
    public boolean makeRoomForOutgoingEmergencyCall(Call emergencyCall) {
        // Always disconnect any ringing/incoming calls when an emergency call is placed to minimize
        // distraction. This does not affect live call count.
        if (hasRingingOrSimulatedRingingCall()) {
            Call ringingCall = getRingingOrSimulatedRingingCall();
            ringingCall.getAnalytics().setCallIsAdditional(true);
            ringingCall.getAnalytics().setCallIsInterrupted(true);
            if (ringingCall.getState() == CallState.SIMULATED_RINGING) {
                if (!ringingCall.hasGoneActiveBefore()) {
                    // If this is an incoming call that is currently in SIMULATED_RINGING only
                    // after a call screen, disconnect to make room and mark as missed, since
                    // the user didn't get a chance to accept/reject.
                    ringingCall.disconnect("emergency call dialed during simulated ringing "
                            + "after screen.");
                } else {
                    // If this is a simulated ringing call after being active and put in
                    // AUDIO_PROCESSING state again, disconnect normally.
                    ringingCall.reject(false, null, "emergency call dialed during simulated "
                            + "ringing.");
                }
            } else { // normal incoming ringing call.
                // Hang up the ringing call to make room for the emergency call and mark as missed,
                // since the user did not reject.
                // To support DSDA use case, hang up normal ringing calls on both SUBs.
                // SIMULATED_RINGING is not supported on DSDA.
                List<Call> ringingCalls = getAllRingingCalls();
                for (Call call : ringingCalls) {
                    Log.i(this, "makeRoomForOutgoingEmergencyCall disconnect"
                            + "call =" + call);
                    call.setOverrideDisconnectCauseCode(
                            new DisconnectCause(DisconnectCause.MISSED));
                    call.reject(false, null, "emergency call dialed during ringing.");
                }
            }
        }

        // There is already room!
        if (!hasMaximumLiveCalls(emergencyCall)) return true;

        Call liveCall = getFirstCallWithState(LIVE_CALL_STATES);
        Log.i(this, "makeRoomForOutgoingEmergencyCall call = " + emergencyCall
                + " livecall = " + liveCall);

        if (emergencyCall == liveCall) {
            // Not likely, but a good correctness check.
            return true;
        }

        if (hasMaximumOutgoingCalls(emergencyCall)) {
            Call outgoingCall = getFirstCallWithState(OUTGOING_CALL_STATES);
            if (!outgoingCall.isEmergencyCall()) {
                emergencyCall.getAnalytics().setCallIsAdditional(true);
                outgoingCall.getAnalytics().setCallIsInterrupted(true);
                outgoingCall.disconnect("Disconnecting dialing call in favor of new dialing"
                        + " emergency call.");
                return true;
            }
            if (outgoingCall.getState() == CallState.SELECT_PHONE_ACCOUNT) {
                // Correctness check: if there is an orphaned emergency call in the
                // {@link CallState#SELECT_PHONE_ACCOUNT} state, just disconnect it since the user
                // has explicitly started a new call.
                emergencyCall.getAnalytics().setCallIsAdditional(true);
                outgoingCall.getAnalytics().setCallIsInterrupted(true);
                outgoingCall.disconnect("Disconnecting call in SELECT_PHONE_ACCOUNT in favor"
                        + " of new outgoing call.");
                return true;
            }
            //  If the user tries to make two outgoing calls to different emergency call numbers,
            //  we will try to connect the first outgoing call and reject the second.
            emergencyCall.setStartFailCause(CallFailureCause.IN_EMERGENCY_CALL);
            return false;
        }

        if (liveCall.getState() == CallState.AUDIO_PROCESSING) {
            emergencyCall.getAnalytics().setCallIsAdditional(true);
            liveCall.getAnalytics().setCallIsInterrupted(true);
            liveCall.disconnect("disconnecting audio processing call for emergency");
            return true;
        }

        // If the live call is stuck in a connecting state, prompt the user to generate a bugreport.
        if (liveCall.getState() == CallState.CONNECTING) {
            mAnomalyReporter.reportAnomaly(LIVE_CALL_STUCK_CONNECTING_EMERGENCY_ERROR_UUID,
                    LIVE_CALL_STUCK_CONNECTING_EMERGENCY_ERROR_MSG);
        }

        // If we have the max number of held managed calls and we're placing an emergency call,
        // we'll disconnect the ongoing call if it cannot be held.
        if (hasMaximumManagedHoldingCalls(emergencyCall) && !canHold(liveCall)) {
            emergencyCall.getAnalytics().setCallIsAdditional(true);
            liveCall.getAnalytics().setCallIsInterrupted(true);
            // Disconnect the active call instead of the holding call because it is historically
            // easier to do, rather than disconnect a held call.
            liveCall.disconnect("disconnecting to make room for emergency call "
                    + emergencyCall.getId());
            return true;
        }

        // TODO: Remove once b/23035408 has been corrected.
        // If the live call is a conference, it will not have a target phone account set.  This
        // means the check to see if the live call has the same target phone account as the new
        // call will not cause us to bail early.  As a result, we'll end up holding the
        // ongoing conference call.  However, the ConnectionService is already doing that.  This
        // has caused problems with some carriers.  As a workaround until b/23035408 is
        // corrected, we will try and get the target phone account for one of the conference's
        // children and use that instead.
        PhoneAccountHandle liveCallPhoneAccount = liveCall.getTargetPhoneAccount();
        if (liveCallPhoneAccount == null && liveCall.isConference() &&
                !liveCall.getChildCalls().isEmpty()) {
            liveCallPhoneAccount = getFirstChildPhoneAccount(liveCall);
            Log.i(this, "makeRoomForOutgoingEmergencyCall: using child call PhoneAccount = " +
                    liveCallPhoneAccount);
        }

        // We may not know which PhoneAccount the emergency call will be placed on yet, but if
        // the liveCall PhoneAccount does not support placing emergency calls, then we know it
        // will not be that one and we do not want multiple PhoneAccounts active during an
        // emergency call if possible. Disconnect the active call in favor of the emergency call
        // instead of trying to hold.
        if (liveCall.getTargetPhoneAccount() != null) {
            PhoneAccount pa = mPhoneAccountRegistrar.getPhoneAccountUnchecked(
                    liveCall.getTargetPhoneAccount());
            if((pa.getCapabilities() & PhoneAccount.CAPABILITY_PLACE_EMERGENCY_CALLS) == 0) {
                liveCall.setOverrideDisconnectCauseCode(new DisconnectCause(
                        DisconnectCause.LOCAL, DisconnectCause.REASON_EMERGENCY_CALL_PLACED));
                liveCall.disconnect("outgoing call does not support emergency calls, "
                        + "disconnecting.");
            }
            return true;
        }

        // First thing, if we are trying to make an emergency call with the same package name as
        // the live call, then allow it so that the connection service can make its own decision
        // about how to handle the new call relative to the current one.
        // By default, for telephony, it will try to hold the existing call before placing the new
        // emergency call except for if the carrier does not support holding calls for emergency.
        // In this case, telephony will disconnect the call.
        if (PhoneAccountHandle.areFromSamePackage(liveCallPhoneAccount,
                emergencyCall.getTargetPhoneAccount())) {
            Log.i(this, "makeRoomForOutgoingEmergencyCall: phoneAccount matches.");
            emergencyCall.getAnalytics().setCallIsAdditional(true);
            liveCall.getAnalytics().setCallIsInterrupted(true);
            return true;
        } else if (emergencyCall.getTargetPhoneAccount() == null) {
            // Without a phone account, we can't say reliably that the call will fail.
            // If the user chooses the same phone account as the live call, then it's
            // still possible that the call can be made (like with CDMA calls not supporting
            // hold but they still support adding a call by going immediately into conference
            // mode). Return true here and we'll run this code again after user chooses an
            // account.
            return true;
        }

        // Hold the live call if possible before attempting the new outgoing emergency call.
        if (canHold(liveCall)) {
            Log.i(this, "makeRoomForOutgoingEmergencyCall: holding live call.");
            emergencyCall.getAnalytics().setCallIsAdditional(true);
            emergencyCall.increaseHeldByThisCallCount();
            liveCall.getAnalytics().setCallIsInterrupted(true);
            liveCall.hold("calling " + emergencyCall.getId());
            return true;
        }

        // The live call cannot be held so we're out of luck here.  There's no room.
        emergencyCall.setStartFailCause(CallFailureCause.CANNOT_HOLD_CALL);
        return false;
    }

    @VisibleForTesting
    public boolean makeRoomForOutgoingCall(Call call) {
        // Already room!
        if (!hasMaximumLiveCalls(call)) return true;

        // NOTE: If the amount of live calls changes beyond 1, this logic will probably
        // have to change.
        Call liveCall = getFirstCallWithState(LIVE_CALL_STATES);
        Log.i(this, "makeRoomForOutgoingCall call = " + call + " livecall = " +
               liveCall);

        if (call == liveCall) {
            // If the call is already the foreground call, then we are golden.
            // This can happen after the user selects an account in the SELECT_PHONE_ACCOUNT
            // state since the call was already populated into the list.
            return true;
        }

        // If the live call is stuck in a connecting state for longer than the transitory timeout,
        // then we should disconnect it in favor of the new outgoing call and prompt the user to
        // generate a bugreport.
        // TODO: In the future we should let the CallAnomalyWatchDog do this disconnection of the
        // live call stuck in the connecting state.  Unfortunately that code will get tripped up by
        // calls that have a longer than expected new outgoing call broadcast response time.  This
        // mitigation is intended to catch calls stuck in a CONNECTING state for a long time that
        // block outgoing calls.  However, if the user dials two calls in quick succession it will
        // result in both calls getting disconnected, which is not optimal.
        if (liveCall.getState() == CallState.CONNECTING
                && ((mClockProxy.elapsedRealtime() - liveCall.getCreationElapsedRealtimeMillis())
                > mTimeoutsAdapter.getNonVoipCallTransitoryStateTimeoutMillis())) {
            mAnomalyReporter.reportAnomaly(LIVE_CALL_STUCK_CONNECTING_ERROR_UUID,
                    LIVE_CALL_STUCK_CONNECTING_ERROR_MSG);
            liveCall.disconnect("Force disconnect CONNECTING call.");
            return true;
        }

        if (hasMaximumOutgoingCalls(call)) {
            Call outgoingCall = getFirstCallWithState(OUTGOING_CALL_STATES);
            if (outgoingCall.getState() == CallState.SELECT_PHONE_ACCOUNT) {
                // If there is an orphaned call in the {@link CallState#SELECT_PHONE_ACCOUNT}
                // state, just disconnect it since the user has explicitly started a new call.
                call.getAnalytics().setCallIsAdditional(true);
                outgoingCall.getAnalytics().setCallIsInterrupted(true);
                outgoingCall.disconnect("Disconnecting call in SELECT_PHONE_ACCOUNT in favor"
                        + " of new outgoing call.");
                return true;
            }

            call.setStartFailCause(CallFailureCause.MAX_OUTGOING_CALLS);

            CharSequence text = mContext.getText(R.string.notification_disconnectedDialing_message);
            call.setOverrideDisconnectCauseCode(new DisconnectCause(DisconnectCause.ERROR, text,
                    text, "Another outgoing call is already being dialed.",
                    ToneGenerator.TONE_PROP_PROMPT));
            Bundle extras = call.getIntentExtras();
            if (extras == null) {
                extras = new Bundle();
                call.setIntentExtras(extras);
            }
            extras.putBoolean(EXTRA_KEY_DISPLAY_ERROR_DIALOG, true);
            return false;
        }

        // TODO: Remove once b/23035408 has been corrected.
        // If the live call is a conference, it will not have a target phone account set.  This
        // means the check to see if the live call has the same target phone account as the new
        // call will not cause us to bail early.  As a result, we'll end up holding the
        // ongoing conference call.  However, the ConnectionService is already doing that.  This
        // has caused problems with some carriers.  As a workaround until b/23035408 is
        // corrected, we will try and get the target phone account for one of the conference's
        // children and use that instead.
        PhoneAccountHandle liveCallPhoneAccount = liveCall.getTargetPhoneAccount();
        if (liveCallPhoneAccount == null && liveCall.isConference() &&
                !liveCall.getChildCalls().isEmpty()) {
            liveCallPhoneAccount = getFirstChildPhoneAccount(liveCall);
            Log.i(this, "makeRoomForOutgoingCall: using child call PhoneAccount = " +
                    liveCallPhoneAccount);
        }

        // First thing, for managed calls, if we are trying to make a call with the same phone
        // account as the live call, then allow it so that the connection service can make its own
        // decision about how to handle the new call relative to the current one.
        // Note: This behavior is primarily in place because Telephony historically manages the
        // state of the calls it tracks by itself, holding and unholding as needed.  Self-managed
        // calls, even though from the same package are normally held/unheld automatically by
        // Telecom.  Calls within a single ConnectionService get held/unheld automatically during
        // "swap" operations by CallsManager#holdActiveCallForNewCall.  There is, however, a quirk
        // in that if an app declares TWO different ConnectionServices, holdActiveCallForNewCall
        // would not work correctly because focus switches between ConnectionServices, yet we
        // tended to assume that if the calls are from the same package that the hold/unhold should
        // be done by the app.  That was a bad assumption as it meant that we could have two active
        // calls.
        // TODO(b/280826075): We need to come back and revisit all this logic in a holistic manner.
        if (PhoneAccountHandle.areFromSamePackage(liveCallPhoneAccount,
                call.getTargetPhoneAccount())
                && !call.isSelfManaged()
                && !liveCall.isSelfManaged()) {
            Log.i(this, "makeRoomForOutgoingCall: managed phoneAccount matches");
            call.getAnalytics().setCallIsAdditional(true);
            liveCall.getAnalytics().setCallIsInterrupted(true);
            return true;
        } else if (call.getTargetPhoneAccount() == null) {
            // Without a phone account, we can't say reliably that the call will fail.
            // If the user chooses the same phone account as the live call, then it's
            // still possible that the call can be made (like with CDMA calls not supporting
            // hold but they still support adding a call by going immediately into conference
            // mode). Return true here and we'll run this code again after user chooses an
            // account.
            return true;
        }

        // Try to hold the live call before attempting the new outgoing call.
        if (canHold(liveCall)) {
            Log.i(this, "makeRoomForOutgoingCall: holding live call.");
            call.getAnalytics().setCallIsAdditional(true);
            liveCall.getAnalytics().setCallIsInterrupted(true);
            liveCall.hold("calling " + call.getId());
            return true;
        }

        // The live call cannot be held so we're out of luck here.  There's no room.
        call.setStartFailCause(CallFailureCause.CANNOT_HOLD_CALL);
        return false;
    }

    /**
     * Given a call, find the first non-null phone account handle of its children.
     *
     * @param parentCall The parent call.
     * @return The first non-null phone account handle of the children, or {@code null} if none.
     */
    private PhoneAccountHandle getFirstChildPhoneAccount(Call parentCall) {
        for (Call childCall : parentCall.getChildCalls()) {
            PhoneAccountHandle childPhoneAccount = childCall.getTargetPhoneAccount();
            if (childPhoneAccount != null) {
                return childPhoneAccount;
            }
        }
        return null;
    }

    /**
     * Checks to see if the call should be on speakerphone and if so, set it.
     */
    private void maybeMoveToSpeakerPhone(Call call) {
        if (call.isHandoverInProgress() && call.getState() == CallState.DIALING) {
            // When a new outgoing call is initiated for the purpose of handing over, do not engage
            // speaker automatically until the call goes active.
            return;
        }
        if (call.getStartWithSpeakerphoneOn()) {
            setAudioRoute(CallAudioState.ROUTE_SPEAKER, null);
            call.setStartWithSpeakerphoneOn(false);
        }
    }

    /**
     * Checks to see if the call is an emergency call and if so, turn off mute.
     */
    private void maybeTurnOffMute(Call call) {
        if (call.isEmergencyCall()) {
            mute(false);
        }
    }

    /**
     * Ensures that the call will be audible to the user by checking if the voice call stream is
     * audible, and if not increasing the volume to the default value.
     */
    private void ensureCallAudible() {
        // Audio manager APIs can be somewhat slow.  To prevent a potential ANR we will fire off
        // this opreation on the async task executor.  Note that this operation does not have any
        // dependency on any Telecom state, so we can safely launch this on a different thread
        // without worrying that it is in the Telecom sync lock.
        mAsyncTaskExecutor.execute(() -> {
            AudioManager am = mContext.getSystemService(AudioManager.class);
            if (am == null) {
                Log.w(this, "ensureCallAudible: audio manager is null");
                return;
            }
            if (am.getStreamVolume(AudioManager.STREAM_VOICE_CALL) == 0) {
                Log.i(this,
                        "ensureCallAudible: voice call stream has volume 0. Adjusting to default.");
                am.setStreamVolume(AudioManager.STREAM_VOICE_CALL,
                        AudioSystem.getDefaultStreamVolume(AudioManager.STREAM_VOICE_CALL), 0);
            }
        });
    }

    /**
     * Asynchronously updates the emergency call notification.
     * @param context the context for the update.
     */
    private void updateEmergencyCallNotificationAsync(Context context) {
        mAsyncTaskExecutor.execute(() -> {
            Log.startSession("CM.UEMCNA");
            try {
                boolean shouldShow = mBlockedNumbersAdapter.shouldShowEmergencyCallNotification(
                        context);
                Log.i(CallsManager.this, "updateEmergencyCallNotificationAsync; show=%b",
                        shouldShow);
                mBlockedNumbersAdapter.updateEmergencyCallNotification(context, shouldShow);
            } finally {
                Log.endSession();
            }
        });
    }

    /**
     * Creates a new call for an existing connection.
     *
     * @param callId The id of the new call.
     * @param connection The connection information.
     * @return The new call.
     */
    Call createCallForExistingConnection(String callId, ParcelableConnection connection) {
        boolean isDowngradedConference = (connection.getConnectionProperties()
                & Connection.PROPERTY_IS_DOWNGRADED_CONFERENCE) != 0;

        PhoneAccountHandle connectionMgr =
                mPhoneAccountRegistrar.getSimCallManagerFromHandle(connection.getPhoneAccount(),
                        mCurrentUserHandle);
        Call call = new Call(
                callId,
                mContext,
                this,
                mLock,
                mConnectionServiceRepository,
                mPhoneNumberUtilsAdapter,
                connection.getHandle() /* handle */,
                null /* gatewayInfo */,
                connectionMgr,
                connection.getPhoneAccount(), /* targetPhoneAccountHandle */
                Call.getRemappedCallDirection(connection.getCallDirection()) /* callDirection */,
                false /* forceAttachToExistingConnection */,
                isDowngradedConference /* isConference */,
                connection.getConnectTimeMillis() /* connectTimeMillis */,
                connection.getConnectElapsedTimeMillis(), /* connectElapsedTimeMillis */
                mClockProxy,
                mToastFactory,
                mFeatureFlags);

        call.initAnalytics();
        call.getAnalytics().setCreatedFromExistingConnection(true);

        setCallState(call, Call.getStateFromConnectionState(connection.getState()),
                "existing connection");
        call.setVideoState(connection.getVideoState());
        call.setConnectionCapabilities(connection.getConnectionCapabilities());
        call.setConnectionProperties(connection.getConnectionProperties());
        call.setHandle(connection.getHandle(), connection.getHandlePresentation());
        call.setCallerDisplayName(connection.getCallerDisplayName(),
                connection.getCallerDisplayNamePresentation());
        // For existing connections, use the phone account user handle to determine the user
        // association with the call.
        UserHandle associatedUser = UserUtil.getAssociatedUserForCall(
                mFeatureFlags.associatedUserRefactorForWorkProfile(), getPhoneAccountRegistrar(),
                getCurrentUserHandle(), connection.getPhoneAccount());
        call.setAssociatedUser(associatedUser);
        call.addListener(this);
        call.putConnectionServiceExtras(connection.getExtras());

        Log.i(this, "createCallForExistingConnection: %s", connection);
        Call parentCall = null;
        if (!TextUtils.isEmpty(connection.getParentCallId())) {
            String parentId = connection.getParentCallId();
            parentCall = mCalls
                    .stream()
                    .filter(c -> c.getId().equals(parentId))
                    .findFirst()
                    .orElse(null);
            if (parentCall != null) {
                Log.i(this, "createCallForExistingConnection: %s added as child of %s.",
                        call.getId(),
                        parentCall.getId());
                // Set JUST the parent property, which won't send an update to the Incall UI.
                call.setParentCall(parentCall);
            }
        }
        // Existing connections originate from a connection service, so they are completed creation
        // by the ConnectionService implicitly.
        call.setIsCreateConnectionComplete(true);
        addCall(call);
        if (parentCall != null) {
            // Now, set the call as a child of the parent since it has been added to Telecom.  This
            // is where we will inform InCall.
            call.setChildOf(parentCall);
            call.notifyParentChanged(parentCall);
        }

        return call;
    }

    /**
     * Determines whether Telecom already knows about a Connection added via the
     * {@link android.telecom.ConnectionService#addExistingConnection(PhoneAccountHandle,
     * Connection)} API via a ConnectionManager.
     *
     * See {@link Connection#EXTRA_ORIGINAL_CONNECTION_ID}.
     * @param originalConnectionId The new connection ID to check.
     * @return {@code true} if this connection is already known by Telecom.
     */
    Call getAlreadyAddedConnection(String originalConnectionId) {
        Optional<Call> existingCall = mCalls.stream()
                .filter(call -> originalConnectionId.equals(call.getOriginalConnectionId()) ||
                            originalConnectionId.equals(call.getId()))
                .findFirst();

        if (existingCall.isPresent()) {
            Log.i(this, "isExistingConnectionAlreadyAdded - call %s already added with id %s",
                    originalConnectionId, existingCall.get().getId());
            return existingCall.get();
        }

        return null;
    }

    /**
     * @return A new unique telecom call Id.
     */
    private String getNextCallId() {
        synchronized(mLock) {
            return TELECOM_CALL_ID_PREFIX + (++mCallId);
        }
    }

    public int getNextRttRequestId() {
        synchronized (mLock) {
            return (++mRttRequestId);
        }
    }

    /**
     * Callback when foreground user is switched. We will reload missed call in all profiles
     * including the user itself. There may be chances that profiles are not started yet.
     */
    @VisibleForTesting
    public void onUserSwitch(UserHandle userHandle) {
        mCurrentUserHandle = userHandle;
        mMissedCallNotifier.setCurrentUserHandle(userHandle);
        mRoleManagerAdapter.setCurrentUserHandle(userHandle);
        final UserManager userManager = mFeatureFlags.telecomResolveHiddenDependencies()
                ? mContext.createContextAsUser(userHandle, 0).getSystemService(
                        UserManager.class)
                : mContext.getSystemService(UserManager.class);
        List<UserHandle> profiles = userManager.getUserProfiles();
        List<UserInfo> userInfoProfiles = userManager.getEnabledProfiles(
                userHandle.getIdentifier());
        if (mFeatureFlags.telecomResolveHiddenDependencies()) {
            for (UserHandle profileUser : profiles) {
                reloadMissedCallsOfUser(profileUser);
            }
        } else {
            for (UserInfo profile : userInfoProfiles) {
                reloadMissedCallsOfUser(profile.getUserHandle());
            }
        }
    }

    /**
     * Because there may be chances that profiles are not started yet though its parent user is
     * switched, we reload missed calls of profile that are just started here.
     */
    void onUserStarting(UserHandle userHandle) {
        if (UserUtil.isProfile(mContext, userHandle, mFeatureFlags)) {
            reloadMissedCallsOfUser(userHandle);
        }
    }

    public TelecomSystem.SyncRoot getLock() {
        return mLock;
    }

    public Timeouts.Adapter getTimeoutsAdapter() {
        return mTimeoutsAdapter;
    }

    public SystemStateHelper getSystemStateHelper() {
        return mSystemStateHelper;
    }

    private void reloadMissedCallsOfUser(UserHandle userHandle) {
        mMissedCallNotifier.reloadFromDatabase(mCallerInfoLookupHelper,
                new MissedCallNotifier.CallInfoFactory(), userHandle);
    }

    public void onBootCompleted() {
        mMissedCallNotifier.reloadAfterBootComplete(mCallerInfoLookupHelper,
                new MissedCallNotifier.CallInfoFactory());
    }

    public boolean isVideoCrbtVoLteCall(int videoState) {
        Call call = getDialingCall();
        if (call == null) {
            return false;
        }
        PhoneAccountHandle accountHandle = call.getTargetPhoneAccount();
        int phoneId = SubscriptionManager.getPhoneId(
                mPhoneAccountRegistrar.getSubscriptionIdForPhoneAccount(accountHandle));
        return QtiImsExtUtils.isCarrierConfigEnabled(phoneId, mContext,
                "config_enable_video_crbt")
            && !VideoProfile.isTransmissionEnabled(videoState)
            && VideoProfile.isReceptionEnabled(videoState);
    }

    public boolean isIncomingCallPermitted(PhoneAccountHandle phoneAccountHandle) {
        return isIncomingCallPermitted(null /* excludeCall */, phoneAccountHandle);
    }

    public boolean isIncomingCallPermitted(Call excludeCall,
                                           PhoneAccountHandle phoneAccountHandle) {
        return checkIncomingCallPermitted(excludeCall, phoneAccountHandle).isSuccess();
    }

    private CallFailureCause checkIncomingCallPermitted(
            Call call, PhoneAccountHandle phoneAccountHandle) {
        if (phoneAccountHandle == null) {
            return CallFailureCause.INVALID_USE;
        }

        PhoneAccount phoneAccount =
                mPhoneAccountRegistrar.getPhoneAccountUnchecked(phoneAccountHandle);
        if (phoneAccount == null) {
            return CallFailureCause.INVALID_USE;
        }

        if (isInEmergencyCall()) {
            return CallFailureCause.IN_EMERGENCY_CALL;
        }

        if (phoneAccount.isSelfManaged()) {
            if (hasMaximumSelfManagedRingingCalls(call, phoneAccountHandle)) {
                return CallFailureCause.MAX_RINGING_CALLS;
            }
            if (hasMaximumSelfManagedCalls(call, phoneAccountHandle)) {
                return CallFailureCause.MAX_SELF_MANAGED_CALLS;
            }
        } else {
            if (hasMaximumManagedRingingCalls(call)) {
                return CallFailureCause.MAX_RINGING_CALLS;
            }
            if (hasMaximumManagedHoldingCalls(call)) {
                return CallFailureCause.MAX_HOLD_CALLS;
            }
        }

        return CallFailureCause.NONE;
    }

    public boolean isOutgoingCallPermitted(PhoneAccountHandle phoneAccountHandle) {
        return isOutgoingCallPermitted(null /* excludeCall */, phoneAccountHandle);
    }

    public boolean isOutgoingCallPermitted(Call excludeCall,
                                           PhoneAccountHandle phoneAccountHandle) {
        if (phoneAccountHandle == null) {
            return false;
        }
        PhoneAccount phoneAccount =
                mPhoneAccountRegistrar.getPhoneAccountUnchecked(phoneAccountHandle);
        if (phoneAccount == null) {
            return false;
        }

        if (!phoneAccount.isSelfManaged()) {
            return !hasMaximumManagedOutgoingCalls(excludeCall) &&
                    !hasMaximumManagedDialingCalls(excludeCall) &&
                    !hasMaximumManagedLiveCalls(excludeCall) &&
                    !hasMaximumManagedHoldingCalls(excludeCall);
        } else {
            // Only permit self-managed outgoing calls if
            // 1. there is no emergency ongoing call
            // 2. The outgoing call is an handover call or it not hit the self-managed call limit
            // and the current active call can be held.
            Call activeCall = (Call) mConnectionSvrFocusMgr.getCurrentFocusCall();
            return !isInEmergencyCall() &&
                    ((excludeCall != null && excludeCall.getHandoverSourceCall() != null) ||
                            (!hasMaximumSelfManagedCalls(excludeCall, phoneAccountHandle) &&
                                    (activeCall == null || canHold(activeCall))));
        }
    }

    public boolean isReplyWithSmsAllowed(int uid) {
        UserHandle callingUser = UserHandle.of(UserHandle.getUserId(uid));
        UserManager userManager = mContext.getSystemService(UserManager.class);
        KeyguardManager keyguardManager = mContext.getSystemService(KeyguardManager.class);

        boolean hasUserRestriction = mFeatureFlags.telecomResolveHiddenDependencies()
                ? userManager.hasUserRestrictionForUser(UserManager.DISALLOW_SMS, callingUser)
                : userManager.hasUserRestriction(UserManager.DISALLOW_SMS, callingUser);
        boolean isUserRestricted = userManager != null && hasUserRestriction;
        boolean isLockscreenRestricted = keyguardManager != null
                && keyguardManager.isDeviceLocked();
        Log.d(this, "isReplyWithSmsAllowed: isUserRestricted: %s, isLockscreenRestricted: %s",
                isUserRestricted, isLockscreenRestricted);

        // TODO(hallliu): actually check the lockscreen once b/77731473 is fixed
        return !isUserRestricted;
    }
    /**
     * Blocks execution until all Telecom handlers have completed their current work.
     */
    public void waitOnHandlers() {
        CountDownLatch mainHandlerLatch = new CountDownLatch(3);
        mHandler.post(() -> {
            mainHandlerLatch.countDown();
        });
        mCallAudioManager.getCallAudioModeStateMachine().getHandler().post(() -> {
            mainHandlerLatch.countDown();
        });
        mCallAudioManager.getCallAudioRouteAdapter().getAdapterHandler().post(() -> {
            mainHandlerLatch.countDown();
        });

        try {
            mainHandlerLatch.await(HANDLER_WAIT_TIMEOUT, TimeUnit.MILLISECONDS);
        } catch (InterruptedException e) {
            Log.w(this, "waitOnHandlers: interrupted %s", e);
        }
    }

    /**
     * Used to confirm creation of an outgoing call which was marked as pending confirmation in
     * {@link #startOutgoingCall(Uri, PhoneAccountHandle, Bundle, UserHandle, Intent, String)}.
     * Called via {@link TelecomBroadcastIntentProcessor} for a call which was confirmed via
     * {@link ConfirmCallDialogActivity}.
     * @param callId The call ID of the call to confirm.
     */
    public void confirmPendingCall(String callId) {
        Log.i(this, "confirmPendingCall: callId=%s", callId);
        if (mPendingCall != null && mPendingCall.getId().equals(callId)) {
            Log.addEvent(mPendingCall, LogUtils.Events.USER_CONFIRMED);

            // We are going to place the new outgoing call, so disconnect any ongoing self-managed
            // calls which are ongoing at this time.
            disconnectSelfManagedCalls("outgoing call " + callId);
            if (mPendingCallConfirm != null) {
                mPendingCallConfirm.complete(mPendingCall);
                mPendingCallConfirm = null;
            }
            mPendingCall = null;
        }
    }

    /**
     * Used to cancel an outgoing call which was marked as pending confirmation in
     * {@link #startOutgoingCall(Uri, PhoneAccountHandle, Bundle, UserHandle, Intent, String)}.
     * Called via {@link TelecomBroadcastIntentProcessor} for a call which was confirmed via
     * {@link ConfirmCallDialogActivity}.
     * @param callId The call ID of the call to cancel.
     */
    public void cancelPendingCall(String callId) {
        Log.i(this, "cancelPendingCall: callId=%s", callId);
        if (mPendingCall != null && mPendingCall.getId().equals(callId)) {
            Log.addEvent(mPendingCall, LogUtils.Events.USER_CANCELLED);
            markCallAsDisconnected(mPendingCall, new DisconnectCause(DisconnectCause.CANCELED));
            markCallAsRemoved(mPendingCall);
            mPendingCall = null;
            if (mPendingCallConfirm != null) {
                mPendingCallConfirm.complete(null);
                mPendingCallConfirm = null;
            }
        }
    }

    /**
     * Called from {@link #startOutgoingCall(Uri, PhoneAccountHandle, Bundle, UserHandle, Intent, String)} when
     * a managed call is added while there are ongoing self-managed calls.  Starts
     * {@link ConfirmCallDialogActivity} to prompt the user to see if they wish to place the
     * outgoing call or not.
     * @param call The call to confirm.
     */
    private void startCallConfirmation(Call call, CompletableFuture<Call> confirmationFuture) {
        if (mPendingCall != null) {
            Log.i(this, "startCallConfirmation: call %s is already pending; disconnecting %s",
                    mPendingCall.getId(), call.getId());
            markCallDisconnectedDueToSelfManagedCall(call);
            confirmationFuture.complete(null);
            return;
        }
        Log.addEvent(call, LogUtils.Events.USER_CONFIRMATION);
        mPendingCall = call;
        mPendingCallConfirm = confirmationFuture;

        // Figure out the name of the app in charge of the self-managed call(s).
        Call activeCall = (Call) mConnectionSvrFocusMgr.getCurrentFocusCall();
        if (activeCall != null) {
            CharSequence ongoingAppName = activeCall.getTargetPhoneAccountLabel();
            Log.i(this, "startCallConfirmation: callId=%s, ongoingApp=%s", call.getId(),
                    ongoingAppName);

            Intent confirmIntent = new Intent(mContext, ConfirmCallDialogActivity.class);
            confirmIntent.putExtra(ConfirmCallDialogActivity.EXTRA_OUTGOING_CALL_ID, call.getId());
            confirmIntent.putExtra(ConfirmCallDialogActivity.EXTRA_ONGOING_APP_NAME, ongoingAppName);
            confirmIntent.setFlags(Intent.FLAG_ACTIVITY_NEW_TASK);
            mContext.startActivityAsUser(confirmIntent, UserHandle.CURRENT);
        }
    }

    /**
     * Disconnects all self-managed calls.
     */
    private void disconnectSelfManagedCalls(String reason) {
        // Disconnect all self-managed calls to make priority for emergency call.
        // Use Call.disconnect() to command the ConnectionService to disconnect the calls.
        // CallsManager.markCallAsDisconnected doesn't actually tell the ConnectionService to
        // disconnect.
        mCalls.stream()
                .filter(c -> c.isSelfManaged())
                .forEach(c -> c.disconnect(reason));

        // When disconnecting all self-managed calls, switch audio routing back to the baseline
        // route.  This ensures if, for example, the self-managed ConnectionService was routed to
        // speakerphone that we'll switch back to earpiece for the managed call which necessitated
        // disconnecting the self-managed calls.
        mCallAudioManager.switchBaseline();
    }

    /**
     * Dumps the state of the {@link CallsManager}.
     *
     * @param pw The {@code IndentingPrintWriter} to write the state to.
     */
    public void dump(IndentingPrintWriter pw, String[] args) {
        mContext.enforceCallingOrSelfPermission(android.Manifest.permission.DUMP, TAG);
        if (mCalls != null) {
            pw.println("mCalls: ");
            pw.increaseIndent();
            for (Call call : mCalls) {
                pw.println(call);
            }
            pw.decreaseIndent();
        }

        if (mPendingCall != null) {
            pw.print("mPendingCall:");
            pw.println(mPendingCall.getId());
        }

        if (mPendingRedirectedOutgoingCallInfo.size() > 0) {
            pw.print("mPendingRedirectedOutgoingCallInfo:");
            pw.println(mPendingRedirectedOutgoingCallInfo.keySet().stream().collect(
                    Collectors.joining(", ")));
        }

        if (mPendingUnredirectedOutgoingCallInfo.size() > 0) {
            pw.print("mPendingUnredirectedOutgoingCallInfo:");
            pw.println(mPendingUnredirectedOutgoingCallInfo.keySet().stream().collect(
                    Collectors.joining(", ")));
        }

        if (mCallAudioManager != null) {
            pw.println("mCallAudioManager:");
            pw.increaseIndent();
            mCallAudioManager.dump(pw);
            pw.decreaseIndent();
        }

        if (mTtyManager != null) {
            pw.println("mTtyManager:");
            pw.increaseIndent();
            mTtyManager.dump(pw);
            pw.decreaseIndent();
        }

        if (mInCallController != null) {
            pw.println("mInCallController:");
            pw.increaseIndent();
            mInCallController.dump(pw);
            pw.decreaseIndent();
        }

        if (mCallDiagnosticServiceController != null) {
            pw.println("mCallDiagnosticServiceController:");
            pw.increaseIndent();
            mCallDiagnosticServiceController.dump(pw);
            pw.decreaseIndent();
        }

        if (mCallAnomalyWatchdog != null) {
            pw.println("mCallAnomalyWatchdog:");
            pw.increaseIndent();
            mCallAnomalyWatchdog.dump(pw);
            pw.decreaseIndent();
        }

        if (mEmergencyCallDiagnosticLogger != null) {
            pw.println("mEmergencyCallDiagnosticLogger:");
            pw.increaseIndent();
            mEmergencyCallDiagnosticLogger.dump(pw, args);
            pw.decreaseIndent();
        }

        if (mDefaultDialerCache != null) {
            pw.println("mDefaultDialerCache:");
            pw.increaseIndent();
            mDefaultDialerCache.dumpCache(pw);
            pw.decreaseIndent();
        }

        if (mConnectionServiceRepository != null) {
            pw.println("mConnectionServiceRepository:");
            pw.increaseIndent();
            mConnectionServiceRepository.dump(pw);
            pw.decreaseIndent();
        }

        if (mRoleManagerAdapter != null && mRoleManagerAdapter instanceof RoleManagerAdapterImpl) {
            RoleManagerAdapterImpl impl = (RoleManagerAdapterImpl) mRoleManagerAdapter;
            pw.println("mRoleManager:");
            pw.increaseIndent();
            impl.dump(pw);
            pw.decreaseIndent();
        }

        if (mConnectionSvrFocusMgr != null) {
            pw.println("mConnectionSvrFocusMgr:");
            pw.increaseIndent();
            mConnectionSvrFocusMgr.dump(pw);
            pw.decreaseIndent();
        }
    }

    /**
    * For some disconnected causes, we show a dialog when it's a mmi code or potential mmi code.
    *
    * @param call The call.
    */
    private void maybeShowErrorDialogOnDisconnect(Call call) {
        Bundle extras = call.getIntentExtras();
        if (call.getState() == CallState.DISCONNECTED && (mMmiUtils.isPotentialMMICode(
                call.getHandle())
                || mMmiUtils.isPotentialInCallMMICode(call.getHandle()) ||
                (extras != null && extras.getBoolean(EXTRA_KEY_DISPLAY_ERROR_DIALOG, false)))
                && !mCalls.contains(call)) {
            extras.remove(EXTRA_KEY_DISPLAY_ERROR_DIALOG);
            DisconnectCause disconnectCause = call.getDisconnectCause();
            if (!TextUtils.isEmpty(disconnectCause.getDescription()) && ((disconnectCause.getCode()
                    == DisconnectCause.ERROR) || (disconnectCause.getCode()
                    == DisconnectCause.RESTRICTED))) {
                Intent errorIntent = new Intent(mContext, ErrorDialogActivity.class);
                errorIntent.putExtra(ErrorDialogActivity.ERROR_MESSAGE_STRING_EXTRA,
                        disconnectCause.getDescription());
                errorIntent.setFlags(Intent.FLAG_ACTIVITY_NEW_TASK);
                mContext.startActivityAsUser(errorIntent, UserHandle.CURRENT);
            }
        }
    }

    private void setIntentExtrasAndStartTime(Call call, Bundle extras) {
        if (extras != null) {
            // Create our own instance to modify (since extras may be Bundle.EMPTY)
            extras = new Bundle(extras);
        } else {
            extras = new Bundle();
        }

        // Specifies the time telecom began routing the call. This is used by the dialer for
        // analytics.
        extras.putLong(TelecomManager.EXTRA_CALL_TELECOM_ROUTING_START_TIME_MILLIS,
              SystemClock.elapsedRealtime());

        if (call.visibleToInCallService()) {
            extras.putBoolean(PhoneAccount.EXTRA_ADD_SELF_MANAGED_CALLS_TO_INCALLSERVICE, true);
        }
        call.setIntentExtras(extras);
    }

    private void setCallSourceToAnalytics(Call call, Intent originalIntent) {
        if (originalIntent == null) {
            return;
        }

        int callSource = originalIntent.getIntExtra(TelecomManager.EXTRA_CALL_SOURCE,
                Analytics.CALL_SOURCE_UNSPECIFIED);

        // Call source is only used by metrics, so we simply set it to Analytics directly.
        call.getAnalytics().setCallSource(callSource);
    }

    private boolean isVoicemail(Uri callHandle, PhoneAccount phoneAccount) {
        if (callHandle == null) {
            return false;
        }
        if (PhoneAccount.SCHEME_VOICEMAIL.equals(callHandle.getScheme())) {
            return true;
        }
        return phoneAccount != null && mPhoneAccountRegistrar.isVoiceMailNumber(
                phoneAccount.getAccountHandle(),
                callHandle.getSchemeSpecificPart());
    }

    /**
     * Notifies the {@link android.telecom.ConnectionService} associated with a
     * {@link PhoneAccountHandle} that the attempt to create a new connection has failed.
     *
     * @param phoneAccountHandle The {@link PhoneAccountHandle}.
     * @param call The {@link Call} which could not be added.
     */
    private void notifyCreateConnectionFailed(PhoneAccountHandle phoneAccountHandle, Call call) {
        if (phoneAccountHandle == null) {
            return;
        }
        ConnectionServiceWrapper service = mConnectionServiceRepository.getService(
                phoneAccountHandle.getComponentName(), phoneAccountHandle.getUserHandle());
        if (service == null) {
            Log.i(this, "Found no connection service.");
            return;
        } else {
            call.setConnectionService(service);
            service.createConnectionFailed(call);
            if (!mCalls.contains(call)){
                mListeners.forEach(l -> l.onCreateConnectionFailed(call));
            }
        }
    }

    /**
     * Notifies the {@link android.telecom.ConnectionService} associated with a
     * {@link PhoneAccountHandle} that the attempt to create a new connection has failed.
     *
     * @param phoneAccountHandle The {@link PhoneAccountHandle}.
     * @param call The {@link Call} which could not be added.
     */
    private void notifyCreateConferenceFailed(PhoneAccountHandle phoneAccountHandle, Call call) {
        if (phoneAccountHandle == null) {
            return;
        }
        ConnectionServiceWrapper service = mConnectionServiceRepository.getService(
                phoneAccountHandle.getComponentName(), phoneAccountHandle.getUserHandle());
        if (service == null) {
            Log.i(this, "Found no connection service.");
            return;
        } else {
            call.setConnectionService(service);
            service.createConferenceFailed(call);
            if (!mCalls.contains(call)){
                mListeners.forEach(l -> l.onCreateConnectionFailed(call));
            }
        }
    }

    /**
     * Notify interested parties that a new call is about to be handed off to a ConnectionService to
     * be created.
     * @param theCall the new call.
     */
    private void notifyStartCreateConnection(final Call theCall) {
        mListeners.forEach(l -> l.onStartCreateConnection(theCall));
    }

    /**
     * Notifies the {@link android.telecom.ConnectionService} associated with a
     * {@link PhoneAccountHandle} that the attempt to handover a call has failed.
     *
     * @param call The handover call
     * @param reason The error reason code for handover failure
     */
    private void notifyHandoverFailed(Call call, int reason) {
        ConnectionServiceWrapper service = call.getConnectionService();
        service.handoverFailed(call, reason);
        call.setDisconnectCause(new DisconnectCause(DisconnectCause.CANCELED));
        call.disconnect("handover failed");
    }

    /**
     * Called in response to a {@link Call} receiving a {@link Call#handoverTo(PhoneAccountHandle,
     * int, Bundle)} indicating the {@link android.telecom.InCallService} has requested a
     * handover to another {@link android.telecom.ConnectionService}.
     *
     * We will explicitly disallow a handover when there is an emergency call present.
     *
     * @param handoverFromCall The {@link Call} to be handed over.
     * @param handoverToHandle The {@link PhoneAccountHandle} to hand over the call to.
     * @param videoState The desired video state of {@link Call} after handover.
     * @param extras Extras associated with the handover, to be passed to the handover
     *               {@link android.telecom.ConnectionService}.
     */
    private void requestHandover(Call handoverFromCall, PhoneAccountHandle handoverToHandle,
                                 int videoState, Bundle extras) {

        // Send an error back if there are any ongoing emergency calls.
        if (isInEmergencyCall()) {
            handoverFromCall.onHandoverFailed(
                    android.telecom.Call.Callback.HANDOVER_FAILURE_ONGOING_EMERGENCY_CALL);
            return;
        }

        // If source and destination phone accounts don't support handover, send an error back.
        boolean isHandoverFromSupported = isHandoverFromPhoneAccountSupported(
                handoverFromCall.getTargetPhoneAccount());
        boolean isHandoverToSupported = isHandoverToPhoneAccountSupported(handoverToHandle);
        if (!isHandoverFromSupported || !isHandoverToSupported) {
            handoverFromCall.onHandoverFailed(
                    android.telecom.Call.Callback.HANDOVER_FAILURE_NOT_SUPPORTED);
            return;
        }

        Log.addEvent(handoverFromCall, LogUtils.Events.HANDOVER_REQUEST, handoverToHandle);

        // Create a new instance of Call
        PhoneAccount account =
                mPhoneAccountRegistrar.getPhoneAccount(handoverToHandle, getCurrentUserHandle());
        boolean isSelfManaged = account != null && account.isSelfManaged();

        Call call = new Call(getNextCallId(), mContext,
                this, mLock, mConnectionServiceRepository,
                mPhoneNumberUtilsAdapter,
                handoverFromCall.getHandle(), null,
                null, null,
                Call.CALL_DIRECTION_OUTGOING, false,
                false, mClockProxy, mToastFactory, mFeatureFlags);
        call.initAnalytics();

        // Set self-managed and voipAudioMode if destination is self-managed CS
        call.setIsSelfManaged(isSelfManaged);
        if (isSelfManaged) {
            call.setIsVoipAudioMode(true);
        }
        // Set associated user based on the existing call as it doesn't make sense to handover calls
        // across user profiles.
        call.setAssociatedUser(handoverFromCall.getAssociatedUser());

        // Ensure we don't try to place an outgoing call with video if video is not
        // supported.
        if (VideoProfile.isVideo(videoState) && account != null &&
                !account.hasCapabilities(PhoneAccount.CAPABILITY_VIDEO_CALLING)) {
            call.setVideoState(VideoProfile.STATE_AUDIO_ONLY);
        } else {
            call.setVideoState(videoState);
        }

        // Set target phone account to destAcct.
        call.setTargetPhoneAccount(handoverToHandle);

        if (account != null && account.getExtras() != null && account.getExtras()
                    .getBoolean(PhoneAccount.EXTRA_ALWAYS_USE_VOIP_AUDIO_MODE)) {
            Log.d(this, "requestHandover: defaulting to voip mode for call %s",
                        call.getId());
            call.setIsVoipAudioMode(true);
        }

        // Set call state to connecting
        call.setState(
                CallState.CONNECTING,
                handoverToHandle == null ? "no-handle" : handoverToHandle.toString());

        // Mark as handover so that the ConnectionService knows this is a handover request.
        if (extras == null) {
            extras = new Bundle();
        }
        extras.putBoolean(TelecomManager.EXTRA_IS_HANDOVER_CONNECTION, true);
        extras.putParcelable(TelecomManager.EXTRA_HANDOVER_FROM_PHONE_ACCOUNT,
                handoverFromCall.getTargetPhoneAccount());
        setIntentExtrasAndStartTime(call, extras);

        // Add call to call tracker
        if (!mCalls.contains(call)) {
            addCall(call);
        }

        Log.addEvent(handoverFromCall, LogUtils.Events.START_HANDOVER,
                "handOverFrom=%s, handOverTo=%s", handoverFromCall.getId(), call.getId());

        handoverFromCall.setHandoverDestinationCall(call);
        handoverFromCall.setHandoverState(HandoverState.HANDOVER_FROM_STARTED);
        call.setHandoverState(HandoverState.HANDOVER_TO_STARTED);
        call.setHandoverSourceCall(handoverFromCall);
        call.setNewOutgoingCallIntentBroadcastIsDone();

        // Auto-enable speakerphone if the originating intent specified to do so, if the call
        // is a video call, of if using speaker when docked
        final boolean useSpeakerWhenDocked = mContext.getResources().getBoolean(
                R.bool.use_speaker_when_docked);
        final boolean useSpeakerForDock = isSpeakerphoneEnabledForDock();
        final boolean useSpeakerForVideoCall = isSpeakerphoneAutoEnabledForVideoCalls(videoState);
        call.setStartWithSpeakerphoneOn(false || useSpeakerForVideoCall
                || (useSpeakerWhenDocked && useSpeakerForDock));
        call.setVideoState(videoState);

        final boolean isOutgoingCallPermitted = isOutgoingCallPermitted(call,
                call.getTargetPhoneAccount());

        // If the account has been set, proceed to place the outgoing call.
        if (call.isSelfManaged() && !isOutgoingCallPermitted) {
            notifyCreateConnectionFailed(call.getTargetPhoneAccount(), call);
        } else if (!call.isSelfManaged() && hasSelfManagedCalls() && !call.isEmergencyCall()) {
            markCallDisconnectedDueToSelfManagedCall(call);
        } else {
            if (call.isEmergencyCall()) {
                // Disconnect all self-managed calls to make priority for emergency call.
                disconnectSelfManagedCalls("emergency call");
            }
            notifyStartCreateConnection(call);
            call.startCreateConnection(mPhoneAccountRegistrar);
        }

    }

    /**
     * Determines if handover from the specified {@link PhoneAccountHandle} is supported.
     *
     * @param from The {@link PhoneAccountHandle} the handover originates from.
     * @return {@code true} if handover is currently allowed, {@code false} otherwise.
     */
    private boolean isHandoverFromPhoneAccountSupported(PhoneAccountHandle from) {
        return getBooleanPhoneAccountExtra(from, PhoneAccount.EXTRA_SUPPORTS_HANDOVER_FROM);
    }

    /**
     * Determines if handover to the specified {@link PhoneAccountHandle} is supported.
     *
     * @param to The {@link PhoneAccountHandle} the handover it to.
     * @return {@code true} if handover is currently allowed, {@code false} otherwise.
     */
    private boolean isHandoverToPhoneAccountSupported(PhoneAccountHandle to) {
        return getBooleanPhoneAccountExtra(to, PhoneAccount.EXTRA_SUPPORTS_HANDOVER_TO);
    }

    /**
     * Retrieves a boolean phone account extra.
     * @param handle the {@link PhoneAccountHandle} to retrieve the extra for.
     * @param key The extras key.
     * @return {@code true} if the extra {@link PhoneAccount} extra is true, {@code false}
     *      otherwise.
     */
    private boolean getBooleanPhoneAccountExtra(PhoneAccountHandle handle, String key) {
        PhoneAccount phoneAccount = getPhoneAccountRegistrar().getPhoneAccountUnchecked(handle);
        if (phoneAccount == null) {
            return false;
        }

        Bundle fromExtras = phoneAccount.getExtras();
        if (fromExtras == null) {
            return false;
        }
        return fromExtras.getBoolean(key);
    }

    /**
     * Determines if there is an existing handover in process.
     * @return {@code true} if a call in the process of handover exists, {@code false} otherwise.
     */
    private boolean isHandoverInProgress() {
        return mCalls.stream().filter(c -> c.getHandoverSourceCall() != null ||
                c.getHandoverDestinationCall() != null).count() > 0;
    }

    private void broadcastUnregisterIntent(PhoneAccountHandle accountHandle) {
        Intent intent =
                new Intent(TelecomManager.ACTION_PHONE_ACCOUNT_UNREGISTERED);
        intent.addFlags(Intent.FLAG_RECEIVER_INCLUDE_BACKGROUND);
        intent.putExtra(
                TelecomManager.EXTRA_PHONE_ACCOUNT_HANDLE, accountHandle);
        Log.i(this, "Sending phone-account %s unregistered intent as user", accountHandle);
        mContext.sendBroadcastAsUser(intent, UserHandle.ALL,
                PERMISSION_PROCESS_PHONE_ACCOUNT_REGISTRATION);

        String dialerPackage = mDefaultDialerCache.getDefaultDialerApplication(
                getCurrentUserHandle().getIdentifier());
        if (!TextUtils.isEmpty(dialerPackage)) {
            Intent directedIntent = new Intent(TelecomManager.ACTION_PHONE_ACCOUNT_UNREGISTERED)
                    .setPackage(dialerPackage);
            directedIntent.putExtra(
                    TelecomManager.EXTRA_PHONE_ACCOUNT_HANDLE, accountHandle);
            Log.i(this, "Sending phone-account unregistered intent to default dialer");
            mContext.sendBroadcastAsUser(directedIntent, UserHandle.ALL, null);
        }
        return ;
    }

    private void broadcastRegisterIntent(PhoneAccountHandle accountHandle) {
        Intent intent = new Intent(
                TelecomManager.ACTION_PHONE_ACCOUNT_REGISTERED);
        intent.addFlags(Intent.FLAG_RECEIVER_INCLUDE_BACKGROUND);
        intent.putExtra(TelecomManager.EXTRA_PHONE_ACCOUNT_HANDLE,
                accountHandle);
        Log.i(this, "Sending phone-account %s registered intent as user", accountHandle);
        mContext.sendBroadcastAsUser(intent, UserHandle.ALL,
                PERMISSION_PROCESS_PHONE_ACCOUNT_REGISTRATION);

        String dialerPackage = mDefaultDialerCache.getDefaultDialerApplication(
                getCurrentUserHandle().getIdentifier());
        if (!TextUtils.isEmpty(dialerPackage)) {
            Intent directedIntent = new Intent(TelecomManager.ACTION_PHONE_ACCOUNT_REGISTERED)
                    .setPackage(dialerPackage);
            directedIntent.putExtra(
                    TelecomManager.EXTRA_PHONE_ACCOUNT_HANDLE, accountHandle);
            Log.i(this, "Sending phone-account registered intent to default dialer");
            mContext.sendBroadcastAsUser(directedIntent, UserHandle.ALL, null);
        }
        return ;
    }

    public void acceptHandover(Uri srcAddr, int videoState, PhoneAccountHandle destAcct) {
        final String handleScheme = srcAddr.getSchemeSpecificPart();
        Call fromCall = mCalls.stream()
                .filter((c) -> mPhoneNumberUtilsAdapter.isSamePhoneNumber(
                        (c.getHandle() == null ? null : c.getHandle().getSchemeSpecificPart()),
                        handleScheme))
                .findFirst()
                .orElse(null);

        Call call = new Call(
                getNextCallId(),
                mContext,
                this,
                mLock,
                mConnectionServiceRepository,
                mPhoneNumberUtilsAdapter,
                srcAddr,
                null /* gatewayInfo */,
                null /* connectionManagerPhoneAccount */,
                destAcct,
                Call.CALL_DIRECTION_INCOMING /* callDirection */,
                false /* forceAttachToExistingConnection */,
                false, /* isConference */
                mClockProxy,
                mToastFactory,
                mFeatureFlags);

        if (fromCall == null || isHandoverInProgress() ||
                !isHandoverFromPhoneAccountSupported(fromCall.getTargetPhoneAccount()) ||
                !isHandoverToPhoneAccountSupported(destAcct) ||
                isInEmergencyCall()) {
            Log.w(this, "acceptHandover: Handover not supported");
            notifyHandoverFailed(call,
                    android.telecom.Call.Callback.HANDOVER_FAILURE_NOT_SUPPORTED);
            return;
        }

        PhoneAccount phoneAccount = mPhoneAccountRegistrar.getPhoneAccountUnchecked(destAcct);
        if (phoneAccount == null) {
            Log.w(this, "acceptHandover: Handover not supported. phoneAccount = null");
            notifyHandoverFailed(call,
                    android.telecom.Call.Callback.HANDOVER_FAILURE_NOT_SUPPORTED);
            return;
        }
        call.setIsSelfManaged(phoneAccount.isSelfManaged());
        if (call.isSelfManaged() || (phoneAccount.getExtras() != null &&
                phoneAccount.getExtras().getBoolean(
                        PhoneAccount.EXTRA_ALWAYS_USE_VOIP_AUDIO_MODE))) {
            call.setIsVoipAudioMode(true);
        }
        if (!phoneAccount.hasCapabilities(PhoneAccount.CAPABILITY_VIDEO_CALLING)) {
            call.setVideoState(VideoProfile.STATE_AUDIO_ONLY);
        } else {
            call.setVideoState(videoState);
        }

        call.initAnalytics();
        call.addListener(this);

        fromCall.setHandoverDestinationCall(call);
        call.setHandoverSourceCall(fromCall);
        call.setHandoverState(HandoverState.HANDOVER_TO_STARTED);
        // Set associated user based on the existing call as it doesn't make sense to handover calls
        // across user profiles.
        call.setAssociatedUser(fromCall.getAssociatedUser());
        fromCall.setHandoverState(HandoverState.HANDOVER_FROM_STARTED);

        if (isSpeakerEnabledForVideoCalls() && VideoProfile.isVideo(videoState)) {
            // Ensure when the call goes active that it will go to speakerphone if the
            // handover to call is a video call.
            call.setStartWithSpeakerphoneOn(true);
        }

        Bundle extras = call.getIntentExtras();
        if (extras == null) {
            extras = new Bundle();
        }
        extras.putBoolean(TelecomManager.EXTRA_IS_HANDOVER_CONNECTION, true);
        extras.putParcelable(TelecomManager.EXTRA_HANDOVER_FROM_PHONE_ACCOUNT,
                fromCall.getTargetPhoneAccount());
        notifyStartCreateConnection(call);
        call.startCreateConnection(mPhoneAccountRegistrar);
    }

    public ConnectionServiceFocusManager getConnectionServiceFocusManager() {
        return mConnectionSvrFocusMgr;
    }

    @VisibleForTesting
    public boolean canHold(Call call) {
        return ((call.isTransactionalCall() && call.can(Connection.CAPABILITY_SUPPORT_HOLD)) ||
                call.can(Connection.CAPABILITY_HOLD)) && call.getState() != CallState.DIALING;
    }

    private boolean supportsHold(Call call) {
        return call.can(Connection.CAPABILITY_SUPPORT_HOLD);
    }

    private final class ActionSetCallState implements PendingAction {

        private final Call mCall;
        private final int mState;
        private final String mTag;

        ActionSetCallState(Call call, int state, String tag) {
            mCall = call;
            mState = state;
            mTag = tag;
        }

        @Override
        public void performAction() {
            synchronized (mLock) {
                Log.d(this, "performAction: current call state %s", mCall);
                if (mCall.getState() != CallState.DISCONNECTED
                        && mCall.getState() != CallState.DISCONNECTING) {
                    Log.d(this, "performAction: setting to new state = %s", mState);
                    setCallState(mCall, mState, mTag);
                }
            }
        }
    }

    private final class ActionUnHoldCall implements PendingAction {
        private final Call mCall;
        private final String mPreviouslyHeldCallId;

        ActionUnHoldCall(Call call, String previouslyHeldCallId) {
            mCall = call;
            mPreviouslyHeldCallId = previouslyHeldCallId;
        }

        @Override
        public void performAction() {
            synchronized (mLock) {
                Log.d(this, "perform unhold call for %s", mCall);
                mCall.unhold("held " + mPreviouslyHeldCallId);
            }
        }
    }

    private final class ActionAnswerCall implements PendingAction {
        private final Call mCall;
        private final int mVideoState;

        ActionAnswerCall(Call call, int videoState) {
            mCall = call;
            mVideoState = videoState;
        }

        @Override
        public void performAction() {
            synchronized (mLock) {
                Log.d(this, "perform answer call for %s, videoState = %d", mCall, mVideoState);
                for (CallsManagerListener listener : mListeners) {
                    listener.onIncomingCallAnswered(mCall);
                }

                // We do not update the UI until we get confirmation of the answer() through
                // {@link #markCallAsActive}.
                if (mCall.getState() == CallState.RINGING) {
                    mCall.answer(mVideoState);
                    setCallState(mCall, CallState.ANSWERED, "answered");
                } else if (mCall.getState() == CallState.SIMULATED_RINGING) {
                    // If the call's in simulated ringing, we don't have to wait for the CS --
                    // we can just declare it active.
                    setCallState(mCall, CallState.ACTIVE, "answering simulated ringing");
                    Log.addEvent(mCall, LogUtils.Events.REQUEST_SIMULATED_ACCEPT);
                } else if (mCall.getState() == CallState.ANSWERED) {
                    // In certain circumstances, the connection service can lose track of a request
                    // to answer a call. Therefore, if the user presses answer again, still send it
                    // on down, but log a warning in the process and don't change the call state.
                    mCall.answer(mVideoState);
                    Log.w(this, "Duplicate answer request for call %s", mCall.getId());
                }
                if (isSpeakerphoneAutoEnabledForVideoCalls(mVideoState)) {
                    mCall.setStartWithSpeakerphoneOn(true);
                }
            }
        }
    }

    @VisibleForTesting(visibility = VisibleForTesting.Visibility.PACKAGE)
    public static final class RequestCallback implements
            ConnectionServiceFocusManager.RequestFocusCallback {
        private PendingAction mPendingAction;

        RequestCallback(PendingAction pendingAction) {
            mPendingAction = pendingAction;
        }

        @Override
        public void onRequestFocusDone(ConnectionServiceFocusManager.CallFocus call) {
            if (mPendingAction != null) {
                mPendingAction.performAction();
            }
        }
    }

    /**
     * This helper mainly requests mConnectionSvrFocusMgr to update the call focus via a
     * {@link TransactionalFocusRequestCallback}.  However, in the case of a held call, the
     * state must be set first and then a request must be made.
     *
     * @param newCallFocus          to set active/answered
     * @param resultCallback        that back propagates the focusManager result
     *
     * Note: This method should only be called if there are no active calls.
     */
    public void requestNewCallFocusAndVerify(Call newCallFocus,
            OutcomeReceiver<Boolean, CallException> resultCallback) {
        int currentCallState = newCallFocus.getState();
        PendingAction pendingAction = null;

        // if the current call is in a state that can become the new call focus, we can set the
        // state afterwards...
        if (ConnectionServiceFocusManager.PRIORITY_FOCUS_CALL_STATE.contains(currentCallState)) {
            pendingAction = new ActionSetCallState(newCallFocus, CallState.ACTIVE,
                    "vCFC: pending action set state");
        } else {
            // However, HELD calls need to be set to ACTIVE before requesting call focus.
            setCallState(newCallFocus, CallState.ACTIVE, "vCFC: immediately set active");
        }

        mConnectionSvrFocusMgr
                .requestFocus(newCallFocus,
                        new TransactionalFocusRequestCallback(pendingAction, currentCallState,
                                newCallFocus, resultCallback));
    }

    /**
     * Request a new call focus and ensure the request was successful via an OutcomeReceiver. Also,
     * conditionally include a PendingAction that will execute if and only if the call focus change
     * is successful.
     */
    @VisibleForTesting(visibility = VisibleForTesting.Visibility.PACKAGE)
    public class TransactionalFocusRequestCallback implements
            ConnectionServiceFocusManager.RequestFocusCallback {
        private PendingAction mPendingAction;
        private int mPreviousCallState;
        @NonNull private Call mTargetCallFocus;
        private OutcomeReceiver<Boolean, CallException> mCallback;

        TransactionalFocusRequestCallback(PendingAction pendingAction, int previousState,
                @NonNull Call call, OutcomeReceiver<Boolean, CallException> callback) {
            mPendingAction = pendingAction;
            mPreviousCallState = previousState;
            mTargetCallFocus = call;
            mCallback = callback;
        }

        @Override
        public void onRequestFocusDone(ConnectionServiceFocusManager.CallFocus call) {
            Call currentCallFocus = (Call) mConnectionSvrFocusMgr.getCurrentFocusCall();
            // verify the update was successful before updating the state
            Log.i(this, "tFRC: currentCallFocus=[%s], targetFocus=[%s]",
                    mTargetCallFocus, currentCallFocus);
            if (currentCallFocus == null ||
                    !currentCallFocus.getId().equals(mTargetCallFocus.getId())) {
                // possibly reset the call state
                if (mTargetCallFocus.getState() != mPreviousCallState) {
                    mTargetCallFocus.setState(mPreviousCallState, "resetting call state");
                }
                mCallback.onError(new CallException("failed to switch focus to requested call",
                        CallException.CODE_CALL_CANNOT_BE_SET_TO_ACTIVE));
                return;
            }
            // at this point, we know the FocusManager is able to update successfully
            if (mPendingAction != null) {
                mPendingAction.performAction(); // set the call state
            }
            mCallback.onResult(true); // complete the transaction
        }
    }

    public void clearPendingMOEmergencyCall() {
        mPendingMOEmerCall = null;
        mDisconnectingCall = null;
    }

    public void resetConnectionTime(Call call) {
        call.setConnectTimeMillis(System.currentTimeMillis());
        call.setConnectElapsedTimeMillis(SystemClock.elapsedRealtime());
        if (mCalls.contains(call)) {
            for (CallsManagerListener listener : mListeners) {
                listener.onConnectionTimeChanged(call);
            }
        }
    }

    public Context getContext() {
        return mContext;
    }

    /**
     * Determines if there is an ongoing emergency call. This can be either an outgoing emergency
     * call, or a number which has been identified by the number as an emergency call.
     * @return {@code true} if there is an ongoing emergency call, {@code false} otherwise.
     */
    public boolean
    isInEmergencyCall() {
        return mCalls.stream().filter(c -> (c.isEmergencyCall()
                || c.isNetworkIdentifiedEmergencyCall()) && !c.isDisconnected()).count() > 0;
    }

    /**
     * Trigger a recalculation of support for CAPABILITY_CAN_PULL_CALL for external calls due to
     * a possible emergency call being added/removed.
     */
    private void updateExternalCallCanPullSupport() {
        boolean isInEmergencyCall = isInEmergencyCall();
        // Remove the capability to pull an external call in the case that we are in an emergency
        // call.
        mCalls.stream().filter(Call::isExternalCall).forEach(
                c->c.setIsPullExternalCallSupported(!isInEmergencyCall));
    }

    /**
     * Trigger display of an error message to the user; we do this outside of dialer for calls which
     * fail to be created and added to Dialer.
     * @param messageId The string resource id.
     */
    private void showErrorMessage(int messageId) {
        final Intent errorIntent = new Intent(mContext, ErrorDialogActivity.class);
        errorIntent.putExtra(ErrorDialogActivity.ERROR_MESSAGE_ID_EXTRA, messageId);
        errorIntent.setFlags(Intent.FLAG_ACTIVITY_NEW_TASK);
        mContext.startActivityAsUser(errorIntent, UserHandle.CURRENT);
    }

    /**
     * Handles changes to a {@link PhoneAccount}.
     *
     * Invokes phone account changed handler for calls with matching
     * phone account.
     *
     * @param registrar The {@link PhoneAccountRegistrar} originating the change.
     * @param phoneAccount The {@link PhoneAccount} which changed.
     */
    private void handlePhoneAccountChanged(PhoneAccountRegistrar registrar,
            PhoneAccount phoneAccount) {
        Log.i(this, "handlePhoneAccountChanged: phoneAccount=%s", phoneAccount);
        mCalls.stream()
                .filter(c -> phoneAccount.getAccountHandle().equals(c.getTargetPhoneAccount()))
                .forEach(c -> c.handlePhoneAccountChanged(phoneAccount));
    }

    /**
     * Determines if a {@link Call} is visible to the calling user. If the {@link PhoneAccount} has
     * CAPABILITY_MULTI_USER, or the user handle associated with the {@link PhoneAccount} is the
     * same as the calling user, the call is visible to the user.
     * @param call
     * @return {@code true} if call is visible to the calling user
     */
    boolean isCallVisibleForUser(Call call, UserHandle userHandle) {
        if (call == null) {
            return false;
        }
        return (call.getAssociatedUser() != null &&
                call.getAssociatedUser().equals(userHandle))
                || (call.getPhoneAccountFromHandle() != null &&
                call.getPhoneAccountFromHandle()
                .hasCapabilities(PhoneAccount.CAPABILITY_MULTI_USER));
    }

    /**
     * Determines if two {@link Call} instances originated from either the same target
     * {@link PhoneAccountHandle} or connection manager {@link PhoneAccountHandle}.
     * @param call1 The first call
     * @param call2 The second call
     * @return {@code true} if both calls are from the same target or connection manager
     * {@link PhoneAccountHandle}.
     */
    public static boolean areFromSameSource(@NonNull Call call1, @NonNull Call call2) {
        PhoneAccountHandle call1ConnectionMgr = call1.getConnectionManagerPhoneAccount();
        PhoneAccountHandle call2ConnectionMgr = call2.getConnectionManagerPhoneAccount();

        if (call1ConnectionMgr != null && call2ConnectionMgr != null
                && PhoneAccountHandle.areFromSamePackage(call1ConnectionMgr, call2ConnectionMgr)) {
            // Both calls share the same connection manager package, so they are from the same
            // source.
            return true;
        }

        PhoneAccountHandle call1TargetAcct = call1.getTargetPhoneAccount();
        PhoneAccountHandle call2TargetAcct = call2.getTargetPhoneAccount();
        // Otherwise if the target phone account for both is the same package, they're the same
        // source.
        return PhoneAccountHandle.areFromSamePackage(call1TargetAcct, call2TargetAcct);
    }

    public LinkedList<HandlerThread> getGraphHandlerThreads() {
        return mGraphHandlerThreads;
    }

    private void maybeSendPostCallScreenIntent(Call call) {
        if (call.isEmergencyCall() || (call.isNetworkIdentifiedEmergencyCall()) ||
                (call.getPostCallPackageName() == null)) {
            return;
        }

        Intent intent = new Intent(ACTION_POST_CALL);
        intent.setPackage(call.getPostCallPackageName());
        intent.putExtra(EXTRA_HANDLE, call.getHandle());
        intent.putExtra(EXTRA_DISCONNECT_CAUSE, call.getDisconnectCause().getCode());
        long duration = call.getAgeMillis();
        int durationCode = DURATION_VERY_SHORT;
        if ((duration >= VERY_SHORT_CALL_TIME_MS) && (duration < SHORT_CALL_TIME_MS)) {
            durationCode = DURATION_SHORT;
        } else if ((duration >= SHORT_CALL_TIME_MS) && (duration < MEDIUM_CALL_TIME_MS)) {
            durationCode = DURATION_MEDIUM;
        } else if (duration >= MEDIUM_CALL_TIME_MS) {
            durationCode = DURATION_LONG;
        }
        intent.putExtra(EXTRA_CALL_DURATION, durationCode);
        intent.addFlags(Intent.FLAG_ACTIVITY_NEW_TASK);
        mContext.startActivityAsUser(intent, mCurrentUserHandle);
    }

    @VisibleForTesting
    public void addToPendingCallsToDisconnect(Call call) {
        mPendingCallsToDisconnect.add(call);
    }

    @VisibleForTesting
    public void addConnectionServiceRepositoryCache(ComponentName componentName,
            UserHandle userHandle, ConnectionServiceWrapper service) {
        mConnectionServiceRepository.setService(componentName, userHandle, service);
    }

    /**
     * Generates a log "marking".  This is a unique call event which contains a specified message.
     * A log mark is triggered by the command: adb shell telecom log-mark MESSAGE
     * A tester can use this when executing tests to make it very clear when a particular test step
     * was reached.
     * @param message the message to mark in the logs.
     */
    public void requestLogMark(String message) {
        mCalls.forEach(c -> Log.addEvent(c, LogUtils.Events.USER_LOG_MARK, message));
        Log.addEvent(null /* global */, LogUtils.Events.USER_LOG_MARK, message);
    }

    @VisibleForTesting
    public Ringer getRinger() {
        return mRinger;
    }

    @VisibleForTesting
    public VoipCallMonitor getVoipCallMonitor() {
        return mVoipCallMonitor;
    }

    /**
     * This method should only be used for testing.
     */
    @VisibleForTesting
    public void createActionSetCallStateAndPerformAction(Call call, int state, String tag) {
        ActionSetCallState actionSetCallState = new ActionSetCallState(call, state, tag);
        actionSetCallState.performAction();
    }

    public CallStreamingController getCallStreamingController() {
        return mCallStreamingController;
    }

    /* Determines whether the two calls have the same target phone account */
    private boolean arePhoneAccountsEqual(PhoneAccountHandle pah1, PhoneAccountHandle pah2) {
        return Objects.equals(pah1, pah2);
    }

    private boolean isDsdaOrDsdsTransitionMode() {
        return getTelephonyManager().isDsdaOrDsdsTransitionMode();
    }

    /* Returns the first HELD call on the same sub and managed by same ConnectionService */
    private Call getHeldCallByConnectionServiceAndPhoneAccount(Call current) {
        Optional<Call> heldCall = mCalls.stream()
                .filter(call -> call != current
                        && arePhoneAccountsEqual(call.getTargetPhoneAccount(),
                        current.getTargetPhoneAccount())
                        && PhoneAccountHandle.areFromSamePackage(call.getTargetPhoneAccount(),
                                current.getTargetPhoneAccount())
                        && call.getParentCall() == null
                        && call.getState() == CallState.ON_HOLD)
                .findFirst();
        return heldCall.isPresent() ? heldCall.get() : null;
    }

    /**
     * Given a call identified by call id, get the instance from the list of calls.
     * @param callId the call id.
     * @return the call, or null if not found.
     */
    public @Nullable Call getCall(@NonNull String callId) {
        Optional<Call> foundCall = mCalls.stream().filter(
                c -> c.getId().equals(callId)).findFirst();
        if (foundCall.isPresent()) {
            return foundCall.get();
        } else {
            return null;
        }
    }

    /**
     * Triggers stopping of call streaming for a call by launching a stop streaming transaction.
     * @param call the call.
     */
    public void stopCallStreaming(@NonNull Call call) {
        if (call.getTransactionServiceWrapper() == null) {
            return;
        }
        call.getTransactionServiceWrapper().stopCallStreaming(call);
    }

    @VisibleForTesting
    public Set<Call> getSelfManagedCallsBeingSetup() {
        return mSelfManagedCallsBeingSetup;
    }

    @VisibleForTesting
    public void addCallBeingSetup(Call call) {
        mSelfManagedCallsBeingSetup.add(call);
    }
}<|MERGE_RESOLUTION|>--- conflicted
+++ resolved
@@ -4017,7 +4017,6 @@
                 return false;
             }
             if (canHold(activeCall)) {
-<<<<<<< HEAD
                 // When Pseudo DSDA call is answered via BT, there is a limitation that we will try
                 // to put the call on hold first before disconnecting, below condiiton is added to
                 // stop the additional HOLD at Telecom.
@@ -4030,13 +4029,7 @@
                     return true;
                 }
                 return false;
-            } else if (supportsHold(activeCall)
-                    && areFromSameSource(activeCall, call)) {
-=======
-                activeCall.hold("swap to " + call.getId());
-                return true;
             } else if (sameSourceHoldCase(activeCall, call)) {
->>>>>>> dc161b66
 
                 // Handle the case where the active call and the new call are from the same CS or
                 // connection manager, and the currently active call supports hold but cannot
