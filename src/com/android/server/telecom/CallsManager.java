--- conflicted
+++ resolved
@@ -538,7 +538,8 @@
 
     private final MmiUtils mMmiUtils = new MmiUtils();
 
-<<<<<<< HEAD
+    private TelecomMetricsController mMetricsController;
+
     // Two global variables used to handle the Emergency Call when there
     // is no room available for emergency call. Buffer the Emergency Call
     // in mPendingMOEmerCall until the Current Active call is disconnected
@@ -554,9 +555,6 @@
 
     private final String ACTION_MSIM_VOICE_CAPABILITY_CHANGED =
             "org.codeaurora.intent.action.MSIM_VOICE_CAPABILITY_CHANGED";
-=======
-    private TelecomMetricsController mMetricsController;
->>>>>>> a04b2055
     /**
      * Listener to PhoneAccountRegistrar events.
      */
