/*
 * Copyright (C) 2013 The Android Open Source Project
 *
 * Licensed under the Apache License, Version 2.0 (the "License");
 * you may not use this file except in compliance with the License.
 * You may obtain a copy of the License at
 *
 *      http://www.apache.org/licenses/LICENSE-2.0
 *
 * Unless required by applicable law or agreed to in writing, software
 * distributed under the License is distributed on an "AS IS" BASIS,
 * WITHOUT WARRANTIES OR CONDITIONS OF ANY KIND, either express or implied.
 * See the License for the specific language governing permissions and
 * limitations under the License.
 */

package com.android.server.telecom;

import static android.provider.CallLog.Calls.MISSED_REASON_NOT_MISSED;
import static android.telecom.TelecomManager.ACTION_POST_CALL;
import static android.telecom.TelecomManager.DURATION_LONG;
import static android.telecom.TelecomManager.DURATION_MEDIUM;
import static android.telecom.TelecomManager.DURATION_SHORT;
import static android.telecom.TelecomManager.DURATION_VERY_SHORT;
import static android.telecom.TelecomManager.EXTRA_CALL_DURATION;
import static android.telecom.TelecomManager.EXTRA_DISCONNECT_CAUSE;
import static android.telecom.TelecomManager.EXTRA_HANDLE;
import static android.telecom.TelecomManager.MEDIUM_CALL_TIME_MS;
import static android.telecom.TelecomManager.SHORT_CALL_TIME_MS;
import static android.telecom.TelecomManager.VERY_SHORT_CALL_TIME_MS;
import static android.provider.CallLog.Calls.AUTO_MISSED_EMERGENCY_CALL;
import static android.provider.CallLog.Calls.AUTO_MISSED_MAXIMUM_DIALING;
import static android.provider.CallLog.Calls.AUTO_MISSED_MAXIMUM_RINGING;
import static android.provider.CallLog.Calls.USER_MISSED_CALL_FILTERS_TIMEOUT;
import static android.provider.CallLog.Calls.USER_MISSED_CALL_SCREENING_SERVICE_SILENCED;

import android.Manifest;
import android.annotation.NonNull;
import android.app.ActivityManager;
import android.app.AlertDialog;
import android.app.KeyguardManager;
import android.content.BroadcastReceiver;
import android.content.ComponentName;
import android.content.Context;
import android.content.DialogInterface;
import android.content.Intent;
import android.content.IntentFilter;
import android.content.pm.PackageManager;
import android.content.pm.UserInfo;
import android.graphics.Color;
import android.graphics.drawable.ColorDrawable;
import android.media.AudioManager;
import android.media.AudioSystem;
import android.media.MediaPlayer;
import android.media.ToneGenerator;
import android.net.Uri;
import android.os.AsyncTask;
import android.os.Bundle;
import android.os.Handler;
import android.os.HandlerThread;
import android.os.Looper;
import android.os.PersistableBundle;
import android.os.Process;
import android.os.SystemClock;
import android.os.SystemVibrator;
import android.os.Trace;
import android.os.UserHandle;
import android.os.UserManager;
import android.provider.BlockedNumberContract;
import android.provider.BlockedNumberContract.SystemContract;
import android.provider.CallLog.Calls;
import android.provider.Settings;
import android.sysprop.TelephonyProperties;
import android.telecom.CallAudioState;
import android.telecom.CallScreeningService;
import android.telecom.CallerInfo;
import android.telecom.Conference;
import android.telecom.Connection;
import android.telecom.DisconnectCause;
import android.telecom.GatewayInfo;
import android.telecom.Log;
import android.telecom.Logging.Runnable;
import android.telecom.Logging.Session;
import android.telecom.ParcelableConference;
import android.telecom.ParcelableConnection;
import android.telecom.PhoneAccount;
import android.telecom.PhoneAccountHandle;
import android.telecom.PhoneAccountSuggestion;
import android.telecom.TelecomManager;
import android.telecom.VideoProfile;
import android.telephony.CarrierConfigManager;
import android.telephony.PhoneNumberUtils;
import android.telephony.SubscriptionManager;
import android.telephony.TelephonyManager;
import android.text.TextUtils;
import android.util.Pair;
import android.view.LayoutInflater;
import android.view.View;
import android.view.WindowManager;
import android.widget.Button;

import com.android.internal.annotations.VisibleForTesting;
import com.android.internal.util.IndentingPrintWriter;
import com.android.server.telecom.bluetooth.BluetoothRouteManager;
import com.android.server.telecom.bluetooth.BluetoothStateReceiver;
import com.android.server.telecom.callfiltering.BlockCheckerAdapter;
import com.android.server.telecom.callfiltering.BlockCheckerFilter;
import com.android.server.telecom.callfiltering.CallFilterResultCallback;
import com.android.server.telecom.callfiltering.CallFilteringResult;
import com.android.server.telecom.callfiltering.CallFilteringResult.Builder;
import com.android.server.telecom.callfiltering.CallScreeningServiceFilter;
import com.android.server.telecom.callfiltering.DirectToVoicemailFilter;
import com.android.server.telecom.callfiltering.IncomingCallFilterGraph;
import com.android.server.telecom.callredirection.CallRedirectionProcessor;
import com.android.server.telecom.components.ErrorDialogActivity;
import com.android.server.telecom.components.TelecomBroadcastReceiver;
import com.android.server.telecom.settings.BlockedNumbersUtil;
import com.android.server.telecom.ui.AudioProcessingNotification;
import com.android.server.telecom.ui.CallRedirectionTimeoutDialogActivity;
import com.android.server.telecom.ui.ConfirmCallDialogActivity;
import com.android.server.telecom.ui.DisconnectedCallNotifier;
import com.android.server.telecom.ui.IncomingCallNotifier;
import com.android.server.telecom.ui.ToastFactory;

import java.util.ArrayList;
import java.util.Arrays;
import java.util.Collection;
import java.util.Collections;
import java.util.HashMap;
import java.util.HashSet;
import java.util.Iterator;
import java.util.LinkedList;
import java.util.List;
import java.util.Map;
import java.util.Objects;
import java.util.Optional;
import java.util.Set;
import java.util.concurrent.CompletableFuture;
import java.util.concurrent.ConcurrentHashMap;
import java.util.concurrent.CountDownLatch;
import java.util.concurrent.Executors;
import java.util.concurrent.TimeUnit;
import java.util.stream.Collectors;
import java.util.stream.IntStream;
import java.util.stream.Stream;

import org.codeaurora.ims.QtiCallConstants;
import org.codeaurora.ims.utils.QtiCarrierConfigHelper;
import org.codeaurora.ims.utils.QtiImsExtUtils;
/**
 * Singleton.
 *
 * NOTE: by design most APIs are package private, use the relevant adapter/s to allow
 * access from other packages specifically refraining from passing the CallsManager instance
 * beyond the com.android.server.telecom package boundary.
 */
@VisibleForTesting
public class CallsManager extends Call.ListenerBase
        implements VideoProviderProxy.Listener, CallFilterResultCallback, CurrentUserProxy {

    // TODO: Consider renaming this CallsManagerPlugin.
    @VisibleForTesting
    public interface CallsManagerListener {
        void onCallAdded(Call call);
        void onCallRemoved(Call call);
        void onCallStateChanged(Call call, int oldState, int newState);
        void onConnectionServiceChanged(
                Call call,
                ConnectionServiceWrapper oldService,
                ConnectionServiceWrapper newService);
        void onIncomingCallAnswered(Call call);
        void onIncomingCallRejected(Call call, boolean rejectWithMessage, String textMessage);
        void onCallAudioStateChanged(CallAudioState oldAudioState, CallAudioState newAudioState);
        void onRingbackRequested(Call call, boolean ringback);
        void onIsConferencedChanged(Call call);
        void onIsVoipAudioModeChanged(Call call);
        void onVideoStateChanged(Call call, int previousVideoState, int newVideoState);
        void onCanAddCallChanged(boolean canAddCall);
        void onSessionModifyRequestReceived(Call call, VideoProfile videoProfile);
        void onHoldToneRequested(Call call);
        void onExternalCallChanged(Call call, boolean isExternalCall);
        void onDisconnectedTonePlaying(boolean isTonePlaying);
        void onConnectionTimeChanged(Call call);
        void onConferenceStateChanged(Call call, boolean isConference);
        void onCdmaConferenceSwap(Call call);
        void onSetCamera(Call call, String cameraId);
        void onCrsFallbackLocalRinging(Call call);
    }

    /** Interface used to define the action which is executed delay under some condition. */
    interface PendingAction {
        void performAction();
    }

    private static final String TAG = "CallsManager";

    /**
     * Call filter specifier used with
     * {@link #getNumCallsWithState(int, Call, PhoneAccountHandle, int...)} to indicate only
     * self-managed calls should be included.
     */
    private static final int CALL_FILTER_SELF_MANAGED = 1;

    /**
     * Call filter specifier used with
     * {@link #getNumCallsWithState(int, Call, PhoneAccountHandle, int...)} to indicate only
     * managed calls should be included.
     */
    private static final int CALL_FILTER_MANAGED = 2;

    /**
     * Call filter specifier used with
     * {@link #getNumCallsWithState(int, Call, PhoneAccountHandle, int...)} to indicate both managed
     * and self-managed calls should be included.
     */
    private static final int CALL_FILTER_ALL = 3;

    private static final String PERMISSION_PROCESS_PHONE_ACCOUNT_REGISTRATION =
            "android.permission.PROCESS_PHONE_ACCOUNT_REGISTRATION";

    private static final int HANDLER_WAIT_TIMEOUT = 10000;
    private static final int MAXIMUM_LIVE_CALLS = 1;
    private static final int MAXIMUM_HOLD_CALLS = 1;
    private static final int MAXIMUM_RINGING_CALLS = 1;
    private static final int MAXIMUM_RINGING_CALLS_DSDA = 2;
    private static final int MAXIMUM_DIALING_CALLS = 1;
    private static final int MAXIMUM_OUTGOING_CALLS = 1;
    private static final int MAXIMUM_TOP_LEVEL_CALLS = 2;
    private static final int MAXIMUM_TOP_LEVEL_CALLS_DSDA = 4;
    private static final int MAXIMUM_SELF_MANAGED_CALLS = 10;

    private static final int[] OUTGOING_CALL_STATES =
            {CallState.CONNECTING, CallState.SELECT_PHONE_ACCOUNT, CallState.DIALING,
                    CallState.PULLING};

    /**
     * These states are used by {@link #makeRoomForOutgoingCall(Call, boolean)} to determine which
     * call should be ended first to make room for a new outgoing call.
     */
    private static final int[] LIVE_CALL_STATES =
            {CallState.CONNECTING, CallState.SELECT_PHONE_ACCOUNT, CallState.DIALING,
                    CallState.PULLING, CallState.ACTIVE, CallState.AUDIO_PROCESSING};

    /**
     * These states determine which calls will cause {@link TelecomManager#isInCall()} or
     * {@link TelecomManager#isInManagedCall()} to return true.
     *
     * See also {@link PhoneStateBroadcaster}, which considers a similar set of states as being
     * off-hook.
     */
    public static final int[] ONGOING_CALL_STATES =
            {CallState.SELECT_PHONE_ACCOUNT, CallState.DIALING, CallState.PULLING, CallState.ACTIVE,
                    CallState.ON_HOLD, CallState.RINGING,  CallState.SIMULATED_RINGING,
                    CallState.ANSWERED, CallState.AUDIO_PROCESSING};

    private static final int[] ANY_CALL_STATE =
            {CallState.NEW, CallState.CONNECTING, CallState.SELECT_PHONE_ACCOUNT, CallState.DIALING,
                    CallState.RINGING, CallState.SIMULATED_RINGING, CallState.ACTIVE,
                    CallState.ON_HOLD, CallState.DISCONNECTED, CallState.ABORTED,
                    CallState.DISCONNECTING, CallState.PULLING, CallState.ANSWERED,
                    CallState.AUDIO_PROCESSING};

    public static final String TELECOM_CALL_ID_PREFIX = "TC@";

    // Maps call technologies in TelephonyManager to those in Analytics.
    private static final Map<Integer, Integer> sAnalyticsTechnologyMap;
    static {
        sAnalyticsTechnologyMap = new HashMap<>(5);
        sAnalyticsTechnologyMap.put(TelephonyManager.PHONE_TYPE_CDMA, Analytics.CDMA_PHONE);
        sAnalyticsTechnologyMap.put(TelephonyManager.PHONE_TYPE_GSM, Analytics.GSM_PHONE);
        sAnalyticsTechnologyMap.put(TelephonyManager.PHONE_TYPE_IMS, Analytics.IMS_PHONE);
        sAnalyticsTechnologyMap.put(TelephonyManager.PHONE_TYPE_SIP, Analytics.SIP_PHONE);
        sAnalyticsTechnologyMap.put(TelephonyManager.PHONE_TYPE_THIRD_PARTY,
                Analytics.THIRD_PARTY_PHONE);
    }

    /**
     * The main call repository. Keeps an instance of all live calls. New incoming and outgoing
     * calls are added to the map and removed when the calls move to the disconnected state.
     *
     * ConcurrentHashMap constructor params: 8 is initial table size, 0.9f is
     * load factor before resizing, 1 means we only expect a single thread to
     * access the map so make only a single shard
     */
    private final Set<Call> mCalls = Collections.newSetFromMap(
            new ConcurrentHashMap<Call, Boolean>(8, 0.9f, 1));

    /**
     * A pending call is one which requires user-intervention in order to be placed.
     * Used by {@link #startCallConfirmation}.
     */
    private Call mPendingCall;
    /**
     * Cached latest pending redirected call which requires user-intervention in order to be placed.
     * Used by {@link #onCallRedirectionComplete}.
     */
    private Call mPendingRedirectedOutgoingCall;

    /**
     * Cached call that's been answered but will be added to mCalls pending confirmation of active
     * status from the connection service.
     */
    private Call mPendingAudioProcessingCall;

    /**
     * Cached latest pending redirected call information which require user-intervention in order
     * to be placed. Used by {@link #onCallRedirectionComplete}.
     */
    private final Map<String, Runnable> mPendingRedirectedOutgoingCallInfo =
            new ConcurrentHashMap<>();
    /**
     * Cached latest pending Unredirected call information which require user-intervention in order
     * to be placed. Used by {@link #onCallRedirectionComplete}.
     */
    private final Map<String, Runnable> mPendingUnredirectedOutgoingCallInfo =
            new ConcurrentHashMap<>();

    private CompletableFuture<Call> mPendingCallConfirm;
    private CompletableFuture<Pair<Call, PhoneAccountHandle>> mPendingAccountSelection;

    // Instance variables for testing -- we keep the latest copy of the outgoing call futures
    // here so that we can wait on them in tests
    private CompletableFuture<Call> mLatestPostSelectionProcessingFuture;
    private CompletableFuture<Pair<Call, List<PhoneAccountSuggestion>>>
            mLatestPreAccountSelectionFuture;

    /**
     * The current telecom call ID.  Used when creating new instances of {@link Call}.  Should
     * only be accessed using the {@link #getNextCallId()} method which synchronizes on the
     * {@link #mLock} sync root.
     */
    private int mCallId = 0;

    private int mRttRequestId = 0;
    /**
     * Stores the current foreground user.
     */
    private UserHandle mCurrentUserHandle = UserHandle.of(ActivityManager.getCurrentUser());

    private final ConnectionServiceRepository mConnectionServiceRepository;
    private final DtmfLocalTonePlayer mDtmfLocalTonePlayer;
    private final InCallController mInCallController;
    private final CallDiagnosticServiceController mCallDiagnosticServiceController;
    private final CallAudioManager mCallAudioManager;
    private final CallRecordingTonePlayer mCallRecordingTonePlayer;
    private RespondViaSmsManager mRespondViaSmsManager;
    private final Ringer mRinger;
    private final InCallWakeLockController mInCallWakeLockController;
    // For this set initial table size to 16 because we add 13 listeners in
    // the CallsManager constructor.
    private final Set<CallsManagerListener> mListeners = Collections.newSetFromMap(
            new ConcurrentHashMap<CallsManagerListener, Boolean>(16, 0.9f, 1));
    private final HeadsetMediaButton mHeadsetMediaButton;
    private final WiredHeadsetManager mWiredHeadsetManager;
    private final SystemStateHelper mSystemStateHelper;
    private final BluetoothRouteManager mBluetoothRouteManager;
    private final DockManager mDockManager;
    private final TtyManager mTtyManager;
    private final ProximitySensorManager mProximitySensorManager;
    private final PhoneStateBroadcaster mPhoneStateBroadcaster;
    private final CallLogManager mCallLogManager;
    private final Context mContext;
    private final TelecomSystem.SyncRoot mLock;
    private final PhoneAccountRegistrar mPhoneAccountRegistrar;
    private final MissedCallNotifier mMissedCallNotifier;
    private final DisconnectedCallNotifier mDisconnectedCallNotifier;
    private IncomingCallNotifier mIncomingCallNotifier;
    private final CallerInfoLookupHelper mCallerInfoLookupHelper;
    private final DefaultDialerCache mDefaultDialerCache;
    private final Timeouts.Adapter mTimeoutsAdapter;
    private final PhoneNumberUtilsAdapter mPhoneNumberUtilsAdapter;
    private final ClockProxy mClockProxy;
    private final ToastFactory mToastFactory;
    private final Set<Call> mLocallyDisconnectingCalls = new HashSet<>();
    private final Set<Call> mPendingCallsToDisconnect = new HashSet<>();
    private final ConnectionServiceFocusManager mConnectionSvrFocusMgr;
    /* Handler tied to thread in which CallManager was initialized. */
    private final Handler mHandler = new Handler(Looper.getMainLooper());
    private final EmergencyCallHelper mEmergencyCallHelper;
    private final RoleManagerAdapter mRoleManagerAdapter;

    private final ConnectionServiceFocusManager.CallsManagerRequester mRequester =
            new ConnectionServiceFocusManager.CallsManagerRequester() {
                @Override
                public void releaseConnectionService(
                        ConnectionServiceFocusManager.ConnectionServiceFocus connectionService) {
                    mCalls.stream()
                            .filter(c -> c.getConnectionServiceWrapper().equals(connectionService))
                            .forEach(c -> c.disconnect("release " +
                                    connectionService.getComponentName().getPackageName()));
                }

                @Override
                public void setCallsManagerListener(CallsManagerListener listener) {
                    mListeners.add(listener);
                }
            };

    private boolean mCanAddCall = true;

    private Runnable mStopTone;

    private LinkedList<HandlerThread> mGraphHandlerThreads;

    private boolean mHasActiveRttCall = false;

    // Two global variables used to handle the Emergency Call when there
    // is no room available for emergency call. Buffer the Emergency Call
    // in mPendingMOEmerCall until the Current Active call is disconnected
    // successfully and place the mPendingMOEmerCall followed by clearing
    // buffer.
    private Call mPendingMOEmerCall = null;
    private Call mDisconnectingCall = null;

    private String mCrsCallId = null;
    // Used to indicate that an error dialog should be shown if set to true
    // Stored within intent extras and should be removed once the dialog is shown
    private final String EXTRA_KEY_DISPLAY_ERROR_DIALOG = "EXTRA_KEY_DISPLAY_ERROR_DIALOG";

    private final String ACTION_MSIM_VOICE_CAPABILITY_CHANGED =
            "org.codeaurora.intent.action.MSIM_VOICE_CAPABILITY_CHANGED";
    /**
     * Listener to PhoneAccountRegistrar events.
     */
    private PhoneAccountRegistrar.Listener mPhoneAccountListener =
            new PhoneAccountRegistrar.Listener() {
        public void onPhoneAccountRegistered(PhoneAccountRegistrar registrar,
                                             PhoneAccountHandle handle) {
            broadcastRegisterIntent(handle);
        }
        public void onPhoneAccountUnRegistered(PhoneAccountRegistrar registrar,
                                               PhoneAccountHandle handle) {
            broadcastUnregisterIntent(handle);
        }

        @Override
        public void onPhoneAccountChanged(PhoneAccountRegistrar registrar,
                PhoneAccount phoneAccount) {
            handlePhoneAccountChanged(registrar, phoneAccount);
        }
    };

    /**
     * Receiver for enhanced call blocking feature to update the emergency call notification
     * in below cases:
     *  1) Carrier config changed.
     *  2) Blocking suppression state changed.
     */
    private final BroadcastReceiver mReceiver = new BroadcastReceiver() {
        @Override
        public void onReceive(Context context, Intent intent) {
            Log.startSession("CM.CCCR");
            String action = intent.getAction();
            if (CarrierConfigManager.ACTION_CARRIER_CONFIG_CHANGED.equals(action)
                    || SystemContract.ACTION_BLOCK_SUPPRESSION_STATE_CHANGED.equals(action)) {
                new UpdateEmergencyCallNotificationTask().doInBackground(
                        Pair.create(context, Log.createSubsession()));
            } else if (ACTION_MSIM_VOICE_CAPABILITY_CHANGED.equals(action)) {
                updateCanAddCall();
            }
        }
    };

    private static class UpdateEmergencyCallNotificationTask
            extends AsyncTask<Pair<Context, Session>, Void, Void> {
        @SafeVarargs
        @Override
        protected final Void doInBackground(Pair<Context, Session>... args) {
            if (args == null || args.length != 1 || args[0] == null) {
                Log.e(this, new IllegalArgumentException(), "Incorrect invocation");
                return null;
            }
            Log.continueSession(args[0].second, "CM.UECNT");
            Context context = args[0].first;
            BlockedNumbersUtil.updateEmergencyCallNotification(context,
                    SystemContract.shouldShowEmergencyCallNotification(context));
            Log.endSession();
            return null;
        }
    }

    /**
     * Initializes the required Telecom components.
     */
    @VisibleForTesting
    public CallsManager(
            Context context,
            TelecomSystem.SyncRoot lock,
            CallerInfoLookupHelper callerInfoLookupHelper,
            MissedCallNotifier missedCallNotifier,
            DisconnectedCallNotifier.Factory disconnectedCallNotifierFactory,
            PhoneAccountRegistrar phoneAccountRegistrar,
            HeadsetMediaButtonFactory headsetMediaButtonFactory,
            ProximitySensorManagerFactory proximitySensorManagerFactory,
            InCallWakeLockControllerFactory inCallWakeLockControllerFactory,
            ConnectionServiceFocusManager.ConnectionServiceFocusManagerFactory
                    connectionServiceFocusManagerFactory,
            CallAudioManager.AudioServiceFactory audioServiceFactory,
            BluetoothRouteManager bluetoothManager,
            WiredHeadsetManager wiredHeadsetManager,
            SystemStateHelper systemStateHelper,
            DefaultDialerCache defaultDialerCache,
            Timeouts.Adapter timeoutsAdapter,
            AsyncRingtonePlayer asyncRingtonePlayer,
            PhoneNumberUtilsAdapter phoneNumberUtilsAdapter,
            EmergencyCallHelper emergencyCallHelper,
            InCallTonePlayer.ToneGeneratorFactory toneGeneratorFactory,
            ClockProxy clockProxy,
            AudioProcessingNotification audioProcessingNotification,
            BluetoothStateReceiver bluetoothStateReceiver,
            CallAudioRouteStateMachine.Factory callAudioRouteStateMachineFactory,
            CallAudioModeStateMachine.Factory callAudioModeStateMachineFactory,
            InCallControllerFactory inCallControllerFactory,
            CallDiagnosticServiceController callDiagnosticServiceController,
            RoleManagerAdapter roleManagerAdapter,
            ToastFactory toastFactory) {
        mContext = context;
        mLock = lock;
        mPhoneNumberUtilsAdapter = phoneNumberUtilsAdapter;
        mPhoneAccountRegistrar = phoneAccountRegistrar;
        mPhoneAccountRegistrar.addListener(mPhoneAccountListener);
        mMissedCallNotifier = missedCallNotifier;
        mDisconnectedCallNotifier = disconnectedCallNotifierFactory.create(mContext, this);
        StatusBarNotifier statusBarNotifier = new StatusBarNotifier(context, this);
        mWiredHeadsetManager = wiredHeadsetManager;
        mSystemStateHelper = systemStateHelper;
        mDefaultDialerCache = defaultDialerCache;
        mBluetoothRouteManager = bluetoothManager;
        mDockManager = new DockManager(context);
        mTimeoutsAdapter = timeoutsAdapter;
        mEmergencyCallHelper = emergencyCallHelper;
        mCallerInfoLookupHelper = callerInfoLookupHelper;

        mDtmfLocalTonePlayer =
                new DtmfLocalTonePlayer(new DtmfLocalTonePlayer.ToneGeneratorProxy());
        CallAudioRouteStateMachine callAudioRouteStateMachine =
                callAudioRouteStateMachineFactory.create(
                        context,
                        this,
                        bluetoothManager,
                        wiredHeadsetManager,
                        statusBarNotifier,
                        audioServiceFactory,
                        CallAudioRouteStateMachine.EARPIECE_AUTO_DETECT
                );
        callAudioRouteStateMachine.initialize();

        CallAudioRoutePeripheralAdapter callAudioRoutePeripheralAdapter =
                new CallAudioRoutePeripheralAdapter(
                        callAudioRouteStateMachine,
                        bluetoothManager,
                        wiredHeadsetManager,
                        mDockManager);

        AudioManager audioManager = (AudioManager) mContext.getSystemService(Context.AUDIO_SERVICE);
        InCallTonePlayer.MediaPlayerFactory mediaPlayerFactory =
                (resourceId, attributes) ->
                        new InCallTonePlayer.MediaPlayerAdapterImpl(
                                MediaPlayer.create(mContext, resourceId, attributes,
                                        audioManager.generateAudioSessionId()));
        InCallTonePlayer.Factory playerFactory = new InCallTonePlayer.Factory(
                callAudioRoutePeripheralAdapter, lock, toneGeneratorFactory, mediaPlayerFactory,
                () -> audioManager.getStreamVolume(AudioManager.STREAM_RING) > 0);

        SystemSettingsUtil systemSettingsUtil = new SystemSettingsUtil();
        RingtoneFactory ringtoneFactory = new RingtoneFactory(this, context);
        SystemVibrator systemVibrator = new SystemVibrator(context);
        mInCallController = inCallControllerFactory.create(context, mLock, this,
                systemStateHelper, defaultDialerCache, mTimeoutsAdapter,
                emergencyCallHelper);
        mCallDiagnosticServiceController = callDiagnosticServiceController;
        mCallDiagnosticServiceController.setInCallTonePlayerFactory(playerFactory);
        mRinger = new Ringer(playerFactory, context, systemSettingsUtil, asyncRingtonePlayer,
                ringtoneFactory, systemVibrator,
                new Ringer.VibrationEffectProxy(), mInCallController);
        mCallRecordingTonePlayer = new CallRecordingTonePlayer(mContext, audioManager,
                mTimeoutsAdapter, mLock);
        mCallAudioManager = new CallAudioManager(callAudioRouteStateMachine,
                this, callAudioModeStateMachineFactory.create(systemStateHelper,
                (AudioManager) mContext.getSystemService(Context.AUDIO_SERVICE)),
                playerFactory, mRinger, new RingbackPlayer(playerFactory),
                bluetoothStateReceiver, mDtmfLocalTonePlayer);

        mConnectionSvrFocusMgr = connectionServiceFocusManagerFactory.create(mRequester);
        mHeadsetMediaButton = headsetMediaButtonFactory.create(context, this, mLock);
        mTtyManager = new TtyManager(context, mWiredHeadsetManager);
        mProximitySensorManager = proximitySensorManagerFactory.create(context, this);
        mPhoneStateBroadcaster = new PhoneStateBroadcaster(this);
        mCallLogManager = new CallLogManager(context, phoneAccountRegistrar, mMissedCallNotifier);
        mConnectionServiceRepository =
                new ConnectionServiceRepository(mPhoneAccountRegistrar, mContext, mLock, this);
        mInCallWakeLockController = inCallWakeLockControllerFactory.create(context, this);
        mClockProxy = clockProxy;
        mToastFactory = toastFactory;
        mRoleManagerAdapter = roleManagerAdapter;

        mListeners.add(mInCallWakeLockController);
        mListeners.add(statusBarNotifier);
        mListeners.add(mCallLogManager);
        mListeners.add(mPhoneStateBroadcaster);
        mListeners.add(mInCallController);
        mListeners.add(mCallDiagnosticServiceController);
        mListeners.add(mCallAudioManager);
        mListeners.add(mCallRecordingTonePlayer);
        mListeners.add(missedCallNotifier);
        mListeners.add(mDisconnectedCallNotifier);
        mListeners.add(mHeadsetMediaButton);
        mListeners.add(mProximitySensorManager);
        mListeners.add(audioProcessingNotification);

        // There is no USER_SWITCHED broadcast for user 0, handle it here explicitly.
        final UserManager userManager = UserManager.get(mContext);
        // Don't load missed call if it is run in split user model.
        if (userManager.isPrimaryUser()) {
            onUserSwitch(Process.myUserHandle());
        }
        // Register BroadcastReceiver to handle enhanced call blocking feature related event.
        IntentFilter intentFilter = new IntentFilter(
                CarrierConfigManager.ACTION_CARRIER_CONFIG_CHANGED);
        intentFilter.addAction(SystemContract.ACTION_BLOCK_SUPPRESSION_STATE_CHANGED);
        intentFilter.addAction(ACTION_MSIM_VOICE_CAPABILITY_CHANGED);
        context.registerReceiver(mReceiver, intentFilter, Context.RECEIVER_EXPORTED);
        mGraphHandlerThreads = new LinkedList<>();
        QtiCarrierConfigHelper.getInstance().setup(mContext);
    }

    public void setIncomingCallNotifier(IncomingCallNotifier incomingCallNotifier) {
        if (mIncomingCallNotifier != null) {
            mListeners.remove(mIncomingCallNotifier);
        }
        mIncomingCallNotifier = incomingCallNotifier;
        mListeners.add(mIncomingCallNotifier);
    }

    public void setRespondViaSmsManager(RespondViaSmsManager respondViaSmsManager) {
        if (mRespondViaSmsManager != null) {
            mListeners.remove(mRespondViaSmsManager);
        }
        mRespondViaSmsManager = respondViaSmsManager;
        mListeners.add(respondViaSmsManager);
    }

    public RespondViaSmsManager getRespondViaSmsManager() {
        return mRespondViaSmsManager;
    }

    public CallerInfoLookupHelper getCallerInfoLookupHelper() {
        return mCallerInfoLookupHelper;
    }

    public RoleManagerAdapter getRoleManagerAdapter() {
        return mRoleManagerAdapter;
    }

    public CallDiagnosticServiceController getCallDiagnosticServiceController() {
        return mCallDiagnosticServiceController;
    }

    @Override
    public void onSuccessfulOutgoingCall(Call call, int callState) {
        Log.v(this, "onSuccessfulOutgoingCall, %s", call);
        call.setPostCallPackageName(getRoleManagerAdapter().getDefaultCallScreeningApp());

        setCallState(call, callState, "successful outgoing call");
        if (!mCalls.contains(call)) {
            // Call was not added previously in startOutgoingCall due to it being a potential MMI
            // code, so add it now.
            addCall(call);
        }

        // The call's ConnectionService has been updated.
        for (CallsManagerListener listener : mListeners) {
            listener.onConnectionServiceChanged(call, null, call.getConnectionService());
        }

        markCallAsDialing(call);
    }

    @Override
    public void onFailedOutgoingCall(Call call, DisconnectCause disconnectCause) {
        Log.v(this, "onFailedOutgoingCall, call: %s", call);

        markCallAsRemoved(call);
    }

    @Override
    public void onSuccessfulIncomingCall(Call incomingCall) {
        Log.d(this, "onSuccessfulIncomingCall");
        PhoneAccount phoneAccount = mPhoneAccountRegistrar.getPhoneAccountUnchecked(
                incomingCall.getTargetPhoneAccount());
        Bundle extras =
            phoneAccount == null || phoneAccount.getExtras() == null
                ? new Bundle()
                : phoneAccount.getExtras();
        if (incomingCall.hasProperty(Connection.PROPERTY_EMERGENCY_CALLBACK_MODE) ||
                incomingCall.isSelfManaged() ||
                extras.getBoolean(PhoneAccount.EXTRA_SKIP_CALL_FILTERING)) {
            Log.i(this, "Skipping call filtering for %s (ecm=%b, selfMgd=%b, skipExtra=%b)",
                    incomingCall.getId(),
                    incomingCall.hasProperty(Connection.PROPERTY_EMERGENCY_CALLBACK_MODE),
                    incomingCall.isSelfManaged(),
                    extras.getBoolean(PhoneAccount.EXTRA_SKIP_CALL_FILTERING));
            onCallFilteringComplete(incomingCall, new Builder()
                    .setShouldAllowCall(true)
                    .setShouldReject(false)
                    .setShouldAddToCallLog(true)
                    .setShouldShowNotification(true)
                    .build(), false);
            incomingCall.setIsUsingCallFiltering(false);
            return;
        }

        IncomingCallFilterGraph graph = setUpCallFilterGraph(incomingCall);
        graph.performFiltering();
    }

    private IncomingCallFilterGraph setUpCallFilterGraph(Call incomingCall) {
        incomingCall.setIsUsingCallFiltering(true);
        String carrierPackageName = getCarrierPackageName();
        String defaultDialerPackageName = TelecomManager.from(mContext).getDefaultDialerPackage();
        String userChosenPackageName = getRoleManagerAdapter().getDefaultCallScreeningApp();
        AppLabelProxy appLabelProxy = packageName -> AppLabelProxy.Util.getAppLabel(
                mContext.getPackageManager(), packageName);
        ParcelableCallUtils.Converter converter = new ParcelableCallUtils.Converter();

        IncomingCallFilterGraph graph = new IncomingCallFilterGraph(incomingCall,
                this::onCallFilteringComplete, mContext, mTimeoutsAdapter, mLock);
        DirectToVoicemailFilter voicemailFilter = new DirectToVoicemailFilter(incomingCall,
                mCallerInfoLookupHelper);
        BlockCheckerFilter blockCheckerFilter = new BlockCheckerFilter(mContext, incomingCall,
                mCallerInfoLookupHelper, new BlockCheckerAdapter());
        CallScreeningServiceFilter carrierCallScreeningServiceFilter =
                new CallScreeningServiceFilter(incomingCall, carrierPackageName,
                        CallScreeningServiceFilter.PACKAGE_TYPE_CARRIER, mContext, this,
                        appLabelProxy, converter);
        CallScreeningServiceFilter callScreeningServiceFilter;
        if ((userChosenPackageName != null)
                && (!userChosenPackageName.equals(defaultDialerPackageName))) {
            callScreeningServiceFilter = new CallScreeningServiceFilter(incomingCall,
                    userChosenPackageName, CallScreeningServiceFilter.PACKAGE_TYPE_USER_CHOSEN,
                    mContext, this, appLabelProxy, converter);
        } else {
            callScreeningServiceFilter = new CallScreeningServiceFilter(incomingCall,
                    defaultDialerPackageName,
                    CallScreeningServiceFilter.PACKAGE_TYPE_DEFAULT_DIALER,
                    mContext, this, appLabelProxy, converter);
        }
        graph.addFilter(voicemailFilter);
        graph.addFilter(blockCheckerFilter);
        graph.addFilter(carrierCallScreeningServiceFilter);
        graph.addFilter(callScreeningServiceFilter);
        IncomingCallFilterGraph.addEdge(voicemailFilter, carrierCallScreeningServiceFilter);
        IncomingCallFilterGraph.addEdge(blockCheckerFilter, carrierCallScreeningServiceFilter);
        IncomingCallFilterGraph.addEdge(carrierCallScreeningServiceFilter,
                callScreeningServiceFilter);
        mGraphHandlerThreads.add(graph.getHandlerThread());
        return graph;
    }

    private String getCarrierPackageName() {
        ComponentName componentName = null;
        CarrierConfigManager configManager = (CarrierConfigManager) mContext.getSystemService
                (Context.CARRIER_CONFIG_SERVICE);
        PersistableBundle configBundle = configManager.getConfig();
        if (configBundle != null) {
            componentName = ComponentName.unflattenFromString(configBundle.getString
                    (CarrierConfigManager.KEY_CARRIER_CALL_SCREENING_APP_STRING, ""));
        }

        return componentName != null ? componentName.getPackageName() : null;
    }

    @Override
    public void onCallFilteringComplete(Call incomingCall, CallFilteringResult result,
            boolean timeout) {
        // Only set the incoming call as ringing if it isn't already disconnected. It is possible
        // that the connection service disconnected the call before it was even added to Telecom, in
        // which case it makes no sense to set it back to a ringing state.
        Log.i(this, "onCallFilteringComplete");
        mGraphHandlerThreads.clear();

        if (timeout) {
            Log.i(this, "onCallFilteringCompleted: Call filters timeout!");
            incomingCall.setUserMissed(USER_MISSED_CALL_FILTERS_TIMEOUT);
        }

        if (incomingCall.getState() != CallState.DISCONNECTED &&
                incomingCall.getState() != CallState.DISCONNECTING) {
            setCallState(incomingCall, CallState.RINGING,
                    result.shouldAllowCall ? "successful incoming call" : "blocking call");
        } else {
            Log.i(this, "onCallFilteringCompleted: call already disconnected.");
            return;
        }

        // Inform our connection service that call filtering is done (if it was performed at all).
        if (incomingCall.isUsingCallFiltering()) {
            boolean isInContacts = incomingCall.getCallerInfo() != null
                    && incomingCall.getCallerInfo().contactExists;
            Connection.CallFilteringCompletionInfo completionInfo =
                    new Connection.CallFilteringCompletionInfo(!result.shouldAllowCall,
                            isInContacts,
                            result.mCallScreeningResponse == null
                                    ? null : result.mCallScreeningResponse.toCallResponse(),
                            result.mCallScreeningComponentName == null ? null
                                    : ComponentName.unflattenFromString(
                                            result.mCallScreeningComponentName));
            incomingCall.getConnectionService().onCallFilteringCompleted(incomingCall,
                    completionInfo);
        }

        // Get rid of the call composer attachments that aren't wanted
        if (result.mIsResponseFromSystemDialer && result.mCallScreeningResponse != null
                && result.mCallScreeningResponse.getCallComposerAttachmentsToShow() >= 0) {
            int attachmentMask = result.mCallScreeningResponse.getCallComposerAttachmentsToShow();
            if ((attachmentMask
                    & CallScreeningService.CallResponse.CALL_COMPOSER_ATTACHMENT_LOCATION) == 0) {
                incomingCall.getIntentExtras().remove(TelecomManager.EXTRA_LOCATION);
            }

            if ((attachmentMask
                    & CallScreeningService.CallResponse.CALL_COMPOSER_ATTACHMENT_SUBJECT) == 0) {
                incomingCall.getIntentExtras().remove(TelecomManager.EXTRA_CALL_SUBJECT);
            }

            if ((attachmentMask
                    & CallScreeningService.CallResponse.CALL_COMPOSER_ATTACHMENT_PRIORITY) == 0) {
                incomingCall.getIntentExtras().remove(TelecomManager.EXTRA_PRIORITY);
            }
        }

        if (result.shouldAllowCall) {
            incomingCall.setPostCallPackageName(
                    getRoleManagerAdapter().getDefaultCallScreeningApp());

            Log.i(this, "onCallFilteringComplete: allow call.");
            if (hasMaximumManagedRingingCalls(incomingCall)) {
                if (shouldSilenceInsteadOfReject(incomingCall)) {
                    incomingCall.silence();
                } else {
                    Log.i(this, "onCallFilteringCompleted: Call rejected! " +
                            "Exceeds maximum number of ringing calls.");
                    incomingCall.setMissedReason(AUTO_MISSED_MAXIMUM_RINGING);
                    autoMissCallAndLog(incomingCall, result);
                    return;
                }
            } else if (hasMaximumManagedDialingCalls(incomingCall) &&
                    arePhoneAccountsEqual(getDialingOrPullingCall().getTargetPhoneAccount(),
                    incomingCall.getTargetPhoneAccount())) {
                if (shouldSilenceInsteadOfReject(incomingCall)) {
                    incomingCall.silence();
                } else {
                    Log.i(this, "onCallFilteringCompleted: Call rejected! Exceeds maximum number of " +
                            "dialing calls.");
                    incomingCall.setMissedReason(AUTO_MISSED_MAXIMUM_DIALING);
                    autoMissCallAndLog(incomingCall, result);
                    return;
                }
            } else if (!isIncomingVideoCallAllowed(incomingCall)) {
                Log.i(this, "onCallFilteringCompleted: MT Video Call rejecting.");
                autoMissCallAndLog(incomingCall, result);
            } else if (result.shouldScreenViaAudio) {
                Log.i(this, "onCallFilteringCompleted: starting background audio processing");
                answerCallForAudioProcessing(incomingCall);
                incomingCall.setAudioProcessingRequestingApp(result.mCallScreeningAppName);
            } else if (result.shouldSilence) {
                Log.i(this, "onCallFilteringCompleted: setting the call to silent ringing state");
                incomingCall.setSilentRingingRequested(true);
                incomingCall.setUserMissed(USER_MISSED_CALL_SCREENING_SERVICE_SILENCED);
                incomingCall.setCallScreeningAppName(result.mCallScreeningAppName);
                incomingCall.setCallScreeningComponentName(result.mCallScreeningComponentName);
                addCall(incomingCall);
            } else {
                addCall(incomingCall);
            }
        } else {
            if (result.shouldReject) {
                Log.i(this, "onCallFilteringCompleted: blocked call, rejecting.");
                incomingCall.reject(false, null);
            }
            if (result.shouldAddToCallLog) {
                Log.i(this, "onCallScreeningCompleted: blocked call, adding to call log.");
                if (result.shouldShowNotification) {
                    Log.w(this, "onCallScreeningCompleted: blocked call, showing notification.");
                }
                mCallLogManager.logCall(incomingCall, Calls.BLOCKED_TYPE,
                        result.shouldShowNotification, result);
            } else if (result.shouldShowNotification) {
                Log.i(this, "onCallScreeningCompleted: blocked call, showing notification.");
                mMissedCallNotifier.showMissedCallNotification(
                        new MissedCallNotifier.CallInfo(incomingCall));
            }
        }
    }

    /**
     * Determines if the incoming video call is allowed or not
     *
     * @param Call The incoming call.
     * @return {@code false} if incoming video call is not allowed.
     */
    private static boolean isIncomingVideoCallAllowed(Call call) {
        Bundle extras = call.getExtras();
        if (extras == null || (!isIncomingVideoCall(call))) {
            Log.w(TAG, "isIncomingVideoCallAllowed: null Extras or not an incoming video call " +
                    "or allow video calls in low battery");
            return true;
        }

        final boolean isLowBattery = extras.getBoolean(QtiCallConstants.LOW_BATTERY_EXTRA_KEY,
                false);
        Log.d(TAG, "isIncomingVideoCallAllowed: lowbattery = " + isLowBattery);
        return !isLowBattery;
    }

    private static boolean isIncomingVideoCall(Call call) {
        return (!VideoProfile.isAudioOnly(call.getVideoState()) &&
            call.getState() == CallState.RINGING);
    }

    /**
     * In the event that the maximum supported calls of a given type is reached, the
     * default behavior is to reject any additional calls of that type.  This checks
     * if the device is configured to silence instead of reject the call, provided
     * that the incoming call is from a different source (connection service).
     */
    private boolean shouldSilenceInsteadOfReject(Call incomingCall) {
        if (!mContext.getResources().getBoolean(
                R.bool.silence_incoming_when_different_service_and_maximum_ringing)) {
            return false;
        }

        for (Call call : mCalls) {
            // Only operate on top-level calls
            if (call.getParentCall() != null) {
                continue;
            }

            if (call.isExternalCall()) {
                continue;
            }

            if (call.getConnectionService() == incomingCall.getConnectionService()) {
                return false;
            }
        }

        return true;
    }

    @Override
    public void onFailedIncomingCall(Call call) {
        setCallState(call, CallState.DISCONNECTED, "failed incoming call");
        call.removeListener(this);
    }

    @Override
    public void onSuccessfulUnknownCall(Call call, int callState) {
        setCallState(call, callState, "successful unknown call");
        Log.i(this, "onSuccessfulUnknownCall for call %s", call);
        addCall(call);
    }

    @Override
    public void onFailedUnknownCall(Call call) {
        Log.i(this, "onFailedUnknownCall for call %s", call);
        setCallState(call, CallState.DISCONNECTED, "failed unknown call");
        call.removeListener(this);
    }

    @Override
    public void onRingbackRequested(Call call, boolean ringback) {
        for (CallsManagerListener listener : mListeners) {
            listener.onRingbackRequested(call, ringback);
        }
    }

    @Override
    public void onPostDialWait(Call call, String remaining) {
        mInCallController.onPostDialWait(call, remaining);
    }

    @Override
    public void onPostDialChar(final Call call, char nextChar) {
        if (PhoneNumberUtils.is12Key(nextChar)) {
            // Play tone if it is one of the dialpad digits, canceling out the previously queued
            // up stopTone runnable since playing a new tone automatically stops the previous tone.
            if (mStopTone != null) {
                mHandler.removeCallbacks(mStopTone.getRunnableToCancel());
                mStopTone.cancel();
            }

            mDtmfLocalTonePlayer.playTone(call, nextChar);

            mStopTone = new Runnable("CM.oPDC", mLock) {
                @Override
                public void loggedRun() {
                    // Set a timeout to stop the tone in case there isn't another tone to
                    // follow.
                    mDtmfLocalTonePlayer.stopTone(call);
                }
            };
            mHandler.postDelayed(mStopTone.prepare(),
                    Timeouts.getDelayBetweenDtmfTonesMillis(mContext.getContentResolver()));
        } else if (nextChar == 0 || nextChar == TelecomManager.DTMF_CHARACTER_WAIT ||
                nextChar == TelecomManager.DTMF_CHARACTER_PAUSE) {
            // Stop the tone if a tone is playing, removing any other stopTone callbacks since
            // the previous tone is being stopped anyway.
            if (mStopTone != null) {
                mHandler.removeCallbacks(mStopTone.getRunnableToCancel());
                mStopTone.cancel();
            }
            mDtmfLocalTonePlayer.stopTone(call);
        } else {
            Log.w(this, "onPostDialChar: invalid value %d", nextChar);
        }
    }

    @Override
    public void onConnectionPropertiesChanged(Call call, boolean didRttChange) {
        if (didRttChange) {
            updateHasActiveRttCall();
        }
    }

    @Override
    public void onParentChanged(Call call) {
        // parent-child relationship affects which call should be foreground, so do an update.
        updateCanAddCall();
        for (CallsManagerListener listener : mListeners) {
            listener.onIsConferencedChanged(call);
        }
    }

    @Override
    public void onChildrenChanged(Call call) {
        // parent-child relationship affects which call should be foreground, so do an update.
        updateCanAddCall();
        for (CallsManagerListener listener : mListeners) {
            listener.onIsConferencedChanged(call);
        }
    }

    @Override
    public void onConferenceStateChanged(Call call, boolean isConference) {
        // Conference changed whether it is treated as a conference or not.
        updateCanAddCall();
        for (CallsManagerListener listener : mListeners) {
            listener.onConferenceStateChanged(call, isConference);
        }
    }

    @Override
    public void onCdmaConferenceSwap(Call call) {
        // SWAP was executed on a CDMA conference
        for (CallsManagerListener listener : mListeners) {
            listener.onCdmaConferenceSwap(call);
        }
    }

    @Override
    public void onIsVoipAudioModeChanged(Call call) {
        for (CallsManagerListener listener : mListeners) {
            listener.onIsVoipAudioModeChanged(call);
        }
    }

    @Override
    public void onVideoStateChanged(Call call, int previousVideoState, int newVideoState) {
        for (CallsManagerListener listener : mListeners) {
            listener.onVideoStateChanged(call, previousVideoState, newVideoState);
        }
    }

    @Override
    public boolean onCanceledViaNewOutgoingCallBroadcast(final Call call,
            long disconnectionTimeout) {
        mPendingCallsToDisconnect.add(call);
        mHandler.postDelayed(new Runnable("CM.oCVNOCB", mLock) {
            @Override
            public void loggedRun() {
                if (mPendingCallsToDisconnect.remove(call)) {
                    Log.i(this, "Delayed disconnection of call: %s", call);
                    call.disconnect();
                }
            }
        }.prepare(), disconnectionTimeout);

        return true;
    }

    /**
     * Handles changes to the {@link Connection.VideoProvider} for a call.  Adds the
     * {@link CallsManager} as a listener for the {@link VideoProviderProxy} which is created
     * in {@link Call#setVideoProvider(IVideoProvider)}.  This allows the {@link CallsManager} to
     * respond to callbacks from the {@link VideoProviderProxy}.
     *
     * @param call The call.
     */
    @Override
    public void onVideoCallProviderChanged(Call call) {
        VideoProviderProxy videoProviderProxy = call.getVideoProviderProxy();

        if (videoProviderProxy == null) {
            return;
        }

        videoProviderProxy.addListener(this);
    }

    /**
     * Handles session modification requests received via the {@link TelecomVideoCallCallback} for
     * a call.  Notifies listeners of the {@link CallsManager.CallsManagerListener} of the session
     * modification request.
     *
     * @param call The call.
     * @param videoProfile The {@link VideoProfile}.
     */
    @Override
    public void onSessionModifyRequestReceived(Call call, VideoProfile videoProfile) {
        int videoState = videoProfile != null ? videoProfile.getVideoState() :
                VideoProfile.STATE_AUDIO_ONLY;
        Log.v(TAG, "onSessionModifyRequestReceived : videoProfile = " + VideoProfile
                .videoStateToString(videoState));

        for (CallsManagerListener listener : mListeners) {
            listener.onSessionModifyRequestReceived(call, videoProfile);
        }
    }

    /**
     * Handles a change to the currently active camera for a call by notifying listeners.
     * @param call The call.
     * @param cameraId The ID of the camera in use, or {@code null} if no camera is in use.
     */
    @Override
    public void onSetCamera(Call call, String cameraId) {
        for (CallsManagerListener listener : mListeners) {
            listener.onSetCamera(call, cameraId);
        }
    }

    public Collection<Call> getCalls() {
        return Collections.unmodifiableCollection(mCalls);
    }

    /**
     * Play or stop a call hold tone for a call.  Triggered via
     * {@link Connection#sendConnectionEvent(String)} when the
     * {@link Connection#EVENT_ON_HOLD_TONE_START} event or
     * {@link Connection#EVENT_ON_HOLD_TONE_STOP} event is passed through to the
     *
     * @param call The call which requested the hold tone.
     */
    @Override
    public void onHoldToneRequested(Call call) {
        for (CallsManagerListener listener : mListeners) {
            listener.onHoldToneRequested(call);
        }
    }

    /**
     * A {@link Call} managed by the {@link CallsManager} has requested a handover to another
     * {@link PhoneAccount}.
     * @param call The call.
     * @param handoverTo The {@link PhoneAccountHandle} to handover the call to.
     * @param videoState The desired video state of the call after handover.
     * @param extras
     */
    @Override
    public void onHandoverRequested(Call call, PhoneAccountHandle handoverTo, int videoState,
                                    Bundle extras, boolean isLegacy) {
        if (isLegacy) {
            requestHandoverViaEvents(call, handoverTo, videoState, extras);
        } else {
            requestHandover(call, handoverTo, videoState, extras);
        }
    }

    @VisibleForTesting
    public Call getForegroundCall() {
        if (mCallAudioManager == null) {
            // Happens when getForegroundCall is called before full initialization.
            return null;
        }
        return mCallAudioManager.getForegroundCall();
    }

    @Override
    public void onCallHoldFailed(Call call) {
        markAllAnsweredCallAsRinging(call, "hold");
    }

    @Override
    public void onCallSwitchFailed(Call call) {
        markAllAnsweredCallAsRinging(call, "switch");
    }

    private void markAllAnsweredCallAsRinging(Call call, String actionName) {
        // Normally, we don't care whether a call hold or switch has failed.
        // However, if a call was held or switched in order to answer an incoming call, that
        // incoming call needs to be brought out of the ANSWERED state so that the user can
        // try the operation again.
        for (Call call1 : mCalls) {
            if (call1 != call && call1.getState() == CallState.ANSWERED) {
                setCallState(call1, CallState.RINGING, actionName + " failed on other call");
            }
        }
    }

    @Override
    public UserHandle getCurrentUserHandle() {
        return mCurrentUserHandle;
    }

    public CallAudioManager getCallAudioManager() {
        return mCallAudioManager;
    }

    InCallController getInCallController() {
        return mInCallController;
    }

    EmergencyCallHelper getEmergencyCallHelper() {
        return mEmergencyCallHelper;
    }

    public DefaultDialerCache getDefaultDialerCache() {
        return mDefaultDialerCache;
    }

    @VisibleForTesting
    public PhoneAccountRegistrar.Listener getPhoneAccountListener() {
        return mPhoneAccountListener;
    }

    public boolean hasEmergencyRttCall() {
        for (Call call : mCalls) {
            if (call.isEmergencyCall() && call.isRttCall()) {
                return true;
            }
        }
        return false;
    }

    @VisibleForTesting
    public boolean hasOnlyDisconnectedCalls() {
        if (mCalls.size() == 0) {
            return false;
        }
        for (Call call : mCalls) {
            if (!call.isDisconnected()) {
                return false;
            }
        }
        return true;
    }

    public boolean hasVideoCall() {
        for (Call call : mCalls) {
            if (VideoProfile.isVideo(call.getVideoState())) {
                return true;
            }
        }
        return false;
    }

    @VisibleForTesting
    public CallAudioState getAudioState() {
        return mCallAudioManager.getCallAudioState();
    }

    boolean isTtySupported() {
        return mTtyManager.isTtySupported();
    }

    int getCurrentTtyMode() {
        return mTtyManager.getCurrentTtyMode();
    }

    @VisibleForTesting
    public void addListener(CallsManagerListener listener) {
        mListeners.add(listener);
    }

    @VisibleForTesting
    public void removeListener(CallsManagerListener listener) {
        mListeners.remove(listener);
    }

    void processIncomingConference(PhoneAccountHandle phoneAccountHandle, Bundle extras) {
        Log.d(this, "processIncomingCallConference");
        processIncomingCallIntent(phoneAccountHandle, extras, true);
    }

    /**
     * Starts the process to attach the call to a connection service.
     *
     * @param phoneAccountHandle The phone account which contains the component name of the
     *        connection service to use for this call.
     * @param extras The optional extras Bundle passed with the intent used for the incoming call.
     */
    void processIncomingCallIntent(PhoneAccountHandle phoneAccountHandle, Bundle extras) {
        processIncomingCallIntent(phoneAccountHandle, extras, false);
    }

    void processIncomingCallIntent(PhoneAccountHandle phoneAccountHandle, Bundle extras,
        boolean isConference) {
        Log.d(this, "processIncomingCallIntent");
        boolean isHandover = extras.getBoolean(TelecomManager.EXTRA_IS_HANDOVER);
        Uri handle = extras.getParcelable(TelecomManager.EXTRA_INCOMING_CALL_ADDRESS);
        if (handle == null) {
            // Required for backwards compatibility
            handle = extras.getParcelable(TelephonyManager.EXTRA_INCOMING_NUMBER);
        }
        Call call = new Call(
                getNextCallId(),
                mContext,
                this,
                mLock,
                mConnectionServiceRepository,
                mPhoneNumberUtilsAdapter,
                handle,
                null /* gatewayInfo */,
                null /* connectionManagerPhoneAccount */,
                phoneAccountHandle,
                Call.CALL_DIRECTION_INCOMING /* callDirection */,
                false /* forceAttachToExistingConnection */,
                isConference, /* isConference */
                mClockProxy,
                mToastFactory);

        // Ensure new calls related to self-managed calls/connections are set as such.  This will
        // be overridden when the actual connection is returned in startCreateConnection, however
        // doing this now ensures the logs and any other logic will treat this call as self-managed
        // from the moment it is created.
        PhoneAccount phoneAccount = mPhoneAccountRegistrar.getPhoneAccountUnchecked(
                phoneAccountHandle);
        if (phoneAccount != null) {
            Bundle phoneAccountExtras = phoneAccount.getExtras();
            call.setIsSelfManaged(phoneAccount.isSelfManaged());
            if (call.isSelfManaged()) {
                // Self managed calls will always be voip audio mode.
                call.setIsVoipAudioMode(true);
                call.setVisibleToInCallService(phoneAccountExtras == null
                        || phoneAccountExtras.getBoolean(
                        PhoneAccount.EXTRA_ADD_SELF_MANAGED_CALLS_TO_INCALLSERVICE, true));
            } else {
                // Incoming call is managed, the active call is self-managed and can't be held.
                // We need to set extras on it to indicate whether answering will cause a
                // active self-managed call to drop.
                Call activeCall = (Call) mConnectionSvrFocusMgr.getCurrentFocusCall();
                if (activeCall != null && !canHold(activeCall) && activeCall.isSelfManaged()) {
                    Bundle dropCallExtras = new Bundle();
                    dropCallExtras.putBoolean(Connection.EXTRA_ANSWERING_DROPS_FG_CALL, true);

                    // Include the name of the app which will drop the call.
                    CharSequence droppedApp = activeCall.getTargetPhoneAccountLabel();
                    dropCallExtras.putCharSequence(
                            Connection.EXTRA_ANSWERING_DROPS_FG_CALL_APP_NAME, droppedApp);
                    Log.i(this, "Incoming managed call will drop %s call.", droppedApp);
                    call.putExtras(Call.SOURCE_CONNECTION_SERVICE, dropCallExtras);
                }
            }

            if (phoneAccountExtras != null
                    && phoneAccountExtras.getBoolean(
                            PhoneAccount.EXTRA_ALWAYS_USE_VOIP_AUDIO_MODE)) {
                Log.d(this, "processIncomingCallIntent: defaulting to voip mode for call %s",
                        call.getId());
                call.setIsVoipAudioMode(true);
            }
        }

        boolean isRttSettingOn = isRttSettingOn(phoneAccountHandle);
        if (isRttSettingOn ||
                extras.getBoolean(TelecomManager.EXTRA_START_CALL_WITH_RTT, false)) {
            Log.i(this, "Incoming call requesting RTT, rtt setting is %b", isRttSettingOn);
            call.createRttStreams();
            // Even if the phone account doesn't support RTT yet, the connection manager might
            // change that. Set this to check it later.
            call.setRequestedToStartWithRtt();
        }
        // If the extras specifies a video state, set it on the call if the PhoneAccount supports
        // video.
        int videoState = VideoProfile.STATE_AUDIO_ONLY;
        if (extras.containsKey(TelecomManager.EXTRA_INCOMING_VIDEO_STATE) &&
                phoneAccount != null && phoneAccount.hasCapabilities(
                        PhoneAccount.CAPABILITY_VIDEO_CALLING)) {
            videoState = extras.getInt(TelecomManager.EXTRA_INCOMING_VIDEO_STATE);
            call.setVideoState(videoState);
        }

        call.initAnalytics();
        if (getForegroundCall() != null) {
            getForegroundCall().getAnalytics().setCallIsInterrupted(true);
            call.getAnalytics().setCallIsAdditional(true);
        }
        setIntentExtrasAndStartTime(call, extras);
        // TODO: Move this to be a part of addCall()
        call.addListener(this);

        if (extras.containsKey(TelecomManager.EXTRA_CALL_DISCONNECT_MESSAGE)) {
          String disconnectMessage = extras.getString(TelecomManager.EXTRA_CALL_DISCONNECT_MESSAGE);
          Log.i(this, "processIncomingCallIntent Disconnect message " + disconnectMessage);
        }

        boolean isHandoverAllowed = true;
        if (isHandover) {
            if (!isHandoverInProgress() &&
                    isHandoverToPhoneAccountSupported(phoneAccountHandle)) {
                final String handleScheme = handle.getSchemeSpecificPart();
                Call fromCall = mCalls.stream()
                        .filter((c) -> mPhoneNumberUtilsAdapter.isSamePhoneNumber(
                                (c.getHandle() == null
                                        ? null : c.getHandle().getSchemeSpecificPart()),
                                handleScheme))
                        .findFirst()
                        .orElse(null);
                if (fromCall != null) {
                    if (!isHandoverFromPhoneAccountSupported(fromCall.getTargetPhoneAccount())) {
                        Log.w(this, "processIncomingCallIntent: From account doesn't support " +
                                "handover.");
                        isHandoverAllowed = false;
                    }
                } else {
                    Log.w(this, "processIncomingCallIntent: handover fail; can't find from call.");
                    isHandoverAllowed = false;
                }

                if (isHandoverAllowed) {
                    // Link the calls so we know we're handing over.
                    fromCall.setHandoverDestinationCall(call);
                    call.setHandoverSourceCall(fromCall);
                    call.setHandoverState(HandoverState.HANDOVER_TO_STARTED);
                    fromCall.setHandoverState(HandoverState.HANDOVER_FROM_STARTED);
                    Log.addEvent(fromCall, LogUtils.Events.START_HANDOVER,
                            "handOverFrom=%s, handOverTo=%s", fromCall.getId(), call.getId());
                    Log.addEvent(call, LogUtils.Events.START_HANDOVER,
                            "handOverFrom=%s, handOverTo=%s", fromCall.getId(), call.getId());
                    if (isSpeakerEnabledForVideoCalls() && VideoProfile.isVideo(videoState)) {
                        // Ensure when the call goes active that it will go to speakerphone if the
                        // handover to call is a video call.
                        call.setStartWithSpeakerphoneOn(true);
                    }
                }
            } else {
                Log.w(this, "processIncomingCallIntent: To account doesn't support handover.");
            }
        }

        if (!isHandoverAllowed || (call.isSelfManaged() && !isIncomingCallPermitted(call,
                call.getTargetPhoneAccount()))) {
            if (isConference) {
                notifyCreateConferenceFailed(phoneAccountHandle, call);
            } else {
                if (hasMaximumManagedRingingCalls(call)) {
                    call.setMissedReason(AUTO_MISSED_MAXIMUM_RINGING);
                    mCallLogManager.logCall(call, Calls.MISSED_TYPE,
                            true /*showNotificationForMissedCall*/, null /*CallFilteringResult*/);
                }
                notifyCreateConnectionFailed(phoneAccountHandle, call);
            }
        } else if (isInEmergencyCall()) {
            // The incoming call is implicitly being rejected so the user does not get any incoming
            // call UI during an emergency call. In this case, log the call as missed instead of
            // rejected since the user did not explicitly reject.
            call.setMissedReason(AUTO_MISSED_EMERGENCY_CALL);
            call.getAnalytics().setMissedReason(call.getMissedReason());
            mCallLogManager.logCall(call, Calls.MISSED_TYPE,
                    true /*showNotificationForMissedCall*/, null /*CallFilteringResult*/);
            if (isConference) {
                notifyCreateConferenceFailed(phoneAccountHandle, call);
            } else {
                notifyCreateConnectionFailed(phoneAccountHandle, call);
            }
        } else {
            call.startCreateConnection(mPhoneAccountRegistrar);
        }
    }

    void addNewUnknownCall(PhoneAccountHandle phoneAccountHandle, Bundle extras) {
        Uri handle = extras.getParcelable(TelecomManager.EXTRA_UNKNOWN_CALL_HANDLE);
        Log.i(this, "addNewUnknownCall with handle: %s", Log.pii(handle));
        Call call = new Call(
                getNextCallId(),
                mContext,
                this,
                mLock,
                mConnectionServiceRepository,
                mPhoneNumberUtilsAdapter,
                handle,
                null /* gatewayInfo */,
                null /* connectionManagerPhoneAccount */,
                phoneAccountHandle,
                Call.CALL_DIRECTION_UNKNOWN /* callDirection */,
                // Use onCreateIncomingConnection in TelephonyConnectionService, so that we attach
                // to the existing connection instead of trying to create a new one.
                true /* forceAttachToExistingConnection */,
                false, /* isConference */
                mClockProxy,
                mToastFactory);
        call.initAnalytics();

        setIntentExtrasAndStartTime(call, extras);
        call.addListener(this);
        call.startCreateConnection(mPhoneAccountRegistrar);
    }

    private boolean areHandlesEqual(Uri handle1, Uri handle2) {
        if (handle1 == null || handle2 == null) {
            return handle1 == handle2;
        }

        if (!TextUtils.equals(handle1.getScheme(), handle2.getScheme())) {
            return false;
        }

        final String number1 = PhoneNumberUtils.normalizeNumber(handle1.getSchemeSpecificPart());
        final String number2 = PhoneNumberUtils.normalizeNumber(handle2.getSchemeSpecificPart());
        return TextUtils.equals(number1, number2);
    }

    private Call reuseOutgoingCall(Uri handle) {
        // Check to see if we can reuse any of the calls that are waiting to disconnect.
        // See {@link Call#abort} and {@link #onCanceledViaNewOutgoingCall} for more information.
        Call reusedCall = null;
        for (Iterator<Call> callIter = mPendingCallsToDisconnect.iterator(); callIter.hasNext();) {
            Call pendingCall = callIter.next();
            if (reusedCall == null && areHandlesEqual(pendingCall.getHandle(), handle)) {
                callIter.remove();
                Log.i(this, "Reusing disconnected call %s", pendingCall);
                reusedCall = pendingCall;
            } else {
                Log.i(this, "Not reusing disconnected call %s", pendingCall);
                callIter.remove();
                pendingCall.disconnect();
            }
        }

        return reusedCall;
    }

    /**
     * Kicks off the first steps to creating an outgoing call.
     *
     * For managed connections, this is the first step to launching the Incall UI.
     * For self-managed connections, we don't expect the Incall UI to launch, but this is still a
     * first step in getting the self-managed ConnectionService to create the connection.
     * @param handle Handle to connect the call with.
     * @param requestedAccountHandle The phone account which contains the component name of the
     *        connection service to use for this call.
     * @param extras The optional extras Bundle passed with the intent used for the incoming call.
     * @param initiatingUser {@link UserHandle} of user that place the outgoing call.
     * @param originalIntent
     * @param callingPackage the package name of the app which initiated the outgoing call.
     */
    @VisibleForTesting
    public @NonNull
    CompletableFuture<Call> startOutgoingCall(Uri handle,
            PhoneAccountHandle requestedAccountHandle,
            Bundle extras, UserHandle initiatingUser, Intent originalIntent,
            String callingPackage) {
        final List<Uri> callee = new ArrayList<>();
        callee.add(handle);
        return startOutgoingCall(callee, requestedAccountHandle, extras, initiatingUser,
                originalIntent, callingPackage, false);
    }

    private CompletableFuture<Call> startOutgoingCall(List<Uri> participants,
            PhoneAccountHandle requestedAccountHandle,
            Bundle extras, UserHandle initiatingUser, Intent originalIntent,
            String callingPackage, boolean isConference) {
        boolean isReusedCall;
        Uri handle = isConference ? Uri.parse("tel:conf-factory") : participants.get(0);
        Call call = reuseOutgoingCall(handle);

        PhoneAccount account =
                mPhoneAccountRegistrar.getPhoneAccount(requestedAccountHandle, initiatingUser);
        Bundle phoneAccountExtra = account != null ? account.getExtras() : null;
        boolean isSelfManaged = account != null && account.isSelfManaged();

        StringBuffer creationLogs = new StringBuffer();
        creationLogs.append("requestedAcct:");
        if (requestedAccountHandle == null) {
            creationLogs.append("none");
        } else {
            creationLogs.append(requestedAccountHandle);
        }
        creationLogs.append(", selfMgd:");
        creationLogs.append(isSelfManaged);

        // Create a call with original handle. The handle may be changed when the call is attached
        // to a connection service, but in most cases will remain the same.
        if (call == null) {
            call = new Call(getNextCallId(), mContext,
                    this,
                    mLock,
                    mConnectionServiceRepository,
                    mPhoneNumberUtilsAdapter,
                    handle,
                    isConference ? participants : null,
                    null /* gatewayInfo */,
                    null /* connectionManagerPhoneAccount */,
                    null /* requestedAccountHandle */,
                    Call.CALL_DIRECTION_OUTGOING /* callDirection */,
                    false /* forceAttachToExistingConnection */,
                    isConference, /* isConference */
                    mClockProxy,
                    mToastFactory);
            call.initAnalytics(callingPackage, creationLogs.toString());

            // Ensure new calls related to self-managed calls/connections are set as such.  This
            // will be overridden when the actual connection is returned in startCreateConnection,
            // however doing this now ensures the logs and any other logic will treat this call as
            // self-managed from the moment it is created.
            call.setIsSelfManaged(isSelfManaged);
            if (isSelfManaged) {
                // Self-managed calls will ALWAYS use voip audio mode.
                call.setIsVoipAudioMode(true);
                call.setVisibleToInCallService(phoneAccountExtra == null
                        || phoneAccountExtra.getBoolean(
                                PhoneAccount.EXTRA_ADD_SELF_MANAGED_CALLS_TO_INCALLSERVICE, true));
            }
            call.setInitiatingUser(initiatingUser);
            isReusedCall = false;
        } else {
            isReusedCall = true;
        }

        int videoState = VideoProfile.STATE_AUDIO_ONLY;
        if (extras != null) {
            // Set the video state on the call early so that when it is added to the InCall UI the
            // UI knows to configure itself as a video call immediately.
            videoState = extras.getInt(TelecomManager.EXTRA_START_CALL_WITH_VIDEO_STATE,
                    VideoProfile.STATE_AUDIO_ONLY);

            // If this is an emergency video call, we need to check if the phone account supports
            // emergency video calling.
            // Also, ensure we don't try to place an outgoing call with video if video is not
            // supported.
            if (VideoProfile.isVideo(videoState)) {
                if (call.isEmergencyCall() && account != null &&
                        !account.hasCapabilities(PhoneAccount.CAPABILITY_EMERGENCY_VIDEO_CALLING)) {
                    // Phone account doesn't support emergency video calling, so fallback to
                    // audio-only now to prevent the InCall UI from setting up video surfaces
                    // needlessly.
                    Log.i(this, "startOutgoingCall - emergency video calls not supported; " +
                            "falling back to audio-only");
                    videoState = VideoProfile.STATE_AUDIO_ONLY;
                } else if (account != null &&
                        !account.hasCapabilities(PhoneAccount.CAPABILITY_VIDEO_CALLING)) {
                    // Phone account doesn't support video calling, so fallback to audio-only.
                    Log.i(this, "startOutgoingCall - video calls not supported; fallback to " +
                            "audio-only.");
                    videoState = VideoProfile.STATE_AUDIO_ONLY;
                }
            }

            call.setVideoState(videoState);
        }

        final int finalVideoState = videoState;
        final Call finalCall = call;
        Handler outgoingCallHandler = new Handler(Looper.getMainLooper());
        // Create a empty CompletableFuture and compose it with findOutgoingPhoneAccount to get
        // a first guess at the list of suitable outgoing PhoneAccounts.
        // findOutgoingPhoneAccount returns a CompletableFuture which is either already complete
        // (in the case where we don't need to do the per-contact lookup) or a CompletableFuture
        // that completes once the contact lookup via CallerInfoLookupHelper is complete.
        CompletableFuture<List<PhoneAccountHandle>> accountsForCall =
                CompletableFuture.completedFuture((Void) null).thenComposeAsync((x) ->
                                findOutgoingCallPhoneAccount(requestedAccountHandle, handle,
                                        VideoProfile.isVideo(finalVideoState),
                                        finalCall.isEmergencyCall(), initiatingUser,
                                        isConference),
                        new LoggedHandlerExecutor(outgoingCallHandler, "CM.fOCP", mLock));

        // This is a block of code that executes after the list of potential phone accts has been
        // retrieved.
        CompletableFuture<List<PhoneAccountHandle>> setAccountHandle =
                accountsForCall.whenCompleteAsync((potentialPhoneAccounts, exception) -> {
                    Log.i(CallsManager.this, "set outgoing call phone acct; potentialAccts=%s",
                            potentialPhoneAccounts);
                    PhoneAccountHandle phoneAccountHandle;
                    if (potentialPhoneAccounts.size() == 1) {
                        phoneAccountHandle = potentialPhoneAccounts.get(0);
                    } else {
                        phoneAccountHandle = null;
                    }
                    finalCall.setTargetPhoneAccount(phoneAccountHandle);
                }, new LoggedHandlerExecutor(outgoingCallHandler, "CM.sOCPA", mLock));


        // This composes the future containing the potential phone accounts with code that queries
        // the suggestion service if necessary (i.e. if the list is longer than 1).
        // If the suggestion service is queried, the inner lambda will return a future that
        // completes when the suggestion service calls the callback.
        CompletableFuture<List<PhoneAccountSuggestion>> suggestionFuture = accountsForCall.
                thenComposeAsync(potentialPhoneAccounts -> {
                    Log.i(CallsManager.this, "call outgoing call suggestion service stage");
                    if (potentialPhoneAccounts.size() == 1) {
                        PhoneAccountSuggestion suggestion =
                                new PhoneAccountSuggestion(potentialPhoneAccounts.get(0),
                                        PhoneAccountSuggestion.REASON_NONE, true);
                        return CompletableFuture.completedFuture(
                                Collections.singletonList(suggestion));
                    }
                    return PhoneAccountSuggestionHelper.bindAndGetSuggestions(mContext,
                            finalCall.getHandle(), potentialPhoneAccounts);
                }, new LoggedHandlerExecutor(outgoingCallHandler, "CM.cOCSS", mLock));


        // This future checks the status of existing calls and attempts to make room for the
        // outgoing call. The future returned by the inner method will usually be pre-completed --
        // we only pause here if user interaction is required to disconnect a self-managed call.
        // It runs after the account handle is set, independently of the phone account suggestion
        // future.
        CompletableFuture<Call> makeRoomForCall = setAccountHandle.thenComposeAsync(
                potentialPhoneAccounts -> {
                    Log.i(CallsManager.this, "make room for outgoing call stage");
                    if (isPotentialInCallMMICode(handle) && !isSelfManaged) {
                        return CompletableFuture.completedFuture(finalCall);
                    }
                    // If a call is being reused, then it has already passed the
                    // makeRoomForOutgoingCall check once and will fail the second time due to the
                    // call transitioning into the CONNECTING state.
                    if (isReusedCall) {
                        return CompletableFuture.completedFuture(finalCall);
                    } else {
                        Call reusableCall = reuseOutgoingCall(handle);
                        if (reusableCall != null) {
                            Log.i(CallsManager.this,
                                    "reusable call %s came in later; disconnect it.",
                                    reusableCall.getId());
                            mPendingCallsToDisconnect.remove(reusableCall);
                            reusableCall.disconnect();
                            markCallAsDisconnected(reusableCall,
                                    new DisconnectCause(DisconnectCause.CANCELED));
                        }
                    }

                    if (!finalCall.isEmergencyCall() && isInEmergencyCall()) {
                        Log.i(CallsManager.this, "Aborting call since there's an"
                                + " ongoing emergency call");
                        // If the ongoing call is a managed call, we will prevent the outgoing
                        // call from dialing.
                        if (isConference) {
                            notifyCreateConferenceFailed(finalCall.getTargetPhoneAccount(),
                                    finalCall);
                        } else {
                            notifyCreateConnectionFailed(
                                    finalCall.getTargetPhoneAccount(), finalCall);
                        }
                        return CompletableFuture.completedFuture(null);
                    }

                    // If we can not supportany more active calls, our options are to move a call
                    // to hold, disconnect a call, or cancel this call altogether.
                    boolean isRoomForCall = finalCall.isEmergencyCall() ?
                            makeRoomForOutgoingEmergencyCall(finalCall) :
                            makeRoomForOutgoingCall(finalCall);

                    if (!isRoomForCall) {
                        Call foregroundCall = getForegroundCall();
                        Log.d(CallsManager.this, "No more room for outgoing call %s ", finalCall);
                        if (foregroundCall.isSelfManaged()) {
                            // If the ongoing call is a self-managed call, then prompt the user to
                            // ask if they'd like to disconnect their ongoing call and place the
                            // outgoing call.
                            Log.i(CallsManager.this, "Prompting user to disconnect "
                                    + "self-managed call");
                            finalCall.setOriginalCallIntent(originalIntent);
                            CompletableFuture<Call> completionFuture = new CompletableFuture<>();
                            startCallConfirmation(finalCall, completionFuture);
                            return completionFuture;
                        } else {
                            // If the ongoing call is a managed call, we will prevent the outgoing
                            // call from dialing.
                            if (isConference) {
                                notifyCreateConferenceFailed(finalCall.getTargetPhoneAccount(),
                                    finalCall);
                            } else {
                                notifyCreateConnectionFailed(
                                        finalCall.getTargetPhoneAccount(), finalCall);
                            }
                        }
                        Log.i(CallsManager.this, "Aborting call since there's no room");
                        return CompletableFuture.completedFuture(null);
                    }
                    return CompletableFuture.completedFuture(finalCall);
        }, new LoggedHandlerExecutor(outgoingCallHandler, "CM.dSMCP", mLock));

        // The outgoing call can be placed, go forward. This future glues together the results of
        // the account suggestion stage and the make room for call stage.
        CompletableFuture<Pair<Call, List<PhoneAccountSuggestion>>> preSelectStage =
                makeRoomForCall.thenCombine(suggestionFuture, Pair::create);
        mLatestPreAccountSelectionFuture = preSelectStage;

        // This future takes the list of suggested accounts and the call and determines if more
        // user interaction in the form of a phone account selection screen is needed. If so, it
        // will set the call to SELECT_PHONE_ACCOUNT, add it to our internal list/send it to dialer,
        // and then execution will pause pending the dialer calling phoneAccountSelected.
        CompletableFuture<Pair<Call, PhoneAccountHandle>> dialerSelectPhoneAccountFuture =
                preSelectStage.thenComposeAsync(
                        (args) -> {
                            Log.i(CallsManager.this, "dialer phone acct select stage");
                            Call callToPlace = args.first;
                            List<PhoneAccountSuggestion> accountSuggestions = args.second;
                            if (callToPlace == null) {
                                return CompletableFuture.completedFuture(null);
                            }
                            if (accountSuggestions == null || accountSuggestions.isEmpty()) {
                                Log.i(CallsManager.this, "Aborting call since there are no"
                                        + " available accounts.");
                                showErrorMessage(R.string.cant_call_due_to_no_supported_service);
                                return CompletableFuture.completedFuture(null);
                            }
                            boolean needsAccountSelection = accountSuggestions.size() > 1
                                    && !callToPlace.isEmergencyCall() && !isSelfManaged;
                            if (!needsAccountSelection) {
                                return CompletableFuture.completedFuture(Pair.create(callToPlace,
                                        accountSuggestions.get(0).getPhoneAccountHandle()));
                            }
                            // This is the state where the user is expected to select an account
                            callToPlace.setState(CallState.SELECT_PHONE_ACCOUNT,
                                    "needs account selection");
                            // Create our own instance to modify (since extras may be Bundle.EMPTY)
                            Bundle newExtras = new Bundle(extras);
                            List<PhoneAccountHandle> accountsFromSuggestions = accountSuggestions
                                    .stream()
                                    .map(PhoneAccountSuggestion::getPhoneAccountHandle)
                                    .collect(Collectors.toList());
                            newExtras.putParcelableList(
                                    android.telecom.Call.AVAILABLE_PHONE_ACCOUNTS,
                                    accountsFromSuggestions);
                            newExtras.putParcelableList(
                                    android.telecom.Call.EXTRA_SUGGESTED_PHONE_ACCOUNTS,
                                    accountSuggestions);
                            // Set a future in place so that we can proceed once the dialer replies.
                            mPendingAccountSelection = new CompletableFuture<>();
                            callToPlace.setIntentExtras(newExtras);

                            addCall(callToPlace);
                            return mPendingAccountSelection;
                        }, new LoggedHandlerExecutor(outgoingCallHandler, "CM.dSPA", mLock));

        // Potentially perform call identification for dialed TEL scheme numbers.
        if (PhoneAccount.SCHEME_TEL.equals(handle.getScheme())) {
            // Perform an asynchronous contacts lookup in this stage; ensure post-dial digits are
            // not included.
            CompletableFuture<Pair<Uri, CallerInfo>> contactLookupFuture =
                    mCallerInfoLookupHelper.startLookup(Uri.fromParts(handle.getScheme(),
                            PhoneNumberUtils.extractNetworkPortion(handle.getSchemeSpecificPart()),
                            null));

            // Once the phone account selection stage has completed, we can handle the results from
            // that with the contacts lookup in order to determine if we should lookup bind to the
            // CallScreeningService in order for it to potentially provide caller ID.
            dialerSelectPhoneAccountFuture.thenAcceptBothAsync(contactLookupFuture,
                    (callPhoneAccountHandlePair, uriCallerInfoPair) -> {
                        Call theCall = callPhoneAccountHandlePair.first;
                        boolean isInContacts = uriCallerInfoPair.second != null
                                && uriCallerInfoPair.second.contactExists;
                        Log.d(CallsManager.this, "outgoingCallIdStage: isInContacts=%s",
                                isInContacts);

                        // We only want to provide a CallScreeningService with a call if its not in
                        // contacts or the package has READ_CONTACT permission.
                        PackageManager packageManager = mContext.getPackageManager();
                        int permission = packageManager.checkPermission(
                                Manifest.permission.READ_CONTACTS,
                                mRoleManagerAdapter.getDefaultCallScreeningApp());
                        Log.d(CallsManager.this,
                                "default call screening service package %s has permissions=%s",
                                mRoleManagerAdapter.getDefaultCallScreeningApp(),
                                permission == PackageManager.PERMISSION_GRANTED);
                        if ((!isInContacts) || (permission == PackageManager.PERMISSION_GRANTED)) {
                            bindForOutgoingCallerId(theCall);
                        }
            }, new LoggedHandlerExecutor(outgoingCallHandler, "CM.pCSB", mLock));
        }

        // Finally, after all user interaction is complete, we execute this code to finish setting
        // up the outgoing call. The inner method always returns a completed future containing the
        // call that we've finished setting up.
        mLatestPostSelectionProcessingFuture = dialerSelectPhoneAccountFuture
                .thenComposeAsync(args -> {
                    if (args == null) {
                        return CompletableFuture.completedFuture(null);
                    }
                    Log.i(CallsManager.this, "post acct selection stage");
                    Call callToUse = args.first;
                    PhoneAccountHandle phoneAccountHandle = args.second;
                    PhoneAccount accountToUse = mPhoneAccountRegistrar
                            .getPhoneAccount(phoneAccountHandle, initiatingUser);
                    callToUse.setTargetPhoneAccount(phoneAccountHandle);
                    if (accountToUse != null && accountToUse.getExtras() != null) {
                        if (accountToUse.getExtras()
                                .getBoolean(PhoneAccount.EXTRA_ALWAYS_USE_VOIP_AUDIO_MODE)) {
                            Log.d(this, "startOutgoingCall: defaulting to voip mode for call %s",
                                    callToUse.getId());
                            callToUse.setIsVoipAudioMode(true);
                        }
                    }

                    callToUse.setState(
                            CallState.CONNECTING,
                            phoneAccountHandle == null ? "no-handle"
                                    : phoneAccountHandle.toString());

                    boolean isVoicemail = isVoicemail(callToUse.getHandle(), accountToUse);

                    int phoneId = SubscriptionManager.getPhoneId(
                            mPhoneAccountRegistrar.getSubscriptionIdForPhoneAccount(
                            callToUse.getTargetPhoneAccount()));
                    boolean isRttSettingOn = isRttSettingOn(phoneAccountHandle);
                    if (!isVoicemail && (!VideoProfile.isVideo(callToUse.getVideoState())
                            || QtiImsExtUtils.isRttSupportedOnVtCalls(
                            phoneId, mContext))
                            && (isRttSettingOn || (extras != null
                            && extras.getBoolean(TelecomManager.EXTRA_START_CALL_WITH_RTT,
                            false)))) {
                        Log.d(this, "Outgoing call requesting RTT, rtt setting is %b",
                                isRttSettingOn);
                        if (callToUse.isEmergencyCall() || (accountToUse != null
                                && accountToUse.hasCapabilities(PhoneAccount.CAPABILITY_RTT))) {
                            // If the call requested RTT and it's an emergency call, ignore the
                            // capability and hope that the modem will deal with it somehow.
                            callToUse.createRttStreams();
                        }
                        // Even if the phone account doesn't support RTT yet,
                        // the connection manager might change that. Set this to check it later.
                        callToUse.setRequestedToStartWithRtt();
                    }

                    setIntentExtrasAndStartTime(callToUse, extras);
                    setCallSourceToAnalytics(callToUse, originalIntent);

                    if (isPotentialMMICode(handle) && !isSelfManaged) {
                        // Do not add the call if it is a potential MMI code.
                        callToUse.addListener(this);
                    } else if (!mCalls.contains(callToUse) && mPendingMOEmerCall == null) {
                        // We check if mCalls already contains the call because we could
                        // potentially be reusing
                        // a call which was previously added (See {@link #reuseOutgoingCall}).
                        addCall(callToUse);
                    }
                    return CompletableFuture.completedFuture(callToUse);
                }, new LoggedHandlerExecutor(outgoingCallHandler, "CM.pASP", mLock));
        return mLatestPostSelectionProcessingFuture;
    }

    public void startConference(List<Uri> participants, Bundle clientExtras, String callingPackage,
            UserHandle initiatingUser) {

         if (clientExtras == null) {
             clientExtras = new Bundle();
         }

         PhoneAccountHandle phoneAccountHandle = clientExtras.getParcelable(
                 TelecomManager.EXTRA_PHONE_ACCOUNT_HANDLE);
         CompletableFuture<Call> callFuture = startOutgoingCall(participants, phoneAccountHandle,
                 clientExtras, initiatingUser, null/* originalIntent */, callingPackage,
                 true/* isconference*/);

         final boolean speakerphoneOn = clientExtras.getBoolean(
                 TelecomManager.EXTRA_START_CALL_WITH_SPEAKERPHONE);
         final int videoState = clientExtras.getInt(
                 TelecomManager.EXTRA_START_CALL_WITH_VIDEO_STATE);

         final Session logSubsession = Log.createSubsession();
         callFuture.thenAccept((call) -> {
             if (call != null) {
                 Log.continueSession(logSubsession, "CM.pOGC");
                 try {
                     placeOutgoingCall(call, call.getHandle(), null/* gatewayInfo */,
                             speakerphoneOn, videoState);
                 } finally {
                     Log.endSession();
                 }
             }
         });
    }

    /**
     * Performs call identification for an outgoing phone call.
     * @param theCall The outgoing call to perform identification.
     */
    private void bindForOutgoingCallerId(Call theCall) {
        // Find the user chosen call screening app.
        String callScreeningApp =
                mRoleManagerAdapter.getDefaultCallScreeningApp();

        CompletableFuture future =
                new CallScreeningServiceHelper(mContext,
                mLock,
                callScreeningApp,
                new ParcelableCallUtils.Converter(),
                mCurrentUserHandle,
                theCall,
                new AppLabelProxy() {
                    @Override
                    public CharSequence getAppLabel(String packageName) {
                        return Util.getAppLabel(mContext.getPackageManager(), packageName);
                    }
                }).process();
        future.thenApply( v -> {
            Log.i(this, "Outgoing caller ID complete");
            return null;
        });
    }

    /**
     * Finds the {@link PhoneAccountHandle}(s) which could potentially be used to place an outgoing
     * call.  Takes into account the following:
     * 1. Any pre-chosen {@link PhoneAccountHandle} which was specified on the
     * {@link Intent#ACTION_CALL} intent.  If one was chosen it will be used if possible.
     * 2. Whether the call is a video call.  If the call being placed is a video call, an attempt is
     * first made to consider video capable phone accounts.  If no video capable phone accounts are
     * found, the usual non-video capable phone accounts will be considered.
     * 3. Whether there is a user-chosen default phone account; that one will be used if possible.
     *
     * @param targetPhoneAccountHandle The pre-chosen {@link PhoneAccountHandle} passed in when the
     *                                 call was placed.  Will be {@code null} if the
     *                                 {@link Intent#ACTION_CALL} intent did not specify a target
     *                                 phone account.
     * @param handle The handle of the outgoing call; used to determine the SIP scheme when matching
     *               phone accounts.
     * @param isVideo {@code true} if the call is a video call, {@code false} otherwise.
     * @param isEmergency {@code true} if the call is an emergency call.
     * @param initiatingUser The {@link UserHandle} the call is placed on.
     * @return
     */
    @VisibleForTesting
    public CompletableFuture<List<PhoneAccountHandle>> findOutgoingCallPhoneAccount(
            PhoneAccountHandle targetPhoneAccountHandle, Uri handle, boolean isVideo,
            boolean isEmergency, UserHandle initiatingUser) {
       return findOutgoingCallPhoneAccount(targetPhoneAccountHandle, handle, isVideo,
               isEmergency, initiatingUser, false/* isConference */);
    }

    public CompletableFuture<List<PhoneAccountHandle>> findOutgoingCallPhoneAccount(
            PhoneAccountHandle targetPhoneAccountHandle, Uri handle, boolean isVideo,
            boolean isEmergency, UserHandle initiatingUser, boolean isConference) {

        if (isSelfManaged(targetPhoneAccountHandle, initiatingUser)) {
            return CompletableFuture.completedFuture(Arrays.asList(targetPhoneAccountHandle));
        }

        List<PhoneAccountHandle> accounts;
        // Try to find a potential phone account, taking into account whether this is a video
        // call.
        accounts = constructPossiblePhoneAccounts(handle, initiatingUser, isVideo, isEmergency,
                isConference);
        if (isVideo && accounts.size() == 0) {
            // Placing a video call but no video capable accounts were found, so consider any
            // call capable accounts (we can fallback to audio).
            accounts = constructPossiblePhoneAccounts(handle, initiatingUser,
                    false /* isVideo */, isEmergency /* isEmergency */, isConference);
        }
        Log.v(this, "findOutgoingCallPhoneAccount: accounts = " + accounts);

        // Only dial with the requested phoneAccount if it is still valid. Otherwise treat this
        // call as if a phoneAccount was not specified (does the default behavior instead).
        // Note: We will not attempt to dial with a requested phoneAccount if it is disabled.
        if (targetPhoneAccountHandle != null) {
            if (accounts.contains(targetPhoneAccountHandle)) {
                // The target phone account is valid and was found.
                return CompletableFuture.completedFuture(Arrays.asList(targetPhoneAccountHandle));
            }
        }
        if (accounts.isEmpty() || accounts.size() == 1) {
            return CompletableFuture.completedFuture(accounts);
        }

        // Do the query for whether there's a preferred contact
        final CompletableFuture<PhoneAccountHandle> userPreferredAccountForContact =
                new CompletableFuture<>();
        final List<PhoneAccountHandle> possibleAccounts = accounts;
        mCallerInfoLookupHelper.startLookup(handle,
                new CallerInfoLookupHelper.OnQueryCompleteListener() {
                    @Override
                    public void onCallerInfoQueryComplete(Uri handle, CallerInfo info) {
                        if (info != null &&
                                info.preferredPhoneAccountComponent != null &&
                                info.preferredPhoneAccountId != null &&
                                !info.preferredPhoneAccountId.isEmpty()) {
                            PhoneAccountHandle contactDefaultHandle = new PhoneAccountHandle(
                                    info.preferredPhoneAccountComponent,
                                    info.preferredPhoneAccountId,
                                    initiatingUser);
                            userPreferredAccountForContact.complete(contactDefaultHandle);
                        } else {
                            userPreferredAccountForContact.complete(null);
                        }
                    }

                    @Override
                    public void onContactPhotoQueryComplete(Uri handle, CallerInfo info) {
                        // ignore this
                    }
                });

        return userPreferredAccountForContact.thenApply(phoneAccountHandle -> {
            if (phoneAccountHandle != null) {
                Log.i(CallsManager.this, "findOutgoingCallPhoneAccount; contactPrefAcct=%s",
                        phoneAccountHandle);
                return Collections.singletonList(phoneAccountHandle);
            }
            // No preset account, check if default exists that supports the URI scheme for the
            // handle and verify it can be used.
            PhoneAccountHandle defaultPhoneAccountHandle =
                    mPhoneAccountRegistrar.getOutgoingPhoneAccountForScheme(
                            handle.getScheme(), initiatingUser);
            if (defaultPhoneAccountHandle != null &&
                    possibleAccounts.contains(defaultPhoneAccountHandle)) {
                Log.i(CallsManager.this, "findOutgoingCallPhoneAccount; defaultAcctForScheme=%s",
                        defaultPhoneAccountHandle);
                return Collections.singletonList(defaultPhoneAccountHandle);
            }
            return possibleAccounts;
        });
    }

    /**
     * Determines if a {@link PhoneAccountHandle} is for a self-managed ConnectionService.
     * @param targetPhoneAccountHandle The phone account to check.
     * @param initiatingUser The user associated with the account.
     * @return {@code true} if the phone account is self-managed, {@code false} otherwise.
     */
    public boolean isSelfManaged(PhoneAccountHandle targetPhoneAccountHandle,
            UserHandle initiatingUser) {
        PhoneAccount targetPhoneAccount = mPhoneAccountRegistrar.getPhoneAccount(
                targetPhoneAccountHandle, initiatingUser);
        return targetPhoneAccount != null && targetPhoneAccount.isSelfManaged();
    }

    public void onCallRedirectionComplete(Call call, Uri handle,
                                          PhoneAccountHandle phoneAccountHandle,
                                          GatewayInfo gatewayInfo, boolean speakerphoneOn,
                                          int videoState, boolean shouldCancelCall,
                                          String uiAction) {
        Log.i(this, "onCallRedirectionComplete for Call %s with handle %s" +
                " and phoneAccountHandle %s", call, Log.pii(handle), phoneAccountHandle);

        boolean endEarly = false;
        String disconnectReason = "";
        String callRedirectionApp = mRoleManagerAdapter.getDefaultCallRedirectionApp();

        boolean isPotentialEmergencyNumber;
        try {
            isPotentialEmergencyNumber =
                    handle != null && getTelephonyManager().isPotentialEmergencyNumber(
                            handle.getSchemeSpecificPart());
        } catch (IllegalStateException ise) {
            isPotentialEmergencyNumber = false;
        } catch (RuntimeException r) {
            isPotentialEmergencyNumber = false;
        }

        if (shouldCancelCall) {
            Log.w(this, "onCallRedirectionComplete: call is canceled");
            endEarly = true;
            disconnectReason = "Canceled from Call Redirection Service";

            // Show UX when user-defined call redirection service does not response; the UX
            // is not needed to show if the call is disconnected (e.g. by the user)
            if (uiAction.equals(CallRedirectionProcessor.UI_TYPE_USER_DEFINED_TIMEOUT)
                    && !call.isDisconnected()) {
                Intent timeoutIntent = new Intent(mContext,
                        CallRedirectionTimeoutDialogActivity.class);
                timeoutIntent.putExtra(
                        CallRedirectionTimeoutDialogActivity.EXTRA_REDIRECTION_APP_NAME,
                        mRoleManagerAdapter.getApplicationLabelForPackageName(callRedirectionApp));
                timeoutIntent.setFlags(Intent.FLAG_ACTIVITY_NEW_TASK);
                mContext.startActivityAsUser(timeoutIntent, UserHandle.CURRENT);
            }
        } else if (handle == null) {
            Log.w(this, "onCallRedirectionComplete: handle is null");
            endEarly = true;
            disconnectReason = "Null handle from Call Redirection Service";
        } else if (phoneAccountHandle == null) {
            Log.w(this, "onCallRedirectionComplete: phoneAccountHandle is null");
            endEarly = true;
            disconnectReason = "Null phoneAccountHandle from Call Redirection Service";
        } else if (isPotentialEmergencyNumber) {
            Log.w(this, "onCallRedirectionComplete: emergency number %s is redirected from Call"
                    + " Redirection Service", handle.getSchemeSpecificPart());
            endEarly = true;
            disconnectReason = "Emergency number is redirected from Call Redirection Service";
        }
        if (endEarly) {
            if (call != null) {
                call.disconnect(disconnectReason);
            }
            return;
        }

        // If this call is already disconnected then we have nothing more to do.
        if (call.isDisconnected()) {
            Log.w(this, "onCallRedirectionComplete: Call has already been disconnected,"
                    + " ignore the call redirection %s", call);
            return;
        }

        if (uiAction.equals(CallRedirectionProcessor.UI_TYPE_USER_DEFINED_ASK_FOR_CONFIRM)) {
            Log.addEvent(call, LogUtils.Events.REDIRECTION_USER_CONFIRMATION);
            mPendingRedirectedOutgoingCall = call;

            mPendingRedirectedOutgoingCallInfo.put(call.getId(),
                    new Runnable("CM.oCRC", mLock) {
                        @Override
                        public void loggedRun() {
                            Log.addEvent(call, LogUtils.Events.REDIRECTION_USER_CONFIRMED);
                            call.setTargetPhoneAccount(phoneAccountHandle);
                            placeOutgoingCall(call, handle, gatewayInfo, speakerphoneOn,
                                    videoState);
                        }
                    });

            mPendingUnredirectedOutgoingCallInfo.put(call.getId(),
                    new Runnable("CM.oCRC", mLock) {
                        @Override
                        public void loggedRun() {
                            call.setTargetPhoneAccount(phoneAccountHandle);
                            placeOutgoingCall(call, handle, null, speakerphoneOn,
                                    videoState);
                        }
                    });

            Log.i(this, "onCallRedirectionComplete: UI_TYPE_USER_DEFINED_ASK_FOR_CONFIRM "
                            + "callId=%s, callRedirectionAppName=%s",
                    call.getId(), callRedirectionApp);

            showRedirectionDialog(call.getId(),
                    mRoleManagerAdapter.getApplicationLabelForPackageName(callRedirectionApp));
        } else {
            call.setTargetPhoneAccount(phoneAccountHandle);
            placeOutgoingCall(call, handle, gatewayInfo, speakerphoneOn, videoState);
        }
    }

    /**
     * Shows the call redirection confirmation dialog.  This is explicitly done here instead of in
     * an activity class such as {@link ConfirmCallDialogActivity}.  This was originally done with
     * an activity class, however due to the fact that the InCall UI is being spun up at the same
     * time as the dialog activity, there is a potential race condition where the InCall UI will
     * often be shown instead of the dialog.  Activity manager chooses not to show the redirection
     * dialog in that case since the new top activity from dialer is going to show.
     * By showing the dialog here we're able to set the dialog's window type to
     * {@link WindowManager.LayoutParams#TYPE_SYSTEM_ALERT} which guarantees it shows above other
     * content on the screen.
     * @param callId The ID of the call to show the redirection dialog for.
     */
    private void showRedirectionDialog(@NonNull String callId, @NonNull CharSequence appName) {
        AlertDialog confirmDialog = FrameworksUtils.makeAlertDialogBuilder(mContext).create();
        LayoutInflater layoutInflater = LayoutInflater.from(mContext);
        View dialogView = layoutInflater.inflate(R.layout.call_redirection_confirm_dialog, null);

        Button buttonFirstLine = (Button) dialogView.findViewById(R.id.buttonFirstLine);
        buttonFirstLine.setOnClickListener(new View.OnClickListener() {
            @Override
            public void onClick(View v) {
                Intent proceedWithoutRedirectedCall = new Intent(
                        TelecomBroadcastIntentProcessor.ACTION_PLACE_UNREDIRECTED_CALL,
                        null, mContext,
                        TelecomBroadcastReceiver.class);
                proceedWithoutRedirectedCall.putExtra(
                        TelecomBroadcastIntentProcessor.EXTRA_REDIRECTION_OUTGOING_CALL_ID,
                        callId);
                mContext.sendBroadcast(proceedWithoutRedirectedCall);
                confirmDialog.dismiss();
            }
        });

        Button buttonSecondLine = (Button) dialogView.findViewById(R.id.buttonSecondLine);
        buttonSecondLine.setText(mContext.getString(
                R.string.alert_place_outgoing_call_with_redirection, appName));
        buttonSecondLine.setOnClickListener(new View.OnClickListener() {
            @Override
            public void onClick(View v) {
                Intent proceedWithRedirectedCall = new Intent(
                        TelecomBroadcastIntentProcessor.ACTION_PLACE_REDIRECTED_CALL, null,
                        mContext,
                        TelecomBroadcastReceiver.class);
                proceedWithRedirectedCall.putExtra(
                        TelecomBroadcastIntentProcessor.EXTRA_REDIRECTION_OUTGOING_CALL_ID,
                        callId);
                mContext.sendBroadcast(proceedWithRedirectedCall);
                confirmDialog.dismiss();
            }
        });

        Button buttonThirdLine = (Button) dialogView.findViewById(R.id.buttonThirdLine);
        buttonThirdLine.setOnClickListener(new View.OnClickListener() {
            public void onClick(View v) {
                cancelRedirection(callId);
                confirmDialog.dismiss();
            }
        });

        confirmDialog.setOnCancelListener(new DialogInterface.OnCancelListener() {
            @Override
            public void onCancel(DialogInterface dialog) {
                cancelRedirection(callId);
                confirmDialog.dismiss();
            }
        });

        confirmDialog.getWindow().setBackgroundDrawable(new ColorDrawable(Color.TRANSPARENT));
        confirmDialog.getWindow().setType(WindowManager.LayoutParams.TYPE_SYSTEM_ALERT);

        confirmDialog.setCancelable(false);
        confirmDialog.setCanceledOnTouchOutside(false);
        confirmDialog.setView(dialogView);

        confirmDialog.show();
    }

    /**
     * Signals to Telecom that redirection of the call is to be cancelled.
     */
    private void cancelRedirection(String callId) {
        Intent cancelRedirectedCall = new Intent(
                TelecomBroadcastIntentProcessor.ACTION_CANCEL_REDIRECTED_CALL,
                null, mContext,
                TelecomBroadcastReceiver.class);
        cancelRedirectedCall.putExtra(
                TelecomBroadcastIntentProcessor.EXTRA_REDIRECTION_OUTGOING_CALL_ID, callId);
        mContext.sendBroadcastAsUser(cancelRedirectedCall, UserHandle.CURRENT);
    }

    public void processRedirectedOutgoingCallAfterUserInteraction(String callId, String action) {
        Log.i(this, "processRedirectedOutgoingCallAfterUserInteraction for Call ID %s, action=%s",
                callId, action);
        if (mPendingRedirectedOutgoingCall != null) {
            String pendingCallId = mPendingRedirectedOutgoingCall.getId();
            if (!pendingCallId.equals(callId)) {
                Log.i(this, "processRedirectedOutgoingCallAfterUserInteraction for new Call ID %s, "
                        + "cancel the previous pending Call with ID %s", callId, pendingCallId);
                mPendingRedirectedOutgoingCall.disconnect("Another call redirection requested");
                mPendingRedirectedOutgoingCallInfo.remove(pendingCallId);
                mPendingUnredirectedOutgoingCallInfo.remove(pendingCallId);
            }

            if (action.equals(TelecomBroadcastIntentProcessor.ACTION_PLACE_REDIRECTED_CALL)) {
                mHandler.post(mPendingRedirectedOutgoingCallInfo.get(callId).prepare());
            } else if (action.equals(
                    TelecomBroadcastIntentProcessor.ACTION_PLACE_UNREDIRECTED_CALL)) {
                mHandler.post(mPendingUnredirectedOutgoingCallInfo.get(callId).prepare());
            } else if (action.equals(
                    TelecomBroadcastIntentProcessor.ACTION_CANCEL_REDIRECTED_CALL)) {
                Log.addEvent(mPendingRedirectedOutgoingCall,
                        LogUtils.Events.REDIRECTION_USER_CANCELLED);
                mPendingRedirectedOutgoingCall.disconnect("User canceled the redirected call.");
            }
            mPendingRedirectedOutgoingCall = null;
            mPendingRedirectedOutgoingCallInfo.remove(callId);
            mPendingUnredirectedOutgoingCallInfo.remove(callId);
        } else {
            Log.w(this, "processRedirectedOutgoingCallAfterUserInteraction for non-matched Call ID"
                    + " %s", callId);
        }
    }

    /**
     * Attempts to issue/connect the specified call.
     *
     * @param handle Handle to connect the call with.
     * @param gatewayInfo Optional gateway information that can be used to route the call to the
     *        actual dialed handle via a gateway provider. May be null.
     * @param speakerphoneOn Whether or not to turn the speakerphone on once the call connects.
     * @param videoState The desired video state for the outgoing call.
     */
    @VisibleForTesting
    public void placeOutgoingCall(Call call, Uri handle, GatewayInfo gatewayInfo,
            boolean speakerphoneOn, int videoState) {
        if (call == null) {
            // don't do anything if the call no longer exists
            Log.i(this, "Canceling unknown call.");
            return;
        }

        final Uri uriHandle = (gatewayInfo == null) ? handle : gatewayInfo.getGatewayAddress();

        if (gatewayInfo == null) {
            Log.i(this, "Creating a new outgoing call with handle: %s", Log.piiHandle(uriHandle));
        } else {
            Log.i(this, "Creating a new outgoing call with gateway handle: %s, original handle: %s",
                    Log.pii(uriHandle), Log.pii(handle));
        }

        call.setHandle(uriHandle);
        call.setGatewayInfo(gatewayInfo);

        final boolean useSpeakerWhenDocked = mContext.getResources().getBoolean(
                R.bool.use_speaker_when_docked);
        final boolean useSpeakerForDock = isSpeakerphoneEnabledForDock();
        final boolean useSpeakerForVideoCall = isSpeakerphoneAutoEnabledForVideoCalls(videoState);

        // Auto-enable speakerphone if the originating intent specified to do so, if the call
        // is a video call, of if using speaker when docked
        PhoneAccount account = mPhoneAccountRegistrar.getPhoneAccount(
                call.getTargetPhoneAccount(), call.getInitiatingUser());
        boolean allowVideo = false;
        if (account != null) {
            allowVideo = account.hasCapabilities(PhoneAccount.CAPABILITY_VIDEO_CALLING);
        }
        call.setStartWithSpeakerphoneOn(speakerphoneOn || (useSpeakerForVideoCall && allowVideo)
                || (useSpeakerWhenDocked && useSpeakerForDock));
        call.setVideoState(videoState);

        if (speakerphoneOn) {
            Log.i(this, "%s Starting with speakerphone as requested", call);
        } else if (useSpeakerWhenDocked && useSpeakerForDock) {
            Log.i(this, "%s Starting with speakerphone because car is docked.", call);
        } else if (useSpeakerForVideoCall) {
            Log.i(this, "%s Starting with speakerphone because its a video call.", call);
        }

        if (call.isEmergencyCall()) {
            Executors.defaultThreadFactory().newThread(() ->
                    BlockedNumberContract.SystemContract.notifyEmergencyContact(mContext))
                    .start();
        }

        final boolean requireCallCapableAccountByHandle = mContext.getResources().getBoolean(
                com.android.internal.R.bool.config_requireCallCapableAccountForHandle);
        final boolean isOutgoingCallPermitted = isOutgoingCallPermitted(call,
                call.getTargetPhoneAccount());
        final String callHandleScheme =
                call.getHandle() == null ? null : call.getHandle().getScheme();
        if (call.getTargetPhoneAccount() != null || call.isEmergencyCall()) {
            // If the account has been set, proceed to place the outgoing call.
            // Otherwise the connection will be initiated when the account is set by the user.
            if (call.isSelfManaged() && !isOutgoingCallPermitted) {
                if (call.isAdhocConferenceCall()) {
                    notifyCreateConferenceFailed(call.getTargetPhoneAccount(), call);
                } else {
                    notifyCreateConnectionFailed(call.getTargetPhoneAccount(), call);
                }
            } else {
                if (call.isEmergencyCall()) {
                    // Drop any ongoing self-managed calls to make way for an emergency call.
                    disconnectSelfManagedCalls("place emerg call" /* reason */);
                }

                if (mPendingMOEmerCall == null) {
                    // If the account has been set, proceed to place the outgoing call.
                    // Otherwise the connection will be initiated when the account is
                    // set by the user.
                    call.startCreateConnection(mPhoneAccountRegistrar);
                }
            }
        } else if (mPhoneAccountRegistrar.getCallCapablePhoneAccounts(
                requireCallCapableAccountByHandle ? callHandleScheme : null, false,
                call.getInitiatingUser()).isEmpty()) {
            // If there are no call capable accounts, disconnect the call.
            markCallAsDisconnected(call, new DisconnectCause(DisconnectCause.CANCELED,
                    "No registered PhoneAccounts"));
            markCallAsRemoved(call);
        }
    }

    /**
     * Attempts to start a conference call for the specified call.
     *
     * @param call The call to conference.
     * @param otherCall The other call to conference with.
     */
    @VisibleForTesting
    public void conference(Call call, Call otherCall) {
        call.conferenceWith(otherCall);
    }

    /**
     * Instructs Telecom to answer the specified call. Intended to be invoked by the in-call
     * app through {@link InCallAdapter} after Telecom notifies it of an incoming call followed by
     * the user opting to answer said call.
     *
     * @param call The call to answer.
     * @param videoState The video state in which to answer the call.
     */
    @VisibleForTesting
    public void answerCall(Call call, int videoState) {
        if (!mCalls.contains(call)) {
            Log.i(this, "Request to answer a non-existent call %s", call);
        } else {
            // Hold or disconnect the active call and request call focus for the incoming call.
            Call activeCall = (Call) mConnectionSvrFocusMgr.getCurrentFocusCall();
            Log.d(this, "answerCall: Incoming call = %s Ongoing call %s", call, activeCall);
            holdActiveCallForNewCall(call);
            mConnectionSvrFocusMgr.requestFocus(
                    call,
                    new RequestCallback(new ActionAnswerCall(call, videoState)));
        }
    }

    private void answerCallForAudioProcessing(Call call) {
        // We don't check whether the call has been added to the internal lists yet -- it's optional
        // until the call is actually in the AUDIO_PROCESSING state.
        Call activeCall = (Call) mConnectionSvrFocusMgr.getCurrentFocusCall();
        if (activeCall != null && activeCall != call) {
            Log.w(this, "answerCallForAudioProcessing: another active call already exists. "
                    + "Ignoring request for audio processing and letting the incoming call "
                    + "through.");
            // The call should already be in the RINGING state, so all we have to do is add the
            // call to the internal tracker.
            addCall(call);
            return;
        }
        Log.d(this, "answerCallForAudioProcessing: Incoming call = %s", call);
        mConnectionSvrFocusMgr.requestFocus(
                call,
                new RequestCallback(() -> {
                    synchronized (mLock) {
                        Log.d(this, "answering call %s for audio processing with cs focus", call);
                        call.answerForAudioProcessing();
                        // Skip setting the call state to ANSWERED -- that's only for calls that
                        // were answered by user intervention.
                        mPendingAudioProcessingCall = call;
                    }
                }));

    }

    /**
     * Instructs Telecom to bring a call into the AUDIO_PROCESSING state.
     *
     * Used by the background audio call screener (also the default dialer) to signal that
     * they want to manually enter the AUDIO_PROCESSING state. The user will be aware that there is
     * an ongoing call at this time.
     *
     * @param call The call to manipulate
     */
    public void enterBackgroundAudioProcessing(Call call, String requestingPackageName) {
        if (!mCalls.contains(call)) {
            Log.w(this, "Trying to exit audio processing on an untracked call");
            return;
        }

        Call activeCall = getActiveCall();
        if (activeCall != null && activeCall != call) {
            Log.w(this, "Ignoring enter audio processing because there's already a call active");
            return;
        }

        CharSequence requestingAppName = AppLabelProxy.Util.getAppLabel(
                mContext.getPackageManager(), requestingPackageName);
        if (requestingAppName == null) {
            requestingAppName = requestingPackageName;
        }

        // We only want this to work on active or ringing calls
        if (call.getState() == CallState.RINGING) {
            // After the connection service sets up the call with the other end, it'll set the call
            // state to AUDIO_PROCESSING
            answerCallForAudioProcessing(call);
            call.setAudioProcessingRequestingApp(requestingAppName);
        } else if (call.getState() == CallState.ACTIVE) {
            setCallState(call, CallState.AUDIO_PROCESSING,
                    "audio processing set by dialer request");
            call.setAudioProcessingRequestingApp(requestingAppName);
        }
    }

    /**
     * Instructs Telecom to bring a call out of the AUDIO_PROCESSING state.
     *
     * Used by the background audio call screener (also the default dialer) to signal that it's
     * finished doing its thing and the user should be made aware of the call.
     *
     * @param call The call to manipulate
     * @param shouldRing if true, puts the call into SIMULATED_RINGING. Otherwise, makes the call
     *                   active.
     */
    public void exitBackgroundAudioProcessing(Call call, boolean shouldRing) {
        if (!mCalls.contains(call)) {
            Log.w(this, "Trying to exit audio processing on an untracked call");
            return;
        }

        Call activeCall = getActiveCall();
        if (activeCall != null) {
            Log.w(this, "Ignoring exit audio processing because there's already a call active");
        }

        if (shouldRing) {
            setCallState(call, CallState.SIMULATED_RINGING, "exitBackgroundAudioProcessing");
        } else {
            setCallState(call, CallState.ACTIVE, "exitBackgroundAudioProcessing");
        }
    }

    /**
     * Instructs Telecom to deflect the specified call. Intended to be invoked by the in-call
     * app through {@link InCallAdapter} after Telecom notifies it of an incoming call followed by
     * the user opting to deflect said call.
     */
    @VisibleForTesting
    public void deflectCall(Call call, Uri address) {
        if (!mCalls.contains(call)) {
            Log.i(this, "Request to deflect a non-existent call %s", call);
        } else {
            call.deflect(address);
        }
    }

    /**
     * Determines if the speakerphone should be automatically enabled for the call.  Speakerphone
     * should be enabled if the call is a video call and bluetooth or the wired headset are not in
     * use.
     *
     * @param videoState The video state of the call.
     * @return {@code true} if the speakerphone should be enabled.
     */
    public boolean isSpeakerphoneAutoEnabledForVideoCalls(int videoState) {
        return !isVideoCrbtVoLteCall(videoState) &&
            VideoProfile.isVideo(videoState) &&
            !mWiredHeadsetManager.isPluggedIn() &&
            !mBluetoothRouteManager.isBluetoothAvailable() &&
            isSpeakerEnabledForVideoCalls();
    }

     public boolean isWiredHandsetInOrBtAvailble() {
        return mWiredHeadsetManager.isPluggedIn()
            || mBluetoothRouteManager.isBluetoothAvailable();
     }

     public boolean isWiredHandsetIn() {
        return mWiredHeadsetManager.isPluggedIn();
     }

     public boolean isBtAvailble() {
       return  mBluetoothRouteManager.isBluetoothAvailable();
     }

    /**
     * Determines if the speakerphone should be enabled for when docked.  Speakerphone
     * should be enabled if the device is docked and bluetooth or the wired headset are
     * not in use.
     *
     * @return {@code true} if the speakerphone should be enabled for the dock.
     */
    private boolean isSpeakerphoneEnabledForDock() {
        return mDockManager.isDocked() &&
            !mWiredHeadsetManager.isPluggedIn() &&
            !mBluetoothRouteManager.isBluetoothAvailable();
    }

    /**
     * Determines if the speakerphone should be automatically enabled for video calls.
     *
     * @return {@code true} if the speakerphone should automatically be enabled.
     */
    private static boolean isSpeakerEnabledForVideoCalls() {
        return TelephonyProperties.videocall_audio_output()
                .orElse(TelecomManager.AUDIO_OUTPUT_DEFAULT)
                == TelecomManager.AUDIO_OUTPUT_ENABLE_SPEAKER;
    }

    /**
     * Instructs Telecom to reject the specified call. Intended to be invoked by the in-call
     * app through {@link InCallAdapter} after Telecom notifies it of an incoming call followed by
     * the user opting to reject said call.
     */
    @VisibleForTesting
    public void rejectCall(Call call, boolean rejectWithMessage, String textMessage) {
        if (!mCalls.contains(call)) {
            Log.i(this, "Request to reject a non-existent call %s", call);
        } else {
            for (CallsManagerListener listener : mListeners) {
                listener.onIncomingCallRejected(call, rejectWithMessage, textMessage);
            }
            call.reject(rejectWithMessage, textMessage);
        }
    }

    /**
     * Instructs Telecom to reject the specified call. Intended to be invoked by the in-call
     * app through {@link InCallAdapter} after Telecom notifies it of an incoming call followed by
     * the user opting to reject said call.
     */
    @VisibleForTesting
    public void rejectCall(Call call, @android.telecom.Call.RejectReason int rejectReason) {
        if (!mCalls.contains(call)) {
            Log.i(this, "Request to reject a non-existent call %s", call);
        } else {
            for (CallsManagerListener listener : mListeners) {
                listener.onIncomingCallRejected(call, false /* rejectWithMessage */,
                        null /* textMessage */);
            }
            call.reject(rejectReason);
        }
    }

    /**
     * Instructs Telecom to transfer the specified call. Intended to be invoked by the in-call
     * app through {@link InCallAdapter} after the user opts to transfer the said call.
     */
    @VisibleForTesting
    public void transferCall(Call call, Uri number, boolean isConfirmationRequired) {
        if (!mCalls.contains(call)) {
            Log.i(this, "transferCall - Request to transfer a non-existent call %s", call);
        } else {
            call.transfer(number, isConfirmationRequired);
        }
    }

    /**
     * Instructs Telecom to transfer the specified call to another ongoing call.
     * Intended to be invoked by the in-call app through {@link InCallAdapter} after the user opts
     * to transfer the said call (consultative transfer).
     */
    @VisibleForTesting
    public void transferCall(Call call, Call otherCall) {
        if (!mCalls.contains(call) || !mCalls.contains(otherCall)) {
            Log.i(this, "transferCall - Non-existent call %s or %s", call, otherCall);
        } else {
            call.transfer(otherCall);
        }
    }

    /**
     * Instructs Telecom to play the specified DTMF tone within the specified call.
     *
     * @param digit The DTMF digit to play.
     */
    @VisibleForTesting
    public void playDtmfTone(Call call, char digit) {
        if (!mCalls.contains(call)) {
            Log.i(this, "Request to play DTMF in a non-existent call %s", call);
        } else {
            if (call.getState() != CallState.ON_HOLD) {
                call.playDtmfTone(digit);
                mDtmfLocalTonePlayer.playTone(call, digit);
            } else {
                Log.i(this, "Request to play DTMF tone for held call %s", call.getId());
            }
        }
    }

    /**
     * Instructs Telecom to stop the currently playing DTMF tone, if any.
     */
    @VisibleForTesting
    public void stopDtmfTone(Call call) {
        if (!mCalls.contains(call)) {
            Log.i(this, "Request to stop DTMF in a non-existent call %s", call);
        } else {
            call.stopDtmfTone();
            mDtmfLocalTonePlayer.stopTone(call);
        }
    }

    /**
     * Instructs Telecom to continue (or not) the current post-dial DTMF string, if any.
     */
    void postDialContinue(Call call, boolean proceed) {
        if (!mCalls.contains(call)) {
            Log.i(this, "Request to continue post-dial string in a non-existent call %s", call);
        } else {
            call.postDialContinue(proceed);
        }
    }

    /**
     * Instructs Telecom to disconnect the specified call. Intended to be invoked by the
     * in-call app through {@link InCallAdapter} for an ongoing call. This is usually triggered by
     * the user hitting the end-call button.
     */
    @VisibleForTesting
    public void disconnectCall(Call call) {
        Log.v(this, "disconnectCall %s", call);

        if (!mCalls.contains(call)) {
            Log.w(this, "Unknown call (%s) asked to disconnect", call);
        } else {
            mLocallyDisconnectingCalls.add(call);
            int previousState = call.getState();
            call.disconnect();
            for (CallsManagerListener listener : mListeners) {
                listener.onCallStateChanged(call, previousState, call.getState());
            }
            // Cancel any of the outgoing call futures if they're still around.
            if (mPendingCallConfirm != null && !mPendingCallConfirm.isDone()) {
                mPendingCallConfirm.complete(null);
                mPendingCallConfirm = null;
            }
            if (mPendingAccountSelection != null && !mPendingAccountSelection.isDone()) {
                mPendingAccountSelection.complete(null);
                mPendingAccountSelection = null;
            }
        }
    }

    /**
     * Instructs Telecom to disconnect all calls.
     */
    void disconnectAllCalls() {
        Log.v(this, "disconnectAllCalls");

        for (Call call : mCalls) {
            disconnectCall(call);
        }
    }

    /**
     * Disconnects calls for any other {@link PhoneAccountHandle} but the one specified.
     * Note: As a protective measure, will NEVER disconnect an emergency call.  Although that
     * situation should never arise, its a good safeguard.
     * @param phoneAccountHandle Calls owned by {@link PhoneAccountHandle}s other than this one will
     *                          be disconnected.
     */
    private void disconnectOtherCalls(PhoneAccountHandle phoneAccountHandle) {
        mCalls.stream()
                .filter(c -> !c.isEmergencyCall() &&
                        !c.getTargetPhoneAccount().equals(phoneAccountHandle))
                .forEach(c -> disconnectCall(c));
    }

    /**
     * Instructs Telecom to put the specified call on hold. Intended to be invoked by the
     * in-call app through {@link InCallAdapter} for an ongoing call. This is usually triggered by
     * the user hitting the hold button during an active call.
     */
    @VisibleForTesting
    public void holdCall(Call call) {
        if (!mCalls.contains(call)) {
            Log.w(this, "Unknown call (%s) asked to be put on hold", call);
        } else {
            Log.d(this, "Putting call on hold: (%s)", call);
            call.hold();
        }
    }

    /**
     * Instructs Telecom to release the specified call from hold. Intended to be invoked by
     * the in-call app through {@link InCallAdapter} for an ongoing call. This is usually triggered
     * by the user hitting the hold button during a held call.
     */
    @VisibleForTesting
    public void unholdCall(Call call) {
        if (!mCalls.contains(call)) {
            Log.w(this, "Unknown call (%s) asked to be removed from hold", call);
        } else {
            if (getOutgoingCall() != null) {
                Log.w(this, "There is an outgoing call, so it is unable to unhold this call %s",
                        call);
                return;
            }
            Call activeCall = (Call) mConnectionSvrFocusMgr.getCurrentFocusCall();
            String activeCallId = null;
            if (activeCall != null && !activeCall.isLocallyDisconnecting()) {
                activeCallId = activeCall.getId();
                Log.d(TAG, "unholdCall DSDA = " + isConcurrentCallsPossible());
                if (canHold(activeCall)) {
                    if (!isConcurrentCallsPossible() || !areFromSameSource(activeCall, call)) {
                        // Follow legacy behavior for non DSDA and different source/connection
                        // service use case
                        activeCall.hold("Swap to " + call.getId());
                        Log.addEvent(activeCall, LogUtils.Events.SWAP, "To " + call.getId());
                        Log.addEvent(call, LogUtils.Events.SWAP, "From " + activeCall.getId());
                    } else {
                        // This is dsda swap use case. Let ConnectionService handle hold
                        // and unhold for this case
                        Log.i(TAG, "unholdCall in DSDA across subs");
                    }
                } else {
                    // This call does not support hold. If it is from a different connection
                    // service or connection manager, then disconnect it, otherwise allow the
                    // connection service or connection manager to handle the situation.
                    if (!areFromSameSource(activeCall, call)) {
                        if (!activeCall.isEmergencyCall()) {
                            activeCall.disconnect("Swap to " + call.getId());
                        } else {
                            Log.w(this, "unholdCall: % is an emergency call, aborting swap to %s",
                                    activeCall.getId(), call.getId());
                            // Don't unhold the call as requested; we don't want to drop an
                            // emergency call.
                            return;
                        }
                    } else if (!isConcurrentCallsPossible()) {
                        activeCall.hold("Swap to " + call.getId());
                    }
                }
            }
            mConnectionSvrFocusMgr.requestFocus(
                    call,
                    new RequestCallback(new ActionUnHoldCall(call, activeCallId)));
        }
    }

    @Override
    public void onExtrasRemoved(Call c, int source, List<String> keys) {
        if (source != Call.SOURCE_CONNECTION_SERVICE) {
            return;
        }
        updateCanAddCall();
    }

    @Override
    public void onExtrasChanged(Call c, int source, Bundle extras) {
        if (source != Call.SOURCE_CONNECTION_SERVICE) {
            return;
        }
        handleCallTechnologyChange(c);
        handleChildAddressChange(c);
        updateCanAddCall();
        maybeUpdateVideoCrsCall(c);
    }

    @Override
    public void onRemoteRttRequest(Call call, int requestId) {
        Log.i(this, "onRemoteRttRequest: call %s", call.getId());
        playRttUpgradeToneForCall(call);
    }

    /**
     * Updates video CRS information if it is a CRS call and handling fallback
     * to play local ringing when CRS audio/video RTP timeout from network.
     */
    private void maybeUpdateVideoCrsCall(Call c) {
        if (c == null || (c.getState() != CallState.RINGING
                    && c.getState() != CallState.SIMULATED_RINGING)) {
            return;
        }
        boolean isCrs = c.isCrsCall();
        String callId = c.getId();
        if (isCrs) {
            mCrsCallId = callId;
            return;
        }

        Log.v(this, "maybeUpdateVideoCrsCall : isCrs = %b, CrsCallId =%s,"
                + "currentCallId=%s", isCrs, mCrsCallId, callId);
        if(!callId.equals(mCrsCallId)) {
            return;
        }
        mCrsCallId = null;
        for (CallsManagerListener listener : mListeners) {
            listener.onCrsFallbackLocalRinging(c);
        }
    }

    public void playRttUpgradeToneForCall(Call call) {
        mCallAudioManager.playRttUpgradeTone(call);
    }

    // Construct the list of possible PhoneAccounts that the outgoing call can use based on the
    // active calls in CallsManager. If any of the active calls are on a SIM based PhoneAccount,
    // then include only that SIM based PhoneAccount and any non-SIM PhoneAccounts, such as SIP.
    @VisibleForTesting
    public List<PhoneAccountHandle> constructPossiblePhoneAccounts(Uri handle, UserHandle user,
            boolean isVideo, boolean isEmergency) {
        return constructPossiblePhoneAccounts(handle, user, isVideo, isEmergency, false);
    }

    public List<PhoneAccountHandle> constructPossiblePhoneAccounts(Uri handle, UserHandle user,
            boolean isVideo, boolean isEmergency, boolean isConference) {

        if (handle == null) {
            return Collections.emptyList();
        }

        // If we're specifically looking for video capable accounts, then include that capability,
        // otherwise specify no additional capability constraints. When handling the emergency call,
        // it also needs to find the phone accounts excluded by CAPABILITY_EMERGENCY_CALLS_ONLY.
        int capabilities = isVideo ? PhoneAccount.CAPABILITY_VIDEO_CALLING : 0;
        capabilities |= isConference ? PhoneAccount.CAPABILITY_ADHOC_CONFERENCE_CALLING : 0;
        List<PhoneAccountHandle> allAccounts =
                mPhoneAccountRegistrar.getCallCapablePhoneAccounts(handle.getScheme(), false, user,
                        capabilities,
                        isEmergency ? 0 : PhoneAccount.CAPABILITY_EMERGENCY_CALLS_ONLY);

        // If no phone account is found, let's query emergency call only account again.
        // That is happening while emergency account has capability CAPABILITY_EMERGENCY_CALLS_ONLY.
        if (isEmergency && allAccounts.size() == 0) {
            Log.v(this, "Try to find an emergency call only phone account");
            allAccounts =  mPhoneAccountRegistrar.
                    getEmergencyCallOnlyPhoneAccounts(handle.getScheme(), user);
        }

        // Only one SIM PhoneAccount can be active at one time for DSDS. Only that SIM PhoneAccount
        // should be available if a call is already active on the SIM account.
        if (!isConcurrentCallsPossible()) {
            List<PhoneAccountHandle> simAccounts =
                    mPhoneAccountRegistrar.getSimPhoneAccountsOfCurrentUser();
            PhoneAccountHandle ongoingCallAccount = null;
            for (Call c : mCalls) {
                if (!c.isDisconnected() && !c.isNew() && simAccounts.contains(
                        c.getTargetPhoneAccount())) {
                    ongoingCallAccount = c.getTargetPhoneAccount();
                    break;
                }
            }
            if (ongoingCallAccount != null) {
                // Remove all SIM accounts that are not the active SIM from the list.
                simAccounts.remove(ongoingCallAccount);
                allAccounts.removeAll(simAccounts);
            }
        }
        return allAccounts;
    }

    private TelephonyManager getTelephonyManager() {
        return mContext.getSystemService(TelephonyManager.class);
    }

    /**
     * Informs listeners (notably {@link CallAudioManager} of a change to the call's external
     * property.
     * .
     * @param call The call whose external property changed.
     * @param isExternalCall {@code True} if the call is now external, {@code false} otherwise.
     */
    @Override
    public void onExternalCallChanged(Call call, boolean isExternalCall) {
        Log.v(this, "onConnectionPropertiesChanged: %b", isExternalCall);
        for (CallsManagerListener listener : mListeners) {
            listener.onExternalCallChanged(call, isExternalCall);
        }
    }

    private void handleCallTechnologyChange(Call call) {
        if (call.getExtras() != null
                && call.getExtras().containsKey(TelecomManager.EXTRA_CALL_TECHNOLOGY_TYPE)) {

            Integer analyticsCallTechnology = sAnalyticsTechnologyMap.get(
                    call.getExtras().getInt(TelecomManager.EXTRA_CALL_TECHNOLOGY_TYPE));
            if (analyticsCallTechnology == null) {
                analyticsCallTechnology = Analytics.THIRD_PARTY_PHONE;
            }
            call.getAnalytics().addCallTechnology(analyticsCallTechnology);
        }
    }

    public void handleChildAddressChange(Call call) {
        if (call.getExtras() != null
                && call.getExtras().containsKey(Connection.EXTRA_CHILD_ADDRESS)) {

            String viaNumber = call.getExtras().getString(Connection.EXTRA_CHILD_ADDRESS);
            call.setViaNumber(viaNumber);
        }
    }

    /** Called by the in-call UI to change the mute state. */
    void mute(boolean shouldMute) {
        if (isInEmergencyCall() && shouldMute) {
            Log.i(this, "Refusing to turn on mute because we're in an emergency call");
            shouldMute = false;
        }
        mCallAudioManager.mute(shouldMute);
    }

    /**
      * Called by the in-call UI to change the audio route, for example to change from earpiece to
      * speaker phone.
      */
    void setAudioRoute(int route, String bluetoothAddress) {
        mCallAudioManager.setAudioRoute(route, bluetoothAddress);
    }

    /** Called by the in-call UI to turn the proximity sensor on. */
    void turnOnProximitySensor() {
        mProximitySensorManager.turnOn();
    }

    /**
     * Called by the in-call UI to turn the proximity sensor off.
     * @param screenOnImmediately If true, the screen will be turned on immediately. Otherwise,
     *        the screen will be kept off until the proximity sensor goes negative.
     */
    void turnOffProximitySensor(boolean screenOnImmediately) {
        mProximitySensorManager.turnOff(screenOnImmediately);
    }

    private boolean isRttSettingOn(PhoneAccountHandle handle) {
        int phoneId = SubscriptionManager.getPhoneId(
          mPhoneAccountRegistrar.getSubscriptionIdForPhoneAccount(handle));
        if (!SubscriptionManager.isValidPhoneId(phoneId)) {
            Log.w(this, "isRttSettingOn: Invalid phone id = " + phoneId);
            return false;
        }
        boolean isRttModeSettingOn = Settings.Secure.getIntForUser(mContext.getContentResolver(),
                Settings.Secure.RTT_CALLING_MODE, 0, mContext.getUserId()) != 0;
        // If the carrier config says that we should ignore the RTT mode setting from the user,
        // assume that it's off (i.e. only make an RTT call if it's requested through the extra).
        boolean shouldIgnoreRttModeSetting = getCarrierConfigForPhoneAccount(handle)
                .getBoolean(CarrierConfigManager.KEY_IGNORE_RTT_MODE_SETTING_BOOL, false);
        return isRttModeSettingOn && !shouldIgnoreRttModeSetting;
    }

    private static String convertRttPhoneId(int phoneId) {
        return phoneId != 0 ? Integer.toString(phoneId) : "";
    }

    private PersistableBundle getCarrierConfigForPhoneAccount(PhoneAccountHandle handle) {
        int subscriptionId = mPhoneAccountRegistrar.getSubscriptionIdForPhoneAccount(handle);
        CarrierConfigManager carrierConfigManager =
                mContext.getSystemService(CarrierConfigManager.class);
        PersistableBundle result = carrierConfigManager.getConfigForSubId(subscriptionId);
        return result == null ? new PersistableBundle() : result;
    }

    void phoneAccountSelected(Call call, PhoneAccountHandle account, boolean setDefault) {
        if (!mCalls.contains(call)) {
            Log.i(this, "Attempted to add account to unknown call %s", call);
        } else {
            if (setDefault) {
                mPhoneAccountRegistrar
                        .setUserSelectedOutgoingPhoneAccount(account, call.getInitiatingUser());
            }

            if (mPendingAccountSelection != null) {
                mPendingAccountSelection.complete(Pair.create(call, account));
                mPendingAccountSelection = null;
            }
        }
    }

    /** Called when the audio state changes. */
    @VisibleForTesting
    public void onCallAudioStateChanged(CallAudioState oldAudioState, CallAudioState
            newAudioState) {
        Log.v(this, "onAudioStateChanged, audioState: %s -> %s", oldAudioState, newAudioState);
        for (CallsManagerListener listener : mListeners) {
            listener.onCallAudioStateChanged(oldAudioState, newAudioState);
        }
    }

    /**
     * Called when disconnect tone is started or stopped, including any InCallTone
     * after disconnected call.
     *
     * @param isTonePlaying true if the disconnected tone is started, otherwise the disconnected
     * tone is stopped.
     */
    @VisibleForTesting
    public void onDisconnectedTonePlaying(boolean isTonePlaying) {
        Log.v(this, "onDisconnectedTonePlaying, %s", isTonePlaying ? "started" : "stopped");
        for (CallsManagerListener listener : mListeners) {
            listener.onDisconnectedTonePlaying(isTonePlaying);
        }
    }

    void markCallAsRinging(Call call) {
        setCallState(call, CallState.RINGING, "ringing set explicitly");
    }

    void markCallAsDialing(Call call) {
        setCallState(call, CallState.DIALING, "dialing set explicitly");
        maybeMoveToSpeakerPhone(call);
        maybeTurnOffMute(call);
        ensureCallAudible();
    }

    void markCallAsPulling(Call call) {
        setCallState(call, CallState.PULLING, "pulling set explicitly");
        maybeMoveToSpeakerPhone(call);
    }

    /**
     * Returns true if the active call is held.
     */
    boolean holdActiveCallForNewCall(Call call) {
        Call activeCall = (Call) mConnectionSvrFocusMgr.getCurrentFocusCall();
        Log.i(this, "holdActiveCallForNewCall, newCall: %s, activeCall: %s", call, activeCall);
        if (activeCall != null && activeCall != call) {
            Log.d(TAG, "holdActiveCallForNewCall DSDA = " + isConcurrentCallsPossible());
            if (isConcurrentCallsPossible() && !arePhoneAccountsEqual(
                    call.getTargetPhoneAccount(), activeCall.getTargetPhoneAccount())) {
                // For DSDA cross sub answer, let connection service handle this
                return false;
            }
            if (canHold(activeCall)) {
                activeCall.hold();
                return true;
            } else if (supportsHold(activeCall)
                    && areFromSameSource(activeCall, call)) {

                // Handle the case where the active call and the new call are from the same CS or
                // connection manager, and the currently active call supports hold but cannot
                // currently be held.
                // In this case we'll look for the other held call for this connectionService and
                // disconnect it prior to holding the active call.
                // E.g.
                // Call A - Held   (Supports hold, can't hold)
                // Call B - Active (Supports hold, can't hold)
                // Call C - Incoming
                // Here we need to disconnect A prior to holding B so that C can be answered.
                // This case is driven by telephony requirements ultimately.
                Call heldCall = getHeldCallByConnectionServiceAndPhoneAccount(call);
                if (heldCall != null) {
                    heldCall.disconnect();
                    Log.i(this, "holdActiveCallForNewCall: Disconnect held call %s before "
                                    + "holding active call %s.",
                            heldCall.getId(), activeCall.getId());
                }
                Log.i(this, "holdActiveCallForNewCall: Holding active %s before making %s active.",
                        activeCall.getId(), call.getId());
                activeCall.hold();
                return true;
            } else {
                // This call does not support hold. If it is from a different connection
                // service or connection manager, then disconnect it, otherwise allow the connection
                // service or connection manager to figure out the right states.
                if (!areFromSameSource(activeCall, call)) {
                    Log.i(this, "holdActiveCallForNewCall: disconnecting %s so that %s can be "
                            + "made active.", activeCall.getId(), call.getId());
                    if (!activeCall.isEmergencyCall()) {
                        activeCall.disconnect();
                    } else {
                        // It's not possible to hold the active call, and its an emergency call so
                        // we will silently reject the incoming call instead of answering it.
                        Log.w(this, "holdActiveCallForNewCall: rejecting incoming call %s as "
                                + "the active call is an emergency call and it cannot be held.",
                                call.getId());
                        call.reject(false /* rejectWithMessage */, "" /* message */,
                                "active emergency call can't be held");
                    }
                }
            }
        }
        return false;
    }

    @VisibleForTesting
    public void markCallAsActive(Call call) {
        Log.i(this, "markCallAsActive, isSelfManaged: " + call.isSelfManaged());
        if (call.isSelfManaged()) {
            // backward compatibility, the self-managed connection service will set the call state
            // to active directly. We should hold or disconnect the current active call based on the
            // holdability, and request the call focus for the self-managed call before the state
            // change.
            holdActiveCallForNewCall(call);
            mConnectionSvrFocusMgr.requestFocus(
                    call,
                    new RequestCallback(new ActionSetCallState(
                            call,
                            CallState.ACTIVE,
                            "active set explicitly for self-managed")));
        } else {
            if (mPendingAudioProcessingCall == call) {
                if (mCalls.contains(call)) {
                    setCallState(call, CallState.AUDIO_PROCESSING, "active set explicitly");
                } else {
                    call.setState(CallState.AUDIO_PROCESSING, "active set explicitly and adding");
                    addCall(call);
                }
                // Clear mPendingAudioProcessingCall so that future attempts to mark the call as
                // active (e.g. coming off of hold) don't put the call into audio processing instead
                mPendingAudioProcessingCall = null;
                return;
            }
            setCallState(call, CallState.ACTIVE, "active set explicitly");
            maybeMoveToSpeakerPhone(call);
            ensureCallAudible();
        }
    }

    @VisibleForTesting
    public void markCallAsOnHold(Call call) {
        setCallState(call, CallState.ON_HOLD, "on-hold set explicitly");
    }

    /**
     * Marks the specified call as STATE_DISCONNECTED and notifies the in-call app. If this was the
     * last live call, then also disconnect from the in-call controller.
     *
     * @param disconnectCause The disconnect cause, see {@link android.telecom.DisconnectCause}.
     */
    @VisibleForTesting
    public void markCallAsDisconnected(Call call, DisconnectCause disconnectCause) {
        int oldState = call.getState();
        if (call.getState() == CallState.SIMULATED_RINGING
                && disconnectCause.getCode() == DisconnectCause.REMOTE) {
            // If the remote end hangs up while in SIMULATED_RINGING, the call should
            // be marked as missed.
            call.setOverrideDisconnectCauseCode(new DisconnectCause(DisconnectCause.MISSED));
        }

        // If a call diagnostic service is in use, we will log the original telephony-provided
        // disconnect cause, inform the CDS of the disconnection, and then chain the update of the
        // call state until AFTER the CDS reports it's result back.
        if ((oldState == CallState.ACTIVE || oldState == CallState.DIALING)
                && disconnectCause.getCode() != DisconnectCause.MISSED
                && mCallDiagnosticServiceController.isConnected()
                && mCallDiagnosticServiceController.onCallDisconnected(call, disconnectCause)) {
            Log.i(this, "markCallAsDisconnected; callid=%s, postingToFuture.", call.getId());

            // Log the original disconnect reason prior to calling into the
            // CallDiagnosticService.
            Log.addEvent(call, LogUtils.Events.SET_DISCONNECTED_ORIG, disconnectCause);

            // Setup the future with a timeout so that the CDS is time boxed.
            CompletableFuture<Boolean> future = call.initializeDisconnectFuture(
                    mTimeoutsAdapter.getCallDiagnosticServiceTimeoutMillis(
                            mContext.getContentResolver()));

            // Post the disconnection updates to the future for completion once the CDS returns
            // with it's overridden disconnect message.
            future.thenRunAsync(() -> {
                call.setDisconnectCause(disconnectCause);
                setCallState(call, CallState.DISCONNECTED, "disconnected set explicitly");
            }, new LoggedHandlerExecutor(mHandler, "CM.mCAD", mLock))
                    .exceptionally((throwable) -> {
                        Log.e(TAG, throwable, "Error while executing disconnect future.");
                        return null;
                    });
        } else {
            // No CallDiagnosticService, or it doesn't handle this call, so just do this
            // synchronously as always.
            call.setDisconnectCause(disconnectCause);
            setCallState(call, CallState.DISCONNECTED, "disconnected set explicitly");
        }

        if (oldState == CallState.NEW && disconnectCause.getCode() == DisconnectCause.MISSED) {
            Log.i(this, "markCallAsDisconnected: logging missed call ");
            mCallLogManager.logCall(call, Calls.MISSED_TYPE, true, null);
        }

        // Emergency MO call is still pending and current active call is
        // disconnected succesfully. So initiating pending Emergency call
        // now and clearing both pending and Disconnectcalls.
        if (mPendingMOEmerCall != null && mDisconnectingCall == call) {
            addCall(mPendingMOEmerCall);
            mPendingMOEmerCall.startCreateConnection(mPhoneAccountRegistrar);
            clearPendingMOEmergencyCall();
        }
    }

    /**
     * Removes an existing disconnected call, and notifies the in-call app.
     */
    void markCallAsRemoved(Call call) {
        if (call.isDisconnectHandledViaFuture()) {
            Log.i(this, "markCallAsRemoved; callid=%s, postingToFuture.", call.getId());
            // A future is being used due to a CallDiagnosticService handling the call.  We will
            // chain the removal operation to the end of any outstanding disconnect work.
            call.getDisconnectFuture().thenRunAsync(() -> {
                performRemoval(call);
            }, new LoggedHandlerExecutor(mHandler, "CM.mCAR", mLock))
                    .exceptionally((throwable) -> {
                        Log.e(TAG, throwable, "Error while executing disconnect future");
                        return null;
                    });

        } else {
            Log.i(this, "markCallAsRemoved; callid=%s, immediate.", call.getId());
            performRemoval(call);
        }
    }

    /**
     * Work which is completed when a call is to be removed. Can either be be run synchronously or
     * posted to a {@link Call#getDisconnectFuture()}.
     * @param call The call.
     */
    private void performRemoval(Call call) {
        mInCallController.getBindingFuture().thenRunAsync(() -> {
            call.maybeCleanupHandover();
            removeCall(call);
            Call foregroundCall = mCallAudioManager.getPossiblyHeldForegroundCall();
            if (mLocallyDisconnectingCalls.contains(call)) {
                boolean isDisconnectingChildCall = call.isDisconnectingChildCall();
                Log.v(this, "performRemoval: isDisconnectingChildCall = "
                        + isDisconnectingChildCall + "call -> %s", call);
                mLocallyDisconnectingCalls.remove(call);
                // Auto-unhold the foreground call due to a locally disconnected call, except if the
                // call which was disconnected is a member of a conference (don't want to auto
                // un-hold the conference if we remove a member of the conference).
                if (!isDisconnectingChildCall && foregroundCall != null
                        && foregroundCall.getState() == CallState.ON_HOLD) {
                    foregroundCall.unhold();
                }
            } else if (foregroundCall != null &&
                    !foregroundCall.can(Connection.CAPABILITY_SUPPORT_HOLD) &&
                    foregroundCall.getState() == CallState.ON_HOLD) {

                // The new foreground call is on hold, however the carrier does not display the hold
                // button in the UI.  Therefore, we need to auto unhold the held call since the user
                // has no means of unholding it themselves.
                Log.i(this, "performRemoval: Auto-unholding held foreground call (call doesn't "
                        + "support hold)");
                foregroundCall.unhold();
            }
        }, new LoggedHandlerExecutor(mHandler, "CM.pR", mLock))
                .exceptionally((throwable) -> {
                    Log.e(TAG, throwable, "Error while executing call removal");
                    return null;
                });
    }

    /**
     * Given a call, marks the call as disconnected and removes it.  Set the error message to
     * indicate to the user that the call cannot me placed due to an ongoing call in another app.
     *
     * Used when there are ongoing self-managed calls and the user tries to make an outgoing managed
     * call.  Called by {@link #startCallConfirmation} when the user is already confirming an
     * outgoing call.  Realistically this should almost never be called since in practice the user
     * won't make multiple outgoing calls at the same time.
     *
     * @param call The call to mark as disconnected.
     */
    void markCallDisconnectedDueToSelfManagedCall(Call call) {
        Call activeCall = getActiveCall();
        CharSequence errorMessage;
        if (activeCall == null) {
            // Realistically this shouldn't happen, but best to handle gracefully
            errorMessage = mContext.getText(R.string.cant_call_due_to_ongoing_unknown_call);
        } else {
            errorMessage = mContext.getString(R.string.cant_call_due_to_ongoing_call,
                    activeCall.getTargetPhoneAccountLabel());
        }
        // Call is managed and there are ongoing self-managed calls.
        markCallAsDisconnected(call, new DisconnectCause(DisconnectCause.ERROR,
                errorMessage, errorMessage, "Ongoing call in another app."));
        markCallAsRemoved(call);
    }

    /**
     * Cleans up any calls currently associated with the specified connection service when the
     * service binder disconnects unexpectedly.
     *
     * @param service The connection service that disconnected.
     */
    void handleConnectionServiceDeath(ConnectionServiceWrapper service) {
        if (service != null) {
            Log.i(this, "handleConnectionServiceDeath: service %s died", service);
            for (Call call : mCalls) {
                if (call.getConnectionService() == service) {
                    if (call.getState() != CallState.DISCONNECTED) {
                        markCallAsDisconnected(call, new DisconnectCause(DisconnectCause.ERROR,
                                null /* message */, null /* description */, "CS_DEATH",
                                ToneGenerator.TONE_PROP_PROMPT));
                    }
                    markCallAsRemoved(call);
                }
            }
        }
    }

    /**
     * Determines if the {@link CallsManager} has any non-external calls.
     *
     * @return {@code True} if there are any non-external calls, {@code false} otherwise.
     */
    public boolean hasAnyCalls() {
        if (mCalls.isEmpty()) {
            return false;
        }

        for (Call call : mCalls) {
            if (!call.isExternalCall()) {
                return true;
            }
        }
        return false;
    }

    boolean hasActiveOrHoldingCall() {
        return getFirstCallWithState(CallState.ACTIVE, CallState.ON_HOLD) != null;
    }

    boolean hasRingingCall() {
        return getFirstCallWithState(CallState.RINGING, CallState.ANSWERED) != null;
    }

    boolean hasRingingOrSimulatedRingingCall() {
        return getFirstCallWithState(
                CallState.SIMULATED_RINGING, CallState.RINGING, CallState.ANSWERED) != null;
    }

    @VisibleForTesting
    public boolean onMediaButton(int type) {
        if (hasAnyCalls()) {
            Call ringingCall = getFirstCallWithState(CallState.RINGING,
                    CallState.SIMULATED_RINGING);
            if (HeadsetMediaButton.SHORT_PRESS == type) {
                if (ringingCall == null) {
                    Call activeCall = getFirstCallWithState(CallState.ACTIVE);
                    Call onHoldCall = getFirstCallWithState(CallState.ON_HOLD);
                    if (activeCall != null && onHoldCall != null) {
                        // Two calls, short-press -> switch calls
                        Log.addEvent(onHoldCall, LogUtils.Events.INFO,
                                "two calls, media btn short press - switch call.");
                        unholdCall(onHoldCall);
                        return true;
                    }

                    Call callToHangup = getFirstCallWithState(CallState.RINGING, CallState.DIALING,
                            CallState.PULLING, CallState.ACTIVE, CallState.ON_HOLD);
                    Log.addEvent(callToHangup, LogUtils.Events.INFO,
                            "media btn short press - end call.");
                    if (callToHangup != null) {
                        disconnectCall(callToHangup);
                        return true;
                    }
                } else {
                    answerCall(ringingCall, VideoProfile.STATE_AUDIO_ONLY);
                    return true;
                }
            } else if (HeadsetMediaButton.LONG_PRESS == type) {
                if (ringingCall != null) {
                    Log.addEvent(getForegroundCall(),
                            LogUtils.Events.INFO, "media btn long press - reject");
                    ringingCall.reject(false, null);
                } else {
                    Call activeCall = getFirstCallWithState(CallState.ACTIVE);
                    Call onHoldCall = getFirstCallWithState(CallState.ON_HOLD);
                    if (activeCall != null && onHoldCall != null) {
                        // Two calls, long-press -> end current call
                        Log.addEvent(activeCall, LogUtils.Events.INFO,
                                "two calls, media btn long press - end current call.");
                        disconnectCall(activeCall);
                        return true;
                    }

                    Log.addEvent(getForegroundCall(), LogUtils.Events.INFO,
                            "media btn long press - mute");
                    mCallAudioManager.toggleMute();
                }
                return true;
            }
        }
        return false;
    }

    /**
     * Returns true if telecom supports adding another top-level call.
     */
    @VisibleForTesting
    public boolean canAddCall() {
        boolean isDeviceProvisioned = Settings.Global.getInt(mContext.getContentResolver(),
                Settings.Global.DEVICE_PROVISIONED, 0) != 0;
        if (!isDeviceProvisioned) {
            Log.d(TAG, "Device not provisioned, canAddCall is false.");
            return false;
        }

        if (getFirstCallWithState(OUTGOING_CALL_STATES) != null) {
            return false;
        }

        int count = 0;
        int maxTopLevelCalls = TelephonyManager.isConcurrentCallsPossible() ?
                MAXIMUM_TOP_LEVEL_CALLS_DSDA : MAXIMUM_TOP_LEVEL_CALLS;
        for (Call call : mCalls) {
            if (call.isEmergencyCall()) {
                // We never support add call if one of the calls is an emergency call.
                return false;
            } else if (call.isExternalCall()) {
                // External calls don't count.
                continue;
            } else if (call.getParentCall() == null) {
                count++;
            }
            Bundle extras = call.getExtras();
            if (extras != null) {
                if (extras.getBoolean(Connection.EXTRA_DISABLE_ADD_CALL, false)) {
                    return false;
                }
            }

            // We do not check states for canAddCall. We treat disconnected calls the same
            // and wait until they are removed instead. If we didn't count disconnected calls,
            // we could put InCallServices into a state where they are showing two calls but
            // also support add-call. Technically it's right, but overall looks better (UI-wise)
            // and acts better if we wait until the call is removed.

            if (count >= maxTopLevelCalls) {
                return false;
            }
        }

        return true;
    }

    @VisibleForTesting
    public Call getRingingOrSimulatedRingingCall() {
        return getFirstCallWithState(CallState.RINGING,
                CallState.ANSWERED, CallState.SIMULATED_RINGING);
    }

    public Call getActiveCall() {
        return getFirstCallWithState(CallState.ACTIVE);
    }

    Call getDialingCall() {
        return getFirstCallWithState(CallState.DIALING);
    }

    /** Helper function to retrieve the dialing or pulling call */
    private Call getDialingOrPullingCall() {
        return getFirstCallWithState(CallState.DIALING, CallState.PULLING);
    }

    @VisibleForTesting
    public Call getHeldCall() {
        return getFirstCallWithState(CallState.ON_HOLD);
    }

    public Call getHeldCallByConnectionService(PhoneAccountHandle targetPhoneAccount) {
        Optional<Call> heldCall = mCalls.stream()
                .filter(call -> PhoneAccountHandle.areFromSamePackage(call.getTargetPhoneAccount(),
                        targetPhoneAccount)
                        && call.getParentCall() == null
                        && call.getState() == CallState.ON_HOLD)
                .findFirst();
        return heldCall.isPresent() ? heldCall.get() : null;
    }

    @VisibleForTesting
    public int getNumHeldCalls() {
        int count = 0;
        for (Call call : mCalls) {
            if (call.getParentCall() == null && call.getState() == CallState.ON_HOLD) {
                count++;
            }
        }
        return count;
    }

    @VisibleForTesting
    public Call getOutgoingCall() {
        return getFirstCallWithState(OUTGOING_CALL_STATES);
    }

    @VisibleForTesting
    public Call getFirstCallWithState(int... states) {
        return getFirstCallWithState(null, states);
    }

    @VisibleForTesting
    public PhoneNumberUtilsAdapter getPhoneNumberUtilsAdapter() {
        return mPhoneNumberUtilsAdapter;
    }

    @VisibleForTesting
    public CompletableFuture<Call> getLatestPostSelectionProcessingFuture() {
        return mLatestPostSelectionProcessingFuture;
    }

    @VisibleForTesting
    public CompletableFuture getLatestPreAccountSelectionFuture() {
        return mLatestPreAccountSelectionFuture;
    }

    /**
     * Returns the first call that it finds with the given states. The states are treated as having
     * priority order so that any call with the first state will be returned before any call with
     * states listed later in the parameter list.
     *
     * @param callToSkip Call that this method should skip while searching
     */
    Call getFirstCallWithState(Call callToSkip, int... states) {
        for (int currentState : states) {
            // check the foreground first
            Call foregroundCall = getForegroundCall();
            if (foregroundCall != null && foregroundCall.getState() == currentState) {
                return foregroundCall;
            }

            for (Call call : mCalls) {
                if (Objects.equals(callToSkip, call)) {
                    continue;
                }

                // Only operate on top-level calls
                if (call.getParentCall() != null) {
                    continue;
                }

                if (call.isExternalCall()) {
                    continue;
                }

                if (currentState == call.getState()) {
                    return call;
                }
            }
        }
        return null;
    }

    Call createConferenceCall(
            String callId,
            PhoneAccountHandle phoneAccount,
            ParcelableConference parcelableConference) {

        // If the parceled conference specifies a connect time, use it; otherwise default to 0,
        // which is the default value for new Calls.
        long connectTime =
                parcelableConference.getConnectTimeMillis() ==
                        Conference.CONNECT_TIME_NOT_SPECIFIED ? 0 :
                        parcelableConference.getConnectTimeMillis();
        long connectElapsedTime =
                parcelableConference.getConnectElapsedTimeMillis() ==
                        Conference.CONNECT_TIME_NOT_SPECIFIED ? 0 :
                        parcelableConference.getConnectElapsedTimeMillis();

        int callDirection = Call.getRemappedCallDirection(parcelableConference.getCallDirection());

        PhoneAccountHandle connectionMgr =
                    mPhoneAccountRegistrar.getSimCallManagerFromHandle(phoneAccount,
                            mCurrentUserHandle);
        Call call = new Call(
                callId,
                mContext,
                this,
                mLock,
                mConnectionServiceRepository,
                mPhoneNumberUtilsAdapter,
                null /* handle */,
                null /* gatewayInfo */,
                connectionMgr,
                phoneAccount,
                callDirection,
                false /* forceAttachToExistingConnection */,
                true /* isConference */,
                connectTime,
                connectElapsedTime,
                mClockProxy,
                mToastFactory);

        setCallState(call, Call.getStateFromConnectionState(parcelableConference.getState()),
                "new conference call");
        call.setHandle(parcelableConference.getHandle(),
                parcelableConference.getHandlePresentation());
        call.setConnectionCapabilities(parcelableConference.getConnectionCapabilities());
        call.setConnectionProperties(parcelableConference.getConnectionProperties());
        call.setVideoState(parcelableConference.getVideoState());
        call.setVideoProvider(parcelableConference.getVideoProvider());
        call.setStatusHints(parcelableConference.getStatusHints());
        call.putExtras(Call.SOURCE_CONNECTION_SERVICE, parcelableConference.getExtras());
        // In case this Conference was added via a ConnectionManager, keep track of the original
        // Connection ID as created by the originating ConnectionService.
        Bundle extras = parcelableConference.getExtras();
        if (extras != null && extras.containsKey(Connection.EXTRA_ORIGINAL_CONNECTION_ID)) {
            call.setOriginalConnectionId(extras.getString(Connection.EXTRA_ORIGINAL_CONNECTION_ID));
        }

        // TODO: Move this to be a part of addCall()
        call.addListener(this);
        addCall(call);
        return call;
    }

    /**
     * @return the call state currently tracked by {@link PhoneStateBroadcaster}
     */
    int getCallState() {
        return mPhoneStateBroadcaster.getCallState();
    }

    /**
     * Retrieves the {@link PhoneAccountRegistrar}.
     *
     * @return The {@link PhoneAccountRegistrar}.
     */
    @VisibleForTesting
    public PhoneAccountRegistrar getPhoneAccountRegistrar() {
        return mPhoneAccountRegistrar;
    }

    /**
     * Retrieves the {@link DisconnectedCallNotifier}
     * @return The {@link DisconnectedCallNotifier}.
     */
    DisconnectedCallNotifier getDisconnectedCallNotifier() {
        return mDisconnectedCallNotifier;
    }

    /**
     * Retrieves the {@link MissedCallNotifier}
     * @return The {@link MissedCallNotifier}.
     */
    MissedCallNotifier getMissedCallNotifier() {
        return mMissedCallNotifier;
    }

    /**
     * Retrieves the {@link IncomingCallNotifier}.
     * @return The {@link IncomingCallNotifier}.
     */
    IncomingCallNotifier getIncomingCallNotifier() {
        return mIncomingCallNotifier;
    }

    /**
     * Reject an incoming call and manually add it to the Call Log.
     * @param incomingCall Incoming call that has been rejected
     */
    private void autoMissCallAndLog(Call incomingCall, CallFilteringResult result) {
        incomingCall.getAnalytics().setMissedReason(incomingCall.getMissedReason());
        if (incomingCall.getConnectionService() != null) {
            // Only reject the call if it has not already been destroyed.  If a call ends while
            // incoming call filtering is taking place, it is possible that the call has already
            // been destroyed, and as such it will be impossible to send the reject to the
            // associated ConnectionService.
            incomingCall.reject(false, null);
        } else {
            Log.i(this, "rejectCallAndLog - call already destroyed.");
        }

        // Since the call was not added to the list of calls, we have to call the missed
        // call notifier and the call logger manually.
        // Do we need missed call notification for direct to Voicemail calls?
        mCallLogManager.logCall(incomingCall, Calls.MISSED_TYPE,
                true /*showNotificationForMissedCall*/, result);
    }

    /**
     * Adds the specified call to the main list of live calls.
     *
     * @param call The call to add.
     */
    @VisibleForTesting
    public void addCall(Call call) {
        Trace.beginSection("addCall");
        Log.i(this, "addCall(%s)", call);
        call.addListener(this);
        mCalls.add(call);

        // Specifies the time telecom finished routing the call. This is used by the dialer for
        // analytics.
        Bundle extras = call.getIntentExtras();
        extras.putLong(TelecomManager.EXTRA_CALL_TELECOM_ROUTING_END_TIME_MILLIS,
                SystemClock.elapsedRealtime());

        updateCanAddCall();
        updateHasActiveRttCall();
        updateExternalCallCanPullSupport();
        maybeUpdateVideoCrsCall(call);
        // onCallAdded for calls which immediately take the foreground (like the first call).
        for (CallsManagerListener listener : mListeners) {
            if (LogUtils.SYSTRACE_DEBUG) {
                Trace.beginSection(listener.getClass().toString() + " addCall");
            }
            listener.onCallAdded(call);
            if (LogUtils.SYSTRACE_DEBUG) {
                Trace.endSection();
            }
        }
        Trace.endSection();
    }

    @VisibleForTesting
    public void removeCall(Call call) {
        Trace.beginSection("removeCall");
        Log.v(this, "removeCall(%s)", call);

        call.setParentAndChildCall(null);  // clean up parent relationship before destroying.
        call.removeListener(this);
        call.clearConnectionService();
        // TODO: clean up RTT pipes

        boolean shouldNotify = false;
        if (mCalls.contains(call)) {
            mCalls.remove(call);
            shouldNotify = true;
        }

        call.destroy();
        updateExternalCallCanPullSupport();
        // Only broadcast changes for calls that are being tracked.
        if (shouldNotify) {
            updateCanAddCall();
            updateHasActiveRttCall();
            for (CallsManagerListener listener : mListeners) {
                if (LogUtils.SYSTRACE_DEBUG) {
                    Trace.beginSection(listener.getClass().toString() + " onCallRemoved");
                }
                listener.onCallRemoved(call);
                if (LogUtils.SYSTRACE_DEBUG) {
                    Trace.endSection();
                }
            }
        }
        Trace.endSection();
    }

    private void updateHasActiveRttCall() {
        boolean hasActiveRttCall = hasActiveRttCall();
        if (hasActiveRttCall != mHasActiveRttCall) {
            Log.i(this, "updateHasActiveRttCall %s -> %s", mHasActiveRttCall, hasActiveRttCall);
            AudioManager.setRttEnabled(hasActiveRttCall);
            mHasActiveRttCall = hasActiveRttCall;
        }
    }

    private boolean hasActiveRttCall() {
        for (Call call : mCalls) {
            if (call.isActive() && call.isRttCall()) {
                return true;
            }
        }
        return false;
    }

    /**
     * Sets the specified state on the specified call.
     *
     * @param call The call.
     * @param newState The new state of the call.
     */
    private void setCallState(Call call, int newState, String tag) {
        if (call == null) {
            return;
        }
        int oldState = call.getState();
        Log.i(this, "setCallState %s -> %s, call: %s",
                CallState.toString(call.getParcelableCallState()),
                CallState.toString(newState), call);
        if (newState != oldState) {
            // If the call switches to held state while a DTMF tone is playing, stop the tone to
            // ensure that the tone generator stops playing the tone.
            if (newState == CallState.ON_HOLD && call.isDtmfTonePlaying()) {
                stopDtmfTone(call);
            }
            // Maybe start a vibration for MO call.
            if (newState == CallState.ACTIVE && !call.isIncoming() && !call.isUnknown()) {
                mRinger.startVibratingForOutgoingCallActive();
            }

            // Unfortunately, in the telephony world the radio is king. So if the call notifies
            // us that the call is in a particular state, we allow it even if it doesn't make
            // sense (e.g., STATE_ACTIVE -> STATE_RINGING).
            // TODO: Consider putting a stop to the above and turning CallState
            // into a well-defined state machine.
            // TODO: Define expected state transitions here, and log when an
            // unexpected transition occurs.
            if (call.setState(newState, tag)) {
                if ((oldState != CallState.AUDIO_PROCESSING) &&
                        (newState == CallState.DISCONNECTED)) {
                    maybeSendPostCallScreenIntent(call);
                }
                int disconnectCode = call.getDisconnectCause().getCode();
                if ((newState == CallState.ABORTED || newState == CallState.DISCONNECTED)
                        && ((disconnectCode != DisconnectCause.MISSED)
                        && (disconnectCode != DisconnectCause.CANCELED))) {
                    call.setMissedReason(MISSED_REASON_NOT_MISSED);
                }
                call.getAnalytics().setMissedReason(call.getMissedReason());

                maybeShowErrorDialogOnDisconnect(call);

                Trace.beginSection("onCallStateChanged");

                maybeHandleHandover(call, newState);
                notifyCallStateChanged(call, oldState, newState);

                Trace.endSection();
            } else {
                Log.i(this, "failed in setting the state to new state");
            }
        }
    }

    private void notifyCallStateChanged(Call call, int oldState, int newState) {
        // Only broadcast state change for calls that are being tracked.
        if (mCalls.contains(call)) {
            updateCanAddCall();
            updateHasActiveRttCall();
            for (CallsManagerListener listener : mListeners) {
                if (LogUtils.SYSTRACE_DEBUG) {
                    Trace.beginSection(listener.getClass().toString() +
                            " onCallStateChanged");
                }
                listener.onCallStateChanged(call, oldState, newState);
                if (LogUtils.SYSTRACE_DEBUG) {
                    Trace.endSection();
                }
            }
        }
    }

    /**
     * Identifies call state transitions for a call which trigger handover events.
     * - If this call has a handover to it which just started and this call goes active, treat
     * this as if the user accepted the handover.
     * - If this call has a handover to it which just started and this call is disconnected, treat
     * this as if the user rejected the handover.
     * - If this call has a handover from it which just started and this call is disconnected, do
     * nothing as the call prematurely disconnected before the user accepted the handover.
     * - If this call has a handover from it which was already accepted by the user and this call is
     * disconnected, mark the handover as complete.
     *
     * @param call A call whose state is changing.
     * @param newState The new state of the call.
     */
    private void maybeHandleHandover(Call call, int newState) {
        if (call.getHandoverSourceCall() != null) {
            // We are handing over another call to this one.
            if (call.getHandoverState() == HandoverState.HANDOVER_TO_STARTED) {
                // A handover to this call has just been initiated.
                if (newState == CallState.ACTIVE) {
                    // This call went active, so the user has accepted the handover.
                    Log.i(this, "setCallState: handover to accepted");
                    acceptHandoverTo(call);
                } else if (newState == CallState.DISCONNECTED) {
                    // The call was disconnected, so the user has rejected the handover.
                    Log.i(this, "setCallState: handover to rejected");
                    rejectHandoverTo(call);
                }
            }
        // If this call was disconnected because it was handed over TO another call, report the
        // handover as complete.
        } else if (call.getHandoverDestinationCall() != null
                && newState == CallState.DISCONNECTED) {
            int handoverState = call.getHandoverState();
            if (handoverState == HandoverState.HANDOVER_FROM_STARTED) {
                // Disconnect before handover was accepted.
                Log.i(this, "setCallState: disconnect before handover accepted");
                // Let the handover destination know that the source has disconnected prior to
                // completion of the handover.
                call.getHandoverDestinationCall().sendCallEvent(
                        android.telecom.Call.EVENT_HANDOVER_SOURCE_DISCONNECTED, null);
            } else if (handoverState == HandoverState.HANDOVER_ACCEPTED) {
                Log.i(this, "setCallState: handover from complete");
                completeHandoverFrom(call);
            }
        }
    }

    private void completeHandoverFrom(Call call) {
        Call handoverTo = call.getHandoverDestinationCall();
        Log.addEvent(handoverTo, LogUtils.Events.HANDOVER_COMPLETE, "from=%s, to=%s",
                call.getId(), handoverTo.getId());
        Log.addEvent(call, LogUtils.Events.HANDOVER_COMPLETE, "from=%s, to=%s",
                call.getId(), handoverTo.getId());

        // Inform the "from" Call (ie the source call) that the handover from it has
        // completed; this allows the InCallService to be notified that a handover it
        // initiated completed.
        call.onConnectionEvent(Connection.EVENT_HANDOVER_COMPLETE, null);
        call.onHandoverComplete();

        // Inform the "to" ConnectionService that handover to it has completed.
        handoverTo.sendCallEvent(android.telecom.Call.EVENT_HANDOVER_COMPLETE, null);
        handoverTo.onHandoverComplete();
        answerCall(handoverTo, handoverTo.getVideoState());
        call.markFinishedHandoverStateAndCleanup(HandoverState.HANDOVER_COMPLETE);

        // If the call we handed over to is self-managed, we need to disconnect the calls for other
        // ConnectionServices.
        if (handoverTo.isSelfManaged()) {
            disconnectOtherCalls(handoverTo.getTargetPhoneAccount());
        }
    }

    private void rejectHandoverTo(Call handoverTo) {
        Call handoverFrom = handoverTo.getHandoverSourceCall();
        Log.i(this, "rejectHandoverTo: from=%s, to=%s", handoverFrom.getId(), handoverTo.getId());
        Log.addEvent(handoverFrom, LogUtils.Events.HANDOVER_FAILED, "from=%s, to=%s, rejected",
                handoverTo.getId(), handoverFrom.getId());
        Log.addEvent(handoverTo, LogUtils.Events.HANDOVER_FAILED, "from=%s, to=%s, rejected",
                handoverTo.getId(), handoverFrom.getId());

        // Inform the "from" Call (ie the source call) that the handover from it has
        // failed; this allows the InCallService to be notified that a handover it
        // initiated failed.
        handoverFrom.onConnectionEvent(Connection.EVENT_HANDOVER_FAILED, null);
        handoverFrom.onHandoverFailed(android.telecom.Call.Callback.HANDOVER_FAILURE_USER_REJECTED);

        // Inform the "to" ConnectionService that handover to it has failed.  This
        // allows the ConnectionService the call was being handed over
        if (handoverTo.getConnectionService() != null) {
            // Only attempt if the call has a bound ConnectionService if handover failed
            // early on in the handover process, the CS will be unbound and we won't be
            // able to send the call event.
            handoverTo.sendCallEvent(android.telecom.Call.EVENT_HANDOVER_FAILED, null);
            handoverTo.getConnectionService().handoverFailed(handoverTo,
                    android.telecom.Call.Callback.HANDOVER_FAILURE_USER_REJECTED);
        }
        handoverTo.markFinishedHandoverStateAndCleanup(HandoverState.HANDOVER_FAILED);
    }

    private void acceptHandoverTo(Call handoverTo) {
        Call handoverFrom = handoverTo.getHandoverSourceCall();
        Log.i(this, "acceptHandoverTo: from=%s, to=%s", handoverFrom.getId(), handoverTo.getId());
        handoverTo.setHandoverState(HandoverState.HANDOVER_ACCEPTED);
        handoverTo.onHandoverComplete();
        handoverFrom.setHandoverState(HandoverState.HANDOVER_ACCEPTED);
        handoverFrom.onHandoverComplete();

        Log.addEvent(handoverTo, LogUtils.Events.ACCEPT_HANDOVER, "from=%s, to=%s",
                handoverFrom.getId(), handoverTo.getId());
        Log.addEvent(handoverFrom, LogUtils.Events.ACCEPT_HANDOVER, "from=%s, to=%s",
                handoverFrom.getId(), handoverTo.getId());

        // Disconnect the call we handed over from.
        disconnectCall(handoverFrom);
        // If we handed over to a self-managed ConnectionService, we need to disconnect calls for
        // other ConnectionServices.
        if (handoverTo.isSelfManaged()) {
            disconnectOtherCalls(handoverTo.getTargetPhoneAccount());
        }
    }

    private void updateCanAddCall() {
        boolean newCanAddCall = canAddCall();
        if (newCanAddCall != mCanAddCall) {
            mCanAddCall = newCanAddCall;
            for (CallsManagerListener listener : mListeners) {
                if (LogUtils.SYSTRACE_DEBUG) {
                    Trace.beginSection(listener.getClass().toString() + " updateCanAddCall");
                }
                listener.onCanAddCallChanged(mCanAddCall);
                if (LogUtils.SYSTRACE_DEBUG) {
                    Trace.endSection();
                }
            }
        }
    }

    private boolean isPotentialMMICode(Uri handle) {
        return (handle != null && handle.getSchemeSpecificPart() != null
                && handle.getSchemeSpecificPart().contains("#"));
    }

    /**
     * Determines if a dialed number is potentially an In-Call MMI code.  In-Call MMI codes are
     * MMI codes which can be dialed when one or more calls are in progress.
     * <P>
     * Checks for numbers formatted similar to the MMI codes defined in:
     * {@link com.android.internal.telephony.Phone#handleInCallMmiCommands(String)}
     *
     * @param handle The URI to call.
     * @return {@code True} if the URI represents a number which could be an in-call MMI code.
     */
    private boolean isPotentialInCallMMICode(Uri handle) {
        if (handle != null && handle.getSchemeSpecificPart() != null &&
                handle.getScheme() != null &&
                handle.getScheme().equals(PhoneAccount.SCHEME_TEL)) {

            String dialedNumber = handle.getSchemeSpecificPart();
            return (dialedNumber.equals("0") ||
                    (dialedNumber.startsWith("1") && dialedNumber.length() <= 2) ||
                    (dialedNumber.startsWith("2") && dialedNumber.length() <= 2) ||
                    dialedNumber.equals("3") ||
                    dialedNumber.equals("4") ||
                    dialedNumber.equals("5"));
        }
        return false;
    }

    /**
     * Determines if there are any ongoing self managed calls for the given package/user.
     * @param packageName The package name to check.
     * @param userHandle The userhandle to check.
     * @return {@code true} if the app has ongoing calls, or {@code false} otherwise.
     */
    public boolean isInSelfManagedCall(String packageName, UserHandle userHandle) {
        return mCalls.stream().anyMatch(
                c -> c.isSelfManaged()
                && c.getTargetPhoneAccount().getComponentName().getPackageName().equals(packageName)
                && c.getTargetPhoneAccount().getUserHandle().equals(userHandle));
    }

    @VisibleForTesting
    public int getNumCallsWithState(final boolean isSelfManaged, Call excludeCall,
                                    PhoneAccountHandle phoneAccountHandle, int... states) {
        return getNumCallsWithState(isSelfManaged ? CALL_FILTER_SELF_MANAGED : CALL_FILTER_MANAGED,
                excludeCall, phoneAccountHandle, states);
    }

    /**
     * Determines the number of calls matching the specified criteria.
     * @param callFilter indicates whether to include just managed calls
     *                   ({@link #CALL_FILTER_MANAGED}), self-managed calls
     *                   ({@link #CALL_FILTER_SELF_MANAGED}), or all calls
     *                   ({@link #CALL_FILTER_ALL}).
     * @param excludeCall Where {@code non-null}, this call is excluded from the count.
     * @param phoneAccountHandle Where {@code non-null}, calls for this {@link PhoneAccountHandle}
     *                           are excluded from the count.
     * @param states The list of {@link CallState}s to include in the count.
     * @return Count of calls matching criteria.
     */
    @VisibleForTesting
    public int getNumCallsWithState(final int callFilter, Call excludeCall,
                                    PhoneAccountHandle phoneAccountHandle, int... states) {

        Set<Integer> desiredStates = IntStream.of(states).boxed().collect(Collectors.toSet());

        Stream<Call> callsStream = mCalls.stream()
                .filter(call -> desiredStates.contains(call.getState()) &&
                        call.getParentCall() == null && !call.isExternalCall());

        if (callFilter == CALL_FILTER_MANAGED) {
            callsStream = callsStream.filter(call -> !call.isSelfManaged());
        } else if (callFilter == CALL_FILTER_SELF_MANAGED) {
            callsStream = callsStream.filter(call -> call.isSelfManaged());
        }

        // If a call to exclude was specified, filter it out.
        if (excludeCall != null) {
            callsStream = callsStream.filter(call -> call != excludeCall);
        }

        // If a phone account handle was specified, only consider calls for that phone account.
        if (phoneAccountHandle != null) {
            callsStream = callsStream.filter(
                    call -> phoneAccountHandle.equals(call.getTargetPhoneAccount()));
        }

        return (int) callsStream.count();
    }

    private boolean hasMaximumLiveCalls(Call exceptCall) {
        return MAXIMUM_LIVE_CALLS <= getNumCallsWithState(CALL_FILTER_ALL,
                exceptCall, null /* phoneAccountHandle*/, LIVE_CALL_STATES);
    }

    private boolean hasMaximumManagedLiveCalls(Call exceptCall) {
        return MAXIMUM_LIVE_CALLS <= getNumCallsWithState(false /* isSelfManaged */,
                exceptCall, null /* phoneAccountHandle */, LIVE_CALL_STATES);
    }

    private boolean hasMaximumSelfManagedCalls(Call exceptCall,
                                                   PhoneAccountHandle phoneAccountHandle) {
        return MAXIMUM_SELF_MANAGED_CALLS <= getNumCallsWithState(true /* isSelfManaged */,
                exceptCall, phoneAccountHandle, ANY_CALL_STATE);
    }

    private boolean hasMaximumManagedHoldingCalls(Call exceptCall) {
        return MAXIMUM_HOLD_CALLS <= getNumCallsWithState(false /* isSelfManaged */, exceptCall,
                null /* phoneAccountHandle */, CallState.ON_HOLD);
    }

    /**
     * @return true if more than maximum managed allowed ringing calls exist.
     * Maximum ringing calls in case of SS/DSDS is one and two in case of
     * DSDA (one per phone account).
     */
    private boolean hasMaximumManagedRingingCalls(Call exceptCall) {
        // At any point we should have only one incoming call on a given PhoneAccount.
        if (MAXIMUM_RINGING_CALLS <= getNumCallsWithState(false /* isSelfManaged */,
                exceptCall, exceptCall.getTargetPhoneAccount(), CallState.RINGING,
                CallState.ANSWERED)) {
            return true;
        }
        // Check if we are exceeding overall maximum ringing call count.
        int maxAllowedManagedRingingCalls = TelephonyManager.isConcurrentCallsPossible() ?
                MAXIMUM_RINGING_CALLS_DSDA : MAXIMUM_RINGING_CALLS;
        return maxAllowedManagedRingingCalls <= getNumCallsWithState(false /* isSelfManaged */,
                exceptCall, null /*phoneAccountHandle*/, CallState.RINGING, CallState.ANSWERED);
    }

    private boolean hasMaximumSelfManagedRingingCalls(Call exceptCall,
                                                      PhoneAccountHandle phoneAccountHandle) {
        return MAXIMUM_RINGING_CALLS <= getNumCallsWithState(true /* isSelfManaged */, exceptCall,
                phoneAccountHandle, CallState.RINGING, CallState.ANSWERED);
    }

    private boolean hasMaximumOutgoingCalls(Call exceptCall) {
        return MAXIMUM_LIVE_CALLS <= getNumCallsWithState(CALL_FILTER_ALL,
                exceptCall, null /* phoneAccountHandle */, OUTGOING_CALL_STATES);
    }

    private boolean hasMaximumManagedOutgoingCalls(Call exceptCall) {
        return MAXIMUM_OUTGOING_CALLS <= getNumCallsWithState(false /* isSelfManaged */, exceptCall,
                null /* phoneAccountHandle */, OUTGOING_CALL_STATES);
    }

    private boolean hasMaximumManagedDialingCalls(Call exceptCall) {
        return MAXIMUM_DIALING_CALLS <= getNumCallsWithState(false /* isSelfManaged */, exceptCall,
                null /* phoneAccountHandle */, CallState.DIALING, CallState.PULLING);
    }

    /**
     * Given a {@link PhoneAccountHandle} determines if there are other unholdable calls owned by
     * another connection service.
     * @param phoneAccountHandle The {@link PhoneAccountHandle} to check.
     * @return {@code true} if there are other unholdable calls, {@code false} otherwise.
     */
    public boolean hasUnholdableCallsForOtherConnectionService(
            PhoneAccountHandle phoneAccountHandle) {
        return getNumUnholdableCallsForOtherConnectionService(phoneAccountHandle) > 0;
    }

    /**
     * Determines the number of unholdable calls present in a connection service other than the one
     * the passed phone account belonds to.
     * @param phoneAccountHandle The handle of the PhoneAccount.
     * @return Number of unholdable calls owned by other connection service.
     */
    public int getNumUnholdableCallsForOtherConnectionService(
            PhoneAccountHandle phoneAccountHandle) {
        return (int) mCalls.stream().filter(call ->
                !phoneAccountHandle.getComponentName().equals(
                        call.getTargetPhoneAccount().getComponentName())
                        && call.getParentCall() == null
                        && !call.isExternalCall()
                        && !canHold(call)).count();
    }

    /**
     * Determines if there are any managed calls.
     * @return {@code true} if there are managed calls, {@code false} otherwise.
     */
    public boolean hasManagedCalls() {
        return mCalls.stream().filter(call -> !call.isSelfManaged() &&
                !call.isExternalCall()).count() > 0;
    }

    /**
     * Determines if there are any self-managed calls.
     * @return {@code true} if there are self-managed calls, {@code false} otherwise.
     */
    public boolean hasSelfManagedCalls() {
        return mCalls.stream().filter(call -> call.isSelfManaged()).count() > 0;
    }

    /**
     * Determines if there are any ongoing managed or self-managed calls.
     * Note: The {@link #ONGOING_CALL_STATES} are
     * @return {@code true} if there are ongoing managed or self-managed calls, {@code false}
     *      otherwise.
     */
    public boolean hasOngoingCalls() {
        return getNumCallsWithState(
                CALL_FILTER_ALL, null /* excludeCall */,
                null /* phoneAccountHandle */,
                ONGOING_CALL_STATES) > 0;
    }

    /**
     * Determines if there are any ongoing managed calls.
     * @return {@code true} if there are ongoing managed calls, {@code false} otherwise.
     */
    public boolean hasOngoingManagedCalls() {
        return getNumCallsWithState(
                CALL_FILTER_MANAGED, null /* excludeCall */,
                null /* phoneAccountHandle */,
                ONGOING_CALL_STATES) > 0;
    }

    /**
     * Determines if the system incoming call UI should be shown.
     * The system incoming call UI will be shown if the new incoming call is self-managed, and there
     * are ongoing calls for another PhoneAccount.
     * @param incomingCall The incoming call.
     * @return {@code true} if the system incoming call UI should be shown, {@code false} otherwise.
     */
    public boolean shouldShowSystemIncomingCallUi(Call incomingCall) {
        return incomingCall.isIncoming() && incomingCall.isSelfManaged()
                && hasUnholdableCallsForOtherConnectionService(incomingCall.getTargetPhoneAccount())
                && incomingCall.getHandoverSourceCall() == null;
    }

    @VisibleForTesting
    public boolean makeRoomForOutgoingEmergencyCall(Call emergencyCall) {
        // Always disconnect any ringing/incoming calls when an emergency call is placed to minimize
        // distraction. This does not affect live call count.
        if (hasRingingOrSimulatedRingingCall()) {
            Call ringingCall = getRingingOrSimulatedRingingCall();
            ringingCall.getAnalytics().setCallIsAdditional(true);
            ringingCall.getAnalytics().setCallIsInterrupted(true);
            if (ringingCall.getState() == CallState.SIMULATED_RINGING) {
                if (!ringingCall.hasGoneActiveBefore()) {
                    // If this is an incoming call that is currently in SIMULATED_RINGING only
                    // after a call screen, disconnect to make room and mark as missed, since
                    // the user didn't get a chance to accept/reject.
                    ringingCall.disconnect("emergency call dialed during simulated ringing "
                            + "after screen.");
                } else {
                    // If this is a simulated ringing call after being active and put in
                    // AUDIO_PROCESSING state again, disconnect normally.
                    ringingCall.reject(false, null, "emergency call dialed during simulated "
                            + "ringing.");
                }
            } else { // normal incoming ringing call.
                // Hang up the ringing call to make room for the emergency call and mark as missed,
                // since the user did not reject.
                ringingCall.setOverrideDisconnectCauseCode(
                        new DisconnectCause(DisconnectCause.MISSED));
                ringingCall.reject(false, null, "emergency call dialed during ringing.");
            }
        }

        // There is already room!
        if (!hasMaximumLiveCalls(emergencyCall)) return true;

        Call liveCall = getFirstCallWithState(LIVE_CALL_STATES);
        Log.i(this, "makeRoomForOutgoingEmergencyCall call = " + emergencyCall
                + " livecall = " + liveCall);

        if (emergencyCall == liveCall) {
            // Not likely, but a good correctness check.
            return true;
        }

        if (hasMaximumOutgoingCalls(emergencyCall)) {
            Call outgoingCall = getFirstCallWithState(OUTGOING_CALL_STATES);
            if (!outgoingCall.isEmergencyCall()) {
                emergencyCall.getAnalytics().setCallIsAdditional(true);
                outgoingCall.getAnalytics().setCallIsInterrupted(true);
                outgoingCall.disconnect("Disconnecting dialing call in favor of new dialing"
                        + " emergency call.");
                return true;
            }
            if (outgoingCall.getState() == CallState.SELECT_PHONE_ACCOUNT) {
                // Correctness check: if there is an orphaned emergency call in the
                // {@link CallState#SELECT_PHONE_ACCOUNT} state, just disconnect it since the user
                // has explicitly started a new call.
                emergencyCall.getAnalytics().setCallIsAdditional(true);
                outgoingCall.getAnalytics().setCallIsInterrupted(true);
                outgoingCall.disconnect("Disconnecting call in SELECT_PHONE_ACCOUNT in favor"
                        + " of new outgoing call.");
                return true;
            }
            //  If the user tries to make two outgoing calls to different emergency call numbers,
            //  we will try to connect the first outgoing call and reject the second.
            return false;
        }

        if (liveCall.getState() == CallState.AUDIO_PROCESSING) {
            emergencyCall.getAnalytics().setCallIsAdditional(true);
            liveCall.getAnalytics().setCallIsInterrupted(true);
            liveCall.disconnect("disconnecting audio processing call for emergency");
            return true;
        }

        // If we have the max number of held managed calls and we're placing an emergency call,
        // we'll disconnect the ongoing call if it cannot be held.
        if (hasMaximumManagedHoldingCalls(emergencyCall) && !canHold(liveCall)) {
            emergencyCall.getAnalytics().setCallIsAdditional(true);
            liveCall.getAnalytics().setCallIsInterrupted(true);
            // Disconnect the active call instead of the holding call because it is historically
            // easier to do, rather than disconnect a held call.
            liveCall.disconnect("disconnecting to make room for emergency call "
                    + emergencyCall.getId());
            return true;
        }

        // TODO: Remove once b/23035408 has been corrected.
        // If the live call is a conference, it will not have a target phone account set.  This
        // means the check to see if the live call has the same target phone account as the new
        // call will not cause us to bail early.  As a result, we'll end up holding the
        // ongoing conference call.  However, the ConnectionService is already doing that.  This
        // has caused problems with some carriers.  As a workaround until b/23035408 is
        // corrected, we will try and get the target phone account for one of the conference's
        // children and use that instead.
        PhoneAccountHandle liveCallPhoneAccount = liveCall.getTargetPhoneAccount();
        if (liveCallPhoneAccount == null && liveCall.isConference() &&
                !liveCall.getChildCalls().isEmpty()) {
            liveCallPhoneAccount = getFirstChildPhoneAccount(liveCall);
            Log.i(this, "makeRoomForOutgoingEmergencyCall: using child call PhoneAccount = " +
                    liveCallPhoneAccount);
        }

        // We may not know which PhoneAccount the emergency call will be placed on yet, but if
        // the liveCall PhoneAccount does not support placing emergency calls, then we know it
        // will not be that one and we do not want multiple PhoneAccounts active during an
        // emergency call if possible. Disconnect the active call in favor of the emergency call
        // instead of trying to hold.
        if (liveCall.getTargetPhoneAccount() != null) {
            PhoneAccount pa = mPhoneAccountRegistrar.getPhoneAccountUnchecked(
                    liveCall.getTargetPhoneAccount());
            if((pa.getCapabilities() & PhoneAccount.CAPABILITY_PLACE_EMERGENCY_CALLS) == 0) {
                liveCall.setOverrideDisconnectCauseCode(new DisconnectCause(
                        DisconnectCause.LOCAL, DisconnectCause.REASON_EMERGENCY_CALL_PLACED));
                liveCall.disconnect("outgoing call does not support emergency calls, "
                        + "disconnecting.");
            }
            return true;
        }

        // First thing, if we are trying to make an emergency call with the same package name as
        // the live call, then allow it so that the connection service can make its own decision
        // about how to handle the new call relative to the current one.
        // By default, for telephony, it will try to hold the existing call before placing the new
        // emergency call except for if the carrier does not support holding calls for emergency.
        // In this case, telephony will disconnect the call.
        if (PhoneAccountHandle.areFromSamePackage(liveCallPhoneAccount,
                emergencyCall.getTargetPhoneAccount())) {
            Log.i(this, "makeRoomForOutgoingEmergencyCall: phoneAccount matches.");
            emergencyCall.getAnalytics().setCallIsAdditional(true);
            liveCall.getAnalytics().setCallIsInterrupted(true);
            return true;
        } else if (emergencyCall.getTargetPhoneAccount() == null) {
            // Without a phone account, we can't say reliably that the call will fail.
            // If the user chooses the same phone account as the live call, then it's
            // still possible that the call can be made (like with CDMA calls not supporting
            // hold but they still support adding a call by going immediately into conference
            // mode). Return true here and we'll run this code again after user chooses an
            // account.
            return true;
        }

        // Hold the live call if possible before attempting the new outgoing emergency call.
        if (canHold(liveCall)) {
            Log.i(this, "makeRoomForOutgoingEmergencyCall: holding live call.");
            emergencyCall.getAnalytics().setCallIsAdditional(true);
            liveCall.getAnalytics().setCallIsInterrupted(true);
            liveCall.hold("calling " + emergencyCall.getId());
            return true;
        }

        // The live call cannot be held so we're out of luck here.  There's no room.
        return false;
    }

    @VisibleForTesting
    public boolean makeRoomForOutgoingCall(Call call) {
        // Already room!
        if (!hasMaximumLiveCalls(call)) return true;

        // NOTE: If the amount of live calls changes beyond 1, this logic will probably
        // have to change.
        Call liveCall = getFirstCallWithState(LIVE_CALL_STATES);
        Log.i(this, "makeRoomForOutgoingCall call = " + call + " livecall = " +
               liveCall);

        if (call == liveCall) {
            // If the call is already the foreground call, then we are golden.
            // This can happen after the user selects an account in the SELECT_PHONE_ACCOUNT
            // state since the call was already populated into the list.
            return true;
        }

        // If the live call is stuck in a connecting state, then we should disconnect it in favor
        // of the new outgoing call.
        if (liveCall.getState() == CallState.CONNECTING) {
            liveCall.disconnect("Force disconnect CONNECTING call.");
            return true;
        }

        if (hasMaximumOutgoingCalls(call)) {
            Call outgoingCall = getFirstCallWithState(OUTGOING_CALL_STATES);
            if (outgoingCall.getState() == CallState.SELECT_PHONE_ACCOUNT) {
                // If there is an orphaned call in the {@link CallState#SELECT_PHONE_ACCOUNT}
                // state, just disconnect it since the user has explicitly started a new call.
                call.getAnalytics().setCallIsAdditional(true);
                outgoingCall.getAnalytics().setCallIsInterrupted(true);
                outgoingCall.disconnect("Disconnecting call in SELECT_PHONE_ACCOUNT in favor"
                        + " of new outgoing call.");
                return true;
            }
            CharSequence text = mContext.getText(R.string.notification_disconnectedDialing_message);
            call.setOverrideDisconnectCauseCode(new DisconnectCause(DisconnectCause.ERROR, text,
                    text, "Another outgoing call is already being dialed.",
                    ToneGenerator.TONE_PROP_PROMPT));
            Bundle extras = call.getIntentExtras();
            if (extras == null) {
                extras = new Bundle();
                call.setIntentExtras(extras);
            }
            extras.putBoolean(EXTRA_KEY_DISPLAY_ERROR_DIALOG, true);
            return false;
        }

        // TODO: Remove once b/23035408 has been corrected.
        // If the live call is a conference, it will not have a target phone account set.  This
        // means the check to see if the live call has the same target phone account as the new
        // call will not cause us to bail early.  As a result, we'll end up holding the
        // ongoing conference call.  However, the ConnectionService is already doing that.  This
        // has caused problems with some carriers.  As a workaround until b/23035408 is
        // corrected, we will try and get the target phone account for one of the conference's
        // children and use that instead.
        PhoneAccountHandle liveCallPhoneAccount = liveCall.getTargetPhoneAccount();
        if (liveCallPhoneAccount == null && liveCall.isConference() &&
                !liveCall.getChildCalls().isEmpty()) {
            liveCallPhoneAccount = getFirstChildPhoneAccount(liveCall);
            Log.i(this, "makeRoomForOutgoingCall: using child call PhoneAccount = " +
                    liveCallPhoneAccount);
        }

        // First thing, if we are trying to make a call with the same phone account as the live
        // call, then allow it so that the connection service can make its own decision about
        // how to handle the new call relative to the current one.
        if (PhoneAccountHandle.areFromSamePackage(liveCallPhoneAccount,
                call.getTargetPhoneAccount())) {
            Log.i(this, "makeRoomForOutgoingCall: phoneAccount matches.");
            call.getAnalytics().setCallIsAdditional(true);
            liveCall.getAnalytics().setCallIsInterrupted(true);
            return true;
        } else if (call.getTargetPhoneAccount() == null) {
            // Without a phone account, we can't say reliably that the call will fail.
            // If the user chooses the same phone account as the live call, then it's
            // still possible that the call can be made (like with CDMA calls not supporting
            // hold but they still support adding a call by going immediately into conference
            // mode). Return true here and we'll run this code again after user chooses an
            // account.
            return true;
        }

        // Try to hold the live call before attempting the new outgoing call.
        if (canHold(liveCall)) {
            Log.i(this, "makeRoomForOutgoingCall: holding live call.");
            call.getAnalytics().setCallIsAdditional(true);
            liveCall.getAnalytics().setCallIsInterrupted(true);
            liveCall.hold("calling " + call.getId());
            return true;
        }

        // The live call cannot be held so we're out of luck here.  There's no room.
        return false;
    }

    /**
     * Given a call, find the first non-null phone account handle of its children.
     *
     * @param parentCall The parent call.
     * @return The first non-null phone account handle of the children, or {@code null} if none.
     */
    private PhoneAccountHandle getFirstChildPhoneAccount(Call parentCall) {
        for (Call childCall : parentCall.getChildCalls()) {
            PhoneAccountHandle childPhoneAccount = childCall.getTargetPhoneAccount();
            if (childPhoneAccount != null) {
                return childPhoneAccount;
            }
        }
        return null;
    }

    /**
     * Checks to see if the call should be on speakerphone and if so, set it.
     */
    private void maybeMoveToSpeakerPhone(Call call) {
        if (call.isHandoverInProgress() && call.getState() == CallState.DIALING) {
            // When a new outgoing call is initiated for the purpose of handing over, do not engage
            // speaker automatically until the call goes active.
            return;
        }
        if (call.getStartWithSpeakerphoneOn()) {
            setAudioRoute(CallAudioState.ROUTE_SPEAKER, null);
            call.setStartWithSpeakerphoneOn(false);
        }
    }

    /**
     * Checks to see if the call is an emergency call and if so, turn off mute.
     */
    private void maybeTurnOffMute(Call call) {
        if (call.isEmergencyCall()) {
            mute(false);
        }
    }

    private void ensureCallAudible() {
        AudioManager am = mContext.getSystemService(AudioManager.class);
        if (am == null) {
            Log.w(this, "ensureCallAudible: audio manager is null");
            return;
        }
        if (am.getStreamVolume(AudioManager.STREAM_VOICE_CALL) == 0) {
            Log.i(this, "ensureCallAudible: voice call stream has volume 0. Adjusting to default.");
            am.setStreamVolume(AudioManager.STREAM_VOICE_CALL,
                    AudioSystem.getDefaultStreamVolume(AudioManager.STREAM_VOICE_CALL), 0);
        }
    }

    /**
     * Creates a new call for an existing connection.
     *
     * @param callId The id of the new call.
     * @param connection The connection information.
     * @return The new call.
     */
    Call createCallForExistingConnection(String callId, ParcelableConnection connection) {
        boolean isDowngradedConference = (connection.getConnectionProperties()
                & Connection.PROPERTY_IS_DOWNGRADED_CONFERENCE) != 0;

        PhoneAccountHandle connectionMgr =
                mPhoneAccountRegistrar.getSimCallManagerFromHandle(connection.getPhoneAccount(),
                        mCurrentUserHandle);
        Call call = new Call(
                callId,
                mContext,
                this,
                mLock,
                mConnectionServiceRepository,
                mPhoneNumberUtilsAdapter,
                connection.getHandle() /* handle */,
                null /* gatewayInfo */,
                connectionMgr,
                connection.getPhoneAccount(), /* targetPhoneAccountHandle */
                Call.getRemappedCallDirection(connection.getCallDirection()) /* callDirection */,
                false /* forceAttachToExistingConnection */,
                isDowngradedConference /* isConference */,
                connection.getConnectTimeMillis() /* connectTimeMillis */,
                connection.getConnectElapsedTimeMillis(), /* connectElapsedTimeMillis */
                mClockProxy,
                mToastFactory);

        call.initAnalytics();
        call.getAnalytics().setCreatedFromExistingConnection(true);

        setCallState(call, Call.getStateFromConnectionState(connection.getState()),
                "existing connection");
        call.setVideoState(connection.getVideoState());
        call.setConnectionCapabilities(connection.getConnectionCapabilities());
        call.setConnectionProperties(connection.getConnectionProperties());
        call.setHandle(connection.getHandle(), connection.getHandlePresentation());
        call.setCallerDisplayName(connection.getCallerDisplayName(),
                connection.getCallerDisplayNamePresentation());
        call.addListener(this);
        call.putExtras(Call.SOURCE_CONNECTION_SERVICE, connection.getExtras());

        Log.i(this, "createCallForExistingConnection: %s", connection);
        Call parentCall = null;
        if (!TextUtils.isEmpty(connection.getParentCallId())) {
            String parentId = connection.getParentCallId();
            parentCall = mCalls
                    .stream()
                    .filter(c -> c.getId().equals(parentId))
                    .findFirst()
                    .orElse(null);
            if (parentCall != null) {
                Log.i(this, "createCallForExistingConnection: %s added as child of %s.",
                        call.getId(),
                        parentCall.getId());
                // Set JUST the parent property, which won't send an update to the Incall UI.
                call.setParentCall(parentCall);
            }
        }
        addCall(call);
        if (parentCall != null) {
            // Now, set the call as a child of the parent since it has been added to Telecom.  This
            // is where we will inform InCall.
            call.setChildOf(parentCall);
            call.notifyParentChanged(parentCall);
        }

        return call;
    }

    /**
     * Determines whether Telecom already knows about a Connection added via the
     * {@link android.telecom.ConnectionService#addExistingConnection(PhoneAccountHandle,
     * Connection)} API via a ConnectionManager.
     *
     * See {@link Connection#EXTRA_ORIGINAL_CONNECTION_ID}.
     * @param originalConnectionId The new connection ID to check.
     * @return {@code true} if this connection is already known by Telecom.
     */
    Call getAlreadyAddedConnection(String originalConnectionId) {
        Optional<Call> existingCall = mCalls.stream()
                .filter(call -> originalConnectionId.equals(call.getOriginalConnectionId()) ||
                            originalConnectionId.equals(call.getId()))
                .findFirst();

        if (existingCall.isPresent()) {
            Log.i(this, "isExistingConnectionAlreadyAdded - call %s already added with id %s",
                    originalConnectionId, existingCall.get().getId());
            return existingCall.get();
        }

        return null;
    }

    /**
     * @return A new unique telecom call Id.
     */
    private String getNextCallId() {
        synchronized(mLock) {
            return TELECOM_CALL_ID_PREFIX + (++mCallId);
        }
    }

    public int getNextRttRequestId() {
        synchronized (mLock) {
            return (++mRttRequestId);
        }
    }

    /**
     * Callback when foreground user is switched. We will reload missed call in all profiles
     * including the user itself. There may be chances that profiles are not started yet.
     */
    @VisibleForTesting
    public void onUserSwitch(UserHandle userHandle) {
        mCurrentUserHandle = userHandle;
        mMissedCallNotifier.setCurrentUserHandle(userHandle);
        mRoleManagerAdapter.setCurrentUserHandle(userHandle);
        final UserManager userManager = UserManager.get(mContext);
        List<UserInfo> profiles = userManager.getEnabledProfiles(userHandle.getIdentifier());
        for (UserInfo profile : profiles) {
            reloadMissedCallsOfUser(profile.getUserHandle());
        }
    }

    /**
     * Because there may be chances that profiles are not started yet though its parent user is
     * switched, we reload missed calls of profile that are just started here.
     */
    void onUserStarting(UserHandle userHandle) {
        if (UserUtil.isProfile(mContext, userHandle)) {
            reloadMissedCallsOfUser(userHandle);
        }
    }

    public TelecomSystem.SyncRoot getLock() {
        return mLock;
    }

    public Timeouts.Adapter getTimeoutsAdapter() {
        return mTimeoutsAdapter;
    }

    public SystemStateHelper getSystemStateHelper() {
        return mSystemStateHelper;
    }

    private void reloadMissedCallsOfUser(UserHandle userHandle) {
        mMissedCallNotifier.reloadFromDatabase(mCallerInfoLookupHelper,
                new MissedCallNotifier.CallInfoFactory(), userHandle);
    }

    public void onBootCompleted() {
        mMissedCallNotifier.reloadAfterBootComplete(mCallerInfoLookupHelper,
                new MissedCallNotifier.CallInfoFactory());
    }

    public boolean isVideoCrbtVoLteCall(int videoState) {
        Call call = getDialingCall();
        if (call == null) {
            return false;
        }
        PhoneAccountHandle accountHandle = call.getTargetPhoneAccount();
        int phoneId = SubscriptionManager.getPhoneId(
                mPhoneAccountRegistrar.getSubscriptionIdForPhoneAccount(accountHandle));
        return QtiImsExtUtils.isCarrierConfigEnabled(phoneId, mContext,
                "config_enable_video_crbt") && getDialingCall() != null
            && !VideoProfile.isTransmissionEnabled(videoState)
            && VideoProfile.isReceptionEnabled(videoState);
    }

    public boolean isIncomingCallPermitted(PhoneAccountHandle phoneAccountHandle) {
        return isIncomingCallPermitted(null /* excludeCall */, phoneAccountHandle);
    }

    public boolean isIncomingCallPermitted(Call excludeCall,
                                           PhoneAccountHandle phoneAccountHandle) {
        if (phoneAccountHandle == null) {
            return false;
        }
        PhoneAccount phoneAccount =
                mPhoneAccountRegistrar.getPhoneAccountUnchecked(phoneAccountHandle);
        if (phoneAccount == null) {
            return false;
        }
        if (isInEmergencyCall()) return false;

        if (!phoneAccount.isSelfManaged()) {
            return !hasMaximumManagedRingingCalls(excludeCall) &&
                    !hasMaximumManagedHoldingCalls(excludeCall);
        } else {
            return !hasMaximumSelfManagedRingingCalls(excludeCall, phoneAccountHandle) &&
                    !hasMaximumSelfManagedCalls(excludeCall, phoneAccountHandle);
        }
    }

    public boolean isOutgoingCallPermitted(PhoneAccountHandle phoneAccountHandle) {
        return isOutgoingCallPermitted(null /* excludeCall */, phoneAccountHandle);
    }

    public boolean isOutgoingCallPermitted(Call excludeCall,
                                           PhoneAccountHandle phoneAccountHandle) {
        if (phoneAccountHandle == null) {
            return false;
        }
        PhoneAccount phoneAccount =
                mPhoneAccountRegistrar.getPhoneAccountUnchecked(phoneAccountHandle);
        if (phoneAccount == null) {
            return false;
        }

        if (!phoneAccount.isSelfManaged()) {
            return !hasMaximumManagedOutgoingCalls(excludeCall) &&
                    !hasMaximumManagedDialingCalls(excludeCall) &&
                    !hasMaximumManagedLiveCalls(excludeCall) &&
                    !hasMaximumManagedHoldingCalls(excludeCall);
        } else {
            // Only permit self-managed outgoing calls if
            // 1. there is no emergency ongoing call
            // 2. The outgoing call is an handover call or it not hit the self-managed call limit
            // and the current active call can be held.
            Call activeCall = (Call) mConnectionSvrFocusMgr.getCurrentFocusCall();
            return !isInEmergencyCall() &&
                    ((excludeCall != null && excludeCall.getHandoverSourceCall() != null) ||
                            (!hasMaximumSelfManagedCalls(excludeCall, phoneAccountHandle) &&
                                    (activeCall == null || canHold(activeCall))));
        }
    }

    public boolean isReplyWithSmsAllowed(int uid) {
        UserHandle callingUser = UserHandle.of(UserHandle.getUserId(uid));
        UserManager userManager = mContext.getSystemService(UserManager.class);
        KeyguardManager keyguardManager = mContext.getSystemService(KeyguardManager.class);

        boolean isUserRestricted = userManager != null
                && userManager.hasUserRestriction(UserManager.DISALLOW_SMS, callingUser);
        boolean isLockscreenRestricted = keyguardManager != null
                && keyguardManager.isDeviceLocked();
        Log.d(this, "isReplyWithSmsAllowed: isUserRestricted: %s, isLockscreenRestricted: %s",
                isUserRestricted, isLockscreenRestricted);

        // TODO(hallliu): actually check the lockscreen once b/77731473 is fixed
        return !isUserRestricted;
    }
    /**
     * Blocks execution until all Telecom handlers have completed their current work.
     */
    public void waitOnHandlers() {
        CountDownLatch mainHandlerLatch = new CountDownLatch(3);
        mHandler.post(() -> {
            mainHandlerLatch.countDown();
        });
        mCallAudioManager.getCallAudioModeStateMachine().getHandler().post(() -> {
            mainHandlerLatch.countDown();
        });
        mCallAudioManager.getCallAudioRouteStateMachine().getHandler().post(() -> {
            mainHandlerLatch.countDown();
        });

        try {
            mainHandlerLatch.await(HANDLER_WAIT_TIMEOUT, TimeUnit.MILLISECONDS);
        } catch (InterruptedException e) {
            Log.w(this, "waitOnHandlers: interrupted %s", e);
        }
    }

    /**
     * Used to confirm creation of an outgoing call which was marked as pending confirmation in
     * {@link #startOutgoingCall(Uri, PhoneAccountHandle, Bundle, UserHandle, Intent, String)}.
     * Called via {@link TelecomBroadcastIntentProcessor} for a call which was confirmed via
     * {@link ConfirmCallDialogActivity}.
     * @param callId The call ID of the call to confirm.
     */
    public void confirmPendingCall(String callId) {
        Log.i(this, "confirmPendingCall: callId=%s", callId);
        if (mPendingCall != null && mPendingCall.getId().equals(callId)) {
            Log.addEvent(mPendingCall, LogUtils.Events.USER_CONFIRMED);

            // We are going to place the new outgoing call, so disconnect any ongoing self-managed
            // calls which are ongoing at this time.
            disconnectSelfManagedCalls("outgoing call " + callId);

            mPendingCallConfirm.complete(mPendingCall);
            mPendingCallConfirm = null;
            mPendingCall = null;
        }
    }

    /**
     * Used to cancel an outgoing call which was marked as pending confirmation in
     * {@link #startOutgoingCall(Uri, PhoneAccountHandle, Bundle, UserHandle, Intent, String)}.
     * Called via {@link TelecomBroadcastIntentProcessor} for a call which was confirmed via
     * {@link ConfirmCallDialogActivity}.
     * @param callId The call ID of the call to cancel.
     */
    public void cancelPendingCall(String callId) {
        Log.i(this, "cancelPendingCall: callId=%s", callId);
        if (mPendingCall != null && mPendingCall.getId().equals(callId)) {
            Log.addEvent(mPendingCall, LogUtils.Events.USER_CANCELLED);
            markCallAsDisconnected(mPendingCall, new DisconnectCause(DisconnectCause.CANCELED));
            markCallAsRemoved(mPendingCall);
            mPendingCall = null;
            mPendingCallConfirm.complete(null);
            mPendingCallConfirm = null;
        }
    }

    /**
     * Called from {@link #startOutgoingCall(Uri, PhoneAccountHandle, Bundle, UserHandle, Intent, String)} when
     * a managed call is added while there are ongoing self-managed calls.  Starts
     * {@link ConfirmCallDialogActivity} to prompt the user to see if they wish to place the
     * outgoing call or not.
     * @param call The call to confirm.
     */
    private void startCallConfirmation(Call call, CompletableFuture<Call> confirmationFuture) {
        if (mPendingCall != null) {
            Log.i(this, "startCallConfirmation: call %s is already pending; disconnecting %s",
                    mPendingCall.getId(), call.getId());
            markCallDisconnectedDueToSelfManagedCall(call);
            confirmationFuture.complete(null);
            return;
        }
        Log.addEvent(call, LogUtils.Events.USER_CONFIRMATION);
        mPendingCall = call;
        mPendingCallConfirm = confirmationFuture;

        // Figure out the name of the app in charge of the self-managed call(s).
        Call activeCall = (Call) mConnectionSvrFocusMgr.getCurrentFocusCall();
        if (activeCall != null) {
            CharSequence ongoingAppName = activeCall.getTargetPhoneAccountLabel();
            Log.i(this, "startCallConfirmation: callId=%s, ongoingApp=%s", call.getId(),
                    ongoingAppName);

            Intent confirmIntent = new Intent(mContext, ConfirmCallDialogActivity.class);
            confirmIntent.putExtra(ConfirmCallDialogActivity.EXTRA_OUTGOING_CALL_ID, call.getId());
            confirmIntent.putExtra(ConfirmCallDialogActivity.EXTRA_ONGOING_APP_NAME, ongoingAppName);
            confirmIntent.setFlags(Intent.FLAG_ACTIVITY_NEW_TASK);
            mContext.startActivityAsUser(confirmIntent, UserHandle.CURRENT);
        }
    }

    /**
     * Disconnects all self-managed calls.
     */
    private void disconnectSelfManagedCalls(String reason) {
        // Disconnect all self-managed calls to make priority for emergency call.
        // Use Call.disconnect() to command the ConnectionService to disconnect the calls.
        // CallsManager.markCallAsDisconnected doesn't actually tell the ConnectionService to
        // disconnect.
        mCalls.stream()
                .filter(c -> c.isSelfManaged())
                .forEach(c -> c.disconnect(reason));

        // When disconnecting all self-managed calls, switch audio routing back to the baseline
        // route.  This ensures if, for example, the self-managed ConnectionService was routed to
        // speakerphone that we'll switch back to earpiece for the managed call which necessitated
        // disconnecting the self-managed calls.
        mCallAudioManager.switchBaseline();
    }

    /**
     * Dumps the state of the {@link CallsManager}.
     *
     * @param pw The {@code IndentingPrintWriter} to write the state to.
     */
    public void dump(IndentingPrintWriter pw) {
        mContext.enforceCallingOrSelfPermission(android.Manifest.permission.DUMP, TAG);
        if (mCalls != null) {
            pw.println("mCalls: ");
            pw.increaseIndent();
            for (Call call : mCalls) {
                pw.println(call);
            }
            pw.decreaseIndent();
        }

        if (mPendingCall != null) {
            pw.print("mPendingCall:");
            pw.println(mPendingCall.getId());
        }

        if (mPendingRedirectedOutgoingCallInfo.size() > 0) {
            pw.print("mPendingRedirectedOutgoingCallInfo:");
            pw.println(mPendingRedirectedOutgoingCallInfo.keySet().stream().collect(
                    Collectors.joining(", ")));
        }

        if (mPendingUnredirectedOutgoingCallInfo.size() > 0) {
            pw.print("mPendingUnredirectedOutgoingCallInfo:");
            pw.println(mPendingUnredirectedOutgoingCallInfo.keySet().stream().collect(
                    Collectors.joining(", ")));
        }

        if (mCallAudioManager != null) {
            pw.println("mCallAudioManager:");
            pw.increaseIndent();
            mCallAudioManager.dump(pw);
            pw.decreaseIndent();
        }

        if (mTtyManager != null) {
            pw.println("mTtyManager:");
            pw.increaseIndent();
            mTtyManager.dump(pw);
            pw.decreaseIndent();
        }

        if (mInCallController != null) {
            pw.println("mInCallController:");
            pw.increaseIndent();
            mInCallController.dump(pw);
            pw.decreaseIndent();
        }

        if (mCallDiagnosticServiceController != null) {
            pw.println("mCallDiagnosticServiceController:");
            pw.increaseIndent();
            mCallDiagnosticServiceController.dump(pw);
            pw.decreaseIndent();
        }

        if (mDefaultDialerCache != null) {
            pw.println("mDefaultDialerCache:");
            pw.increaseIndent();
            mDefaultDialerCache.dumpCache(pw);
            pw.decreaseIndent();
        }

        if (mConnectionServiceRepository != null) {
            pw.println("mConnectionServiceRepository:");
            pw.increaseIndent();
            mConnectionServiceRepository.dump(pw);
            pw.decreaseIndent();
        }

        if (mRoleManagerAdapter != null && mRoleManagerAdapter instanceof RoleManagerAdapterImpl) {
            RoleManagerAdapterImpl impl = (RoleManagerAdapterImpl) mRoleManagerAdapter;
            pw.println("mRoleManager:");
            pw.increaseIndent();
            impl.dump(pw);
            pw.decreaseIndent();
        }
    }

    /**
    * For some disconnected causes, we show a dialog when it's a mmi code or potential mmi code.
    *
    * @param call The call.
    */
    private void maybeShowErrorDialogOnDisconnect(Call call) {
        Bundle extras = call.getIntentExtras();
        if (call.getState() == CallState.DISCONNECTED && (isPotentialMMICode(call.getHandle())
                || isPotentialInCallMMICode(call.getHandle()) ||
                (extras != null && extras.getBoolean(EXTRA_KEY_DISPLAY_ERROR_DIALOG, false))) &&
                !mCalls.contains(call)) {
            extras.remove(EXTRA_KEY_DISPLAY_ERROR_DIALOG);
            DisconnectCause disconnectCause = call.getDisconnectCause();
            if (!TextUtils.isEmpty(disconnectCause.getDescription()) && (disconnectCause.getCode()
                    == DisconnectCause.ERROR)) {
                Intent errorIntent = new Intent(mContext, ErrorDialogActivity.class);
                errorIntent.putExtra(ErrorDialogActivity.ERROR_MESSAGE_STRING_EXTRA,
                        disconnectCause.getDescription());
                errorIntent.setFlags(Intent.FLAG_ACTIVITY_NEW_TASK);
                mContext.startActivityAsUser(errorIntent, UserHandle.CURRENT);
            }
        }
    }

    private void setIntentExtrasAndStartTime(Call call, Bundle extras) {
        if (extras != null) {
            // Create our own instance to modify (since extras may be Bundle.EMPTY)
            extras = new Bundle(extras);
        } else {
            extras = new Bundle();
        }

        // Specifies the time telecom began routing the call. This is used by the dialer for
        // analytics.
        extras.putLong(TelecomManager.EXTRA_CALL_TELECOM_ROUTING_START_TIME_MILLIS,
              SystemClock.elapsedRealtime());

        if (call.visibleToInCallService()) {
            extras.putBoolean(PhoneAccount.EXTRA_ADD_SELF_MANAGED_CALLS_TO_INCALLSERVICE, true);
        }
        call.setIntentExtras(extras);
    }

    private void setCallSourceToAnalytics(Call call, Intent originalIntent) {
        if (originalIntent == null) {
            return;
        }

        int callSource = originalIntent.getIntExtra(TelecomManager.EXTRA_CALL_SOURCE,
                Analytics.CALL_SOURCE_UNSPECIFIED);

        // Call source is only used by metrics, so we simply set it to Analytics directly.
        call.getAnalytics().setCallSource(callSource);
    }

    private boolean isVoicemail(Uri callHandle, PhoneAccount phoneAccount) {
        if (callHandle == null) {
            return false;
        }
        if (PhoneAccount.SCHEME_VOICEMAIL.equals(callHandle.getScheme())) {
            return true;
        }
        return phoneAccount != null && mPhoneAccountRegistrar.isVoiceMailNumber(
                phoneAccount.getAccountHandle(),
                callHandle.getSchemeSpecificPart());
    }

    /**
     * Notifies the {@link android.telecom.ConnectionService} associated with a
     * {@link PhoneAccountHandle} that the attempt to create a new connection has failed.
     *
     * @param phoneAccountHandle The {@link PhoneAccountHandle}.
     * @param call The {@link Call} which could not be added.
     */
    private void notifyCreateConnectionFailed(PhoneAccountHandle phoneAccountHandle, Call call) {
        if (phoneAccountHandle == null) {
            return;
        }
        ConnectionServiceWrapper service = mConnectionServiceRepository.getService(
                phoneAccountHandle.getComponentName(), phoneAccountHandle.getUserHandle());
        if (service == null) {
            Log.i(this, "Found no connection service.");
            return;
        } else {
            call.setConnectionService(service);
            service.createConnectionFailed(call);
        }
    }

    /**
     * Notifies the {@link android.telecom.ConnectionService} associated with a
     * {@link PhoneAccountHandle} that the attempt to create a new connection has failed.
     *
     * @param phoneAccountHandle The {@link PhoneAccountHandle}.
     * @param call The {@link Call} which could not be added.
     */
    private void notifyCreateConferenceFailed(PhoneAccountHandle phoneAccountHandle, Call call) {
        if (phoneAccountHandle == null) {
            return;
        }
        ConnectionServiceWrapper service = mConnectionServiceRepository.getService(
                phoneAccountHandle.getComponentName(), phoneAccountHandle.getUserHandle());
        if (service == null) {
            Log.i(this, "Found no connection service.");
            return;
        } else {
            call.setConnectionService(service);
            service.createConferenceFailed(call);
        }
    }


    /**
     * Notifies the {@link android.telecom.ConnectionService} associated with a
     * {@link PhoneAccountHandle} that the attempt to handover a call has failed.
     *
     * @param call The handover call
     * @param reason The error reason code for handover failure
     */
    private void notifyHandoverFailed(Call call, int reason) {
        ConnectionServiceWrapper service = call.getConnectionService();
        service.handoverFailed(call, reason);
        call.setDisconnectCause(new DisconnectCause(DisconnectCause.CANCELED));
        call.disconnect("handover failed");
    }

    /**
     * Called in response to a {@link Call} receiving a {@link Call#sendCallEvent(String, Bundle)}
     * of type {@link android.telecom.Call#EVENT_REQUEST_HANDOVER} indicating the
     * {@link android.telecom.InCallService} has requested a handover to another
     * {@link android.telecom.ConnectionService}.
     *
     * We will explicitly disallow a handover when there is an emergency call present.
     *
     * @param handoverFromCall The {@link Call} to be handed over.
     * @param handoverToHandle The {@link PhoneAccountHandle} to hand over the call to.
     * @param videoState The desired video state of {@link Call} after handover.
     * @param initiatingExtras Extras associated with the handover, to be passed to the handover
     *               {@link android.telecom.ConnectionService}.
     */
    private void requestHandoverViaEvents(Call handoverFromCall,
                                          PhoneAccountHandle handoverToHandle,
                                          int videoState, Bundle initiatingExtras) {

        handoverFromCall.sendCallEvent(android.telecom.Call.EVENT_HANDOVER_FAILED, null);
        Log.addEvent(handoverFromCall, LogUtils.Events.HANDOVER_REQUEST, "legacy request denied");
    }

    /**
     * Called in response to a {@link Call} receiving a {@link Call#handoverTo(PhoneAccountHandle,
     * int, Bundle)} indicating the {@link android.telecom.InCallService} has requested a
     * handover to another {@link android.telecom.ConnectionService}.
     *
     * We will explicitly disallow a handover when there is an emergency call present.
     *
     * @param handoverFromCall The {@link Call} to be handed over.
     * @param handoverToHandle The {@link PhoneAccountHandle} to hand over the call to.
     * @param videoState The desired video state of {@link Call} after handover.
     * @param extras Extras associated with the handover, to be passed to the handover
     *               {@link android.telecom.ConnectionService}.
     */
    private void requestHandover(Call handoverFromCall, PhoneAccountHandle handoverToHandle,
                                 int videoState, Bundle extras) {

        // Send an error back if there are any ongoing emergency calls.
        if (isInEmergencyCall()) {
            handoverFromCall.onHandoverFailed(
                    android.telecom.Call.Callback.HANDOVER_FAILURE_ONGOING_EMERGENCY_CALL);
            return;
        }

        // If source and destination phone accounts don't support handover, send an error back.
        boolean isHandoverFromSupported = isHandoverFromPhoneAccountSupported(
                handoverFromCall.getTargetPhoneAccount());
        boolean isHandoverToSupported = isHandoverToPhoneAccountSupported(handoverToHandle);
        if (!isHandoverFromSupported || !isHandoverToSupported) {
            handoverFromCall.onHandoverFailed(
                    android.telecom.Call.Callback.HANDOVER_FAILURE_NOT_SUPPORTED);
            return;
        }

        Log.addEvent(handoverFromCall, LogUtils.Events.HANDOVER_REQUEST, handoverToHandle);

        // Create a new instance of Call
        PhoneAccount account =
                mPhoneAccountRegistrar.getPhoneAccount(handoverToHandle, getCurrentUserHandle());
        boolean isSelfManaged = account != null && account.isSelfManaged();

        Call call = new Call(getNextCallId(), mContext,
                this, mLock, mConnectionServiceRepository,
                mPhoneNumberUtilsAdapter,
                handoverFromCall.getHandle(), null,
                null, null,
                Call.CALL_DIRECTION_OUTGOING, false,
                false, mClockProxy, mToastFactory);
        call.initAnalytics();

        // Set self-managed and voipAudioMode if destination is self-managed CS
        call.setIsSelfManaged(isSelfManaged);
        if (isSelfManaged) {
            call.setIsVoipAudioMode(true);
        }
        call.setInitiatingUser(getCurrentUserHandle());

        // Ensure we don't try to place an outgoing call with video if video is not
        // supported.
        if (VideoProfile.isVideo(videoState) && account != null &&
                !account.hasCapabilities(PhoneAccount.CAPABILITY_VIDEO_CALLING)) {
            call.setVideoState(VideoProfile.STATE_AUDIO_ONLY);
        } else {
            call.setVideoState(videoState);
        }

        // Set target phone account to destAcct.
        call.setTargetPhoneAccount(handoverToHandle);

        if (account != null && account.getExtras() != null && account.getExtras()
                    .getBoolean(PhoneAccount.EXTRA_ALWAYS_USE_VOIP_AUDIO_MODE)) {
            Log.d(this, "requestHandover: defaulting to voip mode for call %s",
                        call.getId());
            call.setIsVoipAudioMode(true);
        }

        // Set call state to connecting
        call.setState(
                CallState.CONNECTING,
                handoverToHandle == null ? "no-handle" : handoverToHandle.toString());

        // Mark as handover so that the ConnectionService knows this is a handover request.
        if (extras == null) {
            extras = new Bundle();
        }
        extras.putBoolean(TelecomManager.EXTRA_IS_HANDOVER_CONNECTION, true);
        extras.putParcelable(TelecomManager.EXTRA_HANDOVER_FROM_PHONE_ACCOUNT,
                handoverFromCall.getTargetPhoneAccount());
        setIntentExtrasAndStartTime(call, extras);

        // Add call to call tracker
        if (!mCalls.contains(call)) {
            addCall(call);
        }

        Log.addEvent(handoverFromCall, LogUtils.Events.START_HANDOVER,
                "handOverFrom=%s, handOverTo=%s", handoverFromCall.getId(), call.getId());

        handoverFromCall.setHandoverDestinationCall(call);
        handoverFromCall.setHandoverState(HandoverState.HANDOVER_FROM_STARTED);
        call.setHandoverState(HandoverState.HANDOVER_TO_STARTED);
        call.setHandoverSourceCall(handoverFromCall);
        call.setNewOutgoingCallIntentBroadcastIsDone();

        // Auto-enable speakerphone if the originating intent specified to do so, if the call
        // is a video call, of if using speaker when docked
        final boolean useSpeakerWhenDocked = mContext.getResources().getBoolean(
                R.bool.use_speaker_when_docked);
        final boolean useSpeakerForDock = isSpeakerphoneEnabledForDock();
        final boolean useSpeakerForVideoCall = isSpeakerphoneAutoEnabledForVideoCalls(videoState);
        call.setStartWithSpeakerphoneOn(false || useSpeakerForVideoCall
                || (useSpeakerWhenDocked && useSpeakerForDock));
        call.setVideoState(videoState);

        final boolean isOutgoingCallPermitted = isOutgoingCallPermitted(call,
                call.getTargetPhoneAccount());

        // If the account has been set, proceed to place the outgoing call.
        if (call.isSelfManaged() && !isOutgoingCallPermitted) {
            notifyCreateConnectionFailed(call.getTargetPhoneAccount(), call);
        } else if (!call.isSelfManaged() && hasSelfManagedCalls() && !call.isEmergencyCall()) {
            markCallDisconnectedDueToSelfManagedCall(call);
        } else {
            if (call.isEmergencyCall()) {
                // Disconnect all self-managed calls to make priority for emergency call.
                disconnectSelfManagedCalls("emergency call");
            }

            call.startCreateConnection(mPhoneAccountRegistrar);
        }

    }

    /**
     * Determines if handover from the specified {@link PhoneAccountHandle} is supported.
     *
     * @param from The {@link PhoneAccountHandle} the handover originates from.
     * @return {@code true} if handover is currently allowed, {@code false} otherwise.
     */
    private boolean isHandoverFromPhoneAccountSupported(PhoneAccountHandle from) {
        return getBooleanPhoneAccountExtra(from, PhoneAccount.EXTRA_SUPPORTS_HANDOVER_FROM);
    }

    /**
     * Determines if handover to the specified {@link PhoneAccountHandle} is supported.
     *
     * @param to The {@link PhoneAccountHandle} the handover it to.
     * @return {@code true} if handover is currently allowed, {@code false} otherwise.
     */
    private boolean isHandoverToPhoneAccountSupported(PhoneAccountHandle to) {
        return getBooleanPhoneAccountExtra(to, PhoneAccount.EXTRA_SUPPORTS_HANDOVER_TO);
    }

    /**
     * Retrieves a boolean phone account extra.
     * @param handle the {@link PhoneAccountHandle} to retrieve the extra for.
     * @param key The extras key.
     * @return {@code true} if the extra {@link PhoneAccount} extra is true, {@code false}
     *      otherwise.
     */
    private boolean getBooleanPhoneAccountExtra(PhoneAccountHandle handle, String key) {
        PhoneAccount phoneAccount = getPhoneAccountRegistrar().getPhoneAccountUnchecked(handle);
        if (phoneAccount == null) {
            return false;
        }

        Bundle fromExtras = phoneAccount.getExtras();
        if (fromExtras == null) {
            return false;
        }
        return fromExtras.getBoolean(key);
    }

    /**
     * Determines if there is an existing handover in process.
     * @return {@code true} if a call in the process of handover exists, {@code false} otherwise.
     */
    private boolean isHandoverInProgress() {
        return mCalls.stream().filter(c -> c.getHandoverSourceCall() != null ||
                c.getHandoverDestinationCall() != null).count() > 0;
    }

    private void broadcastUnregisterIntent(PhoneAccountHandle accountHandle) {
        Intent intent =
                new Intent(TelecomManager.ACTION_PHONE_ACCOUNT_UNREGISTERED);
        intent.addFlags(Intent.FLAG_RECEIVER_INCLUDE_BACKGROUND);
        intent.putExtra(
                TelecomManager.EXTRA_PHONE_ACCOUNT_HANDLE, accountHandle);
        Log.i(this, "Sending phone-account %s unregistered intent as user", accountHandle);
        mContext.sendBroadcastAsUser(intent, UserHandle.ALL,
                PERMISSION_PROCESS_PHONE_ACCOUNT_REGISTRATION);

        String dialerPackage = mDefaultDialerCache.getDefaultDialerApplication(
                getCurrentUserHandle().getIdentifier());
        if (!TextUtils.isEmpty(dialerPackage)) {
            Intent directedIntent = new Intent(TelecomManager.ACTION_PHONE_ACCOUNT_UNREGISTERED)
                    .setPackage(dialerPackage);
            directedIntent.putExtra(
                    TelecomManager.EXTRA_PHONE_ACCOUNT_HANDLE, accountHandle);
            Log.i(this, "Sending phone-account unregistered intent to default dialer");
            mContext.sendBroadcastAsUser(directedIntent, UserHandle.ALL, null);
        }
        return ;
    }

    private void broadcastRegisterIntent(PhoneAccountHandle accountHandle) {
        Intent intent = new Intent(
                TelecomManager.ACTION_PHONE_ACCOUNT_REGISTERED);
        intent.addFlags(Intent.FLAG_RECEIVER_INCLUDE_BACKGROUND);
        intent.putExtra(TelecomManager.EXTRA_PHONE_ACCOUNT_HANDLE,
                accountHandle);
        Log.i(this, "Sending phone-account %s registered intent as user", accountHandle);
        mContext.sendBroadcastAsUser(intent, UserHandle.ALL,
                PERMISSION_PROCESS_PHONE_ACCOUNT_REGISTRATION);

        String dialerPackage = mDefaultDialerCache.getDefaultDialerApplication(
                getCurrentUserHandle().getIdentifier());
        if (!TextUtils.isEmpty(dialerPackage)) {
            Intent directedIntent = new Intent(TelecomManager.ACTION_PHONE_ACCOUNT_REGISTERED)
                    .setPackage(dialerPackage);
            directedIntent.putExtra(
                    TelecomManager.EXTRA_PHONE_ACCOUNT_HANDLE, accountHandle);
            Log.i(this, "Sending phone-account registered intent to default dialer");
            mContext.sendBroadcastAsUser(directedIntent, UserHandle.ALL, null);
        }
        return ;
    }

    public void acceptHandover(Uri srcAddr, int videoState, PhoneAccountHandle destAcct) {
        final String handleScheme = srcAddr.getSchemeSpecificPart();
        Call fromCall = mCalls.stream()
                .filter((c) -> mPhoneNumberUtilsAdapter.isSamePhoneNumber(
                        (c.getHandle() == null ? null : c.getHandle().getSchemeSpecificPart()),
                        handleScheme))
                .findFirst()
                .orElse(null);

        Call call = new Call(
                getNextCallId(),
                mContext,
                this,
                mLock,
                mConnectionServiceRepository,
                mPhoneNumberUtilsAdapter,
                srcAddr,
                null /* gatewayInfo */,
                null /* connectionManagerPhoneAccount */,
                destAcct,
                Call.CALL_DIRECTION_INCOMING /* callDirection */,
                false /* forceAttachToExistingConnection */,
                false, /* isConference */
                mClockProxy,
                mToastFactory);

        if (fromCall == null || isHandoverInProgress() ||
                !isHandoverFromPhoneAccountSupported(fromCall.getTargetPhoneAccount()) ||
                !isHandoverToPhoneAccountSupported(destAcct) ||
                isInEmergencyCall()) {
            Log.w(this, "acceptHandover: Handover not supported");
            notifyHandoverFailed(call,
                    android.telecom.Call.Callback.HANDOVER_FAILURE_NOT_SUPPORTED);
            return;
        }

        PhoneAccount phoneAccount = mPhoneAccountRegistrar.getPhoneAccountUnchecked(destAcct);
        if (phoneAccount == null) {
            Log.w(this, "acceptHandover: Handover not supported. phoneAccount = null");
            notifyHandoverFailed(call,
                    android.telecom.Call.Callback.HANDOVER_FAILURE_NOT_SUPPORTED);
            return;
        }
        call.setIsSelfManaged(phoneAccount.isSelfManaged());
        if (call.isSelfManaged() || (phoneAccount.getExtras() != null &&
                phoneAccount.getExtras().getBoolean(
                        PhoneAccount.EXTRA_ALWAYS_USE_VOIP_AUDIO_MODE))) {
            call.setIsVoipAudioMode(true);
        }
        if (!phoneAccount.hasCapabilities(PhoneAccount.CAPABILITY_VIDEO_CALLING)) {
            call.setVideoState(VideoProfile.STATE_AUDIO_ONLY);
        } else {
            call.setVideoState(videoState);
        }

        call.initAnalytics();
        call.addListener(this);

        fromCall.setHandoverDestinationCall(call);
        call.setHandoverSourceCall(fromCall);
        call.setHandoverState(HandoverState.HANDOVER_TO_STARTED);
        fromCall.setHandoverState(HandoverState.HANDOVER_FROM_STARTED);

        if (isSpeakerEnabledForVideoCalls() && VideoProfile.isVideo(videoState)) {
            // Ensure when the call goes active that it will go to speakerphone if the
            // handover to call is a video call.
            call.setStartWithSpeakerphoneOn(true);
        }

        Bundle extras = call.getIntentExtras();
        if (extras == null) {
            extras = new Bundle();
        }
        extras.putBoolean(TelecomManager.EXTRA_IS_HANDOVER_CONNECTION, true);
        extras.putParcelable(TelecomManager.EXTRA_HANDOVER_FROM_PHONE_ACCOUNT,
                fromCall.getTargetPhoneAccount());

        call.startCreateConnection(mPhoneAccountRegistrar);
    }

    public ConnectionServiceFocusManager getConnectionServiceFocusManager() {
        return mConnectionSvrFocusMgr;
    }

    private boolean canHold(Call call) {
        return call.can(Connection.CAPABILITY_HOLD) && call.getState() != CallState.DIALING;
    }

    private boolean supportsHold(Call call) {
        return call.can(Connection.CAPABILITY_SUPPORT_HOLD);
    }

    private final class ActionSetCallState implements PendingAction {

        private final Call mCall;
        private final int mState;
        private final String mTag;

        ActionSetCallState(Call call, int state, String tag) {
            mCall = call;
            mState = state;
            mTag = tag;
        }

        @Override
        public void performAction() {
            synchronized (mLock) {
                Log.d(this, "perform set call state for %s, state = %s", mCall, mState);
                setCallState(mCall, mState, mTag);
            }
        }
    }

    private final class ActionUnHoldCall implements PendingAction {
        private final Call mCall;
        private final String mPreviouslyHeldCallId;

        ActionUnHoldCall(Call call, String previouslyHeldCallId) {
            mCall = call;
            mPreviouslyHeldCallId = previouslyHeldCallId;
        }

        @Override
        public void performAction() {
            synchronized (mLock) {
                Log.d(this, "perform unhold call for %s", mCall);
                mCall.unhold("held " + mPreviouslyHeldCallId);
            }
        }
    }

    private final class ActionAnswerCall implements PendingAction {
        private final Call mCall;
        private final int mVideoState;

        ActionAnswerCall(Call call, int videoState) {
            mCall = call;
            mVideoState = videoState;
        }

        @Override
        public void performAction() {
            synchronized (mLock) {
                Log.d(this, "perform answer call for %s, videoState = %d", mCall, mVideoState);
                for (CallsManagerListener listener : mListeners) {
                    listener.onIncomingCallAnswered(mCall);
                }

                // We do not update the UI until we get confirmation of the answer() through
                // {@link #markCallAsActive}.
                if (mCall.getState() == CallState.RINGING) {
                    mCall.answer(mVideoState);
                    setCallState(mCall, CallState.ANSWERED, "answered");
                } else if (mCall.getState() == CallState.SIMULATED_RINGING) {
                    // If the call's in simulated ringing, we don't have to wait for the CS --
                    // we can just declare it active.
                    setCallState(mCall, CallState.ACTIVE, "answering simulated ringing");
                    Log.addEvent(mCall, LogUtils.Events.REQUEST_SIMULATED_ACCEPT);
                } else if (mCall.getState() == CallState.ANSWERED) {
                    // In certain circumstances, the connection service can lose track of a request
                    // to answer a call. Therefore, if the user presses answer again, still send it
                    // on down, but log a warning in the process and don't change the call state.
                    mCall.answer(mVideoState);
                    Log.w(this, "Duplicate answer request for call %s", mCall.getId());
                }
                if (isSpeakerphoneAutoEnabledForVideoCalls(mVideoState)) {
                    mCall.setStartWithSpeakerphoneOn(true);
                }
            }
        }
    }

    @VisibleForTesting(visibility = VisibleForTesting.Visibility.PACKAGE)
    public static final class RequestCallback implements
            ConnectionServiceFocusManager.RequestFocusCallback {
        private PendingAction mPendingAction;

        RequestCallback(PendingAction pendingAction) {
            mPendingAction = pendingAction;
        }

        @Override
        public void onRequestFocusDone(ConnectionServiceFocusManager.CallFocus call) {
            if (mPendingAction != null) {
                mPendingAction.performAction();
            }
        }
    }

    public void clearPendingMOEmergencyCall() {
        mPendingMOEmerCall = null;
        mDisconnectingCall = null;
    }

    public void resetConnectionTime(Call call) {
        call.setConnectTimeMillis(System.currentTimeMillis());
        call.setConnectElapsedTimeMillis(SystemClock.elapsedRealtime());
        if (mCalls.contains(call)) {
            for (CallsManagerListener listener : mListeners) {
                listener.onConnectionTimeChanged(call);
            }
        }
    }

    public Context getContext() {
        return mContext;
    }

    /**
     * Determines if there is an ongoing emergency call. This can be either an outgoing emergency
     * call, or a number which has been identified by the number as an emergency call.
     * @return {@code true} if there is an ongoing emergency call, {@code false} otherwise.
     */
    public boolean isInEmergencyCall() {
        return mCalls.stream().filter(c -> (c.isEmergencyCall()
                || c.isNetworkIdentifiedEmergencyCall()) && !c.isDisconnected()).count() > 0;
    }

    /**
     * Trigger a recalculation of support for CAPABILITY_CAN_PULL_CALL for external calls due to
     * a possible emergency call being added/removed.
     */
    private void updateExternalCallCanPullSupport() {
        boolean isInEmergencyCall = isInEmergencyCall();
        // Remove the capability to pull an external call in the case that we are in an emergency
        // call.
        mCalls.stream().filter(Call::isExternalCall).forEach(
                c->c.setIsPullExternalCallSupported(!isInEmergencyCall));
    }

    /**
     * Trigger display of an error message to the user; we do this outside of dialer for calls which
     * fail to be created and added to Dialer.
     * @param messageId The string resource id.
     */
    private void showErrorMessage(int messageId) {
        final Intent errorIntent = new Intent(mContext, ErrorDialogActivity.class);
        errorIntent.putExtra(ErrorDialogActivity.ERROR_MESSAGE_ID_EXTRA, messageId);
        errorIntent.setFlags(Intent.FLAG_ACTIVITY_NEW_TASK);
        mContext.startActivityAsUser(errorIntent, UserHandle.CURRENT);
    }

    /**
     * Handles changes to a {@link PhoneAccount}.
     *
     * Invokes phone account changed handler for calls with matching
     * phone account.
     *
     * @param registrar The {@link PhoneAccountRegistrar} originating the change.
     * @param phoneAccount The {@link PhoneAccount} which changed.
     */
    private void handlePhoneAccountChanged(PhoneAccountRegistrar registrar,
            PhoneAccount phoneAccount) {
        Log.i(this, "handlePhoneAccountChanged: phoneAccount=%s", phoneAccount);
        mCalls.stream()
                .filter(c -> phoneAccount.getAccountHandle().equals(c.getTargetPhoneAccount()))
                .forEach(c -> c.handlePhoneAccountChanged(phoneAccount));
    }

    /**
     * Determines if two {@link Call} instances originated from either the same target
     * {@link PhoneAccountHandle} or connection manager {@link PhoneAccountHandle}.
     * @param call1 The first call
     * @param call2 The second call
     * @return {@code true} if both calls are from the same target or connection manager
     * {@link PhoneAccountHandle}.
     */
    public static boolean areFromSameSource(@NonNull Call call1, @NonNull Call call2) {
        PhoneAccountHandle call1ConnectionMgr = call1.getConnectionManagerPhoneAccount();
        PhoneAccountHandle call2ConnectionMgr = call2.getConnectionManagerPhoneAccount();

        if (call1ConnectionMgr != null && call2ConnectionMgr != null
                && PhoneAccountHandle.areFromSamePackage(call1ConnectionMgr, call2ConnectionMgr)) {
            // Both calls share the same connection manager package, so they are from the same
            // source.
            return true;
        }

        PhoneAccountHandle call1TargetAcct = call1.getTargetPhoneAccount();
        PhoneAccountHandle call2TargetAcct = call2.getTargetPhoneAccount();
        // Otherwise if the target phone account for both is the same package, they're the same
        // source.
        return PhoneAccountHandle.areFromSamePackage(call1TargetAcct, call2TargetAcct);
    }

    public LinkedList<HandlerThread> getGraphHandlerThreads() {
        return mGraphHandlerThreads;
    }

    private void maybeSendPostCallScreenIntent(Call call) {
        if (call.isEmergencyCall() || (call.isNetworkIdentifiedEmergencyCall()) ||
                (call.getPostCallPackageName() == null)) {
            return;
        }

        Intent intent = new Intent(ACTION_POST_CALL);
        intent.setPackage(call.getPostCallPackageName());
        intent.putExtra(EXTRA_HANDLE, call.getHandle());
        intent.putExtra(EXTRA_DISCONNECT_CAUSE, call.getDisconnectCause().getCode());
        long duration = call.getAgeMillis();
        int durationCode = DURATION_VERY_SHORT;
        if ((duration >= VERY_SHORT_CALL_TIME_MS) && (duration < SHORT_CALL_TIME_MS)) {
            durationCode = DURATION_SHORT;
        } else if ((duration >= SHORT_CALL_TIME_MS) && (duration < MEDIUM_CALL_TIME_MS)) {
            durationCode = DURATION_MEDIUM;
        } else if (duration >= MEDIUM_CALL_TIME_MS) {
            durationCode = DURATION_LONG;
        }
        intent.putExtra(EXTRA_CALL_DURATION, durationCode);
        intent.addFlags(Intent.FLAG_ACTIVITY_NEW_TASK);
        mContext.startActivityAsUser(intent, mCurrentUserHandle);
    }

    @VisibleForTesting
    public void addToPendingCallsToDisconnect(Call call) {
        mPendingCallsToDisconnect.add(call);
    }

    @VisibleForTesting
    public void addConnectionServiceRepositoryCache(ComponentName componentName,
            UserHandle userHandle, ConnectionServiceWrapper service) {
        mConnectionServiceRepository.setService(componentName, userHandle, service);
    }

<<<<<<< HEAD
    /* Determines whether the two calls have the same target phone account */
    private boolean arePhoneAccountsEqual(PhoneAccountHandle pah1, PhoneAccountHandle pah2) {
        return Objects.equals(pah1, pah2);
    }

    // Check for concurrent calls and package same as TelephonyConnectionService
    private boolean isConcurrentCallsPossible() {
        return getTelephonyManager().isConcurrentCallsPossible();
    }

    /* Returns the first HELD call on the same sub and managed by same ConnectionService */
    private Call getHeldCallByConnectionServiceAndPhoneAccount(Call current) {
        Optional<Call> heldCall = mCalls.stream()
                .filter(call -> call != current
                        && arePhoneAccountsEqual(call.getTargetPhoneAccount(),
                        current.getTargetPhoneAccount())
                        && PhoneAccountHandle.areFromSamePackage(call.getTargetPhoneAccount(),
                                current.getTargetPhoneAccount())
                        && call.getParentCall() == null
                        && call.getState() == CallState.ON_HOLD)
                .findFirst();
        return heldCall.isPresent() ? heldCall.get() : null;
=======
    /**
     * Generates a log "marking".  This is a unique call event which contains a specified message.
     * A log mark is triggered by the command: adb shell telecom log-mark MESSAGE
     * A tester can use this when executing tests to make it very clear when a particular test step
     * was reached.
     * @param message the message to mark in the logs.
     */
    public void requestLogMark(String message) {
        mCalls.forEach(c -> Log.addEvent(c, LogUtils.Events.USER_LOG_MARK, message));
        Log.addEvent(null /* global */, LogUtils.Events.USER_LOG_MARK, message);
>>>>>>> b9e20734
    }
}<|MERGE_RESOLUTION|>--- conflicted
+++ resolved
@@ -5802,7 +5802,18 @@
         mConnectionServiceRepository.setService(componentName, userHandle, service);
     }
 
-<<<<<<< HEAD
+    /**
+     * Generates a log "marking".  This is a unique call event which contains a specified message.
+     * A log mark is triggered by the command: adb shell telecom log-mark MESSAGE
+     * A tester can use this when executing tests to make it very clear when a particular test step
+     * was reached.
+     * @param message the message to mark in the logs.
+     */
+    public void requestLogMark(String message) {
+        mCalls.forEach(c -> Log.addEvent(c, LogUtils.Events.USER_LOG_MARK, message));
+        Log.addEvent(null /* global */, LogUtils.Events.USER_LOG_MARK, message);
+    }
+
     /* Determines whether the two calls have the same target phone account */
     private boolean arePhoneAccountsEqual(PhoneAccountHandle pah1, PhoneAccountHandle pah2) {
         return Objects.equals(pah1, pah2);
@@ -5825,17 +5836,5 @@
                         && call.getState() == CallState.ON_HOLD)
                 .findFirst();
         return heldCall.isPresent() ? heldCall.get() : null;
-=======
-    /**
-     * Generates a log "marking".  This is a unique call event which contains a specified message.
-     * A log mark is triggered by the command: adb shell telecom log-mark MESSAGE
-     * A tester can use this when executing tests to make it very clear when a particular test step
-     * was reached.
-     * @param message the message to mark in the logs.
-     */
-    public void requestLogMark(String message) {
-        mCalls.forEach(c -> Log.addEvent(c, LogUtils.Events.USER_LOG_MARK, message));
-        Log.addEvent(null /* global */, LogUtils.Events.USER_LOG_MARK, message);
->>>>>>> b9e20734
     }
 }