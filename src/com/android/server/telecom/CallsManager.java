/*
 * Copyright (C) 2013 The Android Open Source Project
 *
 * Licensed under the Apache License, Version 2.0 (the "License");
 * you may not use this file except in compliance with the License.
 * You may obtain a copy of the License at
 *
 *      http://www.apache.org/licenses/LICENSE-2.0
 *
 * Unless required by applicable law or agreed to in writing, software
 * distributed under the License is distributed on an "AS IS" BASIS,
 * WITHOUT WARRANTIES OR CONDITIONS OF ANY KIND, either express or implied.
 * See the License for the specific language governing permissions and
 * limitations under the License.
 */

package com.android.server.telecom;

import android.app.ActivityManager;
import android.app.KeyguardManager;
import android.content.BroadcastReceiver;
import android.content.Context;
import android.content.Intent;
import android.content.IntentFilter;
import android.content.pm.UserInfo;
import android.media.AudioManager;
import android.media.AudioSystem;
import android.media.ToneGenerator;
import android.media.MediaPlayer;
import android.net.Uri;
import android.os.Bundle;
import android.os.Handler;
import android.os.Looper;
import android.os.Process;
import android.os.SystemClock;
import android.os.SystemProperties;
import android.os.SystemVibrator;
import android.os.Trace;
import android.os.UserHandle;
import android.os.UserManager;
import android.provider.BlockedNumberContract.SystemContract;
import android.provider.CallLog.Calls;
import android.provider.Settings;
import android.telecom.CallAudioState;
import android.telecom.Conference;
import android.telecom.Connection;
import android.telecom.DisconnectCause;
import android.telecom.GatewayInfo;
import android.telecom.Log;
import android.telecom.Logging.Runnable;
import android.telecom.ParcelableConference;
import android.telecom.ParcelableConnection;
import android.telecom.PhoneAccount;
import android.telecom.PhoneAccountHandle;
import android.telecom.TelecomManager;
import android.telecom.VideoProfile;
import android.telephony.CarrierConfigManager;
import android.telephony.PhoneNumberUtils;
import android.telephony.TelephonyManager;
import android.text.TextUtils;

import com.android.internal.annotations.VisibleForTesting;
import com.android.internal.telephony.AsyncEmergencyContactNotifier;
import com.android.internal.telephony.PhoneConstants;
import com.android.internal.telephony.TelephonyProperties;
import com.android.internal.util.IndentingPrintWriter;
import com.android.server.telecom.bluetooth.BluetoothRouteManager;
import com.android.server.telecom.bluetooth.BluetoothStateReceiver;
import com.android.server.telecom.callfiltering.AsyncBlockCheckFilter;
import com.android.server.telecom.callfiltering.BlockCheckerAdapter;
import com.android.server.telecom.callfiltering.CallFilterResultCallback;
import com.android.server.telecom.callfiltering.CallFilteringResult;
import com.android.server.telecom.callfiltering.CallScreeningServiceFilter;
import com.android.server.telecom.callfiltering.DirectToVoicemailCallFilter;
import com.android.server.telecom.callfiltering.IncomingCallFilter;
import com.android.server.telecom.components.ErrorDialogActivity;
import com.android.server.telecom.settings.BlockedNumbersUtil;
import com.android.server.telecom.ui.ConfirmCallDialogActivity;
import com.android.server.telecom.ui.IncomingCallNotifier;

import java.util.ArrayList;
import java.util.Arrays;
import java.util.Collection;
import java.util.Collections;
import java.util.HashMap;
import java.util.HashSet;
import java.util.Iterator;
import java.util.List;
import java.util.Map;
import java.util.Objects;
import java.util.Optional;
import java.util.Set;
import java.util.concurrent.ConcurrentHashMap;
import java.util.concurrent.CountDownLatch;
import java.util.concurrent.TimeUnit;
import java.util.stream.Collectors;
import java.util.stream.IntStream;
import java.util.stream.Stream;

import org.codeaurora.ims.QtiCallConstants;
/**
 * Singleton.
 *
 * NOTE: by design most APIs are package private, use the relevant adapter/s to allow
 * access from other packages specifically refraining from passing the CallsManager instance
 * beyond the com.android.server.telecom package boundary.
 */
@VisibleForTesting
public class CallsManager extends Call.ListenerBase
        implements VideoProviderProxy.Listener, CallFilterResultCallback, CurrentUserProxy {

    // TODO: Consider renaming this CallsManagerPlugin.
    @VisibleForTesting
    public interface CallsManagerListener {
        void onCallAdded(Call call);
        void onCallRemoved(Call call);
        void onCallStateChanged(Call call, int oldState, int newState);
        void onConnectionServiceChanged(
                Call call,
                ConnectionServiceWrapper oldService,
                ConnectionServiceWrapper newService);
        void onIncomingCallAnswered(Call call);
        void onIncomingCallRejected(Call call, boolean rejectWithMessage, String textMessage);
        void onCallAudioStateChanged(CallAudioState oldAudioState, CallAudioState newAudioState);
        void onRingbackRequested(Call call, boolean ringback);
        void onIsConferencedChanged(Call call);
        void onIsVoipAudioModeChanged(Call call);
        void onVideoStateChanged(Call call, int previousVideoState, int newVideoState);
        void onCanAddCallChanged(boolean canAddCall);
        void onSessionModifyRequestReceived(Call call, VideoProfile videoProfile);
        void onHoldToneRequested(Call call);
        void onExternalCallChanged(Call call, boolean isExternalCall);
        void onDisconnectedTonePlaying(boolean isTonePlaying);
        void onConnectionTimeChanged(Call call);
    }

    /** Interface used to define the action which is executed delay under some condition. */
    interface PendingAction {
        void performAction();
    }

    private static final String TAG = "CallsManager";

    /**
     * Call filter specifier used with
     * {@link #getNumCallsWithState(int, Call, PhoneAccountHandle, int...)} to indicate only
     * self-managed calls should be included.
     */
    private static final int CALL_FILTER_SELF_MANAGED = 1;

    /**
     * Call filter specifier used with
     * {@link #getNumCallsWithState(int, Call, PhoneAccountHandle, int...)} to indicate only
     * managed calls should be included.
     */
    private static final int CALL_FILTER_MANAGED = 2;

    /**
     * Call filter specifier used with
     * {@link #getNumCallsWithState(int, Call, PhoneAccountHandle, int...)} to indicate both managed
     * and self-managed calls should be included.
     */
    private static final int CALL_FILTER_ALL = 3;

    private static final String PERMISSION_PROCESS_PHONE_ACCOUNT_REGISTRATION =
            "android.permission.PROCESS_PHONE_ACCOUNT_REGISTRATION";

    private static final int HANDLER_WAIT_TIMEOUT = 10000;
    private static final int MAXIMUM_LIVE_CALLS = 1;
    private static final int MAXIMUM_HOLD_CALLS = 1;
    private static final int MAXIMUM_RINGING_CALLS = 1;
    private static final int MAXIMUM_DIALING_CALLS = 1;
    private static final int MAXIMUM_OUTGOING_CALLS = 1;
    private static final int MAXIMUM_TOP_LEVEL_CALLS = 2;
    private static final int MAXIMUM_SELF_MANAGED_CALLS = 10;

    private static final int[] OUTGOING_CALL_STATES =
            {CallState.CONNECTING, CallState.SELECT_PHONE_ACCOUNT, CallState.DIALING,
                    CallState.PULLING};

    /**
     * These states are used by {@link #makeRoomForOutgoingCall(Call, boolean)} to determine which
     * call should be ended first to make room for a new outgoing call.
     */
    private static final int[] LIVE_CALL_STATES =
            {CallState.CONNECTING, CallState.SELECT_PHONE_ACCOUNT, CallState.DIALING,
                    CallState.PULLING, CallState.ACTIVE};

    /**
     * These states determine which calls will cause {@link TelecomManager#isInCall()} or
     * {@link TelecomManager#isInManagedCall()} to return true.
     *
     * See also {@link PhoneStateBroadcaster}, which considers a similar set of states as being
     * off-hook.
     */
    public static final int[] ONGOING_CALL_STATES =
            {CallState.SELECT_PHONE_ACCOUNT, CallState.DIALING, CallState.PULLING, CallState.ACTIVE,
                    CallState.ON_HOLD, CallState.RINGING, CallState.ANSWERED};

    private static final int[] ANY_CALL_STATE =
            {CallState.NEW, CallState.CONNECTING, CallState.SELECT_PHONE_ACCOUNT, CallState.DIALING,
                    CallState.RINGING, CallState.ACTIVE, CallState.ON_HOLD, CallState.DISCONNECTED,
                    CallState.ABORTED, CallState.DISCONNECTING, CallState.PULLING,
                    CallState.ANSWERED};

    public static final String TELECOM_CALL_ID_PREFIX = "TC@";

    // Maps call technologies in PhoneConstants to those in Analytics.
    private static final Map<Integer, Integer> sAnalyticsTechnologyMap;
    static {
        sAnalyticsTechnologyMap = new HashMap<>(5);
        sAnalyticsTechnologyMap.put(PhoneConstants.PHONE_TYPE_CDMA, Analytics.CDMA_PHONE);
        sAnalyticsTechnologyMap.put(PhoneConstants.PHONE_TYPE_GSM, Analytics.GSM_PHONE);
        sAnalyticsTechnologyMap.put(PhoneConstants.PHONE_TYPE_IMS, Analytics.IMS_PHONE);
        sAnalyticsTechnologyMap.put(PhoneConstants.PHONE_TYPE_SIP, Analytics.SIP_PHONE);
        sAnalyticsTechnologyMap.put(PhoneConstants.PHONE_TYPE_THIRD_PARTY,
                Analytics.THIRD_PARTY_PHONE);
    }

    /**
     * The main call repository. Keeps an instance of all live calls. New incoming and outgoing
     * calls are added to the map and removed when the calls move to the disconnected state.
     *
     * ConcurrentHashMap constructor params: 8 is initial table size, 0.9f is
     * load factor before resizing, 1 means we only expect a single thread to
     * access the map so make only a single shard
     */
    private final Set<Call> mCalls = Collections.newSetFromMap(
            new ConcurrentHashMap<Call, Boolean>(8, 0.9f, 1));

    /**
     * A pending call is one which requires user-intervention in order to be placed.
     * Used by {@link #startCallConfirmation(Call)}.
     */
    private Call mPendingCall;

    /**
     * The current telecom call ID.  Used when creating new instances of {@link Call}.  Should
     * only be accessed using the {@link #getNextCallId()} method which synchronizes on the
     * {@link #mLock} sync root.
     */
    private int mCallId = 0;

    private int mRttRequestId = 0;
    /**
     * Stores the current foreground user.
     */
    private UserHandle mCurrentUserHandle = UserHandle.of(ActivityManager.getCurrentUser());

    private final ConnectionServiceRepository mConnectionServiceRepository;
    private final DtmfLocalTonePlayer mDtmfLocalTonePlayer;
    private final InCallController mInCallController;
    private final CallAudioManager mCallAudioManager;
    private final CallRecordingTonePlayer mCallRecordingTonePlayer;
    private RespondViaSmsManager mRespondViaSmsManager;
    private final Ringer mRinger;
    private final InCallWakeLockController mInCallWakeLockController;
    // For this set initial table size to 16 because we add 13 listeners in
    // the CallsManager constructor.
    private final Set<CallsManagerListener> mListeners = Collections.newSetFromMap(
            new ConcurrentHashMap<CallsManagerListener, Boolean>(16, 0.9f, 1));
    private final HeadsetMediaButton mHeadsetMediaButton;
    private final WiredHeadsetManager mWiredHeadsetManager;
    private final BluetoothRouteManager mBluetoothRouteManager;
    private final DockManager mDockManager;
    private final TtyManager mTtyManager;
    private final ProximitySensorManager mProximitySensorManager;
    private final PhoneStateBroadcaster mPhoneStateBroadcaster;
    private final CallLogManager mCallLogManager;
    private final Context mContext;
    private final TelecomSystem.SyncRoot mLock;
    private final ContactsAsyncHelper mContactsAsyncHelper;
    private final CallerInfoAsyncQueryFactory mCallerInfoAsyncQueryFactory;
    private final PhoneAccountRegistrar mPhoneAccountRegistrar;
    private final MissedCallNotifier mMissedCallNotifier;
    private IncomingCallNotifier mIncomingCallNotifier;
    private final CallerInfoLookupHelper mCallerInfoLookupHelper;
    private final DefaultDialerCache mDefaultDialerCache;
    private final Timeouts.Adapter mTimeoutsAdapter;
    private final PhoneNumberUtilsAdapter mPhoneNumberUtilsAdapter;
    private final ClockProxy mClockProxy;
    private final Set<Call> mLocallyDisconnectingCalls = new HashSet<>();
    private final Set<Call> mPendingCallsToDisconnect = new HashSet<>();
    private final ConnectionServiceFocusManager mConnectionSvrFocusMgr;
    /* Handler tied to thread in which CallManager was initialized. */
    private final Handler mHandler = new Handler(Looper.getMainLooper());
    private final EmergencyCallHelper mEmergencyCallHelper;

    private final ConnectionServiceFocusManager.CallsManagerRequester mRequester =
            new ConnectionServiceFocusManager.CallsManagerRequester() {
                @Override
                public void releaseConnectionService(
                        ConnectionServiceFocusManager.ConnectionServiceFocus connectionService) {
                    mCalls.stream()
                            .filter(c -> c.getConnectionServiceWrapper().equals(connectionService))
                            .forEach(c -> c.disconnect("release " +
                                    connectionService.getComponentName().getPackageName()));
                }

                @Override
                public void setCallsManagerListener(CallsManagerListener listener) {
                    mListeners.add(listener);
                }
            };

    private boolean mCanAddCall = true;

    private TelephonyManager.MultiSimVariants mRadioSimVariants = null;

    private Runnable mStopTone;

    // Two global variables used to handle the Emergency Call when there
    // is no room available for emergency call. Buffer the Emergency Call
    // in mPendingMOEmerCall until the Current Active call is disconnected
    // successfully and place the mPendingMOEmerCall followed by clearing
    // buffer.
    private Call mPendingMOEmerCall = null;
    private Call mDisconnectingCall = null;

    /**
     * Listener to PhoneAccountRegistrar events.
     */
    private PhoneAccountRegistrar.Listener mPhoneAccountListener =
            new PhoneAccountRegistrar.Listener() {
        public void onPhoneAccountRegistered(PhoneAccountRegistrar registrar,
                                             PhoneAccountHandle handle) {
            broadcastRegisterIntent(handle);
        }
        public void onPhoneAccountUnRegistered(PhoneAccountRegistrar registrar,
                                               PhoneAccountHandle handle) {
            broadcastUnregisterIntent(handle);
        }
    };

    /**
     * Receiver for enhanced call blocking feature to update the emergency call notification
     * in below cases:
     *  1) Carrier config changed.
     *  2) Blocking suppression state changed.
     */
    private final BroadcastReceiver mReceiver = new BroadcastReceiver() {
        @Override
        public void onReceive(Context context, Intent intent) {
            String action = intent.getAction();
            if (CarrierConfigManager.ACTION_CARRIER_CONFIG_CHANGED.equals(action)
                    || SystemContract.ACTION_BLOCK_SUPPRESSION_STATE_CHANGED.equals(action)) {
                BlockedNumbersUtil.updateEmergencyCallNotification(context,
                        SystemContract.shouldShowEmergencyCallNotification(context));
             }
        }
    };

    /**
     * Initializes the required Telecom components.
     */
    @VisibleForTesting
    public CallsManager(
            Context context,
            TelecomSystem.SyncRoot lock,
            ContactsAsyncHelper contactsAsyncHelper,
            CallerInfoAsyncQueryFactory callerInfoAsyncQueryFactory,
            MissedCallNotifier missedCallNotifier,
            PhoneAccountRegistrar phoneAccountRegistrar,
            HeadsetMediaButtonFactory headsetMediaButtonFactory,
            ProximitySensorManagerFactory proximitySensorManagerFactory,
            InCallWakeLockControllerFactory inCallWakeLockControllerFactory,
            ConnectionServiceFocusManager.ConnectionServiceFocusManagerFactory
                    connectionServiceFocusManagerFactory,
            CallAudioManager.AudioServiceFactory audioServiceFactory,
            BluetoothRouteManager bluetoothManager,
            WiredHeadsetManager wiredHeadsetManager,
            SystemStateProvider systemStateProvider,
            DefaultDialerCache defaultDialerCache,
            Timeouts.Adapter timeoutsAdapter,
            AsyncRingtonePlayer asyncRingtonePlayer,
            PhoneNumberUtilsAdapter phoneNumberUtilsAdapter,
            EmergencyCallHelper emergencyCallHelper,
            InCallTonePlayer.ToneGeneratorFactory toneGeneratorFactory,
            ClockProxy clockProxy,
            BluetoothStateReceiver bluetoothStateReceiver,
            CallAudioRouteStateMachine.Factory callAudioRouteStateMachineFactory,
            CallAudioModeStateMachine.Factory callAudioModeStateMachineFactory,
            InCallControllerFactory inCallControllerFactory) {
        mContext = context;
        mLock = lock;
        mPhoneNumberUtilsAdapter = phoneNumberUtilsAdapter;
        mContactsAsyncHelper = contactsAsyncHelper;
        mCallerInfoAsyncQueryFactory = callerInfoAsyncQueryFactory;
        mPhoneAccountRegistrar = phoneAccountRegistrar;
        mPhoneAccountRegistrar.addListener(mPhoneAccountListener);
        mMissedCallNotifier = missedCallNotifier;
        StatusBarNotifier statusBarNotifier = new StatusBarNotifier(context, this);
        mWiredHeadsetManager = wiredHeadsetManager;
        mDefaultDialerCache = defaultDialerCache;
        mBluetoothRouteManager = bluetoothManager;
        mDockManager = new DockManager(context);
        mTimeoutsAdapter = timeoutsAdapter;
        mEmergencyCallHelper = emergencyCallHelper;
        mCallerInfoLookupHelper = new CallerInfoLookupHelper(context, mCallerInfoAsyncQueryFactory,
                mContactsAsyncHelper, mLock);

        mDtmfLocalTonePlayer =
                new DtmfLocalTonePlayer(new DtmfLocalTonePlayer.ToneGeneratorProxy());
        CallAudioRouteStateMachine callAudioRouteStateMachine =
                callAudioRouteStateMachineFactory.create(
                        context,
                        this,
                        bluetoothManager,
                        wiredHeadsetManager,
                        statusBarNotifier,
                        audioServiceFactory,
                        CallAudioRouteStateMachine.EARPIECE_AUTO_DETECT
                );
        callAudioRouteStateMachine.initialize();

        CallAudioRoutePeripheralAdapter callAudioRoutePeripheralAdapter =
                new CallAudioRoutePeripheralAdapter(
                        callAudioRouteStateMachine,
                        bluetoothManager,
                        wiredHeadsetManager,
                        mDockManager);

        AudioManager audioManager = (AudioManager) mContext.getSystemService(Context.AUDIO_SERVICE);
        InCallTonePlayer.MediaPlayerFactory mediaPlayerFactory =
                (resourceId, attributes) -> MediaPlayer.create(mContext, resourceId, attributes,
                        audioManager.generateAudioSessionId());
        InCallTonePlayer.Factory playerFactory = new InCallTonePlayer.Factory(
                callAudioRoutePeripheralAdapter, lock, toneGeneratorFactory, mediaPlayerFactory);

        SystemSettingsUtil systemSettingsUtil = new SystemSettingsUtil();
        RingtoneFactory ringtoneFactory = new RingtoneFactory(this, context);
        SystemVibrator systemVibrator = new SystemVibrator(context);
        mInCallController = inCallControllerFactory.create(context, mLock, this,
                systemStateProvider, defaultDialerCache, mTimeoutsAdapter,
                emergencyCallHelper);
        mRinger = new Ringer(playerFactory, context, systemSettingsUtil, asyncRingtonePlayer,
                ringtoneFactory, systemVibrator,
                new Ringer.VibrationEffectProxy(), mInCallController);
        mCallRecordingTonePlayer = new CallRecordingTonePlayer(mContext, audioManager, mLock);
        mCallAudioManager = new CallAudioManager(callAudioRouteStateMachine,
                this, callAudioModeStateMachineFactory.create((AudioManager)
                        mContext.getSystemService(Context.AUDIO_SERVICE)),
                playerFactory, mRinger, new RingbackPlayer(playerFactory),
                bluetoothStateReceiver, mDtmfLocalTonePlayer);

        mConnectionSvrFocusMgr = connectionServiceFocusManagerFactory.create(mRequester);
        mHeadsetMediaButton = headsetMediaButtonFactory.create(context, this, mLock);
        mTtyManager = new TtyManager(context, mWiredHeadsetManager);
        mProximitySensorManager = proximitySensorManagerFactory.create(context, this);
        mPhoneStateBroadcaster = new PhoneStateBroadcaster(this);
        mCallLogManager = new CallLogManager(context, phoneAccountRegistrar, mMissedCallNotifier);
        mConnectionServiceRepository =
                new ConnectionServiceRepository(mPhoneAccountRegistrar, mContext, mLock, this);
        mInCallWakeLockController = inCallWakeLockControllerFactory.create(context, this);
        mClockProxy = clockProxy;

        mListeners.add(mInCallWakeLockController);
        mListeners.add(statusBarNotifier);
        mListeners.add(mCallLogManager);
        mListeners.add(mPhoneStateBroadcaster);
        mListeners.add(mInCallController);
        mListeners.add(mCallAudioManager);
        mListeners.add(mCallRecordingTonePlayer);
        mListeners.add(missedCallNotifier);
        mListeners.add(mHeadsetMediaButton);
        mListeners.add(mProximitySensorManager);

        // There is no USER_SWITCHED broadcast for user 0, handle it here explicitly.
        final UserManager userManager = UserManager.get(mContext);
        // Don't load missed call if it is run in split user model.
        if (userManager.isPrimaryUser()) {
            onUserSwitch(Process.myUserHandle());
        }
        // Register BroadcastReceiver to handle enhanced call blocking feature related event.
        IntentFilter intentFilter = new IntentFilter(
                CarrierConfigManager.ACTION_CARRIER_CONFIG_CHANGED);
        intentFilter.addAction(SystemContract.ACTION_BLOCK_SUPPRESSION_STATE_CHANGED);
        context.registerReceiver(mReceiver, intentFilter);
    }

    public void setIncomingCallNotifier(IncomingCallNotifier incomingCallNotifier) {
        if (mIncomingCallNotifier != null) {
            mListeners.remove(mIncomingCallNotifier);
        }
        mIncomingCallNotifier = incomingCallNotifier;
        mListeners.add(mIncomingCallNotifier);
    }

    public void setRespondViaSmsManager(RespondViaSmsManager respondViaSmsManager) {
        if (mRespondViaSmsManager != null) {
            mListeners.remove(mRespondViaSmsManager);
        }
        mRespondViaSmsManager = respondViaSmsManager;
        mListeners.add(respondViaSmsManager);
    }

    public RespondViaSmsManager getRespondViaSmsManager() {
        return mRespondViaSmsManager;
    }

    public CallerInfoLookupHelper getCallerInfoLookupHelper() {
        return mCallerInfoLookupHelper;
    }

    @Override
    public void onSuccessfulOutgoingCall(Call call, int callState) {
        Log.v(this, "onSuccessfulOutgoingCall, %s", call);

        setCallState(call, callState, "successful outgoing call");
        if (!mCalls.contains(call)) {
            // Call was not added previously in startOutgoingCall due to it being a potential MMI
            // code, so add it now.
            addCall(call);
        }

        // The call's ConnectionService has been updated.
        for (CallsManagerListener listener : mListeners) {
            listener.onConnectionServiceChanged(call, null, call.getConnectionService());
        }

        markCallAsDialing(call);
    }

    @Override
    public void onFailedOutgoingCall(Call call, DisconnectCause disconnectCause) {
        Log.v(this, "onFailedOutgoingCall, call: %s", call);

        markCallAsRemoved(call);
    }

    @Override
    public void onSuccessfulIncomingCall(Call incomingCall) {
        Log.d(this, "onSuccessfulIncomingCall");
        PhoneAccount phoneAccount = mPhoneAccountRegistrar.getPhoneAccountUnchecked(
                incomingCall.getTargetPhoneAccount());
        Bundle extras =
            phoneAccount == null || phoneAccount.getExtras() == null
                ? new Bundle()
                : phoneAccount.getExtras();
        if (incomingCall.hasProperty(Connection.PROPERTY_EMERGENCY_CALLBACK_MODE) ||
                incomingCall.isSelfManaged() ||
                extras.getBoolean(PhoneAccount.EXTRA_SKIP_CALL_FILTERING)) {
            Log.i(this, "Skipping call filtering for %s (ecm=%b, selfMgd=%b, skipExtra=%b)",
                    incomingCall.getId(),
                    incomingCall.hasProperty(Connection.PROPERTY_EMERGENCY_CALLBACK_MODE),
                    incomingCall.isSelfManaged(),
                    extras.getBoolean(PhoneAccount.EXTRA_SKIP_CALL_FILTERING));
            onCallFilteringComplete(incomingCall, new CallFilteringResult(true, false, true, true));
            incomingCall.setIsUsingCallFiltering(false);
            return;
        }

        incomingCall.setIsUsingCallFiltering(true);
        List<IncomingCallFilter.CallFilter> filters = new ArrayList<>();
        filters.add(new DirectToVoicemailCallFilter(mCallerInfoLookupHelper));
        filters.add(new AsyncBlockCheckFilter(mContext, new BlockCheckerAdapter(),
                mCallerInfoLookupHelper, null));
        filters.add(new CallScreeningServiceFilter(mContext, this, mPhoneAccountRegistrar,
                mDefaultDialerCache, new ParcelableCallUtils.Converter(), mLock));
        new IncomingCallFilter(mContext, this, incomingCall, mLock,
                mTimeoutsAdapter, filters).performFiltering();
    }

    @Override
    public void onCallFilteringComplete(Call incomingCall, CallFilteringResult result) {
        // Only set the incoming call as ringing if it isn't already disconnected. It is possible
        // that the connection service disconnected the call before it was even added to Telecom, in
        // which case it makes no sense to set it back to a ringing state.
        if (incomingCall.getState() != CallState.DISCONNECTED &&
                incomingCall.getState() != CallState.DISCONNECTING) {
            setCallState(incomingCall, CallState.RINGING,
                    result.shouldAllowCall ? "successful incoming call" : "blocking call");
        } else {
            Log.i(this, "onCallFilteringCompleted: call already disconnected.");
            return;
        }

        if (result.shouldAllowCall) {
            if (hasMaximumManagedRingingCalls(incomingCall)) {
                if (shouldSilenceInsteadOfReject(incomingCall)) {
                    incomingCall.silence();
                } else {
                    Log.i(this, "onCallFilteringCompleted: Call rejected! " +
                            "Exceeds maximum number of ringing calls.");
                    rejectCallAndLog(incomingCall);
                }
            } else if (hasMaximumManagedDialingCalls(incomingCall)) {
                Log.i(this, "onCallFilteringCompleted: Call rejected! Exceeds maximum number of " +
                        "dialing calls.");
                rejectCallAndLog(incomingCall);
            } else if (!isIncomingVideoCallAllowed(incomingCall)) {
                Log.i(this, "onCallFilteringCompleted: MT Video Call rejecting.");
                rejectCallAndLog(incomingCall);
            } else {
                addCall(incomingCall);
            }
        } else {
            if (result.shouldReject) {
                Log.i(this, "onCallFilteringCompleted: blocked call, rejecting.");
                incomingCall.reject(false, null);
            }
            if (result.shouldAddToCallLog) {
                Log.i(this, "onCallScreeningCompleted: blocked call, adding to call log.");
                if (result.shouldShowNotification) {
                    Log.w(this, "onCallScreeningCompleted: blocked call, showing notification.");
                }
                mCallLogManager.logCall(incomingCall, Calls.MISSED_TYPE,
                        result.shouldShowNotification);
            } else if (result.shouldShowNotification) {
                Log.i(this, "onCallScreeningCompleted: blocked call, showing notification.");
                mMissedCallNotifier.showMissedCallNotification(
                        new MissedCallNotifier.CallInfo(incomingCall));
            }
        }
    }

    /**
     * Determines if the incoming video call is allowed or not
     *
     * @param Call The incoming call.
     * @return {@code false} if incoming video call is not allowed.
     */
    private static boolean isIncomingVideoCallAllowed(Call call) {
        Bundle extras = call.getExtras();
        if (extras == null || (!isIncomingVideoCall(call))) {
            Log.w(TAG, "isIncomingVideoCallAllowed: null Extras or not an incoming video call " +
                    "or allow video calls in low battery");
            return true;
        }

        final boolean isLowBattery = extras.getBoolean(QtiCallConstants.LOW_BATTERY_EXTRA_KEY,
                false);
        Log.d(TAG, "isIncomingVideoCallAllowed: lowbattery = " + isLowBattery);
        return !isLowBattery;
    }

    private static boolean isIncomingVideoCall(Call call) {
        return (!VideoProfile.isAudioOnly(call.getVideoState()) &&
            call.getState() == CallState.RINGING);
    }

    /**
     * Whether allow (silence rather than reject) the incoming call if it has a different source
     * (connection service) from the existing ringing call when reaching maximum ringing calls.
     */
    private boolean shouldSilenceInsteadOfReject(Call incomingCall) {
        if (!mContext.getResources().getBoolean(
                R.bool.silence_incoming_when_different_service_and_maximum_ringing)) {
            return false;
        }

        Call ringingCall = null;

        for (Call call : mCalls) {
            // Only operate on top-level calls
            if (call.getParentCall() != null) {
                continue;
            }

            if (call.isExternalCall()) {
                continue;
            }

            if (CallState.RINGING == call.getState() &&
                    call.getConnectionService() == incomingCall.getConnectionService()) {
                return false;
            }
        }

        return true;
    }

    @Override
    public void onFailedIncomingCall(Call call) {
        setCallState(call, CallState.DISCONNECTED, "failed incoming call");
        call.removeListener(this);
    }

    @Override
    public void onSuccessfulUnknownCall(Call call, int callState) {
        setCallState(call, callState, "successful unknown call");
        Log.i(this, "onSuccessfulUnknownCall for call %s", call);
        addCall(call);
    }

    @Override
    public void onFailedUnknownCall(Call call) {
        Log.i(this, "onFailedUnknownCall for call %s", call);
        setCallState(call, CallState.DISCONNECTED, "failed unknown call");
        call.removeListener(this);
    }

    @Override
    public void onRingbackRequested(Call call, boolean ringback) {
        for (CallsManagerListener listener : mListeners) {
            listener.onRingbackRequested(call, ringback);
        }
    }

    @Override
    public void onPostDialWait(Call call, String remaining) {
        mInCallController.onPostDialWait(call, remaining);
    }

    @Override
    public void onPostDialChar(final Call call, char nextChar) {
        if (PhoneNumberUtils.is12Key(nextChar)) {
            // Play tone if it is one of the dialpad digits, canceling out the previously queued
            // up stopTone runnable since playing a new tone automatically stops the previous tone.
            if (mStopTone != null) {
                mHandler.removeCallbacks(mStopTone.getRunnableToCancel());
                mStopTone.cancel();
            }

            mDtmfLocalTonePlayer.playTone(call, nextChar);

            mStopTone = new Runnable("CM.oPDC", mLock) {
                @Override
                public void loggedRun() {
                    // Set a timeout to stop the tone in case there isn't another tone to
                    // follow.
                    mDtmfLocalTonePlayer.stopTone(call);
                }
            };
            mHandler.postDelayed(mStopTone.prepare(),
                    Timeouts.getDelayBetweenDtmfTonesMillis(mContext.getContentResolver()));
        } else if (nextChar == 0 || nextChar == TelecomManager.DTMF_CHARACTER_WAIT ||
                nextChar == TelecomManager.DTMF_CHARACTER_PAUSE) {
            // Stop the tone if a tone is playing, removing any other stopTone callbacks since
            // the previous tone is being stopped anyway.
            if (mStopTone != null) {
                mHandler.removeCallbacks(mStopTone.getRunnableToCancel());
                mStopTone.cancel();
            }
            mDtmfLocalTonePlayer.stopTone(call);
        } else {
            Log.w(this, "onPostDialChar: invalid value %d", nextChar);
        }
    }

    @Override
    public void onParentChanged(Call call) {
        // parent-child relationship affects which call should be foreground, so do an update.
        updateCanAddCall();
        for (CallsManagerListener listener : mListeners) {
            listener.onIsConferencedChanged(call);
        }
    }

    @Override
    public void onChildrenChanged(Call call) {
        // parent-child relationship affects which call should be foreground, so do an update.
        updateCanAddCall();
        for (CallsManagerListener listener : mListeners) {
            listener.onIsConferencedChanged(call);
        }
    }

    @Override
    public void onIsVoipAudioModeChanged(Call call) {
        for (CallsManagerListener listener : mListeners) {
            listener.onIsVoipAudioModeChanged(call);
        }
    }

    @Override
    public void onVideoStateChanged(Call call, int previousVideoState, int newVideoState) {
        for (CallsManagerListener listener : mListeners) {
            listener.onVideoStateChanged(call, previousVideoState, newVideoState);
        }
    }

    @Override
    public boolean onCanceledViaNewOutgoingCallBroadcast(final Call call,
            long disconnectionTimeout) {
        mPendingCallsToDisconnect.add(call);
        mHandler.postDelayed(new Runnable("CM.oCVNOCB", mLock) {
            @Override
            public void loggedRun() {
                if (mPendingCallsToDisconnect.remove(call)) {
                    Log.i(this, "Delayed disconnection of call: %s", call);
                    call.disconnect();
                }
            }
        }.prepare(), disconnectionTimeout);

        return true;
    }

    /**
     * Handles changes to the {@link Connection.VideoProvider} for a call.  Adds the
     * {@link CallsManager} as a listener for the {@link VideoProviderProxy} which is created
     * in {@link Call#setVideoProvider(IVideoProvider)}.  This allows the {@link CallsManager} to
     * respond to callbacks from the {@link VideoProviderProxy}.
     *
     * @param call The call.
     */
    @Override
    public void onVideoCallProviderChanged(Call call) {
        VideoProviderProxy videoProviderProxy = call.getVideoProviderProxy();

        if (videoProviderProxy == null) {
            return;
        }

        videoProviderProxy.addListener(this);
    }

    /**
     * Handles session modification requests received via the {@link TelecomVideoCallCallback} for
     * a call.  Notifies listeners of the {@link CallsManager.CallsManagerListener} of the session
     * modification request.
     *
     * @param call The call.
     * @param videoProfile The {@link VideoProfile}.
     */
    @Override
    public void onSessionModifyRequestReceived(Call call, VideoProfile videoProfile) {
        int videoState = videoProfile != null ? videoProfile.getVideoState() :
                VideoProfile.STATE_AUDIO_ONLY;
        Log.v(TAG, "onSessionModifyRequestReceived : videoProfile = " + VideoProfile
                .videoStateToString(videoState));

        for (CallsManagerListener listener : mListeners) {
            listener.onSessionModifyRequestReceived(call, videoProfile);
        }
    }

    public Collection<Call> getCalls() {
        return Collections.unmodifiableCollection(mCalls);
    }

    /**
     * Play or stop a call hold tone for a call.  Triggered via
     * {@link Connection#sendConnectionEvent(String)} when the
     * {@link Connection#EVENT_ON_HOLD_TONE_START} event or
     * {@link Connection#EVENT_ON_HOLD_TONE_STOP} event is passed through to the
     *
     * @param call The call which requested the hold tone.
     */
    @Override
    public void onHoldToneRequested(Call call) {
        for (CallsManagerListener listener : mListeners) {
            listener.onHoldToneRequested(call);
        }
    }

    /**
     * A {@link Call} managed by the {@link CallsManager} has requested a handover to another
     * {@link PhoneAccount}.
     * @param call The call.
     * @param handoverTo The {@link PhoneAccountHandle} to handover the call to.
     * @param videoState The desired video state of the call after handover.
     * @param extras
     */
    @Override
    public void onHandoverRequested(Call call, PhoneAccountHandle handoverTo, int videoState,
                                    Bundle extras, boolean isLegacy) {
        if (isLegacy) {
            requestHandoverViaEvents(call, handoverTo, videoState, extras);
        } else {
            requestHandover(call, handoverTo, videoState, extras);
        }
    }

    @VisibleForTesting
    public Call getForegroundCall() {
        if (mCallAudioManager == null) {
            // Happens when getForegroundCall is called before full initialization.
            return null;
        }
        return mCallAudioManager.getForegroundCall();
    }

    @Override
    public UserHandle getCurrentUserHandle() {
        return mCurrentUserHandle;
    }

    public CallAudioManager getCallAudioManager() {
        return mCallAudioManager;
    }

    InCallController getInCallController() {
        return mInCallController;
    }

    EmergencyCallHelper getEmergencyCallHelper() {
        return mEmergencyCallHelper;
    }

    @VisibleForTesting
    public boolean hasEmergencyCall() {
        for (Call call : mCalls) {
            if (call.isEmergencyCall()) {
                return true;
            }
        }
        return false;
    }

    public boolean hasEmergencyRttCall() {
        for (Call call : mCalls) {
            if (call.isEmergencyCall() && call.isRttCall()) {
                return true;
            }
        }
        return false;
    }

    @VisibleForTesting
    public boolean hasOnlyDisconnectedCalls() {
        if (mCalls.size() == 0) {
            return false;
        }
        for (Call call : mCalls) {
            if (!call.isDisconnected()) {
                return false;
            }
        }
        return true;
    }

    public boolean hasVideoCall() {
        for (Call call : mCalls) {
            if (VideoProfile.isVideo(call.getVideoState())) {
                return true;
            }
        }
        return false;
    }

    @VisibleForTesting
    public CallAudioState getAudioState() {
        return mCallAudioManager.getCallAudioState();
    }

    boolean isTtySupported() {
        return mTtyManager.isTtySupported();
    }

    int getCurrentTtyMode() {
        return mTtyManager.getCurrentTtyMode();
    }

    @VisibleForTesting
    public void addListener(CallsManagerListener listener) {
        mListeners.add(listener);
    }

    void removeListener(CallsManagerListener listener) {
        mListeners.remove(listener);
    }

    /**
     * Starts the process to attach the call to a connection service.
     *
     * @param phoneAccountHandle The phone account which contains the component name of the
     *        connection service to use for this call.
     * @param extras The optional extras Bundle passed with the intent used for the incoming call.
     */
    void processIncomingCallIntent(PhoneAccountHandle phoneAccountHandle, Bundle extras) {
        Log.d(this, "processIncomingCallIntent");
        boolean isHandover = extras.getBoolean(TelecomManager.EXTRA_IS_HANDOVER);
        Uri handle = extras.getParcelable(TelecomManager.EXTRA_INCOMING_CALL_ADDRESS);
        if (handle == null) {
            // Required for backwards compatibility
            handle = extras.getParcelable(TelephonyManager.EXTRA_INCOMING_NUMBER);
        }
        Call call = new Call(
                getNextCallId(),
                mContext,
                this,
                mLock,
                mConnectionServiceRepository,
                mContactsAsyncHelper,
                mCallerInfoAsyncQueryFactory,
                mPhoneNumberUtilsAdapter,
                handle,
                null /* gatewayInfo */,
                null /* connectionManagerPhoneAccount */,
                phoneAccountHandle,
                Call.CALL_DIRECTION_INCOMING /* callDirection */,
                false /* forceAttachToExistingConnection */,
                false, /* isConference */
                mClockProxy);

        // Ensure new calls related to self-managed calls/connections are set as such.  This will
        // be overridden when the actual connection is returned in startCreateConnection, however
        // doing this now ensures the logs and any other logic will treat this call as self-managed
        // from the moment it is created.
        PhoneAccount phoneAccount = mPhoneAccountRegistrar.getPhoneAccountUnchecked(
                phoneAccountHandle);
        if (phoneAccount != null) {
            call.setIsSelfManaged(phoneAccount.isSelfManaged());
            if (call.isSelfManaged()) {
                // Self managed calls will always be voip audio mode.
                call.setIsVoipAudioMode(true);
            } else {
                // Incoming call is managed, the active call is self-managed and can't be held.
                // We need to set extras on it to indicate whether answering will cause a 
                // active self-managed call to drop.
                Call activeCall = (Call) mConnectionSvrFocusMgr.getCurrentFocusCall();
                if (activeCall != null && !canHold(activeCall) && activeCall.isSelfManaged()) {
                    Bundle dropCallExtras = new Bundle();
                    dropCallExtras.putBoolean(Connection.EXTRA_ANSWERING_DROPS_FG_CALL, true);

                    // Include the name of the app which will drop the call.
                    CharSequence droppedApp = activeCall.getTargetPhoneAccountLabel();
                    dropCallExtras.putCharSequence(
                            Connection.EXTRA_ANSWERING_DROPS_FG_CALL_APP_NAME, droppedApp);
                    Log.i(this, "Incoming managed call will drop %s call.", droppedApp);
                    call.putExtras(Call.SOURCE_CONNECTION_SERVICE, dropCallExtras);
                }
            }
            if ((phoneAccount.getExtras() != null) &&
                    phoneAccount.getExtras().getBoolean(
                            PhoneAccount.EXTRA_ALWAYS_USE_VOIP_AUDIO_MODE)) {
                Log.d(this, "processIncomingCallIntent: defaulting to voip mode for call %s",
                        call.getId());
                call.setIsVoipAudioMode(true);
            }
        }
        if (isRttSettingOn() ||
                extras.getBoolean(TelecomManager.EXTRA_START_CALL_WITH_RTT, false)) {
            Log.i(this, "Incoming call requesting RTT, rtt setting is %b", isRttSettingOn());
            call.createRttStreams();
            // Even if the phone account doesn't support RTT yet, the connection manager might
            // change that. Set this to check it later.
            call.setRequestedToStartWithRtt();
        }
        // If the extras specifies a video state, set it on the call if the PhoneAccount supports
        // video.
        int videoState = VideoProfile.STATE_AUDIO_ONLY;
        if (extras.containsKey(TelecomManager.EXTRA_INCOMING_VIDEO_STATE) &&
                phoneAccount != null && phoneAccount.hasCapabilities(
                        PhoneAccount.CAPABILITY_VIDEO_CALLING)) {
            videoState = extras.getInt(TelecomManager.EXTRA_INCOMING_VIDEO_STATE);
            call.setVideoState(videoState);
        }

        call.initAnalytics();
        if (getForegroundCall() != null) {
            getForegroundCall().getAnalytics().setCallIsInterrupted(true);
            call.getAnalytics().setCallIsAdditional(true);
        }
        setIntentExtrasAndStartTime(call, extras);
        // TODO: Move this to be a part of addCall()
        call.addListener(this);

        boolean isHandoverAllowed = true;
        if (isHandover) {
            if (!isHandoverInProgress() &&
                    isHandoverToPhoneAccountSupported(phoneAccountHandle)) {
                final String handleScheme = handle.getSchemeSpecificPart();
                Call fromCall = mCalls.stream()
                        .filter((c) -> mPhoneNumberUtilsAdapter.isSamePhoneNumber(
                                (c.getHandle() == null
                                        ? null : c.getHandle().getSchemeSpecificPart()),
                                handleScheme))
                        .findFirst()
                        .orElse(null);
                if (fromCall != null) {
                    if (!isHandoverFromPhoneAccountSupported(fromCall.getTargetPhoneAccount())) {
                        Log.w(this, "processIncomingCallIntent: From account doesn't support " +
                                "handover.");
                        isHandoverAllowed = false;
                    }
                } else {
                    Log.w(this, "processIncomingCallIntent: handover fail; can't find from call.");
                    isHandoverAllowed = false;
                }

                if (isHandoverAllowed) {
                    // Link the calls so we know we're handing over.
                    fromCall.setHandoverDestinationCall(call);
                    call.setHandoverSourceCall(fromCall);
                    call.setHandoverState(HandoverState.HANDOVER_TO_STARTED);
                    fromCall.setHandoverState(HandoverState.HANDOVER_FROM_STARTED);
                    Log.addEvent(fromCall, LogUtils.Events.START_HANDOVER,
                            "handOverFrom=%s, handOverTo=%s", fromCall.getId(), call.getId());
                    Log.addEvent(call, LogUtils.Events.START_HANDOVER,
                            "handOverFrom=%s, handOverTo=%s", fromCall.getId(), call.getId());
                    if (isSpeakerEnabledForVideoCalls() && VideoProfile.isVideo(videoState)) {
                        // Ensure when the call goes active that it will go to speakerphone if the
                        // handover to call is a video call.
                        call.setStartWithSpeakerphoneOn(true);
                    }
                }
            } else {
                Log.w(this, "processIncomingCallIntent: To account doesn't support handover.");
            }
        }

        if (!isHandoverAllowed || (call.isSelfManaged() && !isIncomingCallPermitted(call,
                call.getTargetPhoneAccount()))) {
            notifyCreateConnectionFailed(phoneAccountHandle, call);
        } else {
            call.startCreateConnection(mPhoneAccountRegistrar);
        }
    }

    void addNewUnknownCall(PhoneAccountHandle phoneAccountHandle, Bundle extras) {
        Uri handle = extras.getParcelable(TelecomManager.EXTRA_UNKNOWN_CALL_HANDLE);
        Log.i(this, "addNewUnknownCall with handle: %s", Log.pii(handle));
        Call call = new Call(
                getNextCallId(),
                mContext,
                this,
                mLock,
                mConnectionServiceRepository,
                mContactsAsyncHelper,
                mCallerInfoAsyncQueryFactory,
                mPhoneNumberUtilsAdapter,
                handle,
                null /* gatewayInfo */,
                null /* connectionManagerPhoneAccount */,
                phoneAccountHandle,
                Call.CALL_DIRECTION_UNKNOWN /* callDirection */,
                // Use onCreateIncomingConnection in TelephonyConnectionService, so that we attach
                // to the existing connection instead of trying to create a new one.
                true /* forceAttachToExistingConnection */,
                false, /* isConference */
                mClockProxy);
        call.initAnalytics();

        setIntentExtrasAndStartTime(call, extras);
        call.addListener(this);
        call.startCreateConnection(mPhoneAccountRegistrar);
    }

    private boolean areHandlesEqual(Uri handle1, Uri handle2) {
        if (handle1 == null || handle2 == null) {
            return handle1 == handle2;
        }

        if (!TextUtils.equals(handle1.getScheme(), handle2.getScheme())) {
            return false;
        }

        final String number1 = PhoneNumberUtils.normalizeNumber(handle1.getSchemeSpecificPart());
        final String number2 = PhoneNumberUtils.normalizeNumber(handle2.getSchemeSpecificPart());
        return TextUtils.equals(number1, number2);
    }

    private Call reuseOutgoingCall(Uri handle) {
        // Check to see if we can reuse any of the calls that are waiting to disconnect.
        // See {@link Call#abort} and {@link #onCanceledViaNewOutgoingCall} for more information.
        Call reusedCall = null;
        for (Iterator<Call> callIter = mPendingCallsToDisconnect.iterator(); callIter.hasNext();) {
            Call pendingCall = callIter.next();
            if (reusedCall == null && areHandlesEqual(pendingCall.getHandle(), handle)) {
                callIter.remove();
                Log.i(this, "Reusing disconnected call %s", pendingCall);
                reusedCall = pendingCall;
            } else {
                Log.i(this, "Not reusing disconnected call %s", pendingCall);
                callIter.remove();
                pendingCall.disconnect();
            }
        }

        return reusedCall;
    }

    /**
     * Kicks off the first steps to creating an outgoing call.
     *
     * For managed connections, this is the first step to launching the Incall UI.
     * For self-managed connections, we don't expect the Incall UI to launch, but this is still a
     * first step in getting the self-managed ConnectionService to create the connection.
     * @param handle Handle to connect the call with.
     * @param phoneAccountHandle The phone account which contains the component name of the
     *        connection service to use for this call.
     * @param extras The optional extras Bundle passed with the intent used for the incoming call.
     * @param initiatingUser {@link UserHandle} of user that place the outgoing call.
     * @param originalIntent
     */
    @VisibleForTesting
    public Call startOutgoingCall(Uri handle, PhoneAccountHandle phoneAccountHandle, Bundle extras,
            UserHandle initiatingUser, Intent originalIntent) {
        boolean isReusedCall = true;
        Call call = reuseOutgoingCall(handle);

        PhoneAccount account =
                mPhoneAccountRegistrar.getPhoneAccount(phoneAccountHandle, initiatingUser);
        boolean isSelfManaged = account != null && account.isSelfManaged();

        // Create a call with original handle. The handle may be changed when the call is attached
        // to a connection service, but in most cases will remain the same.
        if (call == null) {
            call = new Call(getNextCallId(), mContext,
                    this,
                    mLock,
                    mConnectionServiceRepository,
                    mContactsAsyncHelper,
                    mCallerInfoAsyncQueryFactory,
                    mPhoneNumberUtilsAdapter,
                    handle,
                    null /* gatewayInfo */,
                    null /* connectionManagerPhoneAccount */,
                    null /* phoneAccountHandle */,
                    Call.CALL_DIRECTION_OUTGOING /* callDirection */,
                    false /* forceAttachToExistingConnection */,
                    false, /* isConference */
                    mClockProxy);
            if ((extras != null) &&
                    extras.getBoolean(TelephonyProperties.EXTRA_DIAL_CONFERENCE_URI, false)) {
                //Reset PostDialDigits with empty string for ConfURI call.
                call.setPostDialDigits("");
            }
            call.initAnalytics();

            // Ensure new calls related to self-managed calls/connections are set as such.  This
            // will be overridden when the actual connection is returned in startCreateConnection,
            // however doing this now ensures the logs and any other logic will treat this call as
            // self-managed from the moment it is created.
            call.setIsSelfManaged(isSelfManaged);
            if (isSelfManaged) {
                // Self-managed calls will ALWAYS use voip audio mode.
                call.setIsVoipAudioMode(true);
            }
            call.setInitiatingUser(initiatingUser);
            isReusedCall = false;
        }

        int videoState = VideoProfile.STATE_AUDIO_ONLY;
        if (extras != null) {
            // Set the video state on the call early so that when it is added to the InCall UI the
            // UI knows to configure itself as a video call immediately.
            videoState = extras.getInt(TelecomManager.EXTRA_START_CALL_WITH_VIDEO_STATE,
                    VideoProfile.STATE_AUDIO_ONLY);

            // If this is an emergency video call, we need to check if the phone account supports
            // emergency video calling.
            // Also, ensure we don't try to place an outgoing call with video if video is not
            // supported.
            if (VideoProfile.isVideo(videoState)) {
                if (call.isEmergencyCall() && account != null &&
                        !account.hasCapabilities(PhoneAccount.CAPABILITY_EMERGENCY_VIDEO_CALLING)) {
                    // Phone account doesn't support emergency video calling, so fallback to
                    // audio-only now to prevent the InCall UI from setting up video surfaces
                    // needlessly.
                    Log.i(this, "startOutgoingCall - emergency video calls not supported; " +
                            "falling back to audio-only");
                    videoState = VideoProfile.STATE_AUDIO_ONLY;
                } else if (account != null &&
                        !account.hasCapabilities(PhoneAccount.CAPABILITY_VIDEO_CALLING)) {
                    // Phone account doesn't support video calling, so fallback to audio-only.
                    Log.i(this, "startOutgoingCall - video calls not supported; fallback to " +
                            "audio-only.");
                    videoState = VideoProfile.STATE_AUDIO_ONLY;
                }
            }

            call.setVideoState(videoState);
        }

        boolean isAddParticipant = ((extras != null) && (extras.getBoolean(
                TelephonyProperties.ADD_PARTICIPANT_KEY, false)));
        boolean isSkipSchemaOrConfUri = ((extras != null) && (extras.getBoolean(
                TelephonyProperties.EXTRA_SKIP_SCHEMA_PARSING, false) ||
                extras.getBoolean(TelephonyProperties.EXTRA_DIAL_CONFERENCE_URI, false)));

        if (isAddParticipant) {
            String number = handle.getSchemeSpecificPart();
            if (!isSkipSchemaOrConfUri) {
                number = PhoneNumberUtils.stripSeparators(number);
            }
            addParticipant(number);
            mInCallController.bringToForeground(false);
            return null;
        }
        // Force tel scheme for ims conf uri/skip schema calls to avoid selection of sip accounts
        String scheme = (isSkipSchemaOrConfUri? PhoneAccount.SCHEME_TEL: handle.getScheme());

        Log.d(this, "startOutgoingCall :: isAddParticipant=" + isAddParticipant
                + " isSkipSchemaOrConfUri=" + isSkipSchemaOrConfUri + " scheme=" + scheme);

        List<PhoneAccountHandle> potentialPhoneAccounts = findOutgoingCallPhoneAccount(
                phoneAccountHandle, handle, VideoProfile.isVideo(videoState),
                initiatingUser, scheme);
        if (potentialPhoneAccounts.size() == 1) {
            phoneAccountHandle = potentialPhoneAccounts.get(0);
        } else {
            phoneAccountHandle = null;
        }
        call.setTargetPhoneAccount(phoneAccountHandle);

        boolean isPotentialInCallMMICode = isPotentialInCallMMICode(handle) && !isSelfManaged;

        // Do not support any more live calls.  Our options are to move a call to hold, disconnect
        // a call, or cancel this call altogether. If a call is being reused, then it has already
        // passed the makeRoomForOutgoingCall check once and will fail the second time due to the
        // call transitioning into the CONNECTING state.
        if (!isPotentialInCallMMICode && (!isReusedCall
                && !makeRoomForOutgoingCall(call, call.isEmergencyCall()))) {
            Call foregroundCall = getForegroundCall();
            Log.d(this, "No more room for outgoing call %s ", call);
            if (foregroundCall.isSelfManaged()) {
                // If the ongoing call is a self-managed call, then prompt the user to ask if they'd
                // like to disconnect their ongoing call and place the outgoing call.
                call.setOriginalCallIntent(originalIntent);
                startCallConfirmation(call);
            } else {
                // If the ongoing call is a managed call, we will prevent the outgoing call from
                // dialing.
                notifyCreateConnectionFailed(call.getTargetPhoneAccount(), call);
            }
            return null;
        }

        // The outgoing call can be placed, go forward.

        boolean needsAccountSelection =
                phoneAccountHandle == null && potentialPhoneAccounts.size() > 1
                        && !call.isEmergencyCall() && !isSelfManaged;
        if (needsAccountSelection) {
            // This is the state where the user is expected to select an account
            call.setState(CallState.SELECT_PHONE_ACCOUNT, "needs account selection");
            // Create our own instance to modify (since extras may be Bundle.EMPTY)
            extras = new Bundle(extras);
            extras.putParcelableList(android.telecom.Call.AVAILABLE_PHONE_ACCOUNTS,
                    potentialPhoneAccounts);
        } else {
            PhoneAccount accountToUse =
                    mPhoneAccountRegistrar.getPhoneAccount(phoneAccountHandle, initiatingUser);
            if (accountToUse != null && accountToUse.getExtras() != null) {
                if (accountToUse.getExtras()
                        .getBoolean(PhoneAccount.EXTRA_ALWAYS_USE_VOIP_AUDIO_MODE)) {
                    Log.d(this, "startOutgoingCall: defaulting to voip mode for call %s",
                            call.getId());
                    call.setIsVoipAudioMode(true);
                }
            }

            call.setState(
                    CallState.CONNECTING,
                    phoneAccountHandle == null ? "no-handle" : phoneAccountHandle.toString());

            boolean isVoicemail = (call.getHandle() != null)
                    && (PhoneAccount.SCHEME_VOICEMAIL.equals(call.getHandle().getScheme())
                    || (accountToUse != null && mPhoneAccountRegistrar.isVoiceMailNumber(
                    accountToUse.getAccountHandle(), call.getHandle().getSchemeSpecificPart())));

            if (!isVoicemail && (isRttSettingOn() || (extras != null
                    && extras.getBoolean(TelecomManager.EXTRA_START_CALL_WITH_RTT, false)))) {
                Log.d(this, "Outgoing call requesting RTT, rtt setting is %b", isRttSettingOn());
                if (accountToUse != null
                        && accountToUse.hasCapabilities(PhoneAccount.CAPABILITY_RTT)) {
                    call.createRttStreams();
                }
                // Even if the phone account doesn't support RTT yet, the connection manager might
                // change that. Set this to check it later.
                call.setRequestedToStartWithRtt();
            }
        }
        setIntentExtrasAndStartTime(call, extras);

        if ((isPotentialMMICode(handle) || isPotentialInCallMMICode) && !needsAccountSelection) {
            // Do not add the call if it is a potential MMI code.
            call.addListener(this);
        } else if (!mCalls.contains(call) && mPendingMOEmerCall == null) {
            // We check if mCalls already contains the call because we could potentially be reusing
            // a call which was previously added (See {@link #reuseOutgoingCall}).
            addCall(call);
        }

        return call;
    }

    /**
     * Finds the {@link PhoneAccountHandle}(s) which could potentially be used to place an outgoing
     * call.  Takes into account the following:
     * 1. Any pre-chosen {@link PhoneAccountHandle} which was specified on the
     * {@link Intent#ACTION_CALL} intent.  If one was chosen it will be used if possible.
     * 2. Whether the call is a video call.  If the call being placed is a video call, an attempt is
     * first made to consider video capable phone accounts.  If no video capable phone accounts are
     * found, the usual non-video capable phone accounts will be considered.
     * 3. Whether there is a user-chosen default phone account; that one will be used if possible.
     *
     * @param targetPhoneAccountHandle The pre-chosen {@link PhoneAccountHandle} passed in when the
     *                                 call was placed.  Will be {@code null} if the
     *                                 {@link Intent#ACTION_CALL} intent did not specify a target
     *                                 phone account.
     * @param handle The handle of the outgoing call; used to determine the SIP scheme when matching
     *               phone accounts.
     * @param isVideo {@code true} if the call is a video call, {@code false} otherwise.
     * @param initiatingUser The {@link UserHandle} the call is placed on.
     * @return
     */
    @VisibleForTesting
    public List<PhoneAccountHandle> findOutgoingCallPhoneAccount(
            PhoneAccountHandle targetPhoneAccountHandle, Uri handle, boolean isVideo,
            UserHandle initiatingUser) {
        return findOutgoingCallPhoneAccount(targetPhoneAccountHandle, handle, isVideo,
                initiatingUser, null);
    }

    public List<PhoneAccountHandle> findOutgoingCallPhoneAccount(
            PhoneAccountHandle targetPhoneAccountHandle, Uri handle, boolean isVideo,
            UserHandle initiatingUser, String scheme) {
        boolean isSelfManaged = isSelfManaged(targetPhoneAccountHandle, initiatingUser);

        List<PhoneAccountHandle> accounts;
        if (!isSelfManaged) {
            // Try to find a potential phone account, taking into account whether this is a video
            // call.
            accounts = constructPossiblePhoneAccounts(handle, initiatingUser, isVideo, scheme);
            if (isVideo && accounts.size() == 0) {
                // Placing a video call but no video capable accounts were found, so consider any
                // call capable accounts (we can fallback to audio).
                accounts = constructPossiblePhoneAccounts(handle, initiatingUser,
                        false /* isVideo */, scheme);
            }
            Log.v(this, "findOutgoingCallPhoneAccount: accounts = " + accounts);

            // Only dial with the requested phoneAccount if it is still valid. Otherwise treat this
            // call as if a phoneAccount was not specified (does the default behavior instead).
            // Note: We will not attempt to dial with a requested phoneAccount if it is disabled.
            if (targetPhoneAccountHandle != null) {
                if (!accounts.contains(targetPhoneAccountHandle)) {
                    targetPhoneAccountHandle = null;
                } else {
                    // The target phone account is valid and was found.
                    return Arrays.asList(targetPhoneAccountHandle);
                }
            }

            if (targetPhoneAccountHandle == null && accounts.size() > 0) {
                // No preset account, check if default exists that supports the URI scheme for the
                // handle and verify it can be used.
                if (accounts.size() > 1) {
                    PhoneAccountHandle defaultPhoneAccountHandle =
                            mPhoneAccountRegistrar.getOutgoingPhoneAccountForScheme(
                                    scheme == null ? handle.getScheme() : scheme, initiatingUser);
                    if (defaultPhoneAccountHandle != null &&
                            accounts.contains(defaultPhoneAccountHandle)) {
                        accounts.clear();
                        accounts.add(defaultPhoneAccountHandle);
                    }
                }
            }
        } else {
            // Self-managed ConnectionServices can only have a single potential account.
            accounts = Arrays.asList(targetPhoneAccountHandle);
        }
        return accounts;
    }

    /**
     * Determines if a {@link PhoneAccountHandle} is for a self-managed ConnectionService.
     * @param targetPhoneAccountHandle The phone account to check.
     * @param initiatingUser The user associated with the account.
     * @return {@code true} if the phone account is self-managed, {@code false} otherwise.
     */
    public boolean isSelfManaged(PhoneAccountHandle targetPhoneAccountHandle,
            UserHandle initiatingUser) {
        PhoneAccount targetPhoneAccount = mPhoneAccountRegistrar.getPhoneAccount(
                targetPhoneAccountHandle, initiatingUser);
        return targetPhoneAccount != null && targetPhoneAccount.isSelfManaged();
    }

    /**
     * Attempts to issue/connect the specified call.
     *
     * @param handle Handle to connect the call with.
     * @param gatewayInfo Optional gateway information that can be used to route the call to the
     *        actual dialed handle via a gateway provider. May be null.
     * @param speakerphoneOn Whether or not to turn the speakerphone on once the call connects.
     * @param videoState The desired video state for the outgoing call.
     */
    @VisibleForTesting
    public void placeOutgoingCall(Call call, Uri handle, GatewayInfo gatewayInfo,
            boolean speakerphoneOn, int videoState) {
        if (call == null) {
            // don't do anything if the call no longer exists
            Log.i(this, "Canceling unknown call.");
            return;
        }

        final Uri uriHandle = (gatewayInfo == null) ? handle : gatewayInfo.getGatewayAddress();

        if (gatewayInfo == null) {
            Log.i(this, "Creating a new outgoing call with handle: %s", Log.piiHandle(uriHandle));
        } else {
            Log.i(this, "Creating a new outgoing call with gateway handle: %s, original handle: %s",
                    Log.pii(uriHandle), Log.pii(handle));
        }

        call.setHandle(uriHandle);
        call.setGatewayInfo(gatewayInfo);

        final boolean useSpeakerWhenDocked = mContext.getResources().getBoolean(
                R.bool.use_speaker_when_docked);
        final boolean useSpeakerForDock = isSpeakerphoneEnabledForDock();
        final boolean useSpeakerForVideoCall = isSpeakerphoneAutoEnabledForVideoCalls(videoState);

        // Auto-enable speakerphone if the originating intent specified to do so, if the call
        // is a video call, of if using speaker when docked
        call.setStartWithSpeakerphoneOn(speakerphoneOn || useSpeakerForVideoCall
                || (useSpeakerWhenDocked && useSpeakerForDock));
        call.setVideoState(videoState);

        if (speakerphoneOn) {
            Log.i(this, "%s Starting with speakerphone as requested", call);
        } else if (useSpeakerWhenDocked && useSpeakerForDock) {
            Log.i(this, "%s Starting with speakerphone because car is docked.", call);
        } else if (useSpeakerForVideoCall) {
            Log.i(this, "%s Starting with speakerphone because its a video call.", call);
        }

        if (call.isEmergencyCall()) {
            new AsyncEmergencyContactNotifier(mContext).execute();
        }

        final boolean requireCallCapableAccountByHandle = mContext.getResources().getBoolean(
                com.android.internal.R.bool.config_requireCallCapableAccountForHandle);
        final boolean isOutgoingCallPermitted = isOutgoingCallPermitted(call,
                call.getTargetPhoneAccount());
        final String callHandleScheme =
                call.getHandle() == null ? null : call.getHandle().getScheme();
        if (call.getTargetPhoneAccount() != null || call.isEmergencyCall()) {
            // If the account has been set, proceed to place the outgoing call.
            // Otherwise the connection will be initiated when the account is set by the user.
            if (call.isSelfManaged() && !isOutgoingCallPermitted) {
                notifyCreateConnectionFailed(call.getTargetPhoneAccount(), call);
            } else {
                if (call.isEmergencyCall()) {
                    // Drop any ongoing self-managed calls to make way for an emergency call.
                    disconnectSelfManagedCalls("place emerg call" /* reason */);
                }

                if (mPendingMOEmerCall == null) {
                    // If the account has been set, proceed to place the outgoing call.
                    // Otherwise the connection will be initiated when the account is
                    // set by the user.
                    call.startCreateConnection(mPhoneAccountRegistrar);
                }
            }
        } else if (mPhoneAccountRegistrar.getCallCapablePhoneAccounts(
                requireCallCapableAccountByHandle ? callHandleScheme : null, false,
                call.getInitiatingUser()).isEmpty()) {
            // If there are no call capable accounts, disconnect the call.
            markCallAsDisconnected(call, new DisconnectCause(DisconnectCause.CANCELED,
                    "No registered PhoneAccounts"));
            markCallAsRemoved(call);
        }
    }

    /**
     * Attempts to add participant in a call.
     *
     * @param number number to connect the call with.
     */
    private void addParticipant(String number) {
        Log.i(this, "addParticipant number ="+number);
        if (getForegroundCall() == null) {
            // don't do anything if the call no longer exists
            Log.i(this, "Canceling unknown call.");
            return;
        } else {
            getForegroundCall().addParticipantWithConference(number);
        }
    }

    /**
     * Attempts to start a conference call for the specified call.
     *
     * @param call The call to conference.
     * @param otherCall The other call to conference with.
     */
    @VisibleForTesting
    public void conference(Call call, Call otherCall) {
        call.conferenceWith(otherCall);
    }

    /**
     * Instructs Telecom to answer the specified call. Intended to be invoked by the in-call
     * app through {@link InCallAdapter} after Telecom notifies it of an incoming call followed by
     * the user opting to answer said call.
     *
     * @param call The call to answer.
     * @param videoState The video state in which to answer the call.
     */
    @VisibleForTesting
    public void answerCall(Call call, int videoState) {
        if (!mCalls.contains(call)) {
            Log.i(this, "Request to answer a non-existent call %s", call);
        } else {
            // Hold or disconnect the active call and request call focus for the incoming call.
            Call activeCall = (Call) mConnectionSvrFocusMgr.getCurrentFocusCall();
            Log.d(this, "Incoming call = %s Ongoing call %s", call, activeCall);
            holdActiveCallForNewCall(call);
            mConnectionSvrFocusMgr.requestFocus(
                    call,
                    new RequestCallback(new ActionAnswerCall(call, videoState)));
        }
    }

    /**
     * Instructs Telecom to deflect the specified call. Intended to be invoked by the in-call
     * app through {@link InCallAdapter} after Telecom notifies it of an incoming call followed by
     * the user opting to deflect said call.
     */
    @VisibleForTesting
    public void deflectCall(Call call, Uri address) {
        if (!mCalls.contains(call)) {
            Log.i(this, "Request to deflect a non-existent call %s", call);
        } else {
            call.deflect(address);
        }
    }

    /**
     * Determines if the speakerphone should be automatically enabled for the call.  Speakerphone
     * should be enabled if the call is a video call and bluetooth or the wired headset are not in
     * use.
     *
     * @param videoState The video state of the call.
     * @return {@code true} if the speakerphone should be enabled.
     */
    public boolean isSpeakerphoneAutoEnabledForVideoCalls(int videoState) {
        return VideoProfile.isVideo(videoState) &&
            !mWiredHeadsetManager.isPluggedIn() &&
            !mBluetoothRouteManager.isBluetoothAvailable() &&
            isSpeakerEnabledForVideoCalls();
    }

    /**
     * Determines if the speakerphone should be enabled for when docked.  Speakerphone
     * should be enabled if the device is docked and bluetooth or the wired headset are
     * not in use.
     *
     * @return {@code true} if the speakerphone should be enabled for the dock.
     */
    private boolean isSpeakerphoneEnabledForDock() {
        return mDockManager.isDocked() &&
            !mWiredHeadsetManager.isPluggedIn() &&
            !mBluetoothRouteManager.isBluetoothAvailable();
    }

    /**
     * Determines if the speakerphone should be automatically enabled for video calls.
     *
     * @return {@code true} if the speakerphone should automatically be enabled.
     */
    private static boolean isSpeakerEnabledForVideoCalls() {
        return (SystemProperties.getInt(TelephonyProperties.PROPERTY_VIDEOCALL_AUDIO_OUTPUT,
                PhoneConstants.AUDIO_OUTPUT_DEFAULT) ==
                PhoneConstants.AUDIO_OUTPUT_ENABLE_SPEAKER);
    }

    /**
     * Instructs Telecom to reject the specified call. Intended to be invoked by the in-call
     * app through {@link InCallAdapter} after Telecom notifies it of an incoming call followed by
     * the user opting to reject said call.
     */
    @VisibleForTesting
    public void rejectCall(Call call, boolean rejectWithMessage, String textMessage) {
        if (!mCalls.contains(call)) {
            Log.i(this, "Request to reject a non-existent call %s", call);
        } else {
            for (CallsManagerListener listener : mListeners) {
                listener.onIncomingCallRejected(call, rejectWithMessage, textMessage);
            }
            call.reject(rejectWithMessage, textMessage);
        }
    }

    /**
     * Instructs Telecom to play the specified DTMF tone within the specified call.
     *
     * @param digit The DTMF digit to play.
     */
    @VisibleForTesting
    public void playDtmfTone(Call call, char digit) {
        if (!mCalls.contains(call)) {
            Log.i(this, "Request to play DTMF in a non-existent call %s", call);
        } else {
            if (call.getState() != CallState.ON_HOLD) {
                call.playDtmfTone(digit);
                mDtmfLocalTonePlayer.playTone(call, digit);
            } else {
                Log.i(this, "Request to play DTMF tone for held call %s", call.getId());
            }
        }
    }

    /**
     * Instructs Telecom to stop the currently playing DTMF tone, if any.
     */
    @VisibleForTesting
    public void stopDtmfTone(Call call) {
        if (!mCalls.contains(call)) {
            Log.i(this, "Request to stop DTMF in a non-existent call %s", call);
        } else {
            call.stopDtmfTone();
            mDtmfLocalTonePlayer.stopTone(call);
        }
    }

    /**
     * Instructs Telecom to continue (or not) the current post-dial DTMF string, if any.
     */
    void postDialContinue(Call call, boolean proceed) {
        if (!mCalls.contains(call)) {
            Log.i(this, "Request to continue post-dial string in a non-existent call %s", call);
        } else {
            call.postDialContinue(proceed);
        }
    }

    /**
     * Instructs Telecom to disconnect the specified call. Intended to be invoked by the
     * in-call app through {@link InCallAdapter} for an ongoing call. This is usually triggered by
     * the user hitting the end-call button.
     */
    @VisibleForTesting
    public void disconnectCall(Call call) {
        Log.v(this, "disconnectCall %s", call);

        if (!mCalls.contains(call)) {
            Log.w(this, "Unknown call (%s) asked to disconnect", call);
        } else {
            mLocallyDisconnectingCalls.add(call);
            call.disconnect();
        }
    }

    /**
     * Instructs Telecom to disconnect all calls.
     */
    void disconnectAllCalls() {
        Log.v(this, "disconnectAllCalls");

        for (Call call : mCalls) {
            disconnectCall(call);
        }
    }

    /**
     * Disconnects calls for any other {@link PhoneAccountHandle} but the one specified.
     * Note: As a protective measure, will NEVER disconnect an emergency call.  Although that
     * situation should never arise, its a good safeguard.
     * @param phoneAccountHandle Calls owned by {@link PhoneAccountHandle}s other than this one will
     *                          be disconnected.
     */
    private void disconnectOtherCalls(PhoneAccountHandle phoneAccountHandle) {
        mCalls.stream()
                .filter(c -> !c.isEmergencyCall() &&
                        !c.getTargetPhoneAccount().equals(phoneAccountHandle))
                .forEach(c -> disconnectCall(c));
    }

    /**
     * Instructs Telecom to put the specified call on hold. Intended to be invoked by the
     * in-call app through {@link InCallAdapter} for an ongoing call. This is usually triggered by
     * the user hitting the hold button during an active call.
     */
    @VisibleForTesting
    public void holdCall(Call call) {
        if (!mCalls.contains(call)) {
            Log.w(this, "Unknown call (%s) asked to be put on hold", call);
        } else {
            Log.d(this, "Putting call on hold: (%s)", call);
            call.hold();
        }
    }

    /**
     * Instructs Telecom to release the specified call from hold. Intended to be invoked by
     * the in-call app through {@link InCallAdapter} for an ongoing call. This is usually triggered
     * by the user hitting the hold button during a held call.
     */
    @VisibleForTesting
    public void unholdCall(Call call) {
        if (!mCalls.contains(call)) {
            Log.w(this, "Unknown call (%s) asked to be removed from hold", call);
        } else {
            Call activeCall = (Call) mConnectionSvrFocusMgr.getCurrentFocusCall();
            String activeCallId = null;
            if (activeCall != null) {
                activeCallId = activeCall.getId();
                if (canHold(activeCall)) {
                    activeCall.hold("Swap to " + call.getId());
                    Log.addEvent(activeCall, LogUtils.Events.SWAP, "To " + call.getId());
                    Log.addEvent(call, LogUtils.Events.SWAP, "From " + activeCall.getId());
                } else {
                    // This call does not support hold. If it is from a different connection
                    // service, then disconnect it, otherwise invoke call.hold() and allow the
                    // connection service to handle the situation.
                    if (activeCall.getConnectionService() != call.getConnectionService()) {
                        activeCall.disconnect("Swap to " + call.getId());
                    } else {
                        activeCall.hold("Swap to " + call.getId());
                    }
                }
            }
            mConnectionSvrFocusMgr.requestFocus(
                    call,
                    new RequestCallback(new ActionUnHoldCall(call, activeCallId)));
        }
    }

    @Override
    public void onExtrasRemoved(Call c, int source, List<String> keys) {
        if (source != Call.SOURCE_CONNECTION_SERVICE) {
            return;
        }
        updateCanAddCall();
    }

    @Override
    public void onExtrasChanged(Call c, int source, Bundle extras) {
        if (source != Call.SOURCE_CONNECTION_SERVICE) {
            return;
        }
        handleCallTechnologyChange(c);
        handleChildAddressChange(c);
        updateCanAddCall();
    }

    // Construct the list of possible PhoneAccounts that the outgoing call can use based on the
    // active calls in CallsManager. If any of the active calls are on a SIM based PhoneAccount,
    // then include only that SIM based PhoneAccount and any non-SIM PhoneAccounts, such as SIP.
    @VisibleForTesting
    public List<PhoneAccountHandle> constructPossiblePhoneAccounts(Uri handle, UserHandle user,
            boolean isVideo) {
        return constructPossiblePhoneAccounts(handle, user, isVideo, null);
    }

    public List<PhoneAccountHandle> constructPossiblePhoneAccounts(Uri handle, UserHandle user,
            boolean isVideo, String scheme) {
        if (handle == null) {
            return Collections.emptyList();
        }

        if (scheme == null) {
            scheme = handle.getScheme();
        }

        // If we're specifically looking for video capable accounts, then include that capability,
        // otherwise specify no additional capability constraints.
        List<PhoneAccountHandle> allAccounts =
                mPhoneAccountRegistrar.getCallCapablePhoneAccounts(scheme, false, user,
                        isVideo ? PhoneAccount.CAPABILITY_VIDEO_CALLING : 0 /* any */);

        // First check the Radio SIM Technology
        if(mRadioSimVariants == null) {
            TelephonyManager tm = (TelephonyManager) mContext.getSystemService(
                    Context.TELEPHONY_SERVICE);
            // Cache Sim Variants
            mRadioSimVariants = tm.getMultiSimConfiguration();
        }
        // Only one SIM PhoneAccount can be active at one time for DSDS. Only that SIM PhoneAccount
        // Should be available if a call is already active on the SIM account.
        if(mRadioSimVariants != TelephonyManager.MultiSimVariants.DSDA) {
            List<PhoneAccountHandle> simAccounts =
                    mPhoneAccountRegistrar.getSimPhoneAccountsOfCurrentUser();
            PhoneAccountHandle ongoingCallAccount = null;
            for (Call c : mCalls) {
                if (!c.isDisconnected() && !c.isNew() && simAccounts.contains(
                        c.getTargetPhoneAccount())) {
                    ongoingCallAccount = c.getTargetPhoneAccount();
                    break;
                }
            }
            if (ongoingCallAccount != null) {
                // Remove all SIM accounts that are not the active SIM from the list.
                simAccounts.remove(ongoingCallAccount);
                allAccounts.removeAll(simAccounts);
            }
        }
        return allAccounts;
    }

    /**
     * Informs listeners (notably {@link CallAudioManager} of a change to the call's external
     * property.
     * .
     * @param call The call whose external property changed.
     * @param isExternalCall {@code True} if the call is now external, {@code false} otherwise.
     */
    @Override
    public void onExternalCallChanged(Call call, boolean isExternalCall) {
        Log.v(this, "onConnectionPropertiesChanged: %b", isExternalCall);
        for (CallsManagerListener listener : mListeners) {
            listener.onExternalCallChanged(call, isExternalCall);
        }
    }

    private void handleCallTechnologyChange(Call call) {
        if (call.getExtras() != null
                && call.getExtras().containsKey(TelecomManager.EXTRA_CALL_TECHNOLOGY_TYPE)) {

            Integer analyticsCallTechnology = sAnalyticsTechnologyMap.get(
                    call.getExtras().getInt(TelecomManager.EXTRA_CALL_TECHNOLOGY_TYPE));
            if (analyticsCallTechnology == null) {
                analyticsCallTechnology = Analytics.THIRD_PARTY_PHONE;
            }
            call.getAnalytics().addCallTechnology(analyticsCallTechnology);
        }
    }

    public void handleChildAddressChange(Call call) {
        if (call.getExtras() != null
                && call.getExtras().containsKey(Connection.EXTRA_CHILD_ADDRESS)) {

            String viaNumber = call.getExtras().getString(Connection.EXTRA_CHILD_ADDRESS);
            call.setViaNumber(viaNumber);
        }
    }

    /** Called by the in-call UI to change the mute state. */
    void mute(boolean shouldMute) {
        if (hasEmergencyCall() && shouldMute) {
            Log.i(this, "Refusing to turn on mute because we're in an emergency call");
            shouldMute = false;
        }
        mCallAudioManager.mute(shouldMute);
    }

    /**
      * Called by the in-call UI to change the audio route, for example to change from earpiece to
      * speaker phone.
      */
    void setAudioRoute(int route, String bluetoothAddress) {
        if (hasEmergencyRttCall() && route != CallAudioState.ROUTE_SPEAKER) {
            Log.i(this, "In an emergency RTT call. Forcing route to speaker.");
            route = CallAudioState.ROUTE_SPEAKER;
            bluetoothAddress = null;
        }
        mCallAudioManager.setAudioRoute(route, bluetoothAddress);
    }

    /** Called by the in-call UI to turn the proximity sensor on. */
    void turnOnProximitySensor() {
        mProximitySensorManager.turnOn();
    }

    /**
     * Called by the in-call UI to turn the proximity sensor off.
     * @param screenOnImmediately If true, the screen will be turned on immediately. Otherwise,
     *        the screen will be kept off until the proximity sensor goes negative.
     */
    void turnOffProximitySensor(boolean screenOnImmediately) {
        mProximitySensorManager.turnOff(screenOnImmediately);
    }

    private boolean isRttSettingOn() {
        return Settings.Secure.getInt(mContext.getContentResolver(),
                Settings.Secure.RTT_CALLING_MODE, 0) != 0;
    }

    void phoneAccountSelected(Call call, PhoneAccountHandle account, boolean setDefault) {
        if (!mCalls.contains(call)) {
            Log.i(this, "Attempted to add account to unknown call %s", call);
        } else {
            call.setTargetPhoneAccount(account);
            PhoneAccount realPhoneAccount =
                    mPhoneAccountRegistrar.getPhoneAccountUnchecked(account);
            if (realPhoneAccount != null && realPhoneAccount.getExtras() != null
                    && realPhoneAccount.getExtras()
                    .getBoolean(PhoneAccount.EXTRA_ALWAYS_USE_VOIP_AUDIO_MODE)) {
                Log.d("phoneAccountSelected: default to voip mode for call %s", call.getId());
                call.setIsVoipAudioMode(true);
            }

            boolean isVoicemail = (call.getHandle() != null)
                    && (PhoneAccount.SCHEME_VOICEMAIL.equals(call.getHandle().getScheme())
                    || (realPhoneAccount != null && mPhoneAccountRegistrar.isVoiceMailNumber(
                    realPhoneAccount.getAccountHandle(),
                    call.getHandle().getSchemeSpecificPart())));

            if (!isVoicemail && (isRttSettingOn() || call.getIntentExtras()
                    .getBoolean(TelecomManager.EXTRA_START_CALL_WITH_RTT, false))) {
                Log.d(this, "Outgoing call after account selection requesting RTT," +
                        " rtt setting is %b", isRttSettingOn());
                if (realPhoneAccount != null
                        && realPhoneAccount.hasCapabilities(PhoneAccount.CAPABILITY_RTT)) {
                    call.createRttStreams();
                }
                // Even if the phone account doesn't support RTT yet, the connection manager might
                // change that. Set this to check it later.
                call.setRequestedToStartWithRtt();
            }

            if (!call.isNewOutgoingCallIntentBroadcastDone()) {
                return;
            }

            // Note: emergency calls never go through account selection dialog so they never
            // arrive here.
            if (makeRoomForOutgoingCall(call, false /* isEmergencyCall */)) {
                call.startCreateConnection(mPhoneAccountRegistrar);
            } else {
                call.disconnect("no room");
            }

            if (setDefault) {
                mPhoneAccountRegistrar
                        .setUserSelectedOutgoingPhoneAccount(account, call.getInitiatingUser());
            }
        }
    }

    /** Called when the audio state changes. */
    @VisibleForTesting
    public void onCallAudioStateChanged(CallAudioState oldAudioState, CallAudioState
            newAudioState) {
        Log.v(this, "onAudioStateChanged, audioState: %s -> %s", oldAudioState, newAudioState);
        for (CallsManagerListener listener : mListeners) {
            listener.onCallAudioStateChanged(oldAudioState, newAudioState);
        }
    }

    /**
     * Called when disconnect tone is started or stopped, including any InCallTone
     * after disconnected call.
     *
     * @param isTonePlaying true if the disconnected tone is started, otherwise the disconnected
     * tone is stopped.
     */
    @VisibleForTesting
    public void onDisconnectedTonePlaying(boolean isTonePlaying) {
        Log.v(this, "onDisconnectedTonePlaying, %s", isTonePlaying ? "started" : "stopped");
        for (CallsManagerListener listener : mListeners) {
            listener.onDisconnectedTonePlaying(isTonePlaying);
        }
    }

    void markCallAsRinging(Call call) {
        setCallState(call, CallState.RINGING, "ringing set explicitly");
    }

    void markCallAsDialing(Call call) {
        setCallState(call, CallState.DIALING, "dialing set explicitly");
        maybeMoveToSpeakerPhone(call);
        maybeTurnOffMute(call);
        ensureCallAudible();
    }

    void markCallAsPulling(Call call) {
        setCallState(call, CallState.PULLING, "pulling set explicitly");
        maybeMoveToSpeakerPhone(call);
    }

    /**
     * Returns true if the active call is held.
     */
    boolean holdActiveCallForNewCall(Call call) {
        Call activeCall = (Call) mConnectionSvrFocusMgr.getCurrentFocusCall();
        if (activeCall != null && activeCall != call) {
            if (canHold(activeCall)) {
                activeCall.hold();
                return true;
            } else if (supportsHold(activeCall)
                    && activeCall.getConnectionService() == call.getConnectionService()) {

                // Handle the case where the active call and the new call are from the same CS, and
                // the currently active call supports hold but cannot currently be held.
                // In this case we'll look for the other held call for this connectionService and
                // disconnect it prior to holding the active call.
                // E.g.
                // Call A - Held   (Supports hold, can't hold)
                // Call B - Active (Supports hold, can't hold)
                // Call C - Incoming
                // Here we need to disconnect A prior to holding B so that C can be answered.
                // This case is driven by telephony requirements ultimately.
                Call heldCall = getHeldCallByConnectionService(call.getConnectionService());
                if (heldCall != null) {
                    heldCall.disconnect();
                    Log.i(this, "holdActiveCallForNewCall: Disconnect held call %s before "
                                    + "holding active call %s.",
                            heldCall.getId(), activeCall.getId());
                }
                Log.i(this, "holdActiveCallForNewCall: Holding active %s before making %s active.",
                        activeCall.getId(), call.getId());
                activeCall.hold();
                return true;
            } else {
                // This call does not support hold. If it is from a different connection
                // service, then disconnect it, otherwise allow the connection service to
                // figure out the right states.
                if (activeCall.getConnectionService() != call.getConnectionService()) {
                    Log.i(this, "holdActiveCallForNewCall: disconnecting %s so that %s can be "
                            + "made active.", activeCall.getId(), call.getId());
                    activeCall.disconnect();
                }
            }
        }
        return false;
    }

    @VisibleForTesting
    public void markCallAsActive(Call call) {
        if (call.isSelfManaged()) {
            // backward compatibility, the self-managed connection service will set the call state
            // to active directly. We should hold or disconnect the current active call based on the
            // holdability, and request the call focus for the self-managed call before the state
            // change.
            holdActiveCallForNewCall(call);
            mConnectionSvrFocusMgr.requestFocus(
                    call,
                    new RequestCallback(new ActionSetCallState(
                            call,
                            CallState.ACTIVE,
                            "active set explicitly for self-managed")));
        } else {
            setCallState(call, CallState.ACTIVE, "active set explicitly");
            maybeMoveToSpeakerPhone(call);
            ensureCallAudible();
        }
    }

    @VisibleForTesting
    public void markCallAsOnHold(Call call) {
        setCallState(call, CallState.ON_HOLD, "on-hold set explicitly");
    }

    /**
     * Marks the specified call as STATE_DISCONNECTED and notifies the in-call app. If this was the
     * last live call, then also disconnect from the in-call controller.
     *
     * @param disconnectCause The disconnect cause, see {@link android.telecom.DisconnectCause}.
     */
    void markCallAsDisconnected(Call call, DisconnectCause disconnectCause) {
        call.setDisconnectCause(disconnectCause);
        setCallState(call, CallState.DISCONNECTED, "disconnected set explicitly");
        // Emergency MO call is still pending and current active call is
        // disconnected succesfully. So initiating pending Emergency call
        // now and clearing both pending and Disconnectcalls.
        if (mPendingMOEmerCall != null && mDisconnectingCall == call) {
            addCall(mPendingMOEmerCall);
            mPendingMOEmerCall.startCreateConnection(mPhoneAccountRegistrar);
            clearPendingMOEmergencyCall();
        }
    }

    /**
     * Removes an existing disconnected call, and notifies the in-call app.
     */
    void markCallAsRemoved(Call call) {
        call.maybeCleanupHandover();
        removeCall(call);
        Call foregroundCall = mCallAudioManager.getPossiblyHeldForegroundCall();
        if (mLocallyDisconnectingCalls.contains(call)) {
            boolean isDisconnectingChildCall = call.isDisconnectingChildCall();
            Log.v(this, "markCallAsRemoved: isDisconnectingChildCall = "
                + isDisconnectingChildCall + "call -> %s", call);
            mLocallyDisconnectingCalls.remove(call);
            // Auto-unhold the foreground call due to a locally disconnected call, except if the
            // call which was disconnected is a member of a conference (don't want to auto un-hold
            // the conference if we remove a member of the conference).
            if (!isDisconnectingChildCall && foregroundCall != null
                    && foregroundCall.getState() == CallState.ON_HOLD) {
                foregroundCall.unhold();
            }
        } else if (foregroundCall != null &&
                !foregroundCall.can(Connection.CAPABILITY_SUPPORT_HOLD)  &&
                foregroundCall.getState() == CallState.ON_HOLD) {

            // The new foreground call is on hold, however the carrier does not display the hold
            // button in the UI.  Therefore, we need to auto unhold the held call since the user has
            // no means of unholding it themselves.
            Log.i(this, "Auto-unholding held foreground call (call doesn't support hold)");
            foregroundCall.unhold();
        }
    }

    /**
     * Given a call, marks the call as disconnected and removes it.  Set the error message to
     * indicate to the user that the call cannot me placed due to an ongoing call in another app.
     *
     * Used when there are ongoing self-managed calls and the user tries to make an outgoing managed
     * call.  Called by {@link #startCallConfirmation(Call)} when the user is already confirming an
     * outgoing call.  Realistically this should almost never be called since in practice the user
     * won't make multiple outgoing calls at the same time.
     *
     * @param call The call to mark as disconnected.
     */
    void markCallDisconnectedDueToSelfManagedCall(Call call) {
        Call activeCall = getActiveCall();
        CharSequence errorMessage;
        if (activeCall == null) {
            // Realistically this shouldn't happen, but best to handle gracefully
            errorMessage = mContext.getText(R.string.cant_call_due_to_ongoing_unknown_call);
        } else {
            errorMessage = mContext.getString(R.string.cant_call_due_to_ongoing_call,
                    activeCall.getTargetPhoneAccountLabel());
        }
        // Call is managed and there are ongoing self-managed calls.
        markCallAsDisconnected(call, new DisconnectCause(DisconnectCause.ERROR,
                errorMessage, errorMessage, "Ongoing call in another app."));
        markCallAsRemoved(call);
    }

    /**
     * Cleans up any calls currently associated with the specified connection service when the
     * service binder disconnects unexpectedly.
     *
     * @param service The connection service that disconnected.
     */
    void handleConnectionServiceDeath(ConnectionServiceWrapper service) {
        if (service != null) {
            Log.i(this, "handleConnectionServiceDeath: service %s died", service);
            for (Call call : mCalls) {
                if (call.getConnectionService() == service) {
                    if (call.getState() != CallState.DISCONNECTED) {
                        markCallAsDisconnected(call, new DisconnectCause(DisconnectCause.ERROR,
                                null /* message */, null /* description */, "CS_DEATH",
                                ToneGenerator.TONE_PROP_PROMPT));
                    }
                    markCallAsRemoved(call);
                }
            }
        }
    }

    /**
     * Determines if the {@link CallsManager} has any non-external calls.
     *
     * @return {@code True} if there are any non-external calls, {@code false} otherwise.
     */
    boolean hasAnyCalls() {
        if (mCalls.isEmpty()) {
            return false;
        }

        for (Call call : mCalls) {
            if (!call.isExternalCall()) {
                return true;
            }
        }
        return false;
    }

    boolean hasActiveOrHoldingCall() {
        return getFirstCallWithState(CallState.ACTIVE, CallState.ON_HOLD) != null;
    }

    boolean hasRingingCall() {
        return getFirstCallWithState(CallState.RINGING, CallState.ANSWERED) != null;
    }

    @VisibleForTesting
    public boolean onMediaButton(int type) {
        if (hasAnyCalls()) {
            Call ringingCall = getFirstCallWithState(CallState.RINGING);
            if (HeadsetMediaButton.SHORT_PRESS == type) {
                if (ringingCall == null) {
                    Call activeCall = getFirstCallWithState(CallState.ACTIVE);
                    Call onHoldCall = getFirstCallWithState(CallState.ON_HOLD);
                    if (activeCall != null && onHoldCall != null) {
                        // Two calls, short-press -> switch calls
                        Log.addEvent(onHoldCall, LogUtils.Events.INFO,
                                "two calls, media btn short press - switch call.");
                        unholdCall(onHoldCall);
                        return true;
                    }

                    Call callToHangup = getFirstCallWithState(CallState.RINGING, CallState.DIALING,
                            CallState.PULLING, CallState.ACTIVE, CallState.ON_HOLD);
                    Log.addEvent(callToHangup, LogUtils.Events.INFO,
                            "media btn short press - end call.");
                    if (callToHangup != null) {
                        disconnectCall(callToHangup);
                        return true;
                    }
                } else {
                    ringingCall.answer(VideoProfile.STATE_AUDIO_ONLY);
                    return true;
                }
            } else if (HeadsetMediaButton.LONG_PRESS == type) {
                if (ringingCall != null) {
                    Log.addEvent(getForegroundCall(),
                            LogUtils.Events.INFO, "media btn long press - reject");
                    ringingCall.reject(false, null);
                } else {
                    Call activeCall = getFirstCallWithState(CallState.ACTIVE);
                    Call onHoldCall = getFirstCallWithState(CallState.ON_HOLD);
                    if (activeCall != null && onHoldCall != null) {
                        // Two calls, long-press -> end current call
                        Log.addEvent(activeCall, LogUtils.Events.INFO,
                                "two calls, media btn long press - end current call.");
                        disconnectCall(activeCall);
                        return true;
                    }

                    Log.addEvent(getForegroundCall(), LogUtils.Events.INFO,
                            "media btn long press - mute");
                    mCallAudioManager.toggleMute();
                }
                return true;
            }
        }
        return false;
    }

    /**
     * Returns true if telecom supports adding another top-level call.
     */
    @VisibleForTesting
    public boolean canAddCall() {
        boolean isDeviceProvisioned = Settings.Global.getInt(mContext.getContentResolver(),
                Settings.Global.DEVICE_PROVISIONED, 0) != 0;
        if (!isDeviceProvisioned) {
            Log.d(TAG, "Device not provisioned, canAddCall is false.");
            return false;
        }

        if (getFirstCallWithState(OUTGOING_CALL_STATES) != null) {
            return false;
        }

        int count = 0;
        for (Call call : mCalls) {
            if (call.isEmergencyCall()) {
                // We never support add call if one of the calls is an emergency call.
                return false;
            } else if (call.isExternalCall()) {
                // External calls don't count.
                continue;
            } else if (call.getParentCall() == null) {
                count++;
            }
            Bundle extras = call.getExtras();
            if (extras != null) {
                if (extras.getBoolean(Connection.EXTRA_DISABLE_ADD_CALL, false)) {
                    return false;
                }
            }

            // We do not check states for canAddCall. We treat disconnected calls the same
            // and wait until they are removed instead. If we didn't count disconnected calls,
            // we could put InCallServices into a state where they are showing two calls but
            // also support add-call. Technically it's right, but overall looks better (UI-wise)
            // and acts better if we wait until the call is removed.
            if (count >= MAXIMUM_TOP_LEVEL_CALLS) {
                return false;
            }
        }

        return true;
    }

    @VisibleForTesting
    public Call getRingingCall() {
        return getFirstCallWithState(CallState.RINGING, CallState.ANSWERED);
    }

    public Call getActiveCall() {
        return getFirstCallWithState(CallState.ACTIVE);
    }

    Call getDialingCall() {
        return getFirstCallWithState(CallState.DIALING);
    }

    @VisibleForTesting
    public Call getHeldCall() {
        return getFirstCallWithState(CallState.ON_HOLD);
    }

    public Call getHeldCallByConnectionService(ConnectionServiceWrapper connSvr) {
        Optional<Call> heldCall = mCalls.stream()
                .filter(call -> call.getConnectionService() == connSvr
                        && call.getState() == CallState.ON_HOLD)
                .findFirst();
        return heldCall.isPresent() ? heldCall.get() : null;
    }

    @VisibleForTesting
    public int getNumHeldCalls() {
        int count = 0;
        for (Call call : mCalls) {
            if (call.getParentCall() == null && call.getState() == CallState.ON_HOLD) {
                count++;
            }
        }
        return count;
    }

    @VisibleForTesting
    public Call getOutgoingCall() {
        return getFirstCallWithState(OUTGOING_CALL_STATES);
    }

    @VisibleForTesting
    public Call getFirstCallWithState(int... states) {
        return getFirstCallWithState(null, states);
    }

    @VisibleForTesting
    public PhoneNumberUtilsAdapter getPhoneNumberUtilsAdapter() {
        return mPhoneNumberUtilsAdapter;
    }

    /**
     * Returns the first call that it finds with the given states. The states are treated as having
     * priority order so that any call with the first state will be returned before any call with
     * states listed later in the parameter list.
     *
     * @param callToSkip Call that this method should skip while searching
     */
    Call getFirstCallWithState(Call callToSkip, int... states) {
        for (int currentState : states) {
            // check the foreground first
            Call foregroundCall = getForegroundCall();
            if (foregroundCall != null && foregroundCall.getState() == currentState) {
                return foregroundCall;
            }

            for (Call call : mCalls) {
                if (Objects.equals(callToSkip, call)) {
                    continue;
                }

                // Only operate on top-level calls
                if (call.getParentCall() != null) {
                    continue;
                }

                if (call.isExternalCall()) {
                    continue;
                }

                if (currentState == call.getState()) {
                    return call;
                }
            }
        }
        return null;
    }

    Call createConferenceCall(
            String callId,
            PhoneAccountHandle phoneAccount,
            ParcelableConference parcelableConference) {

        // If the parceled conference specifies a connect time, use it; otherwise default to 0,
        // which is the default value for new Calls.
        long connectTime =
                parcelableConference.getConnectTimeMillis() ==
                        Conference.CONNECT_TIME_NOT_SPECIFIED ? 0 :
                        parcelableConference.getConnectTimeMillis();
        long connectElapsedTime =
                parcelableConference.getConnectElapsedTimeMillis() ==
                        Conference.CONNECT_TIME_NOT_SPECIFIED ? 0 :
                        parcelableConference.getConnectElapsedTimeMillis();

        Call call = new Call(
                callId,
                mContext,
                this,
                mLock,
                mConnectionServiceRepository,
                mContactsAsyncHelper,
                mCallerInfoAsyncQueryFactory,
                mPhoneNumberUtilsAdapter,
                null /* handle */,
                null /* gatewayInfo */,
                null /* connectionManagerPhoneAccount */,
                phoneAccount,
                Call.CALL_DIRECTION_UNDEFINED /* callDirection */,
                false /* forceAttachToExistingConnection */,
                true /* isConference */,
                connectTime,
                connectElapsedTime,
                mClockProxy);

        setCallState(call, Call.getStateFromConnectionState(parcelableConference.getState()),
                "new conference call");
        call.setConnectionCapabilities(parcelableConference.getConnectionCapabilities());
        call.setConnectionProperties(parcelableConference.getConnectionProperties());
        call.setVideoState(parcelableConference.getVideoState());
        call.setVideoProvider(parcelableConference.getVideoProvider());
        call.setStatusHints(parcelableConference.getStatusHints());
        call.putExtras(Call.SOURCE_CONNECTION_SERVICE, parcelableConference.getExtras());
        // In case this Conference was added via a ConnectionManager, keep track of the original
        // Connection ID as created by the originating ConnectionService.
        Bundle extras = parcelableConference.getExtras();
        if (extras != null && extras.containsKey(Connection.EXTRA_ORIGINAL_CONNECTION_ID)) {
            call.setOriginalConnectionId(extras.getString(Connection.EXTRA_ORIGINAL_CONNECTION_ID));
        }

        // TODO: Move this to be a part of addCall()
        call.addListener(this);
        addCall(call);
        return call;
    }

    /**
     * @return the call state currently tracked by {@link PhoneStateBroadcaster}
     */
    int getCallState() {
        return mPhoneStateBroadcaster.getCallState();
    }

    /**
     * Retrieves the {@link PhoneAccountRegistrar}.
     *
     * @return The {@link PhoneAccountRegistrar}.
     */
    PhoneAccountRegistrar getPhoneAccountRegistrar() {
        return mPhoneAccountRegistrar;
    }

    /**
     * Retrieves the {@link MissedCallNotifier}
     * @return The {@link MissedCallNotifier}.
     */
    MissedCallNotifier getMissedCallNotifier() {
        return mMissedCallNotifier;
    }

    /**
     * Retrieves the {@link IncomingCallNotifier}.
     * @return The {@link IncomingCallNotifier}.
     */
    IncomingCallNotifier getIncomingCallNotifier() {
        return mIncomingCallNotifier;
    }

    /**
     * Reject an incoming call and manually add it to the Call Log.
     * @param incomingCall Incoming call that has been rejected
     */
    private void rejectCallAndLog(Call incomingCall) {
        if (incomingCall.getConnectionService() != null) {
            // Only reject the call if it has not already been destroyed.  If a call ends while
            // incoming call filtering is taking place, it is possible that the call has already
            // been destroyed, and as such it will be impossible to send the reject to the
            // associated ConnectionService.
            incomingCall.reject(false, null);
        } else {
            Log.i(this, "rejectCallAndLog - call already destroyed.");
        }

        // Since the call was not added to the list of calls, we have to call the missed
        // call notifier and the call logger manually.
        // Do we need missed call notification for direct to Voicemail calls?
        mCallLogManager.logCall(incomingCall, Calls.MISSED_TYPE,
                true /*showNotificationForMissedCall*/);
    }

    /**
     * Adds the specified call to the main list of live calls.
     *
     * @param call The call to add.
     */
    @VisibleForTesting
    public void addCall(Call call) {
        Trace.beginSection("addCall");
        Log.v(this, "addCall(%s)", call);
        call.addListener(this);
        mCalls.add(call);

        // Specifies the time telecom finished routing the call. This is used by the dialer for
        // analytics.
        Bundle extras = call.getIntentExtras();
        extras.putLong(TelecomManager.EXTRA_CALL_TELECOM_ROUTING_END_TIME_MILLIS,
                SystemClock.elapsedRealtime());

        updateCanAddCall();
        // onCallAdded for calls which immediately take the foreground (like the first call).
        for (CallsManagerListener listener : mListeners) {
            if (LogUtils.SYSTRACE_DEBUG) {
                Trace.beginSection(listener.getClass().toString() + " addCall");
            }
            listener.onCallAdded(call);
            if (LogUtils.SYSTRACE_DEBUG) {
                Trace.endSection();
            }
        }
        Trace.endSection();
    }

    private void removeCall(Call call) {
        Trace.beginSection("removeCall");
        Log.v(this, "removeCall(%s)", call);

        call.setParentAndChildCall(null);  // clean up parent relationship before destroying.
        call.removeListener(this);
        call.clearConnectionService();
        // TODO: clean up RTT pipes

        boolean shouldNotify = false;
        if (mCalls.contains(call)) {
            mCalls.remove(call);
            shouldNotify = true;
        }

        call.destroy();

        // Only broadcast changes for calls that are being tracked.
        if (shouldNotify) {
            updateCanAddCall();
            for (CallsManagerListener listener : mListeners) {
                if (LogUtils.SYSTRACE_DEBUG) {
                    Trace.beginSection(listener.getClass().toString() + " onCallRemoved");
                }
                listener.onCallRemoved(call);
                if (LogUtils.SYSTRACE_DEBUG) {
                    Trace.endSection();
                }
            }
        }
        Trace.endSection();
    }

    /**
     * Sets the specified state on the specified call.
     *
     * @param call The call.
     * @param newState The new state of the call.
     */
    private void setCallState(Call call, int newState, String tag) {
        if (call == null) {
            return;
        }
        int oldState = call.getState();
        Log.i(this, "setCallState %s -> %s, call: %s", CallState.toString(oldState),
                CallState.toString(newState), call);
        if (newState != oldState) {
            // If the call switches to held state while a DTMF tone is playing, stop the tone to
            // ensure that the tone generator stops playing the tone.
            if (newState == CallState.ON_HOLD && call.isDtmfTonePlaying()) {
                stopDtmfTone(call);
            }

            // Unfortunately, in the telephony world the radio is king. So if the call notifies
            // us that the call is in a particular state, we allow it even if it doesn't make
            // sense (e.g., STATE_ACTIVE -> STATE_RINGING).
            // TODO: Consider putting a stop to the above and turning CallState
            // into a well-defined state machine.
            // TODO: Define expected state transitions here, and log when an
            // unexpected transition occurs.
            if (call.setState(newState, tag)) {
                maybeShowErrorDialogOnDisconnect(call);

                Trace.beginSection("onCallStateChanged");

                maybeHandleHandover(call, newState);

                // Only broadcast state change for calls that are being tracked.
                if (mCalls.contains(call)) {
                    updateCanAddCall();
                    for (CallsManagerListener listener : mListeners) {
                        if (LogUtils.SYSTRACE_DEBUG) {
                            Trace.beginSection(listener.getClass().toString() +
                                    " onCallStateChanged");
                        }
                        listener.onCallStateChanged(call, oldState, newState);
                        if (LogUtils.SYSTRACE_DEBUG) {
                            Trace.endSection();
                        }
                    }
                }
                Trace.endSection();
            } else {
                Log.i(this, "failed in setting the state to new state");
            }
        }
    }

    /**
     * Identifies call state transitions for a call which trigger handover events.
     * - If this call has a handover to it which just started and this call goes active, treat
     * this as if the user accepted the handover.
     * - If this call has a handover to it which just started and this call is disconnected, treat
     * this as if the user rejected the handover.
     * - If this call has a handover from it which just started and this call is disconnected, do
     * nothing as the call prematurely disconnected before the user accepted the handover.
     * - If this call has a handover from it which was already accepted by the user and this call is
     * disconnected, mark the handover as complete.
     *
     * @param call A call whose state is changing.
     * @param newState The new state of the call.
     */
    private void maybeHandleHandover(Call call, int newState) {
        if (call.getHandoverSourceCall() != null) {
            // We are handing over another call to this one.
            if (call.getHandoverState() == HandoverState.HANDOVER_TO_STARTED) {
                // A handover to this call has just been initiated.
                if (newState == CallState.ACTIVE) {
                    // This call went active, so the user has accepted the handover.
                    Log.i(this, "setCallState: handover to accepted");
                    acceptHandoverTo(call);
                } else if (newState == CallState.DISCONNECTED) {
                    // The call was disconnected, so the user has rejected the handover.
                    Log.i(this, "setCallState: handover to rejected");
                    rejectHandoverTo(call);
                }
            }
        // If this call was disconnected because it was handed over TO another call, report the
        // handover as complete.
        } else if (call.getHandoverDestinationCall() != null
                && newState == CallState.DISCONNECTED) {
            int handoverState = call.getHandoverState();
            if (handoverState == HandoverState.HANDOVER_FROM_STARTED) {
                // Disconnect before handover was accepted.
                Log.i(this, "setCallState: disconnect before handover accepted");
                // Let the handover destination know that the source has disconnected prior to
                // completion of the handover.
                call.getHandoverDestinationCall().sendCallEvent(
                        android.telecom.Call.EVENT_HANDOVER_SOURCE_DISCONNECTED, null);
            } else if (handoverState == HandoverState.HANDOVER_ACCEPTED) {
                Log.i(this, "setCallState: handover from complete");
                completeHandoverFrom(call);
            }
        }
    }

    private void completeHandoverFrom(Call call) {
        Call handoverTo = call.getHandoverDestinationCall();
        Log.addEvent(handoverTo, LogUtils.Events.HANDOVER_COMPLETE, "from=%s, to=%s",
                call.getId(), handoverTo.getId());
        Log.addEvent(call, LogUtils.Events.HANDOVER_COMPLETE, "from=%s, to=%s",
                call.getId(), handoverTo.getId());

        // Inform the "from" Call (ie the source call) that the handover from it has
        // completed; this allows the InCallService to be notified that a handover it
        // initiated completed.
        call.onConnectionEvent(Connection.EVENT_HANDOVER_COMPLETE, null);
        call.onHandoverComplete();

        // Inform the "to" ConnectionService that handover to it has completed.
        handoverTo.sendCallEvent(android.telecom.Call.EVENT_HANDOVER_COMPLETE, null);
        handoverTo.onHandoverComplete();
        answerCall(handoverTo, handoverTo.getVideoState());
        call.markFinishedHandoverStateAndCleanup(HandoverState.HANDOVER_COMPLETE);

        // If the call we handed over to is self-managed, we need to disconnect the calls for other
        // ConnectionServices.
        if (handoverTo.isSelfManaged()) {
            disconnectOtherCalls(handoverTo.getTargetPhoneAccount());
        }
    }

    private void rejectHandoverTo(Call handoverTo) {
        Call handoverFrom = handoverTo.getHandoverSourceCall();
        Log.i(this, "rejectHandoverTo: from=%s, to=%s", handoverFrom.getId(), handoverTo.getId());
        Log.addEvent(handoverFrom, LogUtils.Events.HANDOVER_FAILED, "from=%s, to=%s, rejected",
                handoverTo.getId(), handoverFrom.getId());
        Log.addEvent(handoverTo, LogUtils.Events.HANDOVER_FAILED, "from=%s, to=%s, rejected",
                handoverTo.getId(), handoverFrom.getId());

        // Inform the "from" Call (ie the source call) that the handover from it has
        // failed; this allows the InCallService to be notified that a handover it
        // initiated failed.
        handoverFrom.onConnectionEvent(Connection.EVENT_HANDOVER_FAILED, null);
        handoverFrom.onHandoverFailed(android.telecom.Call.Callback.HANDOVER_FAILURE_USER_REJECTED);

        // Inform the "to" ConnectionService that handover to it has failed.  This
        // allows the ConnectionService the call was being handed over
        if (handoverTo.getConnectionService() != null) {
            // Only attempt if the call has a bound ConnectionService if handover failed
            // early on in the handover process, the CS will be unbound and we won't be
            // able to send the call event.
            handoverTo.sendCallEvent(android.telecom.Call.EVENT_HANDOVER_FAILED, null);
            handoverTo.getConnectionService().handoverFailed(handoverTo,
                    android.telecom.Call.Callback.HANDOVER_FAILURE_USER_REJECTED);
        }
        handoverTo.markFinishedHandoverStateAndCleanup(HandoverState.HANDOVER_FAILED);
    }

    private void acceptHandoverTo(Call handoverTo) {
        Call handoverFrom = handoverTo.getHandoverSourceCall();
        Log.i(this, "acceptHandoverTo: from=%s, to=%s", handoverFrom.getId(), handoverTo.getId());
        handoverTo.setHandoverState(HandoverState.HANDOVER_ACCEPTED);
        handoverTo.onHandoverComplete();
        handoverFrom.setHandoverState(HandoverState.HANDOVER_ACCEPTED);
        handoverFrom.onHandoverComplete();

        Log.addEvent(handoverTo, LogUtils.Events.ACCEPT_HANDOVER, "from=%s, to=%s",
                handoverFrom.getId(), handoverTo.getId());
        Log.addEvent(handoverFrom, LogUtils.Events.ACCEPT_HANDOVER, "from=%s, to=%s",
                handoverFrom.getId(), handoverTo.getId());

        // Disconnect the call we handed over from.
        disconnectCall(handoverFrom);
        // If we handed over to a self-managed ConnectionService, we need to disconnect calls for
        // other ConnectionServices.
        if (handoverTo.isSelfManaged()) {
            disconnectOtherCalls(handoverTo.getTargetPhoneAccount());
        }
    }

    private void updateCanAddCall() {
        boolean newCanAddCall = canAddCall();
        if (newCanAddCall != mCanAddCall) {
            mCanAddCall = newCanAddCall;
            for (CallsManagerListener listener : mListeners) {
                if (LogUtils.SYSTRACE_DEBUG) {
                    Trace.beginSection(listener.getClass().toString() + " updateCanAddCall");
                }
                listener.onCanAddCallChanged(mCanAddCall);
                if (LogUtils.SYSTRACE_DEBUG) {
                    Trace.endSection();
                }
            }
        }
    }

    private boolean isPotentialMMICode(Uri handle) {
        return (handle != null && handle.getSchemeSpecificPart() != null
                && handle.getSchemeSpecificPart().contains("#"));
    }

    /**
     * Determines if a dialed number is potentially an In-Call MMI code.  In-Call MMI codes are
     * MMI codes which can be dialed when one or more calls are in progress.
     * <P>
     * Checks for numbers formatted similar to the MMI codes defined in:
     * {@link com.android.internal.telephony.Phone#handleInCallMmiCommands(String)}
     *
     * @param handle The URI to call.
     * @return {@code True} if the URI represents a number which could be an in-call MMI code.
     */
    private boolean isPotentialInCallMMICode(Uri handle) {
        if (handle != null && handle.getSchemeSpecificPart() != null &&
                handle.getScheme() != null &&
                handle.getScheme().equals(PhoneAccount.SCHEME_TEL)) {

            String dialedNumber = handle.getSchemeSpecificPart();
            return (dialedNumber.equals("0") ||
                    (dialedNumber.startsWith("1") && dialedNumber.length() <= 2) ||
                    (dialedNumber.startsWith("2") && dialedNumber.length() <= 2) ||
                    dialedNumber.equals("3") ||
                    dialedNumber.equals("4") ||
                    dialedNumber.equals("5"));
        }
        return false;
    }

    @VisibleForTesting
    public int getNumCallsWithState(final boolean isSelfManaged, Call excludeCall,
                                    PhoneAccountHandle phoneAccountHandle, int... states) {
        return getNumCallsWithState(isSelfManaged ? CALL_FILTER_SELF_MANAGED : CALL_FILTER_MANAGED,
                excludeCall, phoneAccountHandle, states);
    }

    /**
     * Determines the number of calls matching the specified criteria.
     * @param callFilter indicates whether to include just managed calls
     *                   ({@link #CALL_FILTER_MANAGED}), self-managed calls
     *                   ({@link #CALL_FILTER_SELF_MANAGED}), or all calls
     *                   ({@link #CALL_FILTER_ALL}).
     * @param excludeCall Where {@code non-null}, this call is excluded from the count.
     * @param phoneAccountHandle Where {@code non-null}, calls for this {@link PhoneAccountHandle}
     *                           are excluded from the count.
     * @param states The list of {@link CallState}s to include in the count.
     * @return Count of calls matching criteria.
     */
    @VisibleForTesting
    public int getNumCallsWithState(final int callFilter, Call excludeCall,
                                    PhoneAccountHandle phoneAccountHandle, int... states) {

        Set<Integer> desiredStates = IntStream.of(states).boxed().collect(Collectors.toSet());

        Stream<Call> callsStream = mCalls.stream()
                .filter(call -> desiredStates.contains(call.getState()) &&
                        call.getParentCall() == null && !call.isExternalCall());

        if (callFilter == CALL_FILTER_MANAGED) {
            callsStream = callsStream.filter(call -> !call.isSelfManaged());
        } else if (callFilter == CALL_FILTER_SELF_MANAGED) {
            callsStream = callsStream.filter(call -> call.isSelfManaged());
        }

        // If a call to exclude was specified, filter it out.
        if (excludeCall != null) {
            callsStream = callsStream.filter(call -> call != excludeCall);
        }

        // If a phone account handle was specified, only consider calls for that phone account.
        if (phoneAccountHandle != null) {
            callsStream = callsStream.filter(
                    call -> phoneAccountHandle.equals(call.getTargetPhoneAccount()));
        }

        return (int) callsStream.count();
    }

    private boolean hasMaximumLiveCalls(Call exceptCall) {
        return MAXIMUM_LIVE_CALLS <= getNumCallsWithState(CALL_FILTER_ALL,
                exceptCall, null /* phoneAccountHandle*/, LIVE_CALL_STATES);
    }

    private boolean hasMaximumManagedLiveCalls(Call exceptCall) {
        return MAXIMUM_LIVE_CALLS <= getNumCallsWithState(false /* isSelfManaged */,
                exceptCall, null /* phoneAccountHandle */, LIVE_CALL_STATES);
    }

    private boolean hasMaximumSelfManagedCalls(Call exceptCall,
                                                   PhoneAccountHandle phoneAccountHandle) {
        return MAXIMUM_SELF_MANAGED_CALLS <= getNumCallsWithState(true /* isSelfManaged */,
                exceptCall, phoneAccountHandle, ANY_CALL_STATE);
    }

    private boolean hasMaximumManagedHoldingCalls(Call exceptCall) {
        return MAXIMUM_HOLD_CALLS <= getNumCallsWithState(false /* isSelfManaged */, exceptCall,
                null /* phoneAccountHandle */, CallState.ON_HOLD);
    }

    private boolean hasMaximumManagedRingingCalls(Call exceptCall) {
        return MAXIMUM_RINGING_CALLS <= getNumCallsWithState(false /* isSelfManaged */, exceptCall,
                null /* phoneAccountHandle */, CallState.RINGING, CallState.ANSWERED);
    }

    private boolean hasMaximumSelfManagedRingingCalls(Call exceptCall,
                                                      PhoneAccountHandle phoneAccountHandle) {
        return MAXIMUM_RINGING_CALLS <= getNumCallsWithState(true /* isSelfManaged */, exceptCall,
                phoneAccountHandle, CallState.RINGING, CallState.ANSWERED);
    }

    private boolean hasMaximumOutgoingCalls(Call exceptCall) {
        return MAXIMUM_LIVE_CALLS <= getNumCallsWithState(CALL_FILTER_ALL,
                exceptCall, null /* phoneAccountHandle */, OUTGOING_CALL_STATES);
    }

    private boolean hasMaximumManagedOutgoingCalls(Call exceptCall) {
        return MAXIMUM_OUTGOING_CALLS <= getNumCallsWithState(false /* isSelfManaged */, exceptCall,
                null /* phoneAccountHandle */, OUTGOING_CALL_STATES);
    }

    private boolean hasMaximumManagedDialingCalls(Call exceptCall) {
        return MAXIMUM_DIALING_CALLS <= getNumCallsWithState(false /* isSelfManaged */, exceptCall,
                null /* phoneAccountHandle */, CallState.DIALING, CallState.PULLING);
    }

    /**
     * Given a {@link PhoneAccountHandle} determines if there are calls owned by any other
     * {@link PhoneAccountHandle}.
     * @param phoneAccountHandle The {@link PhoneAccountHandle} to check.
     * @return {@code true} if there are other calls, {@code false} otherwise.
     */
    public boolean hasCallsForOtherPhoneAccount(PhoneAccountHandle phoneAccountHandle) {
        return getNumCallsForOtherPhoneAccount(phoneAccountHandle) > 0;
    }

    /**
     * Determines the number of calls present for PhoneAccounts other than the one specified.
     * @param phoneAccountHandle The handle of the PhoneAccount.
     * @return Number of calls owned by other PhoneAccounts.
     */
    public int getNumCallsForOtherPhoneAccount(PhoneAccountHandle phoneAccountHandle) {
        return (int) mCalls.stream().filter(call ->
                !phoneAccountHandle.equals(call.getTargetPhoneAccount()) &&
                        call.getParentCall() == null &&
                        !call.isExternalCall()).count();
    }

    /**
     * Determines if there are any managed calls.
     * @return {@code true} if there are managed calls, {@code false} otherwise.
     */
    public boolean hasManagedCalls() {
        return mCalls.stream().filter(call -> !call.isSelfManaged() &&
                !call.isExternalCall()).count() > 0;
    }

    /**
     * Determines if there are any self-managed calls.
     * @return {@code true} if there are self-managed calls, {@code false} otherwise.
     */
    public boolean hasSelfManagedCalls() {
        return mCalls.stream().filter(call -> call.isSelfManaged()).count() > 0;
    }

    /**
     * Determines if there are any ongoing managed or self-managed calls.
     * Note: The {@link #ONGOING_CALL_STATES} are
     * @return {@code true} if there are ongoing managed or self-managed calls, {@code false}
     *      otherwise.
     */
    public boolean hasOngoingCalls() {
        return getNumCallsWithState(
                CALL_FILTER_ALL, null /* excludeCall */,
                null /* phoneAccountHandle */,
                ONGOING_CALL_STATES) > 0;
    }

    /**
     * Determines if there are any ongoing managed calls.
     * @return {@code true} if there are ongoing managed calls, {@code false} otherwise.
     */
    public boolean hasOngoingManagedCalls() {
        return getNumCallsWithState(
                CALL_FILTER_MANAGED, null /* excludeCall */,
                null /* phoneAccountHandle */,
                ONGOING_CALL_STATES) > 0;
    }

    /**
     * Determines if the system incoming call UI should be shown.
     * The system incoming call UI will be shown if the new incoming call is self-managed, and there
     * are ongoing calls for another PhoneAccount.
     * @param incomingCall The incoming call.
     * @return {@code true} if the system incoming call UI should be shown, {@code false} otherwise.
     */
    public boolean shouldShowSystemIncomingCallUi(Call incomingCall) {
        return incomingCall.isIncoming() && incomingCall.isSelfManaged() &&
                hasCallsForOtherPhoneAccount(incomingCall.getTargetPhoneAccount()) &&
                incomingCall.getHandoverSourceCall() == null;
    }

    private boolean makeRoomForOutgoingCall(Call call, boolean isEmergency) {
        // Reject If there is any Incoming Call while initiating an
        // an Emergency Call.
        if (isEmergency && hasMaximumManagedRingingCalls(call)) {
            Call rinigingCall = getRingingCall();
            rinigingCall.reject(false, null);
        }
        if (hasMaximumLiveCalls(call)) {
            // NOTE: If the amount of live calls changes beyond 1, this logic will probably
            // have to change.
            Call liveCall = getFirstCallWithState(LIVE_CALL_STATES);
            Log.i(this, "makeRoomForOutgoingCall call = " + call + " livecall = " +
                   liveCall);

            if (call == liveCall) {
                // If the call is already the foreground call, then we are golden.
                // This can happen after the user selects an account in the SELECT_PHONE_ACCOUNT
                // state since the call was already populated into the list.
                return true;
            }

            if (hasMaximumOutgoingCalls(call)) {
                Call outgoingCall = getFirstCallWithState(OUTGOING_CALL_STATES);
                if (isEmergency && !outgoingCall.isEmergencyCall()) {
                    // Disconnect the current outgoing call if it's not an emergency call. If the
                    // user tries to make two outgoing calls to different emergency call numbers,
                    // we will try to connect the first outgoing call.
                    call.getAnalytics().setCallIsAdditional(true);
                    outgoingCall.getAnalytics().setCallIsInterrupted(true);
                    outgoingCall.disconnect();
                    return true;
                }
                if (outgoingCall.getState() == CallState.SELECT_PHONE_ACCOUNT) {
                    // If there is an orphaned call in the {@link CallState#SELECT_PHONE_ACCOUNT}
                    // state, just disconnect it since the user has explicitly started a new call.
                    call.getAnalytics().setCallIsAdditional(true);
                    outgoingCall.getAnalytics().setCallIsInterrupted(true);
                    outgoingCall.disconnect();
                    return true;
                }
                return false;
            }

            // If we have the max number of held managed calls and we're placing an emergency call,
            // we'll disconnect the ongoing call if it cannot be held.
            if (hasMaximumManagedHoldingCalls(call) && isEmergency && !canHold(liveCall)) {
                call.getAnalytics().setCallIsAdditional(true);
                liveCall.getAnalytics().setCallIsInterrupted(true);
                liveCall.disconnect("disconnecting to make room for emergency call "
                        + call.getId());
                return true;
            }

            // TODO: Remove once b/23035408 has been corrected.
            // If the live call is a conference, it will not have a target phone account set.  This
            // means the check to see if the live call has the same target phone account as the new
            // call will not cause us to bail early.  As a result, we'll end up holding the
            // ongoing conference call.  However, the ConnectionService is already doing that.  This
            // has caused problems with some carriers.  As a workaround until b/23035408 is
            // corrected, we will try and get the target phone account for one of the conference's
            // children and use that instead.
            PhoneAccountHandle liveCallPhoneAccount = liveCall.getTargetPhoneAccount();
            if (liveCallPhoneAccount == null && liveCall.isConference() &&
                    !liveCall.getChildCalls().isEmpty()) {
                liveCallPhoneAccount = getFirstChildPhoneAccount(liveCall);
                Log.i(this, "makeRoomForOutgoingCall: using child call PhoneAccount = " +
                        liveCallPhoneAccount);
            }

            // First thing, if we are trying to make a call with the same phone account as the live
            // call, then allow it so that the connection service can make its own decision about
            // how to handle the new call relative to the current one.
            if (Objects.equals(liveCallPhoneAccount, call.getTargetPhoneAccount())) {
                Log.i(this, "makeRoomForOutgoingCall: phoneAccount matches.");
                call.getAnalytics().setCallIsAdditional(true);
                liveCall.getAnalytics().setCallIsInterrupted(true);
                return true;
            } else if (call.getTargetPhoneAccount() == null) {
                // Without a phone account, we can't say reliably that the call will fail.
                // If the user chooses the same phone account as the live call, then it's
                // still possible that the call can be made (like with CDMA calls not supporting
                // hold but they still support adding a call by going immediately into conference
                // mode). Return true here and we'll run this code again after user chooses an
                // account.
                return true;
            }

            // Try to hold the live call before attempting the new outgoing call.
            if (canHold(liveCall)) {
                Log.i(this, "makeRoomForOutgoingCall: holding live call.");
                call.getAnalytics().setCallIsAdditional(true);
                liveCall.getAnalytics().setCallIsInterrupted(true);
                liveCall.hold("calling " + call.getId());
                return true;
            }

            // The live call cannot be held so we're out of luck here.  There's no room.
            return false;
        }
        return true;
    }

    /**
     * Given a call, find the first non-null phone account handle of its children.
     *
     * @param parentCall The parent call.
     * @return The first non-null phone account handle of the children, or {@code null} if none.
     */
    private PhoneAccountHandle getFirstChildPhoneAccount(Call parentCall) {
        for (Call childCall : parentCall.getChildCalls()) {
            PhoneAccountHandle childPhoneAccount = childCall.getTargetPhoneAccount();
            if (childPhoneAccount != null) {
                return childPhoneAccount;
            }
        }
        return null;
    }

    /**
     * Checks to see if the call should be on speakerphone and if so, set it.
     */
    private void maybeMoveToSpeakerPhone(Call call) {
        if (call.isHandoverInProgress() && call.getState() == CallState.DIALING) {
            // When a new outgoing call is initiated for the purpose of handing over, do not engage
            // speaker automatically until the call goes active.
            return;
        }
        if (call.getStartWithSpeakerphoneOn()) {
            setAudioRoute(CallAudioState.ROUTE_SPEAKER, null);
            call.setStartWithSpeakerphoneOn(false);
        }
    }

    /**
     * Checks to see if the call is an emergency call and if so, turn off mute.
     */
    private void maybeTurnOffMute(Call call) {
        if (call.isEmergencyCall()) {
            mute(false);
        }
    }

    private void ensureCallAudible() {
        AudioManager am = mContext.getSystemService(AudioManager.class);
        if (am == null) {
            Log.w(this, "ensureCallAudible: audio manager is null");
            return;
        }
        if (am.getStreamVolume(AudioManager.STREAM_VOICE_CALL) == 0) {
            Log.i(this, "ensureCallAudible: voice call stream has volume 0. Adjusting to default.");
            am.setStreamVolume(AudioManager.STREAM_VOICE_CALL,
                    AudioSystem.getDefaultStreamVolume(AudioManager.STREAM_VOICE_CALL), 0);
        }
    }

    /**
     * Creates a new call for an existing connection.
     *
     * @param callId The id of the new call.
     * @param connection The connection information.
     * @return The new call.
     */
    Call createCallForExistingConnection(String callId, ParcelableConnection connection) {
        boolean isDowngradedConference = (connection.getConnectionProperties()
                & Connection.PROPERTY_IS_DOWNGRADED_CONFERENCE) != 0;
        Call call = new Call(
                callId,
                mContext,
                this,
                mLock,
                mConnectionServiceRepository,
                mContactsAsyncHelper,
                mCallerInfoAsyncQueryFactory,
                mPhoneNumberUtilsAdapter,
                connection.getHandle() /* handle */,
                null /* gatewayInfo */,
                null /* connectionManagerPhoneAccount */,
                connection.getPhoneAccount(), /* targetPhoneAccountHandle */
                Call.CALL_DIRECTION_UNDEFINED /* callDirection */,
                false /* forceAttachToExistingConnection */,
                isDowngradedConference /* isConference */,
                connection.getConnectTimeMillis() /* connectTimeMillis */,
                connection.getConnectElapsedTimeMillis(), /* connectElapsedTimeMillis */
                mClockProxy);

        call.initAnalytics();
        call.getAnalytics().setCreatedFromExistingConnection(true);

        setCallState(call, Call.getStateFromConnectionState(connection.getState()),
                "existing connection");
        call.setVideoState(connection.getVideoState());
        call.setConnectionCapabilities(connection.getConnectionCapabilities());
        call.setConnectionProperties(connection.getConnectionProperties());
        call.setHandle(connection.getHandle(), connection.getHandlePresentation());
        call.setCallerDisplayName(connection.getCallerDisplayName(),
                connection.getCallerDisplayNamePresentation());
        call.addListener(this);

        // In case this connection was added via a ConnectionManager, keep track of the original
        // Connection ID as created by the originating ConnectionService.
        Bundle extras = connection.getExtras();
        if (extras != null && extras.containsKey(Connection.EXTRA_ORIGINAL_CONNECTION_ID)) {
            call.setOriginalConnectionId(extras.getString(Connection.EXTRA_ORIGINAL_CONNECTION_ID));
        }
        Log.i(this, "createCallForExistingConnection: %s", connection);
        Call parentCall = null;
        if (!TextUtils.isEmpty(connection.getParentCallId())) {
            String parentId = connection.getParentCallId();
            parentCall = mCalls
                    .stream()
                    .filter(c -> c.getId().equals(parentId))
                    .findFirst()
                    .orElse(null);
            if (parentCall != null) {
                Log.i(this, "createCallForExistingConnection: %s added as child of %s.",
                        call.getId(),
                        parentCall.getId());
                // Set JUST the parent property, which won't send an update to the Incall UI.
                call.setParentCall(parentCall);
            }
        }
        addCall(call);
        if (parentCall != null) {
            // Now, set the call as a child of the parent since it has been added to Telecom.  This
            // is where we will inform InCall.
            call.setChildOf(parentCall);
            call.notifyParentChanged(parentCall);
        }

        return call;
    }

    /**
     * Determines whether Telecom already knows about a Connection added via the
     * {@link android.telecom.ConnectionService#addExistingConnection(PhoneAccountHandle,
     * Connection)} API via a ConnectionManager.
     *
     * See {@link Connection#EXTRA_ORIGINAL_CONNECTION_ID}.
     * @param originalConnectionId The new connection ID to check.
     * @return {@code true} if this connection is already known by Telecom.
     */
    Call getAlreadyAddedConnection(String originalConnectionId) {
        Optional<Call> existingCall = mCalls.stream()
                .filter(call -> originalConnectionId.equals(call.getOriginalConnectionId()) ||
                            originalConnectionId.equals(call.getId()))
                .findFirst();

        if (existingCall.isPresent()) {
            Log.i(this, "isExistingConnectionAlreadyAdded - call %s already added with id %s",
                    originalConnectionId, existingCall.get().getId());
            return existingCall.get();
        }

        return null;
    }

    /**
     * @return A new unique telecom call Id.
     */
    private String getNextCallId() {
        synchronized(mLock) {
            return TELECOM_CALL_ID_PREFIX + (++mCallId);
        }
    }

    public int getNextRttRequestId() {
        synchronized (mLock) {
            return (++mRttRequestId);
        }
    }

    /**
     * Callback when foreground user is switched. We will reload missed call in all profiles
     * including the user itself. There may be chances that profiles are not started yet.
     */
    @VisibleForTesting
    public void onUserSwitch(UserHandle userHandle) {
        mCurrentUserHandle = userHandle;
        mMissedCallNotifier.setCurrentUserHandle(userHandle);
        final UserManager userManager = UserManager.get(mContext);
        List<UserInfo> profiles = userManager.getEnabledProfiles(userHandle.getIdentifier());
        for (UserInfo profile : profiles) {
            reloadMissedCallsOfUser(profile.getUserHandle());
        }
    }

    /**
     * Because there may be chances that profiles are not started yet though its parent user is
     * switched, we reload missed calls of profile that are just started here.
     */
    void onUserStarting(UserHandle userHandle) {
        if (UserUtil.isProfile(mContext, userHandle)) {
            reloadMissedCallsOfUser(userHandle);
        }
    }

    public TelecomSystem.SyncRoot getLock() {
        return mLock;
    }

    private void reloadMissedCallsOfUser(UserHandle userHandle) {
        mMissedCallNotifier.reloadFromDatabase(mCallerInfoLookupHelper,
                new MissedCallNotifier.CallInfoFactory(), userHandle);
    }

    public void onBootCompleted() {
        mMissedCallNotifier.reloadAfterBootComplete(mCallerInfoLookupHelper,
                new MissedCallNotifier.CallInfoFactory());
    }

    public boolean isIncomingCallPermitted(PhoneAccountHandle phoneAccountHandle) {
        return isIncomingCallPermitted(null /* excludeCall */, phoneAccountHandle);
    }

    public boolean isIncomingCallPermitted(Call excludeCall,
                                           PhoneAccountHandle phoneAccountHandle) {
        if (phoneAccountHandle == null) {
            return false;
        }
        PhoneAccount phoneAccount =
                mPhoneAccountRegistrar.getPhoneAccountUnchecked(phoneAccountHandle);
        if (phoneAccount == null) {
            return false;
        }

        if (!phoneAccount.isSelfManaged()) {
            return !hasMaximumManagedRingingCalls(excludeCall) &&
                    !hasMaximumManagedHoldingCalls(excludeCall);
        } else {
            return !hasEmergencyCall() &&
                    !hasMaximumSelfManagedRingingCalls(excludeCall, phoneAccountHandle) &&
                    !hasMaximumSelfManagedCalls(excludeCall, phoneAccountHandle);
        }
    }

    public boolean isOutgoingCallPermitted(PhoneAccountHandle phoneAccountHandle) {
        return isOutgoingCallPermitted(null /* excludeCall */, phoneAccountHandle);
    }

    public boolean isOutgoingCallPermitted(Call excludeCall,
                                           PhoneAccountHandle phoneAccountHandle) {
        if (phoneAccountHandle == null) {
            return false;
        }
        PhoneAccount phoneAccount =
                mPhoneAccountRegistrar.getPhoneAccountUnchecked(phoneAccountHandle);
        if (phoneAccount == null) {
            return false;
        }

        if (!phoneAccount.isSelfManaged()) {
            return !hasMaximumManagedOutgoingCalls(excludeCall) &&
                    !hasMaximumManagedDialingCalls(excludeCall) &&
                    !hasMaximumManagedLiveCalls(excludeCall) &&
                    !hasMaximumManagedHoldingCalls(excludeCall);
        } else {
            // Only permit self-managed outgoing calls if
            // 1. there is no emergency ongoing call
            // 2. The outgoing call is an handover call or it not hit the self-managed call limit
            // and the current active call can be held.
            Call activeCall = (Call) mConnectionSvrFocusMgr.getCurrentFocusCall();
            return !hasEmergencyCall() &&
                    ((excludeCall != null && excludeCall.getHandoverSourceCall() != null) ||
                            (!hasMaximumSelfManagedCalls(excludeCall, phoneAccountHandle) &&
                                    (activeCall == null || canHold(activeCall))));
        }
    }

    public boolean isReplyWithSmsAllowed(int uid) {
        UserHandle callingUser = UserHandle.of(UserHandle.getUserId(uid));
        UserManager userManager = mContext.getSystemService(UserManager.class);
        KeyguardManager keyguardManager = mContext.getSystemService(KeyguardManager.class);

        boolean isUserRestricted = userManager != null
                && userManager.hasUserRestriction(UserManager.DISALLOW_SMS, callingUser);
        boolean isLockscreenRestricted = keyguardManager != null
                && keyguardManager.isDeviceLocked();
        Log.d(this, "isReplyWithSmsAllowed: isUserRestricted: %s, isLockscreenRestricted: %s",
                isUserRestricted, isLockscreenRestricted);

        // TODO(hallliu): actually check the lockscreen once b/77731473 is fixed
        return !isUserRestricted;
    }
    /**
     * Blocks execution until all Telecom handlers have completed their current work.
     */
    public void waitOnHandlers() {
        CountDownLatch mainHandlerLatch = new CountDownLatch(3);
        mHandler.post(() -> {
            mainHandlerLatch.countDown();
        });
        mCallAudioManager.getCallAudioModeStateMachine().getHandler().post(() -> {
            mainHandlerLatch.countDown();
        });
        mCallAudioManager.getCallAudioRouteStateMachine().getHandler().post(() -> {
            mainHandlerLatch.countDown();
        });

        try {
            mainHandlerLatch.await(HANDLER_WAIT_TIMEOUT, TimeUnit.MILLISECONDS);
        } catch (InterruptedException e) {
            Log.w(this, "waitOnHandlers: interrupted %s", e);
        }
    }

    /**
     * Used to confirm creation of an outgoing call which was marked as pending confirmation in
     * {@link #startOutgoingCall(Uri, PhoneAccountHandle, Bundle, UserHandle, Intent)}.
     * Called via {@link TelecomBroadcastIntentProcessor} for a call which was confirmed via
     * {@link ConfirmCallDialogActivity}.
     * @param callId The call ID of the call to confirm.
     */
    public void confirmPendingCall(String callId) {
        Log.i(this, "confirmPendingCall: callId=%s", callId);
        if (mPendingCall != null && mPendingCall.getId().equals(callId)) {
            Log.addEvent(mPendingCall, LogUtils.Events.USER_CONFIRMED);
            addCall(mPendingCall);

            // We are going to place the new outgoing call, so disconnect any ongoing self-managed
            // calls which are ongoing at this time.
            disconnectSelfManagedCalls("outgoing call " + callId);

            // Kick of the new outgoing call intent from where it left off prior to confirming the
            // call.
            CallIntentProcessor.sendNewOutgoingCallIntent(mContext, mPendingCall, this,
                    mPendingCall.getOriginalCallIntent());
            mPendingCall = null;
        }
    }

    /**
     * Used to cancel an outgoing call which was marked as pending confirmation in
     * {@link #startOutgoingCall(Uri, PhoneAccountHandle, Bundle, UserHandle, Intent)}.
     * Called via {@link TelecomBroadcastIntentProcessor} for a call which was confirmed via
     * {@link ConfirmCallDialogActivity}.
     * @param callId The call ID of the call to cancel.
     */
    public void cancelPendingCall(String callId) {
        Log.i(this, "cancelPendingCall: callId=%s", callId);
        if (mPendingCall != null && mPendingCall.getId().equals(callId)) {
            Log.addEvent(mPendingCall, LogUtils.Events.USER_CANCELLED);
            markCallAsDisconnected(mPendingCall, new DisconnectCause(DisconnectCause.CANCELED));
            markCallAsRemoved(mPendingCall);
            mPendingCall = null;
        }
    }

    /**
     * Called from {@link #startOutgoingCall(Uri, PhoneAccountHandle, Bundle, UserHandle, Intent)} when
     * a managed call is added while there are ongoing self-managed calls.  Starts
     * {@link ConfirmCallDialogActivity} to prompt the user to see if they wish to place the
     * outgoing call or not.
     * @param call The call to confirm.
     */
    private void startCallConfirmation(Call call) {
        if (mPendingCall != null) {
            Log.i(this, "startCallConfirmation: call %s is already pending; disconnecting %s",
                    mPendingCall.getId(), call.getId());
            markCallDisconnectedDueToSelfManagedCall(call);
            return;
        }
        Log.addEvent(call, LogUtils.Events.USER_CONFIRMATION);
        mPendingCall = call;

        // Figure out the name of the app in charge of the self-managed call(s).
        Call activeCall = (Call) mConnectionSvrFocusMgr.getCurrentFocusCall();
        if (activeCall != null) {
            CharSequence ongoingAppName = activeCall.getTargetPhoneAccountLabel();
            Log.i(this, "startCallConfirmation: callId=%s, ongoingApp=%s", call.getId(),
                    ongoingAppName);

            Intent confirmIntent = new Intent(mContext, ConfirmCallDialogActivity.class);
            confirmIntent.putExtra(ConfirmCallDialogActivity.EXTRA_OUTGOING_CALL_ID, call.getId());
            confirmIntent.putExtra(ConfirmCallDialogActivity.EXTRA_ONGOING_APP_NAME, ongoingAppName);
            confirmIntent.setFlags(Intent.FLAG_ACTIVITY_NEW_TASK);
            mContext.startActivityAsUser(confirmIntent, UserHandle.CURRENT);
        }
    }

    /**
     * Disconnects all self-managed calls.
     */
    private void disconnectSelfManagedCalls(String reason) {
        // Disconnect all self-managed calls to make priority for emergency call.
        // Use Call.disconnect() to command the ConnectionService to disconnect the calls.
        // CallsManager.markCallAsDisconnected doesn't actually tell the ConnectionService to
        // disconnect.
        mCalls.stream()
                .filter(c -> c.isSelfManaged())
                .forEach(c -> c.disconnect(reason));

        // When disconnecting all self-managed calls, switch audio routing back to the baseline
        // route.  This ensures if, for example, the self-managed ConnectionService was routed to
        // speakerphone that we'll switch back to earpiece for the managed call which necessitated
        // disconnecting the self-managed calls.
        mCallAudioManager.switchBaseline();
    }

    /**
     * Dumps the state of the {@link CallsManager}.
     *
     * @param pw The {@code IndentingPrintWriter} to write the state to.
     */
    public void dump(IndentingPrintWriter pw) {
        mContext.enforceCallingOrSelfPermission(android.Manifest.permission.DUMP, TAG);
        if (mCalls != null) {
            pw.println("mCalls: ");
            pw.increaseIndent();
            for (Call call : mCalls) {
                pw.println(call);
            }
            pw.decreaseIndent();
        }

        if (mPendingCall != null) {
            pw.print("mPendingCall:");
            pw.println(mPendingCall.getId());
        }

        if (mCallAudioManager != null) {
            pw.println("mCallAudioManager:");
            pw.increaseIndent();
            mCallAudioManager.dump(pw);
            pw.decreaseIndent();
        }

        if (mTtyManager != null) {
            pw.println("mTtyManager:");
            pw.increaseIndent();
            mTtyManager.dump(pw);
            pw.decreaseIndent();
        }

        if (mInCallController != null) {
            pw.println("mInCallController:");
            pw.increaseIndent();
            mInCallController.dump(pw);
            pw.decreaseIndent();
        }

        if (mDefaultDialerCache != null) {
            pw.println("mDefaultDialerCache:");
            pw.increaseIndent();
            mDefaultDialerCache.dumpCache(pw);
            pw.decreaseIndent();
        }

        if (mConnectionServiceRepository != null) {
            pw.println("mConnectionServiceRepository:");
            pw.increaseIndent();
            mConnectionServiceRepository.dump(pw);
            pw.decreaseIndent();
        }
    }

    /**
    * For some disconnected causes, we show a dialog when it's a mmi code or potential mmi code.
    *
    * @param call The call.
    */
    private void maybeShowErrorDialogOnDisconnect(Call call) {
        if (call.getState() == CallState.DISCONNECTED && (isPotentialMMICode(call.getHandle())
                || isPotentialInCallMMICode(call.getHandle())) && !mCalls.contains(call)) {
            DisconnectCause disconnectCause = call.getDisconnectCause();
            if (!TextUtils.isEmpty(disconnectCause.getDescription()) && (disconnectCause.getCode()
                    == DisconnectCause.ERROR)) {
                Intent errorIntent = new Intent(mContext, ErrorDialogActivity.class);
                errorIntent.putExtra(ErrorDialogActivity.ERROR_MESSAGE_STRING_EXTRA,
                        disconnectCause.getDescription());
                errorIntent.setFlags(Intent.FLAG_ACTIVITY_NEW_TASK);
                mContext.startActivityAsUser(errorIntent, UserHandle.CURRENT);
            }
        }
    }

    private void setIntentExtrasAndStartTime(Call call, Bundle extras) {
        if (extras != null) {
            // Create our own instance to modify (since extras may be Bundle.EMPTY)
            extras = new Bundle(extras);
        } else {
            extras = new Bundle();
        }

        // Specifies the time telecom began routing the call. This is used by the dialer for
        // analytics.
        extras.putLong(TelecomManager.EXTRA_CALL_TELECOM_ROUTING_START_TIME_MILLIS,
              SystemClock.elapsedRealtime());

        call.setIntentExtras(extras);
    }

    /**
     * Notifies the {@link android.telecom.ConnectionService} associated with a
     * {@link PhoneAccountHandle} that the attempt to create a new connection has failed.
     *
     * @param phoneAccountHandle The {@link PhoneAccountHandle}.
     * @param call The {@link Call} which could not be added.
     */
    private void notifyCreateConnectionFailed(PhoneAccountHandle phoneAccountHandle, Call call) {
        if (phoneAccountHandle == null) {
            return;
        }
        ConnectionServiceWrapper service = mConnectionServiceRepository.getService(
                phoneAccountHandle.getComponentName(), phoneAccountHandle.getUserHandle());
        if (service == null) {
            Log.i(this, "Found no connection service.");
            return;
        } else {
            call.setConnectionService(service);
            service.createConnectionFailed(call);
        }
    }

    /**
     * Notifies the {@link android.telecom.ConnectionService} associated with a
     * {@link PhoneAccountHandle} that the attempt to handover a call has failed.
     *
     * @param call The handover call
     * @param reason The error reason code for handover failure
     */
    private void notifyHandoverFailed(Call call, int reason) {
        ConnectionServiceWrapper service = call.getConnectionService();
        service.handoverFailed(call, reason);
        call.setDisconnectCause(new DisconnectCause(DisconnectCause.CANCELED));
        call.disconnect("handover failed");
    }

    /**
     * Called in response to a {@link Call} receiving a {@link Call#sendCallEvent(String, Bundle)}
     * of type {@link android.telecom.Call#EVENT_REQUEST_HANDOVER} indicating the
     * {@link android.telecom.InCallService} has requested a handover to another
     * {@link android.telecom.ConnectionService}.
     *
     * We will explicitly disallow a handover when there is an emergency call present.
     *
     * @param handoverFromCall The {@link Call} to be handed over.
     * @param handoverToHandle The {@link PhoneAccountHandle} to hand over the call to.
     * @param videoState The desired video state of {@link Call} after handover.
     * @param initiatingExtras Extras associated with the handover, to be passed to the handover
     *               {@link android.telecom.ConnectionService}.
     */
    private void requestHandoverViaEvents(Call handoverFromCall,
                                          PhoneAccountHandle handoverToHandle,
                                          int videoState, Bundle initiatingExtras) {

        boolean isHandoverFromSupported = isHandoverFromPhoneAccountSupported(
                handoverFromCall.getTargetPhoneAccount());
        boolean isHandoverToSupported = isHandoverToPhoneAccountSupported(handoverToHandle);

        if (!isHandoverFromSupported || !isHandoverToSupported || hasEmergencyCall()) {
            handoverFromCall.sendCallEvent(android.telecom.Call.EVENT_HANDOVER_FAILED, null);
            return;
        }

        Log.addEvent(handoverFromCall, LogUtils.Events.HANDOVER_REQUEST, handoverToHandle);

        Bundle extras = new Bundle();
        extras.putBoolean(TelecomManager.EXTRA_IS_HANDOVER, true);
        extras.putParcelable(TelecomManager.EXTRA_HANDOVER_FROM_PHONE_ACCOUNT,
                handoverFromCall.getTargetPhoneAccount());
        extras.putInt(TelecomManager.EXTRA_START_CALL_WITH_VIDEO_STATE, videoState);
        if (initiatingExtras != null) {
            extras.putAll(initiatingExtras);
        }
        extras.putParcelable(TelecomManager.EXTRA_CALL_AUDIO_STATE,
                mCallAudioManager.getCallAudioState());
        Call handoverToCall = startOutgoingCall(handoverFromCall.getHandle(), handoverToHandle,
                extras, getCurrentUserHandle(), null /* originalIntent */);
        Log.addEvent(handoverFromCall, LogUtils.Events.START_HANDOVER,
                "handOverFrom=%s, handOverTo=%s", handoverFromCall.getId(), handoverToCall.getId());
        handoverFromCall.setHandoverDestinationCall(handoverToCall);
        handoverFromCall.setHandoverState(HandoverState.HANDOVER_FROM_STARTED);
        handoverToCall.setHandoverState(HandoverState.HANDOVER_TO_STARTED);
        handoverToCall.setHandoverSourceCall(handoverFromCall);
        handoverToCall.setNewOutgoingCallIntentBroadcastIsDone();
        placeOutgoingCall(handoverToCall, handoverToCall.getHandle(), null /* gatewayInfo */,
                false /* startwithSpeaker */,
                videoState);
    }

    /**
     * Called in response to a {@link Call} receiving a {@link Call#handoverTo(PhoneAccountHandle,
     * int, Bundle)} indicating the {@link android.telecom.InCallService} has requested a
     * handover to another {@link android.telecom.ConnectionService}.
     *
     * We will explicitly disallow a handover when there is an emergency call present.
     *
     * @param handoverFromCall The {@link Call} to be handed over.
     * @param handoverToHandle The {@link PhoneAccountHandle} to hand over the call to.
     * @param videoState The desired video state of {@link Call} after handover.
     * @param extras Extras associated with the handover, to be passed to the handover
     *               {@link android.telecom.ConnectionService}.
     */
    private void requestHandover(Call handoverFromCall, PhoneAccountHandle handoverToHandle,
                                 int videoState, Bundle extras) {

        // Send an error back if there are any ongoing emergency calls.
        if (hasEmergencyCall()) {
            handoverFromCall.onHandoverFailed(
                    android.telecom.Call.Callback.HANDOVER_FAILURE_ONGOING_EMERGENCY_CALL);
            return;
        }

        // If source and destination phone accounts don't support handover, send an error back.
        boolean isHandoverFromSupported = isHandoverFromPhoneAccountSupported(
                handoverFromCall.getTargetPhoneAccount());
        boolean isHandoverToSupported = isHandoverToPhoneAccountSupported(handoverToHandle);
        if (!isHandoverFromSupported || !isHandoverToSupported) {
            handoverFromCall.onHandoverFailed(
                    android.telecom.Call.Callback.HANDOVER_FAILURE_NOT_SUPPORTED);
            return;
        }

        Log.addEvent(handoverFromCall, LogUtils.Events.HANDOVER_REQUEST, handoverToHandle);

        // Create a new instance of Call
        PhoneAccount account =
                mPhoneAccountRegistrar.getPhoneAccount(handoverToHandle, getCurrentUserHandle());
        boolean isSelfManaged = account != null && account.isSelfManaged();

        Call call = new Call(getNextCallId(), mContext,
                this, mLock, mConnectionServiceRepository,
                mContactsAsyncHelper, mCallerInfoAsyncQueryFactory, mPhoneNumberUtilsAdapter,
                handoverFromCall.getHandle(), null,
                null, null,
                Call.CALL_DIRECTION_OUTGOING, false,
                false, mClockProxy);
        call.initAnalytics();

        // Set self-managed and voipAudioMode if destination is self-managed CS
        call.setIsSelfManaged(isSelfManaged);
        if (isSelfManaged) {
            call.setIsVoipAudioMode(true);
        }
        call.setInitiatingUser(getCurrentUserHandle());

        // Ensure we don't try to place an outgoing call with video if video is not
        // supported.
        if (VideoProfile.isVideo(videoState) && account != null &&
                !account.hasCapabilities(PhoneAccount.CAPABILITY_VIDEO_CALLING)) {
            call.setVideoState(VideoProfile.STATE_AUDIO_ONLY);
        } else {
            call.setVideoState(videoState);
        }

        // Set target phone account to destAcct.
        call.setTargetPhoneAccount(handoverToHandle);

        if (account != null && account.getExtras() != null && account.getExtras()
                    .getBoolean(PhoneAccount.EXTRA_ALWAYS_USE_VOIP_AUDIO_MODE)) {
            Log.d(this, "requestHandover: defaulting to voip mode for call %s",
                        call.getId());
            call.setIsVoipAudioMode(true);
        }

        // Set call state to connecting
        call.setState(
                CallState.CONNECTING,
                handoverToHandle == null ? "no-handle" : handoverToHandle.toString());

        // Mark as handover so that the ConnectionService knows this is a handover request.
        if (extras == null) {
            extras = new Bundle();
        }
        extras.putBoolean(TelecomManager.EXTRA_IS_HANDOVER_CONNECTION, true);
        extras.putParcelable(TelecomManager.EXTRA_HANDOVER_FROM_PHONE_ACCOUNT,
                handoverFromCall.getTargetPhoneAccount());
        setIntentExtrasAndStartTime(call, extras);

        // Add call to call tracker
        if (!mCalls.contains(call)) {
            addCall(call);
        }

        Log.addEvent(handoverFromCall, LogUtils.Events.START_HANDOVER,
                "handOverFrom=%s, handOverTo=%s", handoverFromCall.getId(), call.getId());

        handoverFromCall.setHandoverDestinationCall(call);
        handoverFromCall.setHandoverState(HandoverState.HANDOVER_FROM_STARTED);
        call.setHandoverState(HandoverState.HANDOVER_TO_STARTED);
        call.setHandoverSourceCall(handoverFromCall);
        call.setNewOutgoingCallIntentBroadcastIsDone();

        // Auto-enable speakerphone if the originating intent specified to do so, if the call
        // is a video call, of if using speaker when docked
        final boolean useSpeakerWhenDocked = mContext.getResources().getBoolean(
                R.bool.use_speaker_when_docked);
        final boolean useSpeakerForDock = isSpeakerphoneEnabledForDock();
        final boolean useSpeakerForVideoCall = isSpeakerphoneAutoEnabledForVideoCalls(videoState);
        call.setStartWithSpeakerphoneOn(false || useSpeakerForVideoCall
                || (useSpeakerWhenDocked && useSpeakerForDock));
        call.setVideoState(videoState);

        final boolean isOutgoingCallPermitted = isOutgoingCallPermitted(call,
                call.getTargetPhoneAccount());

        // If the account has been set, proceed to place the outgoing call.
        if (call.isSelfManaged() && !isOutgoingCallPermitted) {
            notifyCreateConnectionFailed(call.getTargetPhoneAccount(), call);
        } else if (!call.isSelfManaged() && hasSelfManagedCalls() && !call.isEmergencyCall()) {
            markCallDisconnectedDueToSelfManagedCall(call);
        } else {
            if (call.isEmergencyCall()) {
                // Disconnect all self-managed calls to make priority for emergency call.
                disconnectSelfManagedCalls("emergency call");
            }

            call.startCreateConnection(mPhoneAccountRegistrar);
        }

    }

    /**
     * Determines if handover from the specified {@link PhoneAccountHandle} is supported.
     *
     * @param from The {@link PhoneAccountHandle} the handover originates from.
     * @return {@code true} if handover is currently allowed, {@code false} otherwise.
     */
    private boolean isHandoverFromPhoneAccountSupported(PhoneAccountHandle from) {
        return getBooleanPhoneAccountExtra(from, PhoneAccount.EXTRA_SUPPORTS_HANDOVER_FROM);
    }

    /**
     * Determines if handover to the specified {@link PhoneAccountHandle} is supported.
     *
     * @param to The {@link PhoneAccountHandle} the handover it to.
     * @return {@code true} if handover is currently allowed, {@code false} otherwise.
     */
    private boolean isHandoverToPhoneAccountSupported(PhoneAccountHandle to) {
        return getBooleanPhoneAccountExtra(to, PhoneAccount.EXTRA_SUPPORTS_HANDOVER_TO);
    }

    /**
     * Retrieves a boolean phone account extra.
     * @param handle the {@link PhoneAccountHandle} to retrieve the extra for.
     * @param key The extras key.
     * @return {@code true} if the extra {@link PhoneAccount} extra is true, {@code false}
     *      otherwise.
     */
    private boolean getBooleanPhoneAccountExtra(PhoneAccountHandle handle, String key) {
        PhoneAccount phoneAccount = getPhoneAccountRegistrar().getPhoneAccountUnchecked(handle);
        if (phoneAccount == null) {
            return false;
        }

        Bundle fromExtras = phoneAccount.getExtras();
        if (fromExtras == null) {
            return false;
        }
        return fromExtras.getBoolean(key);
    }

    /**
     * Determines if there is an existing handover in process.
     * @return {@code true} if a call in the process of handover exists, {@code false} otherwise.
     */
    private boolean isHandoverInProgress() {
        return mCalls.stream().filter(c -> c.getHandoverSourceCall() != null ||
                c.getHandoverDestinationCall() != null).count() > 0;
    }

    private void broadcastUnregisterIntent(PhoneAccountHandle accountHandle) {
        Intent intent =
                new Intent(TelecomManager.ACTION_PHONE_ACCOUNT_UNREGISTERED);
        intent.addFlags(Intent.FLAG_RECEIVER_INCLUDE_BACKGROUND);
        intent.putExtra(
                TelecomManager.EXTRA_PHONE_ACCOUNT_HANDLE, accountHandle);
        Log.i(this, "Sending phone-account %s unregistered intent as user", accountHandle);
        mContext.sendBroadcastAsUser(intent, UserHandle.ALL,
                PERMISSION_PROCESS_PHONE_ACCOUNT_REGISTRATION);

        String dialerPackage = mDefaultDialerCache.getDefaultDialerApplication(
                getCurrentUserHandle().getIdentifier());
        if (!TextUtils.isEmpty(dialerPackage)) {
            Intent directedIntent = new Intent(TelecomManager.ACTION_PHONE_ACCOUNT_UNREGISTERED)
                    .setPackage(dialerPackage);
            directedIntent.putExtra(
                    TelecomManager.EXTRA_PHONE_ACCOUNT_HANDLE, accountHandle);
            Log.i(this, "Sending phone-account unregistered intent to default dialer");
            mContext.sendBroadcastAsUser(directedIntent, UserHandle.ALL, null);
        }
        return ;
    }

    private void broadcastRegisterIntent(PhoneAccountHandle accountHandle) {
        Intent intent = new Intent(
                TelecomManager.ACTION_PHONE_ACCOUNT_REGISTERED);
        intent.addFlags(Intent.FLAG_RECEIVER_INCLUDE_BACKGROUND);
        intent.putExtra(TelecomManager.EXTRA_PHONE_ACCOUNT_HANDLE,
                accountHandle);
        Log.i(this, "Sending phone-account %s registered intent as user", accountHandle);
        mContext.sendBroadcastAsUser(intent, UserHandle.ALL,
                PERMISSION_PROCESS_PHONE_ACCOUNT_REGISTRATION);

        String dialerPackage = mDefaultDialerCache.getDefaultDialerApplication(
                getCurrentUserHandle().getIdentifier());
        if (!TextUtils.isEmpty(dialerPackage)) {
            Intent directedIntent = new Intent(TelecomManager.ACTION_PHONE_ACCOUNT_REGISTERED)
                    .setPackage(dialerPackage);
            directedIntent.putExtra(
                    TelecomManager.EXTRA_PHONE_ACCOUNT_HANDLE, accountHandle);
            Log.i(this, "Sending phone-account registered intent to default dialer");
            mContext.sendBroadcastAsUser(directedIntent, UserHandle.ALL, null);
        }
        return ;
    }

    public void acceptHandover(Uri srcAddr, int videoState, PhoneAccountHandle destAcct) {
        final String handleScheme = srcAddr.getSchemeSpecificPart();
        Call fromCall = mCalls.stream()
                .filter((c) -> mPhoneNumberUtilsAdapter.isSamePhoneNumber(
                        (c.getHandle() == null ? null : c.getHandle().getSchemeSpecificPart()),
                        handleScheme))
                .findFirst()
                .orElse(null);

        Call call = new Call(
                getNextCallId(),
                mContext,
                this,
                mLock,
                mConnectionServiceRepository,
                mContactsAsyncHelper,
                mCallerInfoAsyncQueryFactory,
                mPhoneNumberUtilsAdapter,
                srcAddr,
                null /* gatewayInfo */,
                null /* connectionManagerPhoneAccount */,
                destAcct,
                Call.CALL_DIRECTION_INCOMING /* callDirection */,
                false /* forceAttachToExistingConnection */,
                false, /* isConference */
                mClockProxy);

        if (fromCall == null || isHandoverInProgress() ||
                !isHandoverFromPhoneAccountSupported(fromCall.getTargetPhoneAccount()) ||
                !isHandoverToPhoneAccountSupported(destAcct) ||
                hasEmergencyCall()) {
            Log.w(this, "acceptHandover: Handover not supported");
            notifyHandoverFailed(call,
                    android.telecom.Call.Callback.HANDOVER_FAILURE_NOT_SUPPORTED);
            return;
        }

        PhoneAccount phoneAccount = mPhoneAccountRegistrar.getPhoneAccountUnchecked(destAcct);
        if (phoneAccount == null) {
            Log.w(this, "acceptHandover: Handover not supported. phoneAccount = null");
            notifyHandoverFailed(call,
                    android.telecom.Call.Callback.HANDOVER_FAILURE_NOT_SUPPORTED);
            return;
        }
        call.setIsSelfManaged(phoneAccount.isSelfManaged());
        if (call.isSelfManaged() || (phoneAccount.getExtras() != null &&
                phoneAccount.getExtras().getBoolean(
                        PhoneAccount.EXTRA_ALWAYS_USE_VOIP_AUDIO_MODE))) {
            call.setIsVoipAudioMode(true);
        }
        if (!phoneAccount.hasCapabilities(PhoneAccount.CAPABILITY_VIDEO_CALLING)) {
            call.setVideoState(VideoProfile.STATE_AUDIO_ONLY);
        } else {
            call.setVideoState(videoState);
        }

        call.initAnalytics();
        call.addListener(this);

        fromCall.setHandoverDestinationCall(call);
        call.setHandoverSourceCall(fromCall);
        call.setHandoverState(HandoverState.HANDOVER_TO_STARTED);
        fromCall.setHandoverState(HandoverState.HANDOVER_FROM_STARTED);

        if (isSpeakerEnabledForVideoCalls() && VideoProfile.isVideo(videoState)) {
            // Ensure when the call goes active that it will go to speakerphone if the
            // handover to call is a video call.
            call.setStartWithSpeakerphoneOn(true);
        }

        Bundle extras = call.getIntentExtras();
        if (extras == null) {
            extras = new Bundle();
        }
        extras.putBoolean(TelecomManager.EXTRA_IS_HANDOVER_CONNECTION, true);
        extras.putParcelable(TelecomManager.EXTRA_HANDOVER_FROM_PHONE_ACCOUNT,
                fromCall.getTargetPhoneAccount());

        call.startCreateConnection(mPhoneAccountRegistrar);
    }

    public ConnectionServiceFocusManager getConnectionServiceFocusManager() {
        return mConnectionSvrFocusMgr;
    }

    private boolean canHold(Call call) {
        return call.can(Connection.CAPABILITY_HOLD);
    }

    private boolean supportsHold(Call call) {
        return call.can(Connection.CAPABILITY_SUPPORT_HOLD);
    }

    private final class ActionSetCallState implements PendingAction {

        private final Call mCall;
        private final int mState;
        private final String mTag;

        ActionSetCallState(Call call, int state, String tag) {
            mCall = call;
            mState = state;
            mTag = tag;
        }

        @Override
        public void performAction() {
            Log.d(this, "perform set call state for %s, state = %s", mCall, mState);
            setCallState(mCall, mState, mTag);
        }
    }

    private final class ActionUnHoldCall implements PendingAction {
        private final Call mCall;
        private final String mPreviouslyHeldCallId;

        ActionUnHoldCall(Call call, String previouslyHeldCallId) {
            mCall = call;
            mPreviouslyHeldCallId = previouslyHeldCallId;
        }

        @Override
        public void performAction() {
            Log.d(this, "perform unhold call for %s", mCall);
            mCall.unhold("held " + mPreviouslyHeldCallId);
        }
    }

    private final class ActionAnswerCall implements PendingAction {
        private final Call mCall;
        private final int mVideoState;

        ActionAnswerCall(Call call, int videoState) {
            mCall = call;
            mVideoState = videoState;
        }

        @Override
        public void performAction() {
            Log.d(this, "perform answer call for %s, videoState = %d", mCall, mVideoState);
            for (CallsManagerListener listener : mListeners) {
                listener.onIncomingCallAnswered(mCall);
            }

            // We do not update the UI until we get confirmation of the answer() through
            // {@link #markCallAsActive}.
            mCall.answer(mVideoState);
            if (mCall.getState() == CallState.RINGING) {
                setCallState(mCall, CallState.ANSWERED, "answered");
            }
            if (isSpeakerphoneAutoEnabledForVideoCalls(mVideoState)) {
                mCall.setStartWithSpeakerphoneOn(true);
            }
        }
    }

    @VisibleForTesting(visibility = VisibleForTesting.Visibility.PACKAGE)
    public static final class RequestCallback implements
            ConnectionServiceFocusManager.RequestFocusCallback {
        private PendingAction mPendingAction;

        RequestCallback(PendingAction pendingAction) {
            mPendingAction = pendingAction;
        }

        @Override
        public void onRequestFocusDone(ConnectionServiceFocusManager.CallFocus call) {
            if (mPendingAction != null) {
                mPendingAction.performAction();
            }
        }
    }

<<<<<<< HEAD
    void resetCdmaConnectionTime(Call call) {
        call.setConnectTimeMillis(System.currentTimeMillis());
        if (mCalls.contains(call)) {
            for (CallsManagerListener listener : mListeners) {
                listener.onCallStateChanged(call, CallState.ACTIVE, CallState.ACTIVE);
            }
        }
    }

    public void clearPendingMOEmergencyCall() {
        mPendingMOEmerCall = null;
        mDisconnectingCall = null;
    }
=======
    public void resetConnectionTime(Call call) {
        call.setConnectTimeMillis(System.currentTimeMillis());
        if (mCalls.contains(call)) {
            for (CallsManagerListener listener : mListeners) {
                listener.onConnectionTimeChanged(call);
            }
        }
    }
>>>>>>> 5dd0b313
}<|MERGE_RESOLUTION|>--- conflicted
+++ resolved
@@ -4087,21 +4087,11 @@
         }
     }
 
-<<<<<<< HEAD
-    void resetCdmaConnectionTime(Call call) {
-        call.setConnectTimeMillis(System.currentTimeMillis());
-        if (mCalls.contains(call)) {
-            for (CallsManagerListener listener : mListeners) {
-                listener.onCallStateChanged(call, CallState.ACTIVE, CallState.ACTIVE);
-            }
-        }
-    }
-
     public void clearPendingMOEmergencyCall() {
         mPendingMOEmerCall = null;
         mDisconnectingCall = null;
     }
-=======
+
     public void resetConnectionTime(Call call) {
         call.setConnectTimeMillis(System.currentTimeMillis());
         if (mCalls.contains(call)) {
@@ -4110,5 +4100,4 @@
             }
         }
     }
->>>>>>> 5dd0b313
 }