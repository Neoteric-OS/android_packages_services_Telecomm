/*
 * Copyright (C) 2013 The Android Open Source Project
 *
 * Licensed under the Apache License, Version 2.0 (the "License");
 * you may not use this file except in compliance with the License.
 * You may obtain a copy of the License at
 *
 *      http://www.apache.org/licenses/LICENSE-2.0
 *
 * Unless required by applicable law or agreed to in writing, software
 * distributed under the License is distributed on an "AS IS" BASIS,
 * WITHOUT WARRANTIES OR CONDITIONS OF ANY KIND, either express or implied.
 * See the License for the specific language governing permissions and
 * limitations under the License.
 */

package com.android.server.telecom;

import static android.telecom.TelecomManager.ACTION_POST_CALL;
import static android.telecom.TelecomManager.DURATION_LONG;
import static android.telecom.TelecomManager.DURATION_MEDIUM;
import static android.telecom.TelecomManager.DURATION_SHORT;
import static android.telecom.TelecomManager.DURATION_VERY_SHORT;
import static android.telecom.TelecomManager.EXTRA_CALL_DURATION;
import static android.telecom.TelecomManager.EXTRA_DISCONNECT_CAUSE;
import static android.telecom.TelecomManager.EXTRA_HANDLE;
import static android.telecom.TelecomManager.MEDIUM_CALL_TIME_MS;
import static android.telecom.TelecomManager.SHORT_CALL_TIME_MS;
import static android.telecom.TelecomManager.VERY_SHORT_CALL_TIME_MS;

import static com.android.internal.telephony.TelephonyIntents.EXTRA_DIAL_CONFERENCE_URI;
import static com.android.internal.telephony.TelephonyIntents.ADD_PARTICIPANT_KEY;
import static com.android.internal.telephony.TelephonyIntents.EXTRA_SKIP_SCHEMA_PARSING;

import android.Manifest;
import android.annotation.NonNull;
import android.app.ActivityManager;
import android.app.KeyguardManager;
import android.content.BroadcastReceiver;
import android.content.ComponentName;
import android.content.Context;
import android.content.Intent;
import android.content.IntentFilter;
import android.content.pm.ApplicationInfo;
import android.content.pm.PackageManager;
import android.content.pm.UserInfo;
import android.media.AudioManager;
import android.media.AudioSystem;
import android.media.ToneGenerator;
import android.media.MediaPlayer;
import android.net.Uri;
import android.os.AsyncTask;
import android.os.Bundle;
import android.os.Handler;
import android.os.HandlerThread;
import android.os.Looper;
import android.os.PersistableBundle;
import android.os.Process;
import android.os.SystemClock;
import android.os.SystemVibrator;
import android.os.Trace;
import android.os.UserHandle;
import android.os.UserManager;
import android.provider.BlockedNumberContract;
import android.provider.BlockedNumberContract.SystemContract;
import android.provider.CallLog.Calls;
import android.provider.Settings;
import android.sysprop.TelephonyProperties;
import android.telecom.CallAudioState;
import android.telecom.Conference;
import android.telecom.Connection;
import android.telecom.DisconnectCause;
import android.telecom.GatewayInfo;
import android.telecom.Log;
import android.telecom.Logging.Runnable;
import android.telecom.Logging.Session;
import android.telecom.ParcelableConference;
import android.telecom.ParcelableConnection;
import android.telecom.PhoneAccount;
import android.telecom.PhoneAccountHandle;
import android.telecom.PhoneAccountSuggestion;
import android.telecom.TelecomManager;
import android.telecom.VideoProfile;
import android.telephony.CarrierConfigManager;
import android.telephony.PhoneNumberUtils;
import android.telephony.SubscriptionManager;
import android.telephony.TelephonyManager;
import android.text.TextUtils;
import android.util.Pair;

import com.android.internal.annotations.VisibleForTesting;
import android.telecom.CallerInfo;
import com.android.internal.util.IndentingPrintWriter;
import com.android.server.telecom.bluetooth.BluetoothRouteManager;
import com.android.server.telecom.bluetooth.BluetoothStateReceiver;
import com.android.server.telecom.callfiltering.BlockCheckerAdapter;
import com.android.server.telecom.callfiltering.BlockCheckerFilter;
import com.android.server.telecom.callfiltering.CallFilterResultCallback;
import com.android.server.telecom.callfiltering.CallFilteringResult;
import com.android.server.telecom.callfiltering.CallFilteringResult.Builder;
import com.android.server.telecom.callfiltering.DirectToVoicemailFilter;
import com.android.server.telecom.callfiltering.IncomingCallFilter;
import com.android.server.telecom.callfiltering.IncomingCallFilterGraph;
import com.android.server.telecom.callfiltering.NewCallScreeningServiceFilter;
import com.android.server.telecom.callredirection.CallRedirectionProcessor;
import com.android.server.telecom.components.ErrorDialogActivity;
import com.android.server.telecom.settings.BlockedNumbersUtil;
import com.android.server.telecom.ui.AudioProcessingNotification;
import com.android.server.telecom.ui.CallRedirectionConfirmDialogActivity;
import com.android.server.telecom.ui.CallRedirectionTimeoutDialogActivity;
import com.android.server.telecom.ui.ConfirmCallDialogActivity;
import com.android.server.telecom.ui.DisconnectedCallNotifier;
import com.android.server.telecom.ui.IncomingCallNotifier;
import com.android.server.telecom.ui.ToastFactory;

import java.util.Arrays;
import java.util.ArrayList;
import java.util.Collection;
import java.util.Collections;
import java.util.HashMap;
import java.util.HashSet;
import java.util.Iterator;
import java.util.LinkedList;
import java.util.List;
import java.util.Map;
import java.util.Objects;
import java.util.Optional;
import java.util.Set;
import java.util.concurrent.CompletableFuture;
import java.util.concurrent.ConcurrentHashMap;
import java.util.concurrent.CountDownLatch;
import java.util.concurrent.Executors;
import java.util.concurrent.TimeUnit;
import java.util.stream.Collectors;
import java.util.stream.IntStream;
import java.util.stream.Stream;

import org.codeaurora.ims.QtiCallConstants;
import org.codeaurora.ims.utils.QtiCarrierConfigHelper;
import org.codeaurora.ims.utils.QtiImsExtUtils;
/**
 * Singleton.
 *
 * NOTE: by design most APIs are package private, use the relevant adapter/s to allow
 * access from other packages specifically refraining from passing the CallsManager instance
 * beyond the com.android.server.telecom package boundary.
 */
@VisibleForTesting
public class CallsManager extends Call.ListenerBase
        implements VideoProviderProxy.Listener, CallFilterResultCallback, CurrentUserProxy {

    // TODO: Consider renaming this CallsManagerPlugin.
    @VisibleForTesting
    public interface CallsManagerListener {
        void onCallAdded(Call call);
        void onCallRemoved(Call call);
        void onCallStateChanged(Call call, int oldState, int newState);
        void onConnectionServiceChanged(
                Call call,
                ConnectionServiceWrapper oldService,
                ConnectionServiceWrapper newService);
        void onIncomingCallAnswered(Call call);
        void onIncomingCallRejected(Call call, boolean rejectWithMessage, String textMessage);
        void onCallAudioStateChanged(CallAudioState oldAudioState, CallAudioState newAudioState);
        void onRingbackRequested(Call call, boolean ringback);
        void onIsConferencedChanged(Call call);
        void onIsVoipAudioModeChanged(Call call);
        void onVideoStateChanged(Call call, int previousVideoState, int newVideoState);
        void onCanAddCallChanged(boolean canAddCall);
        void onSessionModifyRequestReceived(Call call, VideoProfile videoProfile);
        void onHoldToneRequested(Call call);
        void onExternalCallChanged(Call call, boolean isExternalCall);
        void onDisconnectedTonePlaying(boolean isTonePlaying);
        void onConnectionTimeChanged(Call call);
        void onConferenceStateChanged(Call call, boolean isConference);
        void onCdmaConferenceSwap(Call call);
    }

    /** Interface used to define the action which is executed delay under some condition. */
    interface PendingAction {
        void performAction();
    }

    private static final String TAG = "CallsManager";

    /**
     * Call filter specifier used with
     * {@link #getNumCallsWithState(int, Call, PhoneAccountHandle, int...)} to indicate only
     * self-managed calls should be included.
     */
    private static final int CALL_FILTER_SELF_MANAGED = 1;

    /**
     * Call filter specifier used with
     * {@link #getNumCallsWithState(int, Call, PhoneAccountHandle, int...)} to indicate only
     * managed calls should be included.
     */
    private static final int CALL_FILTER_MANAGED = 2;

    /**
     * Call filter specifier used with
     * {@link #getNumCallsWithState(int, Call, PhoneAccountHandle, int...)} to indicate both managed
     * and self-managed calls should be included.
     */
    private static final int CALL_FILTER_ALL = 3;

    private static final String PERMISSION_PROCESS_PHONE_ACCOUNT_REGISTRATION =
            "android.permission.PROCESS_PHONE_ACCOUNT_REGISTRATION";

    private static final int HANDLER_WAIT_TIMEOUT = 10000;
    private static final int MAXIMUM_LIVE_CALLS = 1;
    private static final int MAXIMUM_HOLD_CALLS = 1;
    private static final int MAXIMUM_RINGING_CALLS = 1;
    private static final int MAXIMUM_DIALING_CALLS = 1;
    private static final int MAXIMUM_OUTGOING_CALLS = 1;
    private static final int MAXIMUM_TOP_LEVEL_CALLS = 2;
    private static final int MAXIMUM_SELF_MANAGED_CALLS = 10;

    private static final int[] OUTGOING_CALL_STATES =
            {CallState.CONNECTING, CallState.SELECT_PHONE_ACCOUNT, CallState.DIALING,
                    CallState.PULLING};

    /**
     * These states are used by {@link #makeRoomForOutgoingCall(Call, boolean)} to determine which
     * call should be ended first to make room for a new outgoing call.
     */
    private static final int[] LIVE_CALL_STATES =
            {CallState.CONNECTING, CallState.SELECT_PHONE_ACCOUNT, CallState.DIALING,
                    CallState.PULLING, CallState.ACTIVE, CallState.AUDIO_PROCESSING};

    /**
     * These states determine which calls will cause {@link TelecomManager#isInCall()} or
     * {@link TelecomManager#isInManagedCall()} to return true.
     *
     * See also {@link PhoneStateBroadcaster}, which considers a similar set of states as being
     * off-hook.
     */
    public static final int[] ONGOING_CALL_STATES =
            {CallState.SELECT_PHONE_ACCOUNT, CallState.DIALING, CallState.PULLING, CallState.ACTIVE,
                    CallState.ON_HOLD, CallState.RINGING,  CallState.SIMULATED_RINGING,
                    CallState.ANSWERED, CallState.AUDIO_PROCESSING};

    private static final int[] ANY_CALL_STATE =
            {CallState.NEW, CallState.CONNECTING, CallState.SELECT_PHONE_ACCOUNT, CallState.DIALING,
                    CallState.RINGING, CallState.SIMULATED_RINGING, CallState.ACTIVE,
                    CallState.ON_HOLD, CallState.DISCONNECTED, CallState.ABORTED,
                    CallState.DISCONNECTING, CallState.PULLING, CallState.ANSWERED,
                    CallState.AUDIO_PROCESSING};

    public static final String TELECOM_CALL_ID_PREFIX = "TC@";

    // Maps call technologies in TelephonyManager to those in Analytics.
    private static final Map<Integer, Integer> sAnalyticsTechnologyMap;
    static {
        sAnalyticsTechnologyMap = new HashMap<>(5);
        sAnalyticsTechnologyMap.put(TelephonyManager.PHONE_TYPE_CDMA, Analytics.CDMA_PHONE);
        sAnalyticsTechnologyMap.put(TelephonyManager.PHONE_TYPE_GSM, Analytics.GSM_PHONE);
        sAnalyticsTechnologyMap.put(TelephonyManager.PHONE_TYPE_IMS, Analytics.IMS_PHONE);
        sAnalyticsTechnologyMap.put(TelephonyManager.PHONE_TYPE_SIP, Analytics.SIP_PHONE);
        sAnalyticsTechnologyMap.put(TelephonyManager.PHONE_TYPE_THIRD_PARTY,
                Analytics.THIRD_PARTY_PHONE);
    }

    /**
     * The main call repository. Keeps an instance of all live calls. New incoming and outgoing
     * calls are added to the map and removed when the calls move to the disconnected state.
     *
     * ConcurrentHashMap constructor params: 8 is initial table size, 0.9f is
     * load factor before resizing, 1 means we only expect a single thread to
     * access the map so make only a single shard
     */
    private final Set<Call> mCalls = Collections.newSetFromMap(
            new ConcurrentHashMap<Call, Boolean>(8, 0.9f, 1));

    /**
     * A pending call is one which requires user-intervention in order to be placed.
     * Used by {@link #startCallConfirmation}.
     */
    private Call mPendingCall;
    /**
     * Cached latest pending redirected call which requires user-intervention in order to be placed.
     * Used by {@link #onCallRedirectionComplete}.
     */
    private Call mPendingRedirectedOutgoingCall;

    /**
     * Cached call that's been answered but will be added to mCalls pending confirmation of active
     * status from the connection service.
     */
    private Call mPendingAudioProcessingCall;

    /**
     * Cached latest pending redirected call information which require user-intervention in order
     * to be placed. Used by {@link #onCallRedirectionComplete}.
     */
    private final Map<String, Runnable> mPendingRedirectedOutgoingCallInfo =
            new ConcurrentHashMap<>();
    /**
     * Cached latest pending Unredirected call information which require user-intervention in order
     * to be placed. Used by {@link #onCallRedirectionComplete}.
     */
    private final Map<String, Runnable> mPendingUnredirectedOutgoingCallInfo =
            new ConcurrentHashMap<>();

    private CompletableFuture<Call> mPendingCallConfirm;
    private CompletableFuture<Pair<Call, PhoneAccountHandle>> mPendingAccountSelection;

    // Instance variables for testing -- we keep the latest copy of the outgoing call futures
    // here so that we can wait on them in tests
    private CompletableFuture<Call> mLatestPostSelectionProcessingFuture;
    private CompletableFuture<Pair<Call, List<PhoneAccountSuggestion>>>
            mLatestPreAccountSelectionFuture;

    /**
     * The current telecom call ID.  Used when creating new instances of {@link Call}.  Should
     * only be accessed using the {@link #getNextCallId()} method which synchronizes on the
     * {@link #mLock} sync root.
     */
    private int mCallId = 0;

    private int mRttRequestId = 0;
    /**
     * Stores the current foreground user.
     */
    private UserHandle mCurrentUserHandle = UserHandle.of(ActivityManager.getCurrentUser());

    private final ConnectionServiceRepository mConnectionServiceRepository;
    private final DtmfLocalTonePlayer mDtmfLocalTonePlayer;
    private final InCallController mInCallController;
    private final CallAudioManager mCallAudioManager;
    private final CallRecordingTonePlayer mCallRecordingTonePlayer;
    private RespondViaSmsManager mRespondViaSmsManager;
    private final Ringer mRinger;
    private final InCallWakeLockController mInCallWakeLockController;
    // For this set initial table size to 16 because we add 13 listeners in
    // the CallsManager constructor.
    private final Set<CallsManagerListener> mListeners = Collections.newSetFromMap(
            new ConcurrentHashMap<CallsManagerListener, Boolean>(16, 0.9f, 1));
    private final HeadsetMediaButton mHeadsetMediaButton;
    private final WiredHeadsetManager mWiredHeadsetManager;
    private final SystemStateHelper mSystemStateHelper;
    private final BluetoothRouteManager mBluetoothRouteManager;
    private final DockManager mDockManager;
    private final TtyManager mTtyManager;
    private final ProximitySensorManager mProximitySensorManager;
    private final PhoneStateBroadcaster mPhoneStateBroadcaster;
    private final CallLogManager mCallLogManager;
    private final Context mContext;
    private final TelecomSystem.SyncRoot mLock;
    private final PhoneAccountRegistrar mPhoneAccountRegistrar;
    private final MissedCallNotifier mMissedCallNotifier;
    private final DisconnectedCallNotifier mDisconnectedCallNotifier;
    private IncomingCallNotifier mIncomingCallNotifier;
    private final CallerInfoLookupHelper mCallerInfoLookupHelper;
    private final IncomingCallFilter.Factory mIncomingCallFilterFactory;
    private final DefaultDialerCache mDefaultDialerCache;
    private final Timeouts.Adapter mTimeoutsAdapter;
    private final PhoneNumberUtilsAdapter mPhoneNumberUtilsAdapter;
    private final ClockProxy mClockProxy;
    private final ToastFactory mToastFactory;
    private final Set<Call> mLocallyDisconnectingCalls = new HashSet<>();
    private final Set<Call> mPendingCallsToDisconnect = new HashSet<>();
    private final ConnectionServiceFocusManager mConnectionSvrFocusMgr;
    /* Handler tied to thread in which CallManager was initialized. */
    private final Handler mHandler = new Handler(Looper.getMainLooper());
    private final EmergencyCallHelper mEmergencyCallHelper;
    private final RoleManagerAdapter mRoleManagerAdapter;

    private final ConnectionServiceFocusManager.CallsManagerRequester mRequester =
            new ConnectionServiceFocusManager.CallsManagerRequester() {
                @Override
                public void releaseConnectionService(
                        ConnectionServiceFocusManager.ConnectionServiceFocus connectionService) {
                    mCalls.stream()
                            .filter(c -> c.getConnectionServiceWrapper().equals(connectionService))
                            .forEach(c -> c.disconnect("release " +
                                    connectionService.getComponentName().getPackageName()));
                }

                @Override
                public void setCallsManagerListener(CallsManagerListener listener) {
                    mListeners.add(listener);
                }
            };

    private boolean mCanAddCall = true;

    private int mMaxNumberOfSimultaneouslyActiveSims = -1;

    private Runnable mStopTone;

    private LinkedList<HandlerThread> mGraphHandlerThreads;

    // Two global variables used to handle the Emergency Call when there
    // is no room available for emergency call. Buffer the Emergency Call
    // in mPendingMOEmerCall until the Current Active call is disconnected
    // successfully and place the mPendingMOEmerCall followed by clearing
    // buffer.
    private Call mPendingMOEmerCall = null;
    private Call mDisconnectingCall = null;

    /**
     * Listener to PhoneAccountRegistrar events.
     */
    private PhoneAccountRegistrar.Listener mPhoneAccountListener =
            new PhoneAccountRegistrar.Listener() {
        public void onPhoneAccountRegistered(PhoneAccountRegistrar registrar,
                                             PhoneAccountHandle handle) {
            broadcastRegisterIntent(handle);
        }
        public void onPhoneAccountUnRegistered(PhoneAccountRegistrar registrar,
                                               PhoneAccountHandle handle) {
            broadcastUnregisterIntent(handle);
        }

        @Override
        public void onPhoneAccountChanged(PhoneAccountRegistrar registrar,
                PhoneAccount phoneAccount) {
            handlePhoneAccountChanged(registrar, phoneAccount);
        }
    };

    /**
     * Receiver for enhanced call blocking feature to update the emergency call notification
     * in below cases:
     *  1) Carrier config changed.
     *  2) Blocking suppression state changed.
     */
    private final BroadcastReceiver mReceiver = new BroadcastReceiver() {
        @Override
        public void onReceive(Context context, Intent intent) {
            Log.startSession("CM.CCCR");
            String action = intent.getAction();
            if (CarrierConfigManager.ACTION_CARRIER_CONFIG_CHANGED.equals(action)
                    || SystemContract.ACTION_BLOCK_SUPPRESSION_STATE_CHANGED.equals(action)) {
                new UpdateEmergencyCallNotificationTask().doInBackground(
                        Pair.create(context, Log.createSubsession()));
            }
        }
    };

    private static class UpdateEmergencyCallNotificationTask
            extends AsyncTask<Pair<Context, Session>, Void, Void> {
        @SafeVarargs
        @Override
        protected final Void doInBackground(Pair<Context, Session>... args) {
            if (args == null || args.length != 1 || args[0] == null) {
                Log.e(this, new IllegalArgumentException(), "Incorrect invocation");
                return null;
            }
            Log.continueSession(args[0].second, "CM.UECNT");
            Context context = args[0].first;
            BlockedNumbersUtil.updateEmergencyCallNotification(context,
                    SystemContract.shouldShowEmergencyCallNotification(context));
            Log.endSession();
            return null;
        }
    }

    /**
     * Initializes the required Telecom components.
     */
    @VisibleForTesting
    public CallsManager(
            Context context,
            TelecomSystem.SyncRoot lock,
            CallerInfoLookupHelper callerInfoLookupHelper,
            MissedCallNotifier missedCallNotifier,
            DisconnectedCallNotifier.Factory disconnectedCallNotifierFactory,
            PhoneAccountRegistrar phoneAccountRegistrar,
            HeadsetMediaButtonFactory headsetMediaButtonFactory,
            ProximitySensorManagerFactory proximitySensorManagerFactory,
            InCallWakeLockControllerFactory inCallWakeLockControllerFactory,
            ConnectionServiceFocusManager.ConnectionServiceFocusManagerFactory
                    connectionServiceFocusManagerFactory,
            CallAudioManager.AudioServiceFactory audioServiceFactory,
            BluetoothRouteManager bluetoothManager,
            WiredHeadsetManager wiredHeadsetManager,
            SystemStateHelper systemStateHelper,
            DefaultDialerCache defaultDialerCache,
            Timeouts.Adapter timeoutsAdapter,
            AsyncRingtonePlayer asyncRingtonePlayer,
            PhoneNumberUtilsAdapter phoneNumberUtilsAdapter,
            EmergencyCallHelper emergencyCallHelper,
            InCallTonePlayer.ToneGeneratorFactory toneGeneratorFactory,
            ClockProxy clockProxy,
            AudioProcessingNotification audioProcessingNotification,
            BluetoothStateReceiver bluetoothStateReceiver,
            CallAudioRouteStateMachine.Factory callAudioRouteStateMachineFactory,
            CallAudioModeStateMachine.Factory callAudioModeStateMachineFactory,
            InCallControllerFactory inCallControllerFactory,
            RoleManagerAdapter roleManagerAdapter,
            IncomingCallFilter.Factory incomingCallFilterFactory,
            ToastFactory toastFactory) {
        mContext = context;
        mLock = lock;
        mPhoneNumberUtilsAdapter = phoneNumberUtilsAdapter;
        mPhoneAccountRegistrar = phoneAccountRegistrar;
        mPhoneAccountRegistrar.addListener(mPhoneAccountListener);
        mMissedCallNotifier = missedCallNotifier;
        mDisconnectedCallNotifier = disconnectedCallNotifierFactory.create(mContext, this);
        StatusBarNotifier statusBarNotifier = new StatusBarNotifier(context, this);
        mWiredHeadsetManager = wiredHeadsetManager;
        mSystemStateHelper = systemStateHelper;
        mDefaultDialerCache = defaultDialerCache;
        mBluetoothRouteManager = bluetoothManager;
        mDockManager = new DockManager(context);
        mTimeoutsAdapter = timeoutsAdapter;
        mEmergencyCallHelper = emergencyCallHelper;
        mCallerInfoLookupHelper = callerInfoLookupHelper;
        mIncomingCallFilterFactory = incomingCallFilterFactory;

        mDtmfLocalTonePlayer =
                new DtmfLocalTonePlayer(new DtmfLocalTonePlayer.ToneGeneratorProxy());
        CallAudioRouteStateMachine callAudioRouteStateMachine =
                callAudioRouteStateMachineFactory.create(
                        context,
                        this,
                        bluetoothManager,
                        wiredHeadsetManager,
                        statusBarNotifier,
                        audioServiceFactory,
                        CallAudioRouteStateMachine.EARPIECE_AUTO_DETECT
                );
        callAudioRouteStateMachine.initialize();

        CallAudioRoutePeripheralAdapter callAudioRoutePeripheralAdapter =
                new CallAudioRoutePeripheralAdapter(
                        callAudioRouteStateMachine,
                        bluetoothManager,
                        wiredHeadsetManager,
                        mDockManager);

        AudioManager audioManager = (AudioManager) mContext.getSystemService(Context.AUDIO_SERVICE);
        InCallTonePlayer.MediaPlayerFactory mediaPlayerFactory =
                (resourceId, attributes) ->
                        new InCallTonePlayer.MediaPlayerAdapterImpl(
                                MediaPlayer.create(mContext, resourceId, attributes,
                                        audioManager.generateAudioSessionId()));
        InCallTonePlayer.Factory playerFactory = new InCallTonePlayer.Factory(
                callAudioRoutePeripheralAdapter, lock, toneGeneratorFactory, mediaPlayerFactory,
                () -> audioManager.getStreamVolume(AudioManager.STREAM_RING) > 0);

        SystemSettingsUtil systemSettingsUtil = new SystemSettingsUtil();
        RingtoneFactory ringtoneFactory = new RingtoneFactory(this, context);
        SystemVibrator systemVibrator = new SystemVibrator(context);
        mInCallController = inCallControllerFactory.create(context, mLock, this,
                systemStateHelper, defaultDialerCache, mTimeoutsAdapter,
                emergencyCallHelper);
        mRinger = new Ringer(playerFactory, context, systemSettingsUtil, asyncRingtonePlayer,
                ringtoneFactory, systemVibrator,
                new Ringer.VibrationEffectProxy(), mInCallController);
        mCallRecordingTonePlayer = new CallRecordingTonePlayer(mContext, audioManager, mLock);
        mCallAudioManager = new CallAudioManager(callAudioRouteStateMachine,
                this, callAudioModeStateMachineFactory.create(systemStateHelper,
                (AudioManager) mContext.getSystemService(Context.AUDIO_SERVICE)),
                playerFactory, mRinger, new RingbackPlayer(playerFactory),
                bluetoothStateReceiver, mDtmfLocalTonePlayer);

        mConnectionSvrFocusMgr = connectionServiceFocusManagerFactory.create(mRequester);
        mHeadsetMediaButton = headsetMediaButtonFactory.create(context, this, mLock);
        mTtyManager = new TtyManager(context, mWiredHeadsetManager);
        mProximitySensorManager = proximitySensorManagerFactory.create(context, this);
        mPhoneStateBroadcaster = new PhoneStateBroadcaster(this);
        mCallLogManager = new CallLogManager(context, phoneAccountRegistrar, mMissedCallNotifier);
        mConnectionServiceRepository =
                new ConnectionServiceRepository(mPhoneAccountRegistrar, mContext, mLock, this);
        mInCallWakeLockController = inCallWakeLockControllerFactory.create(context, this);
        mClockProxy = clockProxy;
        mToastFactory = toastFactory;
        mRoleManagerAdapter = roleManagerAdapter;

        mListeners.add(mInCallWakeLockController);
        mListeners.add(statusBarNotifier);
        mListeners.add(mCallLogManager);
        mListeners.add(mPhoneStateBroadcaster);
        mListeners.add(mInCallController);
        mListeners.add(mCallAudioManager);
        mListeners.add(mCallRecordingTonePlayer);
        mListeners.add(missedCallNotifier);
        mListeners.add(mDisconnectedCallNotifier);
        mListeners.add(mHeadsetMediaButton);
        mListeners.add(mProximitySensorManager);
        mListeners.add(audioProcessingNotification);

        // There is no USER_SWITCHED broadcast for user 0, handle it here explicitly.
        final UserManager userManager = UserManager.get(mContext);
        // Don't load missed call if it is run in split user model.
        if (userManager.isPrimaryUser()) {
            onUserSwitch(Process.myUserHandle());
        }
        // Register BroadcastReceiver to handle enhanced call blocking feature related event.
        IntentFilter intentFilter = new IntentFilter(
                CarrierConfigManager.ACTION_CARRIER_CONFIG_CHANGED);
        intentFilter.addAction(SystemContract.ACTION_BLOCK_SUPPRESSION_STATE_CHANGED);
        context.registerReceiver(mReceiver, intentFilter);
        mGraphHandlerThreads = new LinkedList<>();
        QtiCarrierConfigHelper.getInstance().setup(mContext);
    }

    public void setIncomingCallNotifier(IncomingCallNotifier incomingCallNotifier) {
        if (mIncomingCallNotifier != null) {
            mListeners.remove(mIncomingCallNotifier);
        }
        mIncomingCallNotifier = incomingCallNotifier;
        mListeners.add(mIncomingCallNotifier);
    }

    public void setRespondViaSmsManager(RespondViaSmsManager respondViaSmsManager) {
        if (mRespondViaSmsManager != null) {
            mListeners.remove(mRespondViaSmsManager);
        }
        mRespondViaSmsManager = respondViaSmsManager;
        mListeners.add(respondViaSmsManager);
    }

    public RespondViaSmsManager getRespondViaSmsManager() {
        return mRespondViaSmsManager;
    }

    public CallerInfoLookupHelper getCallerInfoLookupHelper() {
        return mCallerInfoLookupHelper;
    }

    public RoleManagerAdapter getRoleManagerAdapter() {
        return mRoleManagerAdapter;
    }

    @Override
    public void onSuccessfulOutgoingCall(Call call, int callState) {
        Log.v(this, "onSuccessfulOutgoingCall, %s", call);
        call.setPostCallPackageName(getRoleManagerAdapter().getDefaultCallScreeningApp());

        setCallState(call, callState, "successful outgoing call");
        if (!mCalls.contains(call)) {
            // Call was not added previously in startOutgoingCall due to it being a potential MMI
            // code, so add it now.
            addCall(call);
        }

        // The call's ConnectionService has been updated.
        for (CallsManagerListener listener : mListeners) {
            listener.onConnectionServiceChanged(call, null, call.getConnectionService());
        }

        markCallAsDialing(call);
    }

    @Override
    public void onFailedOutgoingCall(Call call, DisconnectCause disconnectCause) {
        Log.v(this, "onFailedOutgoingCall, call: %s", call);

        markCallAsRemoved(call);
    }

    @Override
    public void onSuccessfulIncomingCall(Call incomingCall) {
        Log.d(this, "onSuccessfulIncomingCall");
        PhoneAccount phoneAccount = mPhoneAccountRegistrar.getPhoneAccountUnchecked(
                incomingCall.getTargetPhoneAccount());
        Bundle extras =
            phoneAccount == null || phoneAccount.getExtras() == null
                ? new Bundle()
                : phoneAccount.getExtras();
        if (incomingCall.hasProperty(Connection.PROPERTY_EMERGENCY_CALLBACK_MODE) ||
                incomingCall.isSelfManaged() ||
                extras.getBoolean(PhoneAccount.EXTRA_SKIP_CALL_FILTERING)) {
            Log.i(this, "Skipping call filtering for %s (ecm=%b, selfMgd=%b, skipExtra=%b)",
                    incomingCall.getId(),
                    incomingCall.hasProperty(Connection.PROPERTY_EMERGENCY_CALLBACK_MODE),
                    incomingCall.isSelfManaged(),
                    extras.getBoolean(PhoneAccount.EXTRA_SKIP_CALL_FILTERING));
            onCallFilteringComplete(incomingCall, new Builder()
                    .setShouldAllowCall(true)
                    .setShouldReject(false)
                    .setShouldAddToCallLog(true)
                    .setShouldShowNotification(true)
                    .build());
            incomingCall.setIsUsingCallFiltering(false);
            return;
        }

        IncomingCallFilterGraph graph = setUpCallFilterGraph(incomingCall);
        graph.performFiltering();
    }

    private IncomingCallFilterGraph setUpCallFilterGraph(Call incomingCall) {
        incomingCall.setIsUsingCallFiltering(true);
        String carrierPackageName = getCarrierPackageName();
        String defaultDialerPackageName = TelecomManager.from(mContext).getDefaultDialerPackage();
        String userChosenPackageName = getRoleManagerAdapter().getDefaultCallScreeningApp();
        CallScreeningServiceHelper.AppLabelProxy appLabelProxy =
                new CallScreeningServiceHelper.AppLabelProxy() {
                    @Override
                    public CharSequence getAppLabel(String packageName) {
                        PackageManager pm = mContext.getPackageManager();
                        try {
                            ApplicationInfo info = pm.getApplicationInfo(packageName, 0);
                            return pm.getApplicationLabel(info);
                        } catch (PackageManager.NameNotFoundException nnfe) {
                            Log.w(this, "Could not determine package name.");
                        }

                        return null;
                    }
                };
        ParcelableCallUtils.Converter converter = new ParcelableCallUtils.Converter();

        IncomingCallFilterGraph graph = new IncomingCallFilterGraph(incomingCall,
                this::onCallFilteringComplete, mContext, mTimeoutsAdapter, mLock);
        DirectToVoicemailFilter voicemailFilter = new DirectToVoicemailFilter(incomingCall,
                mCallerInfoLookupHelper);
        BlockCheckerFilter blockCheckerFilter = new BlockCheckerFilter(mContext, incomingCall,
                mCallerInfoLookupHelper, new BlockCheckerAdapter());
        NewCallScreeningServiceFilter carrierCallScreeningServiceFilter =
                new NewCallScreeningServiceFilter(incomingCall, carrierPackageName,
                        NewCallScreeningServiceFilter.PACKAGE_TYPE_CARRIER, mContext, this,
                        appLabelProxy, converter);
        NewCallScreeningServiceFilter defaultDialerCallScreeningServiceFilter =
                new NewCallScreeningServiceFilter(incomingCall, defaultDialerPackageName,
                        NewCallScreeningServiceFilter.PACKAGE_TYPE_DEFAULT_DIALER, mContext, this,
                        appLabelProxy, converter);
        NewCallScreeningServiceFilter userChosenCallScreeningServiceFilter =
                new NewCallScreeningServiceFilter(incomingCall, userChosenPackageName,
                        NewCallScreeningServiceFilter.PACKAGE_TYPE_USER_CHOSEN, mContext, this,
                        appLabelProxy, converter);
        graph.addFilter(voicemailFilter);
        graph.addFilter(blockCheckerFilter);
        graph.addFilter(carrierCallScreeningServiceFilter);
        graph.addFilter(defaultDialerCallScreeningServiceFilter);
        graph.addFilter(userChosenCallScreeningServiceFilter);
        IncomingCallFilterGraph.addEdge(voicemailFilter, carrierCallScreeningServiceFilter);
        IncomingCallFilterGraph.addEdge(blockCheckerFilter, carrierCallScreeningServiceFilter);
        IncomingCallFilterGraph.addEdge(carrierCallScreeningServiceFilter,
                defaultDialerCallScreeningServiceFilter);
        IncomingCallFilterGraph.addEdge(carrierCallScreeningServiceFilter,
                userChosenCallScreeningServiceFilter);
        mGraphHandlerThreads.add(graph.getHandlerThread());
        return graph;
    }

    private String getCarrierPackageName() {
        ComponentName componentName = null;
        CarrierConfigManager configManager = (CarrierConfigManager) mContext.getSystemService
                (Context.CARRIER_CONFIG_SERVICE);
        PersistableBundle configBundle = configManager.getConfig();
        if (configBundle != null) {
            componentName = ComponentName.unflattenFromString(configBundle.getString
                    (CarrierConfigManager.KEY_CARRIER_CALL_SCREENING_APP_STRING, ""));
        }

        return componentName != null ? componentName.getPackageName() : null;
    }

    @Override
    public void onCallFilteringComplete(Call incomingCall, CallFilteringResult result) {
        // Only set the incoming call as ringing if it isn't already disconnected. It is possible
        // that the connection service disconnected the call before it was even added to Telecom, in
        // which case it makes no sense to set it back to a ringing state.
        mGraphHandlerThreads.clear();

        if (incomingCall.getState() != CallState.DISCONNECTED &&
                incomingCall.getState() != CallState.DISCONNECTING) {
            setCallState(incomingCall, CallState.RINGING,
                    result.shouldAllowCall ? "successful incoming call" : "blocking call");
        } else {
            Log.i(this, "onCallFilteringCompleted: call already disconnected.");
            return;
        }

        if (result.shouldAllowCall) {
            incomingCall.setPostCallPackageName(
                    getRoleManagerAdapter().getDefaultCallScreeningApp());

            if (hasMaximumManagedRingingCalls(incomingCall)) {
                if (shouldSilenceInsteadOfReject(incomingCall)) {
                    incomingCall.silence();
                } else {
                    Log.i(this, "onCallFilteringCompleted: Call rejected! " +
                            "Exceeds maximum number of ringing calls.");
                    rejectCallAndLog(incomingCall, result);
                }
            } else if (hasMaximumManagedDialingCalls(incomingCall)) {
                if (shouldSilenceInsteadOfReject(incomingCall)) {
                    incomingCall.silence();
                } else {

                    Log.i(this, "onCallFilteringCompleted: Call rejected! Exceeds maximum number of " +
                            "dialing calls.");
                    rejectCallAndLog(incomingCall, result);
                }
            } else if (!isIncomingVideoCallAllowed(incomingCall)) {
                Log.i(this, "onCallFilteringCompleted: MT Video Call rejecting.");
                rejectCallAndLog(incomingCall, result);
            } else if (result.shouldSilence) {
                Log.i(this, "onCallFilteringCompleted: setting the call to silent ringing state");
                incomingCall.setSilentRingingRequested(true);
                addCall(incomingCall);
            } else if (result.shouldScreenViaAudio) {
                Log.i(this, "onCallFilteringCompleted: starting background audio processing");
                answerCallForAudioProcessing(incomingCall);
                incomingCall.setAudioProcessingRequestingApp(result.mCallScreeningAppName);
            } else {
                addCall(incomingCall);
            }
        } else {
            if (result.shouldReject) {
                Log.i(this, "onCallFilteringCompleted: blocked call, rejecting.");
                incomingCall.reject(false, null);
            }
            if (result.shouldAddToCallLog) {
                Log.i(this, "onCallScreeningCompleted: blocked call, adding to call log.");
                if (result.shouldShowNotification) {
                    Log.w(this, "onCallScreeningCompleted: blocked call, showing notification.");
                }
                mCallLogManager.logCall(incomingCall, Calls.BLOCKED_TYPE,
                        result.shouldShowNotification, result);
            } else if (result.shouldShowNotification) {
                Log.i(this, "onCallScreeningCompleted: blocked call, showing notification.");
                mMissedCallNotifier.showMissedCallNotification(
                        new MissedCallNotifier.CallInfo(incomingCall));
            }
        }
    }

    /**
     * Determines if the incoming video call is allowed or not
     *
     * @param Call The incoming call.
     * @return {@code false} if incoming video call is not allowed.
     */
    private static boolean isIncomingVideoCallAllowed(Call call) {
        Bundle extras = call.getExtras();
        if (extras == null || (!isIncomingVideoCall(call))) {
            Log.w(TAG, "isIncomingVideoCallAllowed: null Extras or not an incoming video call " +
                    "or allow video calls in low battery");
            return true;
        }

        final boolean isLowBattery = extras.getBoolean(QtiCallConstants.LOW_BATTERY_EXTRA_KEY,
                false);
        Log.d(TAG, "isIncomingVideoCallAllowed: lowbattery = " + isLowBattery);
        return !isLowBattery;
    }

    private static boolean isIncomingVideoCall(Call call) {
        return (!VideoProfile.isAudioOnly(call.getVideoState()) &&
            call.getState() == CallState.RINGING);
    }

    /**
     * In the event that the maximum supported calls of a given type is reached, the
     * default behavior is to reject any additional calls of that type.  This checks
     * if the device is configured to silence instead of reject the call, provided
     * that the incoming call is from a different source (connection service).
     */
    private boolean shouldSilenceInsteadOfReject(Call incomingCall) {
        if (!mContext.getResources().getBoolean(
                R.bool.silence_incoming_when_different_service_and_maximum_ringing)) {
            return false;
        }

        for (Call call : mCalls) {
            // Only operate on top-level calls
            if (call.getParentCall() != null) {
                continue;
            }

            if (call.isExternalCall()) {
                continue;
            }

            if (call.getConnectionService() == incomingCall.getConnectionService()) {
                return false;
            }
        }

        return true;
    }

    @Override
    public void onFailedIncomingCall(Call call) {
        setCallState(call, CallState.DISCONNECTED, "failed incoming call");
        call.removeListener(this);
    }

    @Override
    public void onSuccessfulUnknownCall(Call call, int callState) {
        setCallState(call, callState, "successful unknown call");
        Log.i(this, "onSuccessfulUnknownCall for call %s", call);
        addCall(call);
    }

    @Override
    public void onFailedUnknownCall(Call call) {
        Log.i(this, "onFailedUnknownCall for call %s", call);
        setCallState(call, CallState.DISCONNECTED, "failed unknown call");
        call.removeListener(this);
    }

    @Override
    public void onRingbackRequested(Call call, boolean ringback) {
        for (CallsManagerListener listener : mListeners) {
            listener.onRingbackRequested(call, ringback);
        }
    }

    @Override
    public void onPostDialWait(Call call, String remaining) {
        mInCallController.onPostDialWait(call, remaining);
    }

    @Override
    public void onPostDialChar(final Call call, char nextChar) {
        if (PhoneNumberUtils.is12Key(nextChar)) {
            // Play tone if it is one of the dialpad digits, canceling out the previously queued
            // up stopTone runnable since playing a new tone automatically stops the previous tone.
            if (mStopTone != null) {
                mHandler.removeCallbacks(mStopTone.getRunnableToCancel());
                mStopTone.cancel();
            }

            mDtmfLocalTonePlayer.playTone(call, nextChar);

            mStopTone = new Runnable("CM.oPDC", mLock) {
                @Override
                public void loggedRun() {
                    // Set a timeout to stop the tone in case there isn't another tone to
                    // follow.
                    mDtmfLocalTonePlayer.stopTone(call);
                }
            };
            mHandler.postDelayed(mStopTone.prepare(),
                    Timeouts.getDelayBetweenDtmfTonesMillis(mContext.getContentResolver()));
        } else if (nextChar == 0 || nextChar == TelecomManager.DTMF_CHARACTER_WAIT ||
                nextChar == TelecomManager.DTMF_CHARACTER_PAUSE) {
            // Stop the tone if a tone is playing, removing any other stopTone callbacks since
            // the previous tone is being stopped anyway.
            if (mStopTone != null) {
                mHandler.removeCallbacks(mStopTone.getRunnableToCancel());
                mStopTone.cancel();
            }
            mDtmfLocalTonePlayer.stopTone(call);
        } else {
            Log.w(this, "onPostDialChar: invalid value %d", nextChar);
        }
    }

    @Override
    public void onParentChanged(Call call) {
        // parent-child relationship affects which call should be foreground, so do an update.
        updateCanAddCall();
        for (CallsManagerListener listener : mListeners) {
            listener.onIsConferencedChanged(call);
        }
    }

    @Override
    public void onChildrenChanged(Call call) {
        // parent-child relationship affects which call should be foreground, so do an update.
        updateCanAddCall();
        for (CallsManagerListener listener : mListeners) {
            listener.onIsConferencedChanged(call);
        }
    }

    @Override
    public void onConferenceStateChanged(Call call, boolean isConference) {
        // Conference changed whether it is treated as a conference or not.
        updateCanAddCall();
        for (CallsManagerListener listener : mListeners) {
            listener.onConferenceStateChanged(call, isConference);
        }
    }

    @Override
    public void onCdmaConferenceSwap(Call call) {
        // SWAP was executed on a CDMA conference
        for (CallsManagerListener listener : mListeners) {
            listener.onCdmaConferenceSwap(call);
        }
    }

    @Override
    public void onIsVoipAudioModeChanged(Call call) {
        for (CallsManagerListener listener : mListeners) {
            listener.onIsVoipAudioModeChanged(call);
        }
    }

    @Override
    public void onVideoStateChanged(Call call, int previousVideoState, int newVideoState) {
        for (CallsManagerListener listener : mListeners) {
            listener.onVideoStateChanged(call, previousVideoState, newVideoState);
        }
    }

    @Override
    public boolean onCanceledViaNewOutgoingCallBroadcast(final Call call,
            long disconnectionTimeout) {
        mPendingCallsToDisconnect.add(call);
        mHandler.postDelayed(new Runnable("CM.oCVNOCB", mLock) {
            @Override
            public void loggedRun() {
                if (mPendingCallsToDisconnect.remove(call)) {
                    Log.i(this, "Delayed disconnection of call: %s", call);
                    call.disconnect();
                }
            }
        }.prepare(), disconnectionTimeout);

        return true;
    }

    /**
     * Handles changes to the {@link Connection.VideoProvider} for a call.  Adds the
     * {@link CallsManager} as a listener for the {@link VideoProviderProxy} which is created
     * in {@link Call#setVideoProvider(IVideoProvider)}.  This allows the {@link CallsManager} to
     * respond to callbacks from the {@link VideoProviderProxy}.
     *
     * @param call The call.
     */
    @Override
    public void onVideoCallProviderChanged(Call call) {
        VideoProviderProxy videoProviderProxy = call.getVideoProviderProxy();

        if (videoProviderProxy == null) {
            return;
        }

        videoProviderProxy.addListener(this);
    }

    /**
     * Handles session modification requests received via the {@link TelecomVideoCallCallback} for
     * a call.  Notifies listeners of the {@link CallsManager.CallsManagerListener} of the session
     * modification request.
     *
     * @param call The call.
     * @param videoProfile The {@link VideoProfile}.
     */
    @Override
    public void onSessionModifyRequestReceived(Call call, VideoProfile videoProfile) {
        int videoState = videoProfile != null ? videoProfile.getVideoState() :
                VideoProfile.STATE_AUDIO_ONLY;
        Log.v(TAG, "onSessionModifyRequestReceived : videoProfile = " + VideoProfile
                .videoStateToString(videoState));

        for (CallsManagerListener listener : mListeners) {
            listener.onSessionModifyRequestReceived(call, videoProfile);
        }
    }

    public Collection<Call> getCalls() {
        return Collections.unmodifiableCollection(mCalls);
    }

    /**
     * Play or stop a call hold tone for a call.  Triggered via
     * {@link Connection#sendConnectionEvent(String)} when the
     * {@link Connection#EVENT_ON_HOLD_TONE_START} event or
     * {@link Connection#EVENT_ON_HOLD_TONE_STOP} event is passed through to the
     *
     * @param call The call which requested the hold tone.
     */
    @Override
    public void onHoldToneRequested(Call call) {
        for (CallsManagerListener listener : mListeners) {
            listener.onHoldToneRequested(call);
        }
    }

    /**
     * A {@link Call} managed by the {@link CallsManager} has requested a handover to another
     * {@link PhoneAccount}.
     * @param call The call.
     * @param handoverTo The {@link PhoneAccountHandle} to handover the call to.
     * @param videoState The desired video state of the call after handover.
     * @param extras
     */
    @Override
    public void onHandoverRequested(Call call, PhoneAccountHandle handoverTo, int videoState,
                                    Bundle extras, boolean isLegacy) {
        if (isLegacy) {
            requestHandoverViaEvents(call, handoverTo, videoState, extras);
        } else {
            requestHandover(call, handoverTo, videoState, extras);
        }
    }

    @VisibleForTesting
    public Call getForegroundCall() {
        if (mCallAudioManager == null) {
            // Happens when getForegroundCall is called before full initialization.
            return null;
        }
        return mCallAudioManager.getForegroundCall();
    }

    @Override
    public void onCallHoldFailed(Call call) {
        markAllAnsweredCallAsRinging(call, "hold");
    }

    @Override
    public void onCallSwitchFailed(Call call) {
        markAllAnsweredCallAsRinging(call, "switch");
    }

    private void markAllAnsweredCallAsRinging(Call call, String actionName) {
        // Normally, we don't care whether a call hold or switch has failed.
        // However, if a call was held or switched in order to answer an incoming call, that
        // incoming call needs to be brought out of the ANSWERED state so that the user can
        // try the operation again.
        for (Call call1 : mCalls) {
            if (call1 != call && call1.getState() == CallState.ANSWERED) {
                setCallState(call1, CallState.RINGING, actionName + " failed on other call");
            }
        }
    }

    @Override
    public UserHandle getCurrentUserHandle() {
        return mCurrentUserHandle;
    }

    public CallAudioManager getCallAudioManager() {
        return mCallAudioManager;
    }

    InCallController getInCallController() {
        return mInCallController;
    }

    EmergencyCallHelper getEmergencyCallHelper() {
        return mEmergencyCallHelper;
    }

    public DefaultDialerCache getDefaultDialerCache() {
        return mDefaultDialerCache;
    }

    @VisibleForTesting
    public PhoneAccountRegistrar.Listener getPhoneAccountListener() {
        return mPhoneAccountListener;
    }

    public boolean hasEmergencyRttCall() {
        for (Call call : mCalls) {
            if (call.isEmergencyCall() && call.isRttCall()) {
                return true;
            }
        }
        return false;
    }

    @VisibleForTesting
    public boolean hasOnlyDisconnectedCalls() {
        if (mCalls.size() == 0) {
            return false;
        }
        for (Call call : mCalls) {
            if (!call.isDisconnected()) {
                return false;
            }
        }
        return true;
    }

    public boolean hasVideoCall() {
        for (Call call : mCalls) {
            if (VideoProfile.isVideo(call.getVideoState())) {
                return true;
            }
        }
        return false;
    }

    @VisibleForTesting
    public CallAudioState getAudioState() {
        return mCallAudioManager.getCallAudioState();
    }

    boolean isTtySupported() {
        return mTtyManager.isTtySupported();
    }

    int getCurrentTtyMode() {
        return mTtyManager.getCurrentTtyMode();
    }

    @VisibleForTesting
    public void addListener(CallsManagerListener listener) {
        mListeners.add(listener);
    }

    @VisibleForTesting
    public void removeListener(CallsManagerListener listener) {
        mListeners.remove(listener);
    }

    void processIncomingConference(PhoneAccountHandle phoneAccountHandle, Bundle extras) {
        Log.d(this, "processIncomingCallConference");
        processIncomingCallIntent(phoneAccountHandle, extras, true);
    }

    /**
     * Starts the process to attach the call to a connection service.
     *
     * @param phoneAccountHandle The phone account which contains the component name of the
     *        connection service to use for this call.
     * @param extras The optional extras Bundle passed with the intent used for the incoming call.
     */
    void processIncomingCallIntent(PhoneAccountHandle phoneAccountHandle, Bundle extras) {
        processIncomingCallIntent(phoneAccountHandle, extras, false);
    }

    void processIncomingCallIntent(PhoneAccountHandle phoneAccountHandle, Bundle extras,
        boolean isConference) {
        Log.d(this, "processIncomingCallIntent");
        boolean isHandover = extras.getBoolean(TelecomManager.EXTRA_IS_HANDOVER);
        Uri handle = extras.getParcelable(TelecomManager.EXTRA_INCOMING_CALL_ADDRESS);
        if (handle == null) {
            // Required for backwards compatibility
            handle = extras.getParcelable(TelephonyManager.EXTRA_INCOMING_NUMBER);
        }
        Call call = new Call(
                getNextCallId(),
                mContext,
                this,
                mLock,
                mConnectionServiceRepository,
                mPhoneNumberUtilsAdapter,
                handle,
                null /* gatewayInfo */,
                null /* connectionManagerPhoneAccount */,
                phoneAccountHandle,
                Call.CALL_DIRECTION_INCOMING /* callDirection */,
                false /* forceAttachToExistingConnection */,
                isConference, /* isConference */
                mClockProxy,
                mToastFactory);

        // Ensure new calls related to self-managed calls/connections are set as such.  This will
        // be overridden when the actual connection is returned in startCreateConnection, however
        // doing this now ensures the logs and any other logic will treat this call as self-managed
        // from the moment it is created.
        PhoneAccount phoneAccount = mPhoneAccountRegistrar.getPhoneAccountUnchecked(
                phoneAccountHandle);
        if (phoneAccount != null) {
            call.setIsSelfManaged(phoneAccount.isSelfManaged());
            if (call.isSelfManaged()) {
                // Self managed calls will always be voip audio mode.
                call.setIsVoipAudioMode(true);
            } else {
                // Incoming call is managed, the active call is self-managed and can't be held.
                // We need to set extras on it to indicate whether answering will cause a
                // active self-managed call to drop.
                Call activeCall = (Call) mConnectionSvrFocusMgr.getCurrentFocusCall();
                if (activeCall != null && !canHold(activeCall) && activeCall.isSelfManaged()) {
                    Bundle dropCallExtras = new Bundle();
                    dropCallExtras.putBoolean(Connection.EXTRA_ANSWERING_DROPS_FG_CALL, true);

                    // Include the name of the app which will drop the call.
                    CharSequence droppedApp = activeCall.getTargetPhoneAccountLabel();
                    dropCallExtras.putCharSequence(
                            Connection.EXTRA_ANSWERING_DROPS_FG_CALL_APP_NAME, droppedApp);
                    Log.i(this, "Incoming managed call will drop %s call.", droppedApp);
                    call.putExtras(Call.SOURCE_CONNECTION_SERVICE, dropCallExtras);
                }
            }
<<<<<<< HEAD
            if ((phoneAccount.getExtras() != null) &&
                    phoneAccount.getExtras().getBoolean(
=======

            Bundle phoneAccountExtras = phoneAccount.getExtras();
            if (phoneAccountExtras != null
                    && phoneAccountExtras.getBoolean(
>>>>>>> b8614d6b
                            PhoneAccount.EXTRA_ALWAYS_USE_VOIP_AUDIO_MODE)) {
                Log.d(this, "processIncomingCallIntent: defaulting to voip mode for call %s",
                        call.getId());
                call.setIsVoipAudioMode(true);
            }
        }

        boolean isRttSettingOn = isRttSettingOn(phoneAccountHandle);
        if (isRttSettingOn ||
                extras.getBoolean(TelecomManager.EXTRA_START_CALL_WITH_RTT, false)) {
            Log.i(this, "Incoming call requesting RTT, rtt setting is %b", isRttSettingOn);
            call.createRttStreams();
            // Even if the phone account doesn't support RTT yet, the connection manager might
            // change that. Set this to check it later.
            call.setRequestedToStartWithRtt();
        }
        // If the extras specifies a video state, set it on the call if the PhoneAccount supports
        // video.
        int videoState = VideoProfile.STATE_AUDIO_ONLY;
        if (extras.containsKey(TelecomManager.EXTRA_INCOMING_VIDEO_STATE) &&
                phoneAccount != null && phoneAccount.hasCapabilities(
                        PhoneAccount.CAPABILITY_VIDEO_CALLING)) {
            videoState = extras.getInt(TelecomManager.EXTRA_INCOMING_VIDEO_STATE);
            call.setVideoState(videoState);
        }

        call.initAnalytics();
        if (getForegroundCall() != null) {
            getForegroundCall().getAnalytics().setCallIsInterrupted(true);
            call.getAnalytics().setCallIsAdditional(true);
        }
        setIntentExtrasAndStartTime(call, extras);
        // TODO: Move this to be a part of addCall()
        call.addListener(this);

        if (extras.containsKey(TelecomManager.EXTRA_CALL_DISCONNECT_MESSAGE)) {
          String disconnectMessage = extras.getString(TelecomManager.EXTRA_CALL_DISCONNECT_MESSAGE);
          Log.i(this, "processIncomingCallIntent Disconnect message " + disconnectMessage);
        }

        boolean isHandoverAllowed = true;
        if (isHandover) {
            if (!isHandoverInProgress() &&
                    isHandoverToPhoneAccountSupported(phoneAccountHandle)) {
                final String handleScheme = handle.getSchemeSpecificPart();
                Call fromCall = mCalls.stream()
                        .filter((c) -> mPhoneNumberUtilsAdapter.isSamePhoneNumber(
                                (c.getHandle() == null
                                        ? null : c.getHandle().getSchemeSpecificPart()),
                                handleScheme))
                        .findFirst()
                        .orElse(null);
                if (fromCall != null) {
                    if (!isHandoverFromPhoneAccountSupported(fromCall.getTargetPhoneAccount())) {
                        Log.w(this, "processIncomingCallIntent: From account doesn't support " +
                                "handover.");
                        isHandoverAllowed = false;
                    }
                } else {
                    Log.w(this, "processIncomingCallIntent: handover fail; can't find from call.");
                    isHandoverAllowed = false;
                }

                if (isHandoverAllowed) {
                    // Link the calls so we know we're handing over.
                    fromCall.setHandoverDestinationCall(call);
                    call.setHandoverSourceCall(fromCall);
                    call.setHandoverState(HandoverState.HANDOVER_TO_STARTED);
                    fromCall.setHandoverState(HandoverState.HANDOVER_FROM_STARTED);
                    Log.addEvent(fromCall, LogUtils.Events.START_HANDOVER,
                            "handOverFrom=%s, handOverTo=%s", fromCall.getId(), call.getId());
                    Log.addEvent(call, LogUtils.Events.START_HANDOVER,
                            "handOverFrom=%s, handOverTo=%s", fromCall.getId(), call.getId());
                    if (isSpeakerEnabledForVideoCalls() && VideoProfile.isVideo(videoState)) {
                        // Ensure when the call goes active that it will go to speakerphone if the
                        // handover to call is a video call.
                        call.setStartWithSpeakerphoneOn(true);
                    }
                }
            } else {
                Log.w(this, "processIncomingCallIntent: To account doesn't support handover.");
            }
        }

        if (!isHandoverAllowed || (call.isSelfManaged() && !isIncomingCallPermitted(call,
                call.getTargetPhoneAccount()))) {
            if (isConference) {
                notifyCreateConferenceFailed(phoneAccountHandle, call);
            } else {
                notifyCreateConnectionFailed(phoneAccountHandle, call);
            }
        } else if (isInEmergencyCall()) {
            // The incoming call is implicitly being rejected so the user does not get any incoming
            // call UI during an emergency call. In this case, log the call as missed instead of
            // rejected since the user did not explicitly reject.
            mCallLogManager.logCall(call, Calls.MISSED_TYPE,
                    true /*showNotificationForMissedCall*/, null /*CallFilteringResult*/);
            if (isConference) {
                notifyCreateConferenceFailed(phoneAccountHandle, call);
            } else {
                notifyCreateConnectionFailed(phoneAccountHandle, call);
            }
        } else {
            call.startCreateConnection(mPhoneAccountRegistrar);
        }
    }

    void addNewUnknownCall(PhoneAccountHandle phoneAccountHandle, Bundle extras) {
        Uri handle = extras.getParcelable(TelecomManager.EXTRA_UNKNOWN_CALL_HANDLE);
        Log.i(this, "addNewUnknownCall with handle: %s", Log.pii(handle));
        Call call = new Call(
                getNextCallId(),
                mContext,
                this,
                mLock,
                mConnectionServiceRepository,
                mPhoneNumberUtilsAdapter,
                handle,
                null /* gatewayInfo */,
                null /* connectionManagerPhoneAccount */,
                phoneAccountHandle,
                Call.CALL_DIRECTION_UNKNOWN /* callDirection */,
                // Use onCreateIncomingConnection in TelephonyConnectionService, so that we attach
                // to the existing connection instead of trying to create a new one.
                true /* forceAttachToExistingConnection */,
                false, /* isConference */
                mClockProxy,
                mToastFactory);
        call.initAnalytics();

        setIntentExtrasAndStartTime(call, extras);
        call.addListener(this);
        call.startCreateConnection(mPhoneAccountRegistrar);
    }

    private boolean areHandlesEqual(Uri handle1, Uri handle2) {
        if (handle1 == null || handle2 == null) {
            return handle1 == handle2;
        }

        if (!TextUtils.equals(handle1.getScheme(), handle2.getScheme())) {
            return false;
        }

        final String number1 = PhoneNumberUtils.normalizeNumber(handle1.getSchemeSpecificPart());
        final String number2 = PhoneNumberUtils.normalizeNumber(handle2.getSchemeSpecificPart());
        return TextUtils.equals(number1, number2);
    }

    private Call reuseOutgoingCall(Uri handle) {
        // Check to see if we can reuse any of the calls that are waiting to disconnect.
        // See {@link Call#abort} and {@link #onCanceledViaNewOutgoingCall} for more information.
        Call reusedCall = null;
        for (Iterator<Call> callIter = mPendingCallsToDisconnect.iterator(); callIter.hasNext();) {
            Call pendingCall = callIter.next();
            if (reusedCall == null && areHandlesEqual(pendingCall.getHandle(), handle)) {
                callIter.remove();
                Log.i(this, "Reusing disconnected call %s", pendingCall);
                reusedCall = pendingCall;
            } else {
                Log.i(this, "Not reusing disconnected call %s", pendingCall);
                callIter.remove();
                pendingCall.disconnect();
            }
        }

        return reusedCall;
    }

    /**
     * Kicks off the first steps to creating an outgoing call.
     *
     * For managed connections, this is the first step to launching the Incall UI.
     * For self-managed connections, we don't expect the Incall UI to launch, but this is still a
     * first step in getting the self-managed ConnectionService to create the connection.
     * @param handle Handle to connect the call with.
     * @param requestedAccountHandle The phone account which contains the component name of the
     *        connection service to use for this call.
     * @param extras The optional extras Bundle passed with the intent used for the incoming call.
     * @param initiatingUser {@link UserHandle} of user that place the outgoing call.
     * @param originalIntent
     * @param callingPackage the package name of the app which initiated the outgoing call.
     */
    @VisibleForTesting
    public @NonNull
    CompletableFuture<Call> startOutgoingCall(Uri handle,
            PhoneAccountHandle requestedAccountHandle,
            Bundle extras, UserHandle initiatingUser, Intent originalIntent,
            String callingPackage) {
        final List<Uri> callee = new ArrayList<>();
        callee.add(handle);
        return startOutgoingCall(callee, requestedAccountHandle, extras, initiatingUser,
                originalIntent, callingPackage, false);
    }

    private CompletableFuture<Call> startOutgoingCall(List<Uri> participants,
            PhoneAccountHandle requestedAccountHandle,
            Bundle extras, UserHandle initiatingUser, Intent originalIntent,
            String callingPackage, boolean isConference) {
        boolean isReusedCall;
        Uri handle = isConference ? Uri.parse("tel:conf-factory") : participants.get(0);
        Call call = reuseOutgoingCall(handle);

        PhoneAccount account =
                mPhoneAccountRegistrar.getPhoneAccount(requestedAccountHandle, initiatingUser);
        boolean isSelfManaged = account != null && account.isSelfManaged();

        // Create a call with original handle. The handle may be changed when the call is attached
        // to a connection service, but in most cases will remain the same.
        if (call == null) {
            call = new Call(getNextCallId(), mContext,
                    this,
                    mLock,
                    mConnectionServiceRepository,
                    mPhoneNumberUtilsAdapter,
                    handle,
                    isConference ? participants : null,
                    null /* gatewayInfo */,
                    null /* connectionManagerPhoneAccount */,
                    null /* requestedAccountHandle */,
                    Call.CALL_DIRECTION_OUTGOING /* callDirection */,
                    false /* forceAttachToExistingConnection */,
                    isConference, /* isConference */
                    mClockProxy,
                    mToastFactory);
            if ((extras != null) &&
                    extras.getBoolean(EXTRA_DIAL_CONFERENCE_URI, false)) {
                //Reset PostDialDigits with empty string for ConfURI call.
                call.setPostDialDigits("");
            }
            call.initAnalytics(callingPackage);

            // Ensure new calls related to self-managed calls/connections are set as such.  This
            // will be overridden when the actual connection is returned in startCreateConnection,
            // however doing this now ensures the logs and any other logic will treat this call as
            // self-managed from the moment it is created.
            call.setIsSelfManaged(isSelfManaged);
            if (isSelfManaged) {
                // Self-managed calls will ALWAYS use voip audio mode.
                call.setIsVoipAudioMode(true);
            }
            call.setInitiatingUser(initiatingUser);
            isReusedCall = false;
        } else {
            isReusedCall = true;
        }

        int videoState = VideoProfile.STATE_AUDIO_ONLY;
        if (extras != null) {
            // Set the video state on the call early so that when it is added to the InCall UI the
            // UI knows to configure itself as a video call immediately.
            videoState = extras.getInt(TelecomManager.EXTRA_START_CALL_WITH_VIDEO_STATE,
                    VideoProfile.STATE_AUDIO_ONLY);

            // If this is an emergency video call, we need to check if the phone account supports
            // emergency video calling.
            // Also, ensure we don't try to place an outgoing call with video if video is not
            // supported.
            if (VideoProfile.isVideo(videoState)) {
                if (call.isEmergencyCall() && account != null &&
                        !account.hasCapabilities(PhoneAccount.CAPABILITY_EMERGENCY_VIDEO_CALLING)) {
                    // Phone account doesn't support emergency video calling, so fallback to
                    // audio-only now to prevent the InCall UI from setting up video surfaces
                    // needlessly.
                    Log.i(this, "startOutgoingCall - emergency video calls not supported; " +
                            "falling back to audio-only");
                    videoState = VideoProfile.STATE_AUDIO_ONLY;
                } else if (account != null &&
                        !account.hasCapabilities(PhoneAccount.CAPABILITY_VIDEO_CALLING)) {
                    // Phone account doesn't support video calling, so fallback to audio-only.
                    Log.i(this, "startOutgoingCall - video calls not supported; fallback to " +
                            "audio-only.");
                    videoState = VideoProfile.STATE_AUDIO_ONLY;
                }
            }

            call.setVideoState(videoState);
        }

        boolean isAddParticipant = ((extras != null) && (extras.getBoolean(
                ADD_PARTICIPANT_KEY, false)));
        boolean isSkipSchemaOrConfUri = ((extras != null) && (extras.getBoolean(
                EXTRA_SKIP_SCHEMA_PARSING, false) ||
                extras.getBoolean(EXTRA_DIAL_CONFERENCE_URI, false)));

        if (isAddParticipant) {
            String number = handle.getSchemeSpecificPart();
            if (!isSkipSchemaOrConfUri) {
                number = PhoneNumberUtils.stripSeparators(number);
            }
            addParticipant(number);
            mInCallController.bringToForeground(false);
            return CompletableFuture.completedFuture(null);
        }
        // Force tel scheme for ims conf uri/skip schema calls to avoid selection of sip accounts
        String scheme = (isSkipSchemaOrConfUri? PhoneAccount.SCHEME_TEL: handle.getScheme());

        Log.d(this, "startOutgoingCall :: isAddParticipant=" + isAddParticipant
                + " isSkipSchemaOrConfUri=" + isSkipSchemaOrConfUri + " scheme=" + scheme);

        final int finalVideoState = videoState;
        final Call finalCall = call;
        Handler outgoingCallHandler = new Handler(Looper.getMainLooper());
        // Create a empty CompletableFuture and compose it with findOutgoingPhoneAccount to get
        // a first guess at the list of suitable outgoing PhoneAccounts.
        // findOutgoingPhoneAccount returns a CompletableFuture which is either already complete
        // (in the case where we don't need to do the per-contact lookup) or a CompletableFuture
        // that completes once the contact lookup via CallerInfoLookupHelper is complete.
        CompletableFuture<List<PhoneAccountHandle>> accountsForCall =
                CompletableFuture.completedFuture((Void) null).thenComposeAsync((x) ->
                                findOutgoingCallPhoneAccount(requestedAccountHandle, handle,
<<<<<<< HEAD
                                        VideoProfile.isVideo(finalVideoState), initiatingUser,
                                        scheme, finalCall.isEmergencyCall()),
=======
                                        VideoProfile.isVideo(finalVideoState),
                                        finalCall.isEmergencyCall(), initiatingUser,
                                        isConference),
>>>>>>> b8614d6b
                        new LoggedHandlerExecutor(outgoingCallHandler, "CM.fOCP", mLock));

        // This is a block of code that executes after the list of potential phone accts has been
        // retrieved.
        CompletableFuture<List<PhoneAccountHandle>> setAccountHandle =
                accountsForCall.whenCompleteAsync((potentialPhoneAccounts, exception) -> {
                    Log.i(CallsManager.this, "set outgoing call phone acct stage");
                    PhoneAccountHandle phoneAccountHandle;
                    if (potentialPhoneAccounts.size() == 1) {
                        phoneAccountHandle = potentialPhoneAccounts.get(0);
                    } else {
                        phoneAccountHandle = null;
                    }
                    finalCall.setTargetPhoneAccount(phoneAccountHandle);
                }, new LoggedHandlerExecutor(outgoingCallHandler, "CM.sOCPA", mLock));


        // This composes the future containing the potential phone accounts with code that queries
        // the suggestion service if necessary (i.e. if the list is longer than 1).
        // If the suggestion service is queried, the inner lambda will return a future that
        // completes when the suggestion service calls the callback.
        CompletableFuture<List<PhoneAccountSuggestion>> suggestionFuture = accountsForCall.
                thenComposeAsync(potentialPhoneAccounts -> {
                    Log.i(CallsManager.this, "call outgoing call suggestion service stage");
                    if (potentialPhoneAccounts.size() == 1) {
                        PhoneAccountSuggestion suggestion =
                                new PhoneAccountSuggestion(potentialPhoneAccounts.get(0),
                                        PhoneAccountSuggestion.REASON_NONE, true);
                        return CompletableFuture.completedFuture(
                                Collections.singletonList(suggestion));
                    }
                    return PhoneAccountSuggestionHelper.bindAndGetSuggestions(mContext,
                            finalCall.getHandle(), potentialPhoneAccounts);
                }, new LoggedHandlerExecutor(outgoingCallHandler, "CM.cOCSS", mLock));


        // This future checks the status of existing calls and attempts to make room for the
        // outgoing call. The future returned by the inner method will usually be pre-completed --
        // we only pause here if user interaction is required to disconnect a self-managed call.
        // It runs after the account handle is set, independently of the phone account suggestion
        // future.
        CompletableFuture<Call> makeRoomForCall = setAccountHandle.thenComposeAsync(
                potentialPhoneAccounts -> {
                    Log.i(CallsManager.this, "make room for outgoing call stage");
                    boolean isPotentialInCallMMICode =
                            isPotentialInCallMMICode(handle) && !isSelfManaged;
                    // Do not support any more live calls.  Our options are to move a call to hold,
                    // disconnect a call, or cancel this call altogether. If a call is being reused,
                    // then it has already passed the makeRoomForOutgoingCall check once and will
                    // fail the second time due to the call transitioning into the CONNECTING state.
                    if (!isPotentialInCallMMICode && (!isReusedCall
                            && !makeRoomForOutgoingCall(finalCall, finalCall.isEmergencyCall()))) {
                        Call foregroundCall = getForegroundCall();
                        Log.d(CallsManager.this, "No more room for outgoing call %s ", finalCall);
                        if (foregroundCall.isSelfManaged()) {
                            // If the ongoing call is a self-managed call, then prompt the user to
                            // ask if they'd like to disconnect their ongoing call and place the
                            // outgoing call.
                            Log.i(CallsManager.this, "Prompting user to disconnect "
                                    + "self-managed call");
                            finalCall.setOriginalCallIntent(originalIntent);
                            CompletableFuture<Call> completionFuture = new CompletableFuture<>();
                            startCallConfirmation(finalCall, completionFuture);
                            return completionFuture;
                        } else {
                            // If the ongoing call is a managed call, we will prevent the outgoing
                            // call from dialing.
                            if (isConference) {
                                notifyCreateConferenceFailed(finalCall.getTargetPhoneAccount(),
                                    finalCall);
                            } else {
                                notifyCreateConnectionFailed(
                                        finalCall.getTargetPhoneAccount(), finalCall);
                            }
                        }
                        Log.i(CallsManager.this, "Aborting call since there's no room");
                        return CompletableFuture.completedFuture(null);
                    }
                    return CompletableFuture.completedFuture(finalCall);
        }, new LoggedHandlerExecutor(outgoingCallHandler, "CM.dSMCP", mLock));

        // The outgoing call can be placed, go forward. This future glues together the results of
        // the account suggestion stage and the make room for call stage.
        CompletableFuture<Pair<Call, List<PhoneAccountSuggestion>>> preSelectStage =
                makeRoomForCall.thenCombine(suggestionFuture, Pair::create);
        mLatestPreAccountSelectionFuture = preSelectStage;

        // This future takes the list of suggested accounts and the call and determines if more
        // user interaction in the form of a phone account selection screen is needed. If so, it
        // will set the call to SELECT_PHONE_ACCOUNT, add it to our internal list/send it to dialer,
        // and then execution will pause pending the dialer calling phoneAccountSelected.
        CompletableFuture<Pair<Call, PhoneAccountHandle>> dialerSelectPhoneAccountFuture =
                preSelectStage.thenComposeAsync(
                        (args) -> {
                            Log.i(CallsManager.this, "dialer phone acct select stage");
                            Call callToPlace = args.first;
                            List<PhoneAccountSuggestion> accountSuggestions = args.second;
                            if (callToPlace == null) {
                                return CompletableFuture.completedFuture(null);
                            }
                            if (accountSuggestions == null || accountSuggestions.isEmpty()) {
                                Log.i(CallsManager.this, "Aborting call since there are no"
                                        + " available accounts.");
                                showErrorMessage(R.string.cant_call_due_to_no_supported_service);
                                return CompletableFuture.completedFuture(null);
                            }
                            boolean needsAccountSelection = accountSuggestions.size() > 1
                                    && !callToPlace.isEmergencyCall() && !isSelfManaged;
                            if (!needsAccountSelection) {
                                return CompletableFuture.completedFuture(Pair.create(callToPlace,
                                        accountSuggestions.get(0).getPhoneAccountHandle()));
                            }
                            // This is the state where the user is expected to select an account
                            callToPlace.setState(CallState.SELECT_PHONE_ACCOUNT,
                                    "needs account selection");
                            // Create our own instance to modify (since extras may be Bundle.EMPTY)
                            Bundle newExtras = new Bundle(extras);
                            List<PhoneAccountHandle> accountsFromSuggestions = accountSuggestions
                                    .stream()
                                    .map(PhoneAccountSuggestion::getPhoneAccountHandle)
                                    .collect(Collectors.toList());
                            newExtras.putParcelableList(
                                    android.telecom.Call.AVAILABLE_PHONE_ACCOUNTS,
                                    accountsFromSuggestions);
                            newExtras.putParcelableList(
                                    android.telecom.Call.EXTRA_SUGGESTED_PHONE_ACCOUNTS,
                                    accountSuggestions);
                            // Set a future in place so that we can proceed once the dialer replies.
                            mPendingAccountSelection = new CompletableFuture<>();
                            callToPlace.setIntentExtras(newExtras);

                            addCall(callToPlace);
                            return mPendingAccountSelection;
                        }, new LoggedHandlerExecutor(outgoingCallHandler, "CM.dSPA", mLock));

        // Potentially perform call identification for dialed TEL scheme numbers.
        if (PhoneAccount.SCHEME_TEL.equals(handle.getScheme())) {
            // Perform an asynchronous contacts lookup in this stage; ensure post-dial digits are
            // not included.
            CompletableFuture<Pair<Uri, CallerInfo>> contactLookupFuture =
                    mCallerInfoLookupHelper.startLookup(Uri.fromParts(handle.getScheme(),
                            PhoneNumberUtils.extractNetworkPortion(handle.getSchemeSpecificPart()),
                            null));

            // Once the phone account selection stage has completed, we can handle the results from
            // that with the contacts lookup in order to determine if we should lookup bind to the
            // CallScreeningService in order for it to potentially provide caller ID.
            dialerSelectPhoneAccountFuture.thenAcceptBothAsync(contactLookupFuture,
                    (callPhoneAccountHandlePair, uriCallerInfoPair) -> {
                        Call theCall = callPhoneAccountHandlePair.first;
                        boolean isInContacts = uriCallerInfoPair.second != null
                                && uriCallerInfoPair.second.contactExists;
                        Log.d(CallsManager.this, "outgoingCallIdStage: isInContacts=%s",
                                isInContacts);

                        // We only want to provide a CallScreeningService with a call if its not in
                        // contacts or the package has READ_CONTACT permission.
                        PackageManager packageManager = mContext.getPackageManager();
                        int permission = packageManager.checkPermission(
                                Manifest.permission.READ_CONTACTS,
                                mRoleManagerAdapter.getDefaultCallScreeningApp());
                        Log.d(CallsManager.this,
                                "default call screening service package %s has permissions=%s",
                                mRoleManagerAdapter.getDefaultCallScreeningApp(),
                                permission == PackageManager.PERMISSION_GRANTED);
                        if ((!isInContacts) || (permission == PackageManager.PERMISSION_GRANTED)) {
                            bindForOutgoingCallerId(theCall);
                        }
            }, new LoggedHandlerExecutor(outgoingCallHandler, "CM.pCSB", mLock));
        }

        // Finally, after all user interaction is complete, we execute this code to finish setting
        // up the outgoing call. The inner method always returns a completed future containing the
        // call that we've finished setting up.
        mLatestPostSelectionProcessingFuture = dialerSelectPhoneAccountFuture
                .thenComposeAsync(args -> {
                    if (args == null) {
                        return CompletableFuture.completedFuture(null);
                    }
                    Log.i(CallsManager.this, "post acct selection stage");
                    Call callToUse = args.first;
                    PhoneAccountHandle phoneAccountHandle = args.second;
                    PhoneAccount accountToUse = mPhoneAccountRegistrar
                            .getPhoneAccount(phoneAccountHandle, initiatingUser);
                    callToUse.setTargetPhoneAccount(phoneAccountHandle);
                    if (accountToUse != null && accountToUse.getExtras() != null) {
                        if (accountToUse.getExtras()
                                .getBoolean(PhoneAccount.EXTRA_ALWAYS_USE_VOIP_AUDIO_MODE)) {
                            Log.d(this, "startOutgoingCall: defaulting to voip mode for call %s",
                                    callToUse.getId());
                            callToUse.setIsVoipAudioMode(true);
                        }
                    }

                    callToUse.setState(
                            CallState.CONNECTING,
                            phoneAccountHandle == null ? "no-handle"
                                    : phoneAccountHandle.toString());

                    boolean isVoicemail = isVoicemail(callToUse.getHandle(), accountToUse);

                    int phoneId = SubscriptionManager.getPhoneId(
                            mPhoneAccountRegistrar.getSubscriptionIdForPhoneAccount(
                            callToUse.getTargetPhoneAccount()));
                    boolean isRttSettingOn = isRttSettingOn(phoneAccountHandle);
                    if (!isVoicemail && (!VideoProfile.isVideo(callToUse.getVideoState())
                            || QtiImsExtUtils.isRttSupportedOnVtCalls(
                            phoneId, mContext))
                            && (isRttSettingOn || (extras != null
                            && extras.getBoolean(TelecomManager.EXTRA_START_CALL_WITH_RTT,
                            false)))) {
                        Log.d(this, "Outgoing call requesting RTT, rtt setting is %b",
                                isRttSettingOn);
                        if (callToUse.isEmergencyCall() || (accountToUse != null
                                && accountToUse.hasCapabilities(PhoneAccount.CAPABILITY_RTT))) {
                            // If the call requested RTT and it's an emergency call, ignore the
                            // capability and hope that the modem will deal with it somehow.
                            callToUse.createRttStreams();
                        }
                        // Even if the phone account doesn't support RTT yet,
                        // the connection manager might change that. Set this to check it later.
                        callToUse.setRequestedToStartWithRtt();
                    }

                    setIntentExtrasAndStartTime(callToUse, extras);
                    setCallSourceToAnalytics(callToUse, originalIntent);

                    if (isPotentialMMICode(handle) && !isSelfManaged) {
                        // Do not add the call if it is a potential MMI code.
                        callToUse.addListener(this);
                    } else if (!mCalls.contains(callToUse) && mPendingMOEmerCall == null) {
                        // We check if mCalls already contains the call because we could
                        // potentially be reusing
                        // a call which was previously added (See {@link #reuseOutgoingCall}).
                        addCall(callToUse);
                    }
                    return CompletableFuture.completedFuture(callToUse);
                }, new LoggedHandlerExecutor(outgoingCallHandler, "CM.pASP", mLock));
        return mLatestPostSelectionProcessingFuture;
    }

    public void startConference(List<Uri> participants, Bundle clientExtras, String callingPackage,
            UserHandle initiatingUser) {

         if (clientExtras == null) {
             clientExtras = new Bundle();
         }

         PhoneAccountHandle phoneAccountHandle = clientExtras.getParcelable(
                 TelecomManager.EXTRA_PHONE_ACCOUNT_HANDLE);
         CompletableFuture<Call> callFuture = startOutgoingCall(participants, phoneAccountHandle,
                 clientExtras, initiatingUser, null/* originalIntent */, callingPackage,
                 true/* isconference*/);

         final boolean speakerphoneOn = clientExtras.getBoolean(
                 TelecomManager.EXTRA_START_CALL_WITH_SPEAKERPHONE);
         final int videoState = clientExtras.getInt(
                 TelecomManager.EXTRA_START_CALL_WITH_VIDEO_STATE);

         final Session logSubsession = Log.createSubsession();
         callFuture.thenAccept((call) -> {
             if (call != null) {
                 Log.continueSession(logSubsession, "CM.pOGC");
                 try {
                     placeOutgoingCall(call, call.getHandle(), null/* gatewayInfo */,
                             speakerphoneOn, videoState);
                 } finally {
                     Log.endSession();
                 }
             }
         });
    }

    /**
     * Performs call identification for an outgoing phone call.
     * @param theCall The outgoing call to perform identification.
     */
    private void bindForOutgoingCallerId(Call theCall) {
        // Find the user chosen call screening app.
        String callScreeningApp =
                mRoleManagerAdapter.getDefaultCallScreeningApp();

        CompletableFuture future =
                new CallScreeningServiceHelper(mContext,
                mLock,
                callScreeningApp,
                new ParcelableCallUtils.Converter(),
                mCurrentUserHandle,
                theCall,
                new CallScreeningServiceHelper.AppLabelProxy() {
                    @Override
                    public CharSequence getAppLabel(String packageName) {
                        PackageManager pm = mContext.getPackageManager();
                        try {
                            ApplicationInfo info = pm.getApplicationInfo(
                                    packageName, 0);
                            return pm.getApplicationLabel(info);
                        } catch (PackageManager.NameNotFoundException nnfe) {
                            Log.w(this, "Could not determine package name.");
                        }

                        return null;
                    }
                }).process();
        future.thenApply( v -> {
            Log.i(this, "Outgoing caller ID complete");
            return null;
        });
    }

    /**
     * Finds the {@link PhoneAccountHandle}(s) which could potentially be used to place an outgoing
     * call.  Takes into account the following:
     * 1. Any pre-chosen {@link PhoneAccountHandle} which was specified on the
     * {@link Intent#ACTION_CALL} intent.  If one was chosen it will be used if possible.
     * 2. Whether the call is a video call.  If the call being placed is a video call, an attempt is
     * first made to consider video capable phone accounts.  If no video capable phone accounts are
     * found, the usual non-video capable phone accounts will be considered.
     * 3. Whether there is a user-chosen default phone account; that one will be used if possible.
     *
     * @param targetPhoneAccountHandle The pre-chosen {@link PhoneAccountHandle} passed in when the
     *                                 call was placed.  Will be {@code null} if the
     *                                 {@link Intent#ACTION_CALL} intent did not specify a target
     *                                 phone account.
     * @param handle The handle of the outgoing call; used to determine the SIP scheme when matching
     *               phone accounts.
     * @param isVideo {@code true} if the call is a video call, {@code false} otherwise.
     * @param isEmergency {@code true} if the call is an emergency call.
     * @param initiatingUser The {@link UserHandle} the call is placed on.
     * @return
     */
    @VisibleForTesting
    public CompletableFuture<List<PhoneAccountHandle>> findOutgoingCallPhoneAccount(
            PhoneAccountHandle targetPhoneAccountHandle, Uri handle, boolean isVideo,
            boolean isEmergency, UserHandle initiatingUser) {
<<<<<<< HEAD
        return findOutgoingCallPhoneAccount(targetPhoneAccountHandle, handle, isVideo,
                initiatingUser, null, isEmergency);
=======
       return findOutgoingCallPhoneAccount(targetPhoneAccountHandle, handle, isVideo,
               isEmergency, initiatingUser, false/* isConference */);
>>>>>>> b8614d6b
    }

    public CompletableFuture<List<PhoneAccountHandle>> findOutgoingCallPhoneAccount(
            PhoneAccountHandle targetPhoneAccountHandle, Uri handle, boolean isVideo,
<<<<<<< HEAD
            UserHandle initiatingUser, String scheme, boolean isEmergency) {
=======
            boolean isEmergency, UserHandle initiatingUser, boolean isConference) {

>>>>>>> b8614d6b
        if (isSelfManaged(targetPhoneAccountHandle, initiatingUser)) {
            return CompletableFuture.completedFuture(Arrays.asList(targetPhoneAccountHandle));
        }

        List<PhoneAccountHandle> accounts;
        // Try to find a potential phone account, taking into account whether this is a video
        // call.
<<<<<<< HEAD
        accounts = constructPossiblePhoneAccounts(handle, initiatingUser, isVideo, scheme,
                isEmergency);
=======
        accounts = constructPossiblePhoneAccounts(handle, initiatingUser, isVideo, isEmergency,
                isConference);
>>>>>>> b8614d6b
        if (isVideo && accounts.size() == 0) {
            // Placing a video call but no video capable accounts were found, so consider any
            // call capable accounts (we can fallback to audio).
            accounts = constructPossiblePhoneAccounts(handle, initiatingUser,
<<<<<<< HEAD
                    false /* isVideo */, scheme, isEmergency);
=======
                    false /* isVideo */, isEmergency /* isEmergency */, isConference);
>>>>>>> b8614d6b
        }
        Log.v(this, "findOutgoingCallPhoneAccount: accounts = " + accounts);

        // Only dial with the requested phoneAccount if it is still valid. Otherwise treat this
        // call as if a phoneAccount was not specified (does the default behavior instead).
        // Note: We will not attempt to dial with a requested phoneAccount if it is disabled.
        if (targetPhoneAccountHandle != null) {
            if (accounts.contains(targetPhoneAccountHandle)) {
                // The target phone account is valid and was found.
                return CompletableFuture.completedFuture(Arrays.asList(targetPhoneAccountHandle));
            }
        }
        if (accounts.isEmpty() || accounts.size() == 1) {
            return CompletableFuture.completedFuture(accounts);
        }

        // Do the query for whether there's a preferred contact
        final CompletableFuture<PhoneAccountHandle> userPreferredAccountForContact =
                new CompletableFuture<>();
        final List<PhoneAccountHandle> possibleAccounts = accounts;
        mCallerInfoLookupHelper.startLookup(handle,
                new CallerInfoLookupHelper.OnQueryCompleteListener() {
                    @Override
                    public void onCallerInfoQueryComplete(Uri handle, CallerInfo info) {
                        if (info != null &&
                                info.preferredPhoneAccountComponent != null &&
                                info.preferredPhoneAccountId != null &&
                                !info.preferredPhoneAccountId.isEmpty()) {
                            PhoneAccountHandle contactDefaultHandle = new PhoneAccountHandle(
                                    info.preferredPhoneAccountComponent,
                                    info.preferredPhoneAccountId,
                                    initiatingUser);
                            userPreferredAccountForContact.complete(contactDefaultHandle);
                        } else {
                            userPreferredAccountForContact.complete(null);
                        }
                    }

                    @Override
                    public void onContactPhotoQueryComplete(Uri handle, CallerInfo info) {
                        // ignore this
                    }
                });

        return userPreferredAccountForContact.thenApply(phoneAccountHandle -> {
            if (phoneAccountHandle != null) {
                return Collections.singletonList(phoneAccountHandle);
            }
            // No preset account, check if default exists that supports the URI scheme for the
            // handle and verify it can be used.
            PhoneAccountHandle defaultPhoneAccountHandle =
                    mPhoneAccountRegistrar.getOutgoingPhoneAccountForScheme(
                            scheme == null ? handle.getScheme() : scheme, initiatingUser);
            if (defaultPhoneAccountHandle != null &&
                    possibleAccounts.contains(defaultPhoneAccountHandle)) {
                return Collections.singletonList(defaultPhoneAccountHandle);
            }
            return possibleAccounts;
        });
    }

    /**
     * Determines if a {@link PhoneAccountHandle} is for a self-managed ConnectionService.
     * @param targetPhoneAccountHandle The phone account to check.
     * @param initiatingUser The user associated with the account.
     * @return {@code true} if the phone account is self-managed, {@code false} otherwise.
     */
    public boolean isSelfManaged(PhoneAccountHandle targetPhoneAccountHandle,
            UserHandle initiatingUser) {
        PhoneAccount targetPhoneAccount = mPhoneAccountRegistrar.getPhoneAccount(
                targetPhoneAccountHandle, initiatingUser);
        return targetPhoneAccount != null && targetPhoneAccount.isSelfManaged();
    }

    public void onCallRedirectionComplete(Call call, Uri handle,
                                          PhoneAccountHandle phoneAccountHandle,
                                          GatewayInfo gatewayInfo, boolean speakerphoneOn,
                                          int videoState, boolean shouldCancelCall,
                                          String uiAction) {
        Log.i(this, "onCallRedirectionComplete for Call %s with handle %s" +
                " and phoneAccountHandle %s", call, handle, phoneAccountHandle);

        boolean endEarly = false;
        String disconnectReason = "";

        String callRedirectionApp = mRoleManagerAdapter.getDefaultCallRedirectionApp();

        if (shouldCancelCall) {
            Log.w(this, "onCallRedirectionComplete: call is canceled");
            endEarly = true;
            disconnectReason = "Canceled from Call Redirection Service";
            // Show UX when user-defined call redirection service does not response; the UX
            // is not needed to show if the call is disconnected (e.g. by the user)
            if (uiAction.equals(CallRedirectionProcessor.UI_TYPE_USER_DEFINED_TIMEOUT)
                    && !call.isDisconnected()) {
                Intent timeoutIntent = new Intent(mContext,
                        CallRedirectionTimeoutDialogActivity.class);
                timeoutIntent.putExtra(
                        CallRedirectionTimeoutDialogActivity.EXTRA_REDIRECTION_APP_NAME,
                        mRoleManagerAdapter.getApplicationLabelForPackageName(callRedirectionApp));
                timeoutIntent.setFlags(Intent.FLAG_ACTIVITY_NEW_TASK);
                mContext.startActivityAsUser(timeoutIntent, UserHandle.CURRENT);
            }
        } else if (handle == null) {
            Log.w(this, "onCallRedirectionComplete: handle is null");
            endEarly = true;
            disconnectReason = "Null handle from Call Redirection Service";
        } else if (phoneAccountHandle == null) {
            Log.w(this, "onCallRedirectionComplete: phoneAccountHandle is null");
            endEarly = true;
            disconnectReason = "Null phoneAccountHandle from Call Redirection Service";
        } else if (getTelephonyManager().isPotentialEmergencyNumber(
                handle.getSchemeSpecificPart())) {
            Log.w(this, "onCallRedirectionComplete: emergency number %s is redirected from Call"
                    + " Redirection Service", handle.getSchemeSpecificPart());
            endEarly = true;
            disconnectReason = "Emergency number is redirected from Call Redirection Service";
        }
        if (endEarly) {
            if (call != null) {
                call.disconnect(disconnectReason);
            }
            return;
        }

        // If this call is already disconnected then we have nothing more to do.
        if (call.isDisconnected()) {
            Log.w(this, "onCallRedirectionComplete: Call has already been disconnected,"
                    + " ignore the call redirection %s", call);
            return;
        }

        if (uiAction.equals(CallRedirectionProcessor.UI_TYPE_USER_DEFINED_ASK_FOR_CONFIRM)) {
            Log.addEvent(call, LogUtils.Events.REDIRECTION_USER_CONFIRMATION);
            mPendingRedirectedOutgoingCall = call;

            mPendingRedirectedOutgoingCallInfo.put(call.getId(),
                    new Runnable("CM.oCRC", mLock) {
                        @Override
                        public void loggedRun() {
                            Log.addEvent(call, LogUtils.Events.REDIRECTION_USER_CONFIRMED);
                            call.setTargetPhoneAccount(phoneAccountHandle);
                            placeOutgoingCall(call, handle, gatewayInfo, speakerphoneOn,
                                    videoState);
                        }
                    });

            mPendingUnredirectedOutgoingCallInfo.put(call.getId(),
                    new Runnable("CM.oCRC", mLock) {
                        @Override
                        public void loggedRun() {
                            call.setTargetPhoneAccount(phoneAccountHandle);
                            placeOutgoingCall(call, handle, null, speakerphoneOn,
                                    videoState);
                        }
                    });

            Log.i(this, "onCallRedirectionComplete: UI_TYPE_USER_DEFINED_ASK_FOR_CONFIRM "
                            + "callId=%s, callRedirectionAppName=%s",
                    call.getId(), callRedirectionApp);

            Intent confirmIntent = new Intent(mContext,
                    CallRedirectionConfirmDialogActivity.class);
            confirmIntent.putExtra(
                    CallRedirectionConfirmDialogActivity.EXTRA_REDIRECTION_OUTGOING_CALL_ID,
                    call.getId());
            confirmIntent.putExtra(CallRedirectionConfirmDialogActivity.EXTRA_REDIRECTION_APP_NAME,
                    mRoleManagerAdapter.getApplicationLabelForPackageName(callRedirectionApp));
            confirmIntent.setFlags(Intent.FLAG_ACTIVITY_NEW_TASK);
            mContext.startActivityAsUser(confirmIntent, UserHandle.CURRENT);
        } else {
            call.setTargetPhoneAccount(phoneAccountHandle);
            placeOutgoingCall(call, handle, gatewayInfo, speakerphoneOn, videoState);
        }
    }

    public void processRedirectedOutgoingCallAfterUserInteraction(String callId, String action) {
        Log.i(this, "processRedirectedOutgoingCallAfterUserInteraction for Call ID %s", callId);
        if (mPendingRedirectedOutgoingCall != null && mPendingRedirectedOutgoingCall.getId()
                .equals(callId)) {
            if (action.equals(TelecomBroadcastIntentProcessor.ACTION_PLACE_REDIRECTED_CALL)) {
                mHandler.post(mPendingRedirectedOutgoingCallInfo.get(callId).prepare());
            } else if (action.equals(
                    TelecomBroadcastIntentProcessor.ACTION_PLACE_UNREDIRECTED_CALL)) {
                mHandler.post(mPendingUnredirectedOutgoingCallInfo.get(callId).prepare());
            } else if (action.equals(
                    TelecomBroadcastIntentProcessor.ACTION_CANCEL_REDIRECTED_CALL)) {
                Log.addEvent(mPendingRedirectedOutgoingCall,
                        LogUtils.Events.REDIRECTION_USER_CANCELLED);
                mPendingRedirectedOutgoingCall.disconnect("User canceled the redirected call.");
            }
            mPendingRedirectedOutgoingCall = null;
            mPendingRedirectedOutgoingCallInfo.remove(callId);
            mPendingUnredirectedOutgoingCallInfo.remove(callId);
        } else {
            Log.w(this, "processRedirectedOutgoingCallAfterUserInteraction for non-matched Call ID"
                    + " %s", callId);
        }
    }

    /**
     * Attempts to issue/connect the specified call.
     *
     * @param handle Handle to connect the call with.
     * @param gatewayInfo Optional gateway information that can be used to route the call to the
     *        actual dialed handle via a gateway provider. May be null.
     * @param speakerphoneOn Whether or not to turn the speakerphone on once the call connects.
     * @param videoState The desired video state for the outgoing call.
     */
    @VisibleForTesting
    public void placeOutgoingCall(Call call, Uri handle, GatewayInfo gatewayInfo,
            boolean speakerphoneOn, int videoState) {
        if (call == null) {
            // don't do anything if the call no longer exists
            Log.i(this, "Canceling unknown call.");
            return;
        }

        final Uri uriHandle = (gatewayInfo == null) ? handle : gatewayInfo.getGatewayAddress();

        if (gatewayInfo == null) {
            Log.i(this, "Creating a new outgoing call with handle: %s", Log.piiHandle(uriHandle));
        } else {
            Log.i(this, "Creating a new outgoing call with gateway handle: %s, original handle: %s",
                    Log.pii(uriHandle), Log.pii(handle));
        }

        call.setHandle(uriHandle);
        call.setGatewayInfo(gatewayInfo);

        final boolean useSpeakerWhenDocked = mContext.getResources().getBoolean(
                R.bool.use_speaker_when_docked);
        final boolean useSpeakerForDock = isSpeakerphoneEnabledForDock();
        final boolean useSpeakerForVideoCall = isSpeakerphoneAutoEnabledForVideoCalls(videoState);

        // Auto-enable speakerphone if the originating intent specified to do so, if the call
        // is a video call, of if using speaker when docked
        PhoneAccount account = mPhoneAccountRegistrar.getPhoneAccount(
                call.getTargetPhoneAccount(), call.getInitiatingUser());
        boolean allowVideo = account.hasCapabilities(PhoneAccount.CAPABILITY_VIDEO_CALLING);
        call.setStartWithSpeakerphoneOn(speakerphoneOn || (useSpeakerForVideoCall && allowVideo)
                || (useSpeakerWhenDocked && useSpeakerForDock));
        call.setVideoState(videoState);

        if (speakerphoneOn) {
            Log.i(this, "%s Starting with speakerphone as requested", call);
        } else if (useSpeakerWhenDocked && useSpeakerForDock) {
            Log.i(this, "%s Starting with speakerphone because car is docked.", call);
        } else if (useSpeakerForVideoCall) {
            Log.i(this, "%s Starting with speakerphone because its a video call.", call);
        }

        if (call.isEmergencyCall()) {
            Executors.defaultThreadFactory().newThread(() ->
                    BlockedNumberContract.SystemContract.notifyEmergencyContact(mContext))
                    .start();
        }

        final boolean requireCallCapableAccountByHandle = mContext.getResources().getBoolean(
                com.android.internal.R.bool.config_requireCallCapableAccountForHandle);
        final boolean isOutgoingCallPermitted = isOutgoingCallPermitted(call,
                call.getTargetPhoneAccount());
        final String callHandleScheme =
                call.getHandle() == null ? null : call.getHandle().getScheme();
        if (call.getTargetPhoneAccount() != null || call.isEmergencyCall()) {
            // If the account has been set, proceed to place the outgoing call.
            // Otherwise the connection will be initiated when the account is set by the user.
            if (call.isSelfManaged() && !isOutgoingCallPermitted) {
                if (call.isAdhocConferenceCall()) {
                    notifyCreateConferenceFailed(call.getTargetPhoneAccount(), call);
                } else {
                    notifyCreateConnectionFailed(call.getTargetPhoneAccount(), call);
                }
            } else {
                if (call.isEmergencyCall()) {
                    // Drop any ongoing self-managed calls to make way for an emergency call.
                    disconnectSelfManagedCalls("place emerg call" /* reason */);
                }

                if (mPendingMOEmerCall == null) {
                    // If the account has been set, proceed to place the outgoing call.
                    // Otherwise the connection will be initiated when the account is
                    // set by the user.
                    call.startCreateConnection(mPhoneAccountRegistrar);
                }
            }
        } else if (mPhoneAccountRegistrar.getCallCapablePhoneAccounts(
                requireCallCapableAccountByHandle ? callHandleScheme : null, false,
                call.getInitiatingUser()).isEmpty()) {
            // If there are no call capable accounts, disconnect the call.
            markCallAsDisconnected(call, new DisconnectCause(DisconnectCause.CANCELED,
                    "No registered PhoneAccounts"));
            markCallAsRemoved(call);
        }
    }

    /**
     * Attempts to add participant in a call.
     *
     * @param number number to connect the call with.
     */
    private void addParticipant(String number) {
        Log.i(this, "addParticipant number ="+number);
        if (getForegroundCall() == null) {
            // don't do anything if the call no longer exists
            Log.i(this, "Canceling unknown call.");
            return;
        } else {
            getForegroundCall().addParticipantWithConference(number);
        }
    }

    /**
     * Attempts to start a conference call for the specified call.
     *
     * @param call The call to conference.
     * @param otherCall The other call to conference with.
     */
    @VisibleForTesting
    public void conference(Call call, Call otherCall) {
        call.conferenceWith(otherCall);
    }

    /**
     * Instructs Telecom to answer the specified call. Intended to be invoked by the in-call
     * app through {@link InCallAdapter} after Telecom notifies it of an incoming call followed by
     * the user opting to answer said call.
     *
     * @param call The call to answer.
     * @param videoState The video state in which to answer the call.
     */
    @VisibleForTesting
    public void answerCall(Call call, int videoState) {
        if (!mCalls.contains(call)) {
            Log.i(this, "Request to answer a non-existent call %s", call);
        } else {
            // Hold or disconnect the active call and request call focus for the incoming call.
            Call activeCall = (Call) mConnectionSvrFocusMgr.getCurrentFocusCall();
            Log.d(this, "answerCall: Incoming call = %s Ongoing call %s", call, activeCall);
            holdActiveCallForNewCall(call);
            mConnectionSvrFocusMgr.requestFocus(
                    call,
                    new RequestCallback(new ActionAnswerCall(call, videoState)));
        }
    }

    private void answerCallForAudioProcessing(Call call) {
        // We don't check whether the call has been added to the internal lists yet -- it's optional
        // until the call is actually in the AUDIO_PROCESSING state.
        Call activeCall = (Call) mConnectionSvrFocusMgr.getCurrentFocusCall();
        if (activeCall != null && activeCall != call) {
            Log.w(this, "answerCallForAudioProcessing: another active call already exists. "
                    + "Ignoring request for audio processing and letting the incoming call "
                    + "through.");
            // The call should already be in the RINGING state, so all we have to do is add the
            // call to the internal tracker.
            addCall(call);
            return;
        }
        Log.d(this, "answerCallForAudioProcessing: Incoming call = %s", call);
        mConnectionSvrFocusMgr.requestFocus(
                call,
                new RequestCallback(() -> {
                    synchronized (mLock) {
                        Log.d(this, "answering call %s for audio processing with cs focus", call);
                        call.answerForAudioProcessing();
                        // Skip setting the call state to ANSWERED -- that's only for calls that
                        // were answered by user intervention.
                        mPendingAudioProcessingCall = call;
                    }
                }));

    }

    /**
     * Instructs Telecom to bring a call into the AUDIO_PROCESSING state.
     *
     * Used by the background audio call screener (also the default dialer) to signal that
     * they want to manually enter the AUDIO_PROCESSING state. The user will be aware that there is
     * an ongoing call at this time.
     *
     * @param call The call to manipulate
     */
    public void enterBackgroundAudioProcessing(Call call, String requestingPackageName) {
        if (!mCalls.contains(call)) {
            Log.w(this, "Trying to exit audio processing on an untracked call");
            return;
        }

        Call activeCall = getActiveCall();
        if (activeCall != null && activeCall != call) {
            Log.w(this, "Ignoring enter audio processing because there's already a call active");
            return;
        }

        CharSequence requestingAppName;

        PackageManager pm = mContext.getPackageManager();
        try {
            ApplicationInfo info = pm.getApplicationInfo( requestingPackageName, 0);
            requestingAppName = pm.getApplicationLabel(info);
        } catch (PackageManager.NameNotFoundException nnfe) {
            Log.w(this, "Could not determine package name.");
            requestingAppName = requestingPackageName;
        }

        // We only want this to work on active or ringing calls
        if (call.getState() == CallState.RINGING) {
            // After the connection service sets up the call with the other end, it'll set the call
            // state to AUDIO_PROCESSING
            answerCallForAudioProcessing(call);
            call.setAudioProcessingRequestingApp(requestingAppName);
        } else if (call.getState() == CallState.ACTIVE) {
            setCallState(call, CallState.AUDIO_PROCESSING,
                    "audio processing set by dialer request");
            call.setAudioProcessingRequestingApp(requestingAppName);
        }
    }

    /**
     * Instructs Telecom to bring a call out of the AUDIO_PROCESSING state.
     *
     * Used by the background audio call screener (also the default dialer) to signal that it's
     * finished doing its thing and the user should be made aware of the call.
     *
     * @param call The call to manipulate
     * @param shouldRing if true, puts the call into SIMULATED_RINGING. Otherwise, makes the call
     *                   active.
     */
    public void exitBackgroundAudioProcessing(Call call, boolean shouldRing) {
        if (!mCalls.contains(call)) {
            Log.w(this, "Trying to exit audio processing on an untracked call");
            return;
        }

        Call activeCall = getActiveCall();
        if (activeCall != null) {
            Log.w(this, "Ignoring exit audio processing because there's already a call active");
        }

        if (shouldRing) {
            setCallState(call, CallState.SIMULATED_RINGING, "exitBackgroundAudioProcessing");
        } else {
            setCallState(call, CallState.ACTIVE, "exitBackgroundAudioProcessing");
        }
    }

    /**
     * Instructs Telecom to deflect the specified call. Intended to be invoked by the in-call
     * app through {@link InCallAdapter} after Telecom notifies it of an incoming call followed by
     * the user opting to deflect said call.
     */
    @VisibleForTesting
    public void deflectCall(Call call, Uri address) {
        if (!mCalls.contains(call)) {
            Log.i(this, "Request to deflect a non-existent call %s", call);
        } else {
            call.deflect(address);
        }
    }

    /**
     * Determines if the speakerphone should be automatically enabled for the call.  Speakerphone
     * should be enabled if the call is a video call and bluetooth or the wired headset are not in
     * use.
     *
     * @param videoState The video state of the call.
     * @return {@code true} if the speakerphone should be enabled.
     */
    public boolean isSpeakerphoneAutoEnabledForVideoCalls(int videoState) {
        return !isVideoCrbtVoLteCall(videoState) &&
            VideoProfile.isVideo(videoState) &&
            !mWiredHeadsetManager.isPluggedIn() &&
            !mBluetoothRouteManager.isBluetoothAvailable() &&
            isSpeakerEnabledForVideoCalls();
    }

    /**
     * Determines if the speakerphone should be enabled for when docked.  Speakerphone
     * should be enabled if the device is docked and bluetooth or the wired headset are
     * not in use.
     *
     * @return {@code true} if the speakerphone should be enabled for the dock.
     */
    private boolean isSpeakerphoneEnabledForDock() {
        return mDockManager.isDocked() &&
            !mWiredHeadsetManager.isPluggedIn() &&
            !mBluetoothRouteManager.isBluetoothAvailable();
    }

    /**
     * Determines if the speakerphone should be automatically enabled for video calls.
     *
     * @return {@code true} if the speakerphone should automatically be enabled.
     */
    private static boolean isSpeakerEnabledForVideoCalls() {
        return TelephonyProperties.videocall_audio_output()
                .orElse(TelecomManager.AUDIO_OUTPUT_DEFAULT)
                == TelecomManager.AUDIO_OUTPUT_ENABLE_SPEAKER;
    }

    /**
     * Instructs Telecom to reject the specified call. Intended to be invoked by the in-call
     * app through {@link InCallAdapter} after Telecom notifies it of an incoming call followed by
     * the user opting to reject said call.
     */
    @VisibleForTesting
    public void rejectCall(Call call, boolean rejectWithMessage, String textMessage) {
        if (!mCalls.contains(call)) {
            Log.i(this, "Request to reject a non-existent call %s", call);
        } else {
            for (CallsManagerListener listener : mListeners) {
                listener.onIncomingCallRejected(call, rejectWithMessage, textMessage);
            }
            call.reject(rejectWithMessage, textMessage);
        }
    }

    /**
     * Instructs Telecom to reject the specified call. Intended to be invoked by the in-call
     * app through {@link InCallAdapter} after Telecom notifies it of an incoming call followed by
     * the user opting to reject said call.
     */
    @VisibleForTesting
    public void rejectCall(Call call, @android.telecom.Call.RejectReason int rejectReason) {
        if (!mCalls.contains(call)) {
            Log.i(this, "Request to reject a non-existent call %s", call);
        } else {
            for (CallsManagerListener listener : mListeners) {
                listener.onIncomingCallRejected(call, false /* rejectWithMessage */,
                        null /* textMessage */);
            }
            call.reject(rejectReason);
        }
    }


    /**
     * Instructs Telecom to play the specified DTMF tone within the specified call.
     *
     * @param digit The DTMF digit to play.
     */
    @VisibleForTesting
    public void playDtmfTone(Call call, char digit) {
        if (!mCalls.contains(call)) {
            Log.i(this, "Request to play DTMF in a non-existent call %s", call);
        } else {
            if (call.getState() != CallState.ON_HOLD) {
                call.playDtmfTone(digit);
                mDtmfLocalTonePlayer.playTone(call, digit);
            } else {
                Log.i(this, "Request to play DTMF tone for held call %s", call.getId());
            }
        }
    }

    /**
     * Instructs Telecom to stop the currently playing DTMF tone, if any.
     */
    @VisibleForTesting
    public void stopDtmfTone(Call call) {
        if (!mCalls.contains(call)) {
            Log.i(this, "Request to stop DTMF in a non-existent call %s", call);
        } else {
            call.stopDtmfTone();
            mDtmfLocalTonePlayer.stopTone(call);
        }
    }

    /**
     * Instructs Telecom to continue (or not) the current post-dial DTMF string, if any.
     */
    void postDialContinue(Call call, boolean proceed) {
        if (!mCalls.contains(call)) {
            Log.i(this, "Request to continue post-dial string in a non-existent call %s", call);
        } else {
            call.postDialContinue(proceed);
        }
    }

    /**
     * Instructs Telecom to disconnect the specified call. Intended to be invoked by the
     * in-call app through {@link InCallAdapter} for an ongoing call. This is usually triggered by
     * the user hitting the end-call button.
     */
    @VisibleForTesting
    public void disconnectCall(Call call) {
        Log.v(this, "disconnectCall %s", call);

        if (!mCalls.contains(call)) {
            Log.w(this, "Unknown call (%s) asked to disconnect", call);
        } else {
            mLocallyDisconnectingCalls.add(call);
            call.disconnect();
            // Cancel any of the outgoing call futures if they're still around.
            if (mPendingCallConfirm != null && !mPendingCallConfirm.isDone()) {
                mPendingCallConfirm.complete(null);
                mPendingCallConfirm = null;
            }
            if (mPendingAccountSelection != null && !mPendingAccountSelection.isDone()) {
                mPendingAccountSelection.complete(null);
                mPendingAccountSelection = null;
            }
        }
    }

    /**
     * Instructs Telecom to disconnect all calls.
     */
    void disconnectAllCalls() {
        Log.v(this, "disconnectAllCalls");

        for (Call call : mCalls) {
            disconnectCall(call);
        }
    }

    /**
     * Disconnects calls for any other {@link PhoneAccountHandle} but the one specified.
     * Note: As a protective measure, will NEVER disconnect an emergency call.  Although that
     * situation should never arise, its a good safeguard.
     * @param phoneAccountHandle Calls owned by {@link PhoneAccountHandle}s other than this one will
     *                          be disconnected.
     */
    private void disconnectOtherCalls(PhoneAccountHandle phoneAccountHandle) {
        mCalls.stream()
                .filter(c -> !c.isEmergencyCall() &&
                        !c.getTargetPhoneAccount().equals(phoneAccountHandle))
                .forEach(c -> disconnectCall(c));
    }

    /**
     * Instructs Telecom to put the specified call on hold. Intended to be invoked by the
     * in-call app through {@link InCallAdapter} for an ongoing call. This is usually triggered by
     * the user hitting the hold button during an active call.
     */
    @VisibleForTesting
    public void holdCall(Call call) {
        if (!mCalls.contains(call)) {
            Log.w(this, "Unknown call (%s) asked to be put on hold", call);
        } else {
            Log.d(this, "Putting call on hold: (%s)", call);
            call.hold();
        }
    }

    /**
     * Instructs Telecom to release the specified call from hold. Intended to be invoked by
     * the in-call app through {@link InCallAdapter} for an ongoing call. This is usually triggered
     * by the user hitting the hold button during a held call.
     */
    @VisibleForTesting
    public void unholdCall(Call call) {
        if (!mCalls.contains(call)) {
            Log.w(this, "Unknown call (%s) asked to be removed from hold", call);
        } else {
            if (getOutgoingCall() != null) {
                Log.w(this, "There is an outgoing call, so it is unable to unhold this call %s",
                        call);
                return;
            }
            Call activeCall = (Call) mConnectionSvrFocusMgr.getCurrentFocusCall();
            String activeCallId = null;
            if (activeCall != null && !activeCall.isLocallyDisconnecting()) {
                activeCallId = activeCall.getId();
                if (canHold(activeCall)) {
                    activeCall.hold("Swap to " + call.getId());
                    Log.addEvent(activeCall, LogUtils.Events.SWAP, "To " + call.getId());
                    Log.addEvent(call, LogUtils.Events.SWAP, "From " + activeCall.getId());
                } else {
                    // This call does not support hold. If it is from a different connection
                    // service, then disconnect it, otherwise invoke call.hold() and allow the
                    // connection service to handle the situation.
                    if (!PhoneAccountHandle.areFromSamePackage(activeCall.getTargetPhoneAccount(),
                            call.getTargetPhoneAccount())) {
                        if (!activeCall.isEmergencyCall()) {
                            activeCall.disconnect("Swap to " + call.getId());
                        } else {
                            Log.w(this, "unholdCall: % is an emergency call, aborting swap to %s",
                                    activeCall.getId(), call.getId());
                            // Don't unhold the call as requested; we don't want to drop an
                            // emergency call.
                            return;
                        }
                    } else {
                        activeCall.hold("Swap to " + call.getId());
                    }
                }
            }
            mConnectionSvrFocusMgr.requestFocus(
                    call,
                    new RequestCallback(new ActionUnHoldCall(call, activeCallId)));
        }
    }

    @Override
    public void onExtrasRemoved(Call c, int source, List<String> keys) {
        if (source != Call.SOURCE_CONNECTION_SERVICE) {
            return;
        }
        updateCanAddCall();
    }

    @Override
    public void onExtrasChanged(Call c, int source, Bundle extras) {
        if (source != Call.SOURCE_CONNECTION_SERVICE) {
            return;
        }
        handleCallTechnologyChange(c);
        handleChildAddressChange(c);
        updateCanAddCall();
    }

    // Construct the list of possible PhoneAccounts that the outgoing call can use based on the
    // active calls in CallsManager. If any of the active calls are on a SIM based PhoneAccount,
    // then include only that SIM based PhoneAccount and any non-SIM PhoneAccounts, such as SIP.
    @VisibleForTesting
    public List<PhoneAccountHandle> constructPossiblePhoneAccounts(Uri handle, UserHandle user,
            boolean isVideo, boolean isEmergency) {
<<<<<<< HEAD
        return constructPossiblePhoneAccounts(handle, user, isVideo, null, isEmergency);
    }

    public List<PhoneAccountHandle> constructPossiblePhoneAccounts(Uri handle, UserHandle user,
            boolean isVideo, String scheme, boolean isEmergency) {
=======
        return constructPossiblePhoneAccounts(handle, user, isVideo, isEmergency, false);
    }

    public List<PhoneAccountHandle> constructPossiblePhoneAccounts(Uri handle, UserHandle user,
            boolean isVideo, boolean isEmergency, boolean isConference) {

>>>>>>> b8614d6b
        if (handle == null) {
            return Collections.emptyList();
        }

        if (scheme == null) {
            scheme = handle.getScheme();
        }

        // If we're specifically looking for video capable accounts, then include that capability,
        // otherwise specify no additional capability constraints. When handling the emergency call,
        // it also needs to find the phone accounts excluded by CAPABILITY_EMERGENCY_CALLS_ONLY.
        int capabilities = isVideo ? PhoneAccount.CAPABILITY_VIDEO_CALLING : 0;
        capabilities |= isConference ? PhoneAccount.CAPABILITY_ADHOC_CONFERENCE_CALLING : 0;
        List<PhoneAccountHandle> allAccounts =
                mPhoneAccountRegistrar.getCallCapablePhoneAccounts(handle.getScheme(), false, user,
                        capabilities,
                        isEmergency ? 0 : PhoneAccount.CAPABILITY_EMERGENCY_CALLS_ONLY);

        // If no phone account is found, let's query emergency call only account again.
        // That is happening while emergency account has capability CAPABILITY_EMERGENCY_CALLS_ONLY.
        if (isEmergency && allAccounts.size() == 0) {
            Log.v(this, "Try to find an emergency call only phone account");
            allAccounts =  mPhoneAccountRegistrar.getEmergencyCallOnlyPhoneAccounts(scheme, user);
        }

        if (mMaxNumberOfSimultaneouslyActiveSims < 0) {
            mMaxNumberOfSimultaneouslyActiveSims =
                    getTelephonyManager().getMaxNumberOfSimultaneouslyActiveSims();
        }
        // Only one SIM PhoneAccount can be active at one time for DSDS. Only that SIM PhoneAccount
        // should be available if a call is already active on the SIM account.
        if (mMaxNumberOfSimultaneouslyActiveSims == 1) {
            List<PhoneAccountHandle> simAccounts =
                    mPhoneAccountRegistrar.getSimPhoneAccountsOfCurrentUser();
            PhoneAccountHandle ongoingCallAccount = null;
            for (Call c : mCalls) {
                if (!c.isDisconnected() && !c.isNew() && simAccounts.contains(
                        c.getTargetPhoneAccount())) {
                    ongoingCallAccount = c.getTargetPhoneAccount();
                    break;
                }
            }
            if (ongoingCallAccount != null) {
                // Remove all SIM accounts that are not the active SIM from the list.
                simAccounts.remove(ongoingCallAccount);
                allAccounts.removeAll(simAccounts);
            }
        }
        return allAccounts;
    }

    private TelephonyManager getTelephonyManager() {
        return mContext.getSystemService(TelephonyManager.class);
    }

    /**
     * Informs listeners (notably {@link CallAudioManager} of a change to the call's external
     * property.
     * .
     * @param call The call whose external property changed.
     * @param isExternalCall {@code True} if the call is now external, {@code false} otherwise.
     */
    @Override
    public void onExternalCallChanged(Call call, boolean isExternalCall) {
        Log.v(this, "onConnectionPropertiesChanged: %b", isExternalCall);
        for (CallsManagerListener listener : mListeners) {
            listener.onExternalCallChanged(call, isExternalCall);
        }
    }

    private void handleCallTechnologyChange(Call call) {
        if (call.getExtras() != null
                && call.getExtras().containsKey(TelecomManager.EXTRA_CALL_TECHNOLOGY_TYPE)) {

            Integer analyticsCallTechnology = sAnalyticsTechnologyMap.get(
                    call.getExtras().getInt(TelecomManager.EXTRA_CALL_TECHNOLOGY_TYPE));
            if (analyticsCallTechnology == null) {
                analyticsCallTechnology = Analytics.THIRD_PARTY_PHONE;
            }
            call.getAnalytics().addCallTechnology(analyticsCallTechnology);
        }
    }

    public void handleChildAddressChange(Call call) {
        if (call.getExtras() != null
                && call.getExtras().containsKey(Connection.EXTRA_CHILD_ADDRESS)) {

            String viaNumber = call.getExtras().getString(Connection.EXTRA_CHILD_ADDRESS);
            call.setViaNumber(viaNumber);
        }
    }

    /** Called by the in-call UI to change the mute state. */
    void mute(boolean shouldMute) {
        if (isInEmergencyCall() && shouldMute) {
            Log.i(this, "Refusing to turn on mute because we're in an emergency call");
            shouldMute = false;
        }
        mCallAudioManager.mute(shouldMute);
    }

    /**
      * Called by the in-call UI to change the audio route, for example to change from earpiece to
      * speaker phone.
      */
    void setAudioRoute(int route, String bluetoothAddress) {
        mCallAudioManager.setAudioRoute(route, bluetoothAddress);
    }

    /** Called by the in-call UI to turn the proximity sensor on. */
    void turnOnProximitySensor() {
        mProximitySensorManager.turnOn();
    }

    /**
     * Called by the in-call UI to turn the proximity sensor off.
     * @param screenOnImmediately If true, the screen will be turned on immediately. Otherwise,
     *        the screen will be kept off until the proximity sensor goes negative.
     */
    void turnOffProximitySensor(boolean screenOnImmediately) {
        mProximitySensorManager.turnOff(screenOnImmediately);
    }

    private boolean isRttSettingOn(PhoneAccountHandle handle) {
        int phoneId = SubscriptionManager.getPhoneId(
                mPhoneAccountRegistrar.getSubscriptionIdForPhoneAccount(handle));
        if (!SubscriptionManager.isValidPhoneId(phoneId)) {
            Log.w(this, "isRttSettingOn: Invalid phone id = " + phoneId);
            return false;
        }
        boolean isRttModeSettingOn = Settings.Secure.getInt(mContext.getContentResolver(),
                Settings.Secure.RTT_CALLING_MODE + convertRttPhoneId(phoneId), 0) != 0;
        // If the carrier config says that we should ignore the RTT mode setting from the user,
        // assume that it's off (i.e. only make an RTT call if it's requested through the extra).
        boolean shouldIgnoreRttModeSetting = getCarrierConfigForPhoneAccount(handle)
                .getBoolean(CarrierConfigManager.KEY_IGNORE_RTT_MODE_SETTING_BOOL, false);
        return isRttModeSettingOn && !shouldIgnoreRttModeSetting;
    }

    private static String convertRttPhoneId(int phoneId) {
        return phoneId != 0 ? Integer.toString(phoneId) : "";
    }

    private PersistableBundle getCarrierConfigForPhoneAccount(PhoneAccountHandle handle) {
        int subscriptionId = mPhoneAccountRegistrar.getSubscriptionIdForPhoneAccount(handle);
        CarrierConfigManager carrierConfigManager =
                mContext.getSystemService(CarrierConfigManager.class);
        PersistableBundle result = carrierConfigManager.getConfigForSubId(subscriptionId);
        return result == null ? new PersistableBundle() : result;
    }

    void phoneAccountSelected(Call call, PhoneAccountHandle account, boolean setDefault) {
        if (!mCalls.contains(call)) {
            Log.i(this, "Attempted to add account to unknown call %s", call);
        } else {
            if (setDefault) {
                mPhoneAccountRegistrar
                        .setUserSelectedOutgoingPhoneAccount(account, call.getInitiatingUser());
            }

            if (mPendingAccountSelection != null) {
                mPendingAccountSelection.complete(Pair.create(call, account));
                mPendingAccountSelection = null;
            }
        }
    }

    /** Called when the audio state changes. */
    @VisibleForTesting
    public void onCallAudioStateChanged(CallAudioState oldAudioState, CallAudioState
            newAudioState) {
        Log.v(this, "onAudioStateChanged, audioState: %s -> %s", oldAudioState, newAudioState);
        for (CallsManagerListener listener : mListeners) {
            listener.onCallAudioStateChanged(oldAudioState, newAudioState);
        }
    }

    /**
     * Called when disconnect tone is started or stopped, including any InCallTone
     * after disconnected call.
     *
     * @param isTonePlaying true if the disconnected tone is started, otherwise the disconnected
     * tone is stopped.
     */
    @VisibleForTesting
    public void onDisconnectedTonePlaying(boolean isTonePlaying) {
        Log.v(this, "onDisconnectedTonePlaying, %s", isTonePlaying ? "started" : "stopped");
        for (CallsManagerListener listener : mListeners) {
            listener.onDisconnectedTonePlaying(isTonePlaying);
        }
    }

    void markCallAsRinging(Call call) {
        setCallState(call, CallState.RINGING, "ringing set explicitly");
    }

    void markCallAsDialing(Call call) {
        setCallState(call, CallState.DIALING, "dialing set explicitly");
        maybeMoveToSpeakerPhone(call);
        maybeTurnOffMute(call);
        ensureCallAudible();
    }

    void markCallAsPulling(Call call) {
        setCallState(call, CallState.PULLING, "pulling set explicitly");
        maybeMoveToSpeakerPhone(call);
    }

    /**
     * Returns true if the active call is held.
     */
    boolean holdActiveCallForNewCall(Call call) {
        Call activeCall = (Call) mConnectionSvrFocusMgr.getCurrentFocusCall();
        if (activeCall != null && activeCall != call) {
            if (canHold(activeCall)) {
                activeCall.hold();
                return true;
            } else if (supportsHold(activeCall)
                    && PhoneAccountHandle.areFromSamePackage(activeCall.getTargetPhoneAccount(),
                        call.getTargetPhoneAccount())) {

                // Handle the case where the active call and the new call are from the same CS, and
                // the currently active call supports hold but cannot currently be held.
                // In this case we'll look for the other held call for this connectionService and
                // disconnect it prior to holding the active call.
                // E.g.
                // Call A - Held   (Supports hold, can't hold)
                // Call B - Active (Supports hold, can't hold)
                // Call C - Incoming
                // Here we need to disconnect A prior to holding B so that C can be answered.
                // This case is driven by telephony requirements ultimately.
                Call heldCall = getHeldCallByConnectionService(call.getTargetPhoneAccount());
                if (heldCall != null) {
                    heldCall.disconnect();
                    Log.i(this, "holdActiveCallForNewCall: Disconnect held call %s before "
                                    + "holding active call %s.",
                            heldCall.getId(), activeCall.getId());
                }
                Log.i(this, "holdActiveCallForNewCall: Holding active %s before making %s active.",
                        activeCall.getId(), call.getId());
                activeCall.hold();
                return true;
            } else {
                // This call does not support hold. If it is from a different connection
                // service, then disconnect it, otherwise allow the connection service to
                // figure out the right states.
                if (!PhoneAccountHandle.areFromSamePackage(activeCall.getTargetPhoneAccount(),
                        call.getTargetPhoneAccount())) {
                    Log.i(this, "holdActiveCallForNewCall: disconnecting %s so that %s can be "
                            + "made active.", activeCall.getId(), call.getId());
                    if (!activeCall.isEmergencyCall()) {
                        activeCall.disconnect();
                    } else {
                        // It's not possible to hold the active call, and its an emergency call so
                        // we will silently reject the incoming call instead of answering it.
                        Log.w(this, "holdActiveCallForNewCall: rejecting incoming call %s as "
                                + "the active call is an emergency call and it cannot be held.",
                                call.getId());
                        call.reject(false /* rejectWithMessage */, "" /* message */,
                                "active emergency call can't be held");
                    }
                }
            }
        }
        return false;
    }

    @VisibleForTesting
    public void markCallAsActive(Call call) {
        if (call.isSelfManaged()) {
            // backward compatibility, the self-managed connection service will set the call state
            // to active directly. We should hold or disconnect the current active call based on the
            // holdability, and request the call focus for the self-managed call before the state
            // change.
            holdActiveCallForNewCall(call);
            mConnectionSvrFocusMgr.requestFocus(
                    call,
                    new RequestCallback(new ActionSetCallState(
                            call,
                            CallState.ACTIVE,
                            "active set explicitly for self-managed")));
        } else {
            if (mPendingAudioProcessingCall == call) {
                if (mCalls.contains(call)) {
                    setCallState(call, CallState.AUDIO_PROCESSING, "active set explicitly");
                } else {
                    call.setState(CallState.AUDIO_PROCESSING, "active set explicitly and adding");
                    addCall(call);
                }
                return;
            }
            setCallState(call, CallState.ACTIVE, "active set explicitly");
            maybeMoveToSpeakerPhone(call);
            ensureCallAudible();
        }
    }

    @VisibleForTesting
    public void markCallAsOnHold(Call call) {
        setCallState(call, CallState.ON_HOLD, "on-hold set explicitly");
    }

    /**
     * Marks the specified call as STATE_DISCONNECTED and notifies the in-call app. If this was the
     * last live call, then also disconnect from the in-call controller.
     *
     * @param disconnectCause The disconnect cause, see {@link android.telecom.DisconnectCause}.
     */
    void markCallAsDisconnected(Call call, DisconnectCause disconnectCause) {
      int oldState = call.getState();
      if (call.getState() == CallState.SIMULATED_RINGING
                && disconnectCause.getCode() == DisconnectCause.REMOTE) {
            // If the remote end hangs up while in SIMULATED_RINGING, the call should
            // be marked as missed.
            call.setOverrideDisconnectCauseCode(new DisconnectCause(DisconnectCause.MISSED));
        }
        call.setDisconnectCause(disconnectCause);
        setCallState(call, CallState.DISCONNECTED, "disconnected set explicitly");

        if(oldState == CallState.NEW && disconnectCause.getCode() == DisconnectCause.MISSED) {
            Log.i(this, "markCallAsDisconnected: logging missed call ");
            mCallLogManager.logCall(call, Calls.MISSED_TYPE, true, null);
        }

        // Emergency MO call is still pending and current active call is
        // disconnected succesfully. So initiating pending Emergency call
        // now and clearing both pending and Disconnectcalls.
        if (mPendingMOEmerCall != null && mDisconnectingCall == call) {
            addCall(mPendingMOEmerCall);
            mPendingMOEmerCall.startCreateConnection(mPhoneAccountRegistrar);
            clearPendingMOEmergencyCall();
        }
    }

    /**
     * Removes an existing disconnected call, and notifies the in-call app.
     */
    void markCallAsRemoved(Call call) {
        mInCallController.getBindingFuture().thenRunAsync(() -> {
            call.maybeCleanupHandover();
            removeCall(call);
            Call foregroundCall = mCallAudioManager.getPossiblyHeldForegroundCall();
            if (mLocallyDisconnectingCalls.contains(call)) {
                boolean isDisconnectingChildCall = call.isDisconnectingChildCall();
                Log.v(this, "markCallAsRemoved: isDisconnectingChildCall = "
                        + isDisconnectingChildCall + "call -> %s", call);
                mLocallyDisconnectingCalls.remove(call);
                // Auto-unhold the foreground call due to a locally disconnected call, except if the
                // call which was disconnected is a member of a conference (don't want to auto
                // un-hold the conference if we remove a member of the conference).
                if (!isDisconnectingChildCall && foregroundCall != null
                        && foregroundCall.getState() == CallState.ON_HOLD) {
                    foregroundCall.unhold();
                }
            } else if (foregroundCall != null &&
                    !foregroundCall.can(Connection.CAPABILITY_SUPPORT_HOLD) &&
                    foregroundCall.getState() == CallState.ON_HOLD) {

                // The new foreground call is on hold, however the carrier does not display the hold
                // button in the UI.  Therefore, we need to auto unhold the held call since the user
                // has no means of unholding it themselves.
                Log.i(this, "Auto-unholding held foreground call (call doesn't support hold)");
                foregroundCall.unhold();
            }
        }, new LoggedHandlerExecutor(mHandler, "CM.mCAR", mLock));
    }

    /**
     * Given a call, marks the call as disconnected and removes it.  Set the error message to
     * indicate to the user that the call cannot me placed due to an ongoing call in another app.
     *
     * Used when there are ongoing self-managed calls and the user tries to make an outgoing managed
     * call.  Called by {@link #startCallConfirmation} when the user is already confirming an
     * outgoing call.  Realistically this should almost never be called since in practice the user
     * won't make multiple outgoing calls at the same time.
     *
     * @param call The call to mark as disconnected.
     */
    void markCallDisconnectedDueToSelfManagedCall(Call call) {
        Call activeCall = getActiveCall();
        CharSequence errorMessage;
        if (activeCall == null) {
            // Realistically this shouldn't happen, but best to handle gracefully
            errorMessage = mContext.getText(R.string.cant_call_due_to_ongoing_unknown_call);
        } else {
            errorMessage = mContext.getString(R.string.cant_call_due_to_ongoing_call,
                    activeCall.getTargetPhoneAccountLabel());
        }
        // Call is managed and there are ongoing self-managed calls.
        markCallAsDisconnected(call, new DisconnectCause(DisconnectCause.ERROR,
                errorMessage, errorMessage, "Ongoing call in another app."));
        markCallAsRemoved(call);
    }

    /**
     * Cleans up any calls currently associated with the specified connection service when the
     * service binder disconnects unexpectedly.
     *
     * @param service The connection service that disconnected.
     */
    void handleConnectionServiceDeath(ConnectionServiceWrapper service) {
        if (service != null) {
            Log.i(this, "handleConnectionServiceDeath: service %s died", service);
            for (Call call : mCalls) {
                if (call.getConnectionService() == service) {
                    if (call.getState() != CallState.DISCONNECTED) {
                        markCallAsDisconnected(call, new DisconnectCause(DisconnectCause.ERROR,
                                null /* message */, null /* description */, "CS_DEATH",
                                ToneGenerator.TONE_PROP_PROMPT));
                    }
                    markCallAsRemoved(call);
                }
            }
        }
    }

    /**
     * Determines if the {@link CallsManager} has any non-external calls.
     *
     * @return {@code True} if there are any non-external calls, {@code false} otherwise.
     */
    boolean hasAnyCalls() {
        if (mCalls.isEmpty()) {
            return false;
        }

        for (Call call : mCalls) {
            if (!call.isExternalCall()) {
                return true;
            }
        }
        return false;
    }

    boolean hasActiveOrHoldingCall() {
        return getFirstCallWithState(CallState.ACTIVE, CallState.ON_HOLD) != null;
    }

    boolean hasRingingCall() {
        return getFirstCallWithState(CallState.RINGING, CallState.ANSWERED) != null;
    }

    boolean hasRingingOrSimulatedRingingCall() {
        return getFirstCallWithState(
                CallState.SIMULATED_RINGING, CallState.RINGING, CallState.ANSWERED) != null;
    }

    @VisibleForTesting
    public boolean onMediaButton(int type) {
        if (hasAnyCalls()) {
            Call ringingCall = getFirstCallWithState(CallState.RINGING,
                    CallState.SIMULATED_RINGING);
            if (HeadsetMediaButton.SHORT_PRESS == type) {
                if (ringingCall == null) {
                    Call activeCall = getFirstCallWithState(CallState.ACTIVE);
                    Call onHoldCall = getFirstCallWithState(CallState.ON_HOLD);
                    if (activeCall != null && onHoldCall != null) {
                        // Two calls, short-press -> switch calls
                        Log.addEvent(onHoldCall, LogUtils.Events.INFO,
                                "two calls, media btn short press - switch call.");
                        unholdCall(onHoldCall);
                        return true;
                    }

                    Call callToHangup = getFirstCallWithState(CallState.RINGING, CallState.DIALING,
                            CallState.PULLING, CallState.ACTIVE, CallState.ON_HOLD);
                    Log.addEvent(callToHangup, LogUtils.Events.INFO,
                            "media btn short press - end call.");
                    if (callToHangup != null) {
                        disconnectCall(callToHangup);
                        return true;
                    }
                } else {
                    answerCall(ringingCall, VideoProfile.STATE_AUDIO_ONLY);
                    return true;
                }
            } else if (HeadsetMediaButton.LONG_PRESS == type) {
                if (ringingCall != null) {
                    Log.addEvent(getForegroundCall(),
                            LogUtils.Events.INFO, "media btn long press - reject");
                    ringingCall.reject(false, null);
                } else {
                    Call activeCall = getFirstCallWithState(CallState.ACTIVE);
                    Call onHoldCall = getFirstCallWithState(CallState.ON_HOLD);
                    if (activeCall != null && onHoldCall != null) {
                        // Two calls, long-press -> end current call
                        Log.addEvent(activeCall, LogUtils.Events.INFO,
                                "two calls, media btn long press - end current call.");
                        disconnectCall(activeCall);
                        return true;
                    }

                    Log.addEvent(getForegroundCall(), LogUtils.Events.INFO,
                            "media btn long press - mute");
                    mCallAudioManager.toggleMute();
                }
                return true;
            }
        }
        return false;
    }

    /**
     * Returns true if telecom supports adding another top-level call.
     */
    @VisibleForTesting
    public boolean canAddCall() {
        boolean isDeviceProvisioned = Settings.Global.getInt(mContext.getContentResolver(),
                Settings.Global.DEVICE_PROVISIONED, 0) != 0;
        if (!isDeviceProvisioned) {
            Log.d(TAG, "Device not provisioned, canAddCall is false.");
            return false;
        }

        if (getFirstCallWithState(OUTGOING_CALL_STATES) != null) {
            return false;
        }

        int count = 0;
        for (Call call : mCalls) {
            if (call.isEmergencyCall()) {
                // We never support add call if one of the calls is an emergency call.
                return false;
            } else if (call.isExternalCall()) {
                // External calls don't count.
                continue;
            } else if (call.getParentCall() == null) {
                count++;
            }
            Bundle extras = call.getExtras();
            if (extras != null) {
                if (extras.getBoolean(Connection.EXTRA_DISABLE_ADD_CALL, false)) {
                    return false;
                }
            }

            // We do not check states for canAddCall. We treat disconnected calls the same
            // and wait until they are removed instead. If we didn't count disconnected calls,
            // we could put InCallServices into a state where they are showing two calls but
            // also support add-call. Technically it's right, but overall looks better (UI-wise)
            // and acts better if we wait until the call is removed.
            if (count >= MAXIMUM_TOP_LEVEL_CALLS) {
                return false;
            }
        }

        return true;
    }

    @VisibleForTesting
    public Call getRingingOrSimulatedRingingCall() {
        return getFirstCallWithState(CallState.RINGING,
                CallState.ANSWERED, CallState.SIMULATED_RINGING);
    }

    public Call getActiveCall() {
        return getFirstCallWithState(CallState.ACTIVE);
    }

    Call getDialingCall() {
        return getFirstCallWithState(CallState.DIALING);
    }

    @VisibleForTesting
    public Call getHeldCall() {
        return getFirstCallWithState(CallState.ON_HOLD);
    }

    public Call getHeldCallByConnectionService(PhoneAccountHandle targetPhoneAccount) {
        Optional<Call> heldCall = mCalls.stream()
                .filter(call -> PhoneAccountHandle.areFromSamePackage(call.getTargetPhoneAccount(),
                        targetPhoneAccount)
                        && call.getParentCall() == null
                        && call.getState() == CallState.ON_HOLD)
                .findFirst();
        return heldCall.isPresent() ? heldCall.get() : null;
    }

    @VisibleForTesting
    public int getNumHeldCalls() {
        int count = 0;
        for (Call call : mCalls) {
            if (call.getParentCall() == null && call.getState() == CallState.ON_HOLD) {
                count++;
            }
        }
        return count;
    }

    @VisibleForTesting
    public Call getOutgoingCall() {
        return getFirstCallWithState(OUTGOING_CALL_STATES);
    }

    @VisibleForTesting
    public Call getFirstCallWithState(int... states) {
        return getFirstCallWithState(null, states);
    }

    @VisibleForTesting
    public PhoneNumberUtilsAdapter getPhoneNumberUtilsAdapter() {
        return mPhoneNumberUtilsAdapter;
    }

    @VisibleForTesting
    public CompletableFuture<Call> getLatestPostSelectionProcessingFuture() {
        return mLatestPostSelectionProcessingFuture;
    }

    @VisibleForTesting
    public CompletableFuture getLatestPreAccountSelectionFuture() {
        return mLatestPreAccountSelectionFuture;
    }

    /**
     * Returns the first call that it finds with the given states. The states are treated as having
     * priority order so that any call with the first state will be returned before any call with
     * states listed later in the parameter list.
     *
     * @param callToSkip Call that this method should skip while searching
     */
    Call getFirstCallWithState(Call callToSkip, int... states) {
        for (int currentState : states) {
            // check the foreground first
            Call foregroundCall = getForegroundCall();
            if (foregroundCall != null && foregroundCall.getState() == currentState) {
                return foregroundCall;
            }

            for (Call call : mCalls) {
                if (Objects.equals(callToSkip, call)) {
                    continue;
                }

                // Only operate on top-level calls
                if (call.getParentCall() != null) {
                    continue;
                }

                if (call.isExternalCall()) {
                    continue;
                }

                if (currentState == call.getState()) {
                    return call;
                }
            }
        }
        return null;
    }

    Call createConferenceCall(
            String callId,
            PhoneAccountHandle phoneAccount,
            ParcelableConference parcelableConference) {

        // If the parceled conference specifies a connect time, use it; otherwise default to 0,
        // which is the default value for new Calls.
        long connectTime =
                parcelableConference.getConnectTimeMillis() ==
                        Conference.CONNECT_TIME_NOT_SPECIFIED ? 0 :
                        parcelableConference.getConnectTimeMillis();
        long connectElapsedTime =
                parcelableConference.getConnectElapsedTimeMillis() ==
                        Conference.CONNECT_TIME_NOT_SPECIFIED ? 0 :
                        parcelableConference.getConnectElapsedTimeMillis();

        Call call = new Call(
                callId,
                mContext,
                this,
                mLock,
                mConnectionServiceRepository,
                mPhoneNumberUtilsAdapter,
                null /* handle */,
                null /* gatewayInfo */,
                null /* connectionManagerPhoneAccount */,
                phoneAccount,
                Call.CALL_DIRECTION_UNDEFINED /* callDirection */,
                false /* forceAttachToExistingConnection */,
                true /* isConference */,
                connectTime,
                connectElapsedTime,
                mClockProxy,
                mToastFactory);

        setCallState(call, Call.getStateFromConnectionState(parcelableConference.getState()),
                "new conference call");
        call.setHandle(parcelableConference.getHandle(),
                parcelableConference.getHandlePresentation());
        call.setConnectionCapabilities(parcelableConference.getConnectionCapabilities());
        call.setConnectionProperties(parcelableConference.getConnectionProperties());
        call.setVideoState(parcelableConference.getVideoState());
        call.setVideoProvider(parcelableConference.getVideoProvider());
        call.setStatusHints(parcelableConference.getStatusHints());
        call.putExtras(Call.SOURCE_CONNECTION_SERVICE, parcelableConference.getExtras());
        // In case this Conference was added via a ConnectionManager, keep track of the original
        // Connection ID as created by the originating ConnectionService.
        Bundle extras = parcelableConference.getExtras();
        if (extras != null && extras.containsKey(Connection.EXTRA_ORIGINAL_CONNECTION_ID)) {
            call.setOriginalConnectionId(extras.getString(Connection.EXTRA_ORIGINAL_CONNECTION_ID));
        }

        // TODO: Move this to be a part of addCall()
        call.addListener(this);
        addCall(call);
        return call;
    }

    /**
     * @return the call state currently tracked by {@link PhoneStateBroadcaster}
     */
    int getCallState() {
        return mPhoneStateBroadcaster.getCallState();
    }

    /**
     * Retrieves the {@link PhoneAccountRegistrar}.
     *
     * @return The {@link PhoneAccountRegistrar}.
     */
    @VisibleForTesting
    public PhoneAccountRegistrar getPhoneAccountRegistrar() {
        return mPhoneAccountRegistrar;
    }

    /**
     * Retrieves the {@link DisconnectedCallNotifier}
     * @return The {@link DisconnectedCallNotifier}.
     */
    DisconnectedCallNotifier getDisconnectedCallNotifier() {
        return mDisconnectedCallNotifier;
    }

    /**
     * Retrieves the {@link MissedCallNotifier}
     * @return The {@link MissedCallNotifier}.
     */
    MissedCallNotifier getMissedCallNotifier() {
        return mMissedCallNotifier;
    }

    /**
     * Retrieves the {@link IncomingCallNotifier}.
     * @return The {@link IncomingCallNotifier}.
     */
    IncomingCallNotifier getIncomingCallNotifier() {
        return mIncomingCallNotifier;
    }

    /**
     * Reject an incoming call and manually add it to the Call Log.
     * @param incomingCall Incoming call that has been rejected
     */
    private void rejectCallAndLog(Call incomingCall, CallFilteringResult result) {
        if (incomingCall.getConnectionService() != null) {
            // Only reject the call if it has not already been destroyed.  If a call ends while
            // incoming call filtering is taking place, it is possible that the call has already
            // been destroyed, and as such it will be impossible to send the reject to the
            // associated ConnectionService.
            incomingCall.reject(false, null);
        } else {
            Log.i(this, "rejectCallAndLog - call already destroyed.");
        }

        // Since the call was not added to the list of calls, we have to call the missed
        // call notifier and the call logger manually.
        // Do we need missed call notification for direct to Voicemail calls?
        mCallLogManager.logCall(incomingCall, Calls.MISSED_TYPE,
                true /*showNotificationForMissedCall*/, result);
    }

    /**
     * Adds the specified call to the main list of live calls.
     *
     * @param call The call to add.
     */
    @VisibleForTesting
    public void addCall(Call call) {
        Trace.beginSection("addCall");
        Log.v(this, "addCall(%s)", call);
        call.addListener(this);
        mCalls.add(call);

        // Specifies the time telecom finished routing the call. This is used by the dialer for
        // analytics.
        Bundle extras = call.getIntentExtras();
        extras.putLong(TelecomManager.EXTRA_CALL_TELECOM_ROUTING_END_TIME_MILLIS,
                SystemClock.elapsedRealtime());

        updateCanAddCall();
        // onCallAdded for calls which immediately take the foreground (like the first call).
        for (CallsManagerListener listener : mListeners) {
            if (LogUtils.SYSTRACE_DEBUG) {
                Trace.beginSection(listener.getClass().toString() + " addCall");
            }
            listener.onCallAdded(call);
            if (LogUtils.SYSTRACE_DEBUG) {
                Trace.endSection();
            }
        }
        Trace.endSection();
    }

    private void removeCall(Call call) {
        Trace.beginSection("removeCall");
        Log.v(this, "removeCall(%s)", call);

        call.setParentAndChildCall(null);  // clean up parent relationship before destroying.
        call.removeListener(this);
        call.clearConnectionService();
        // TODO: clean up RTT pipes

        boolean shouldNotify = false;
        if (mCalls.contains(call)) {
            mCalls.remove(call);
            shouldNotify = true;
        }

        call.destroy();

        // Only broadcast changes for calls that are being tracked.
        if (shouldNotify) {
            updateCanAddCall();
            for (CallsManagerListener listener : mListeners) {
                if (LogUtils.SYSTRACE_DEBUG) {
                    Trace.beginSection(listener.getClass().toString() + " onCallRemoved");
                }
                listener.onCallRemoved(call);
                if (LogUtils.SYSTRACE_DEBUG) {
                    Trace.endSection();
                }
            }
        }
        Trace.endSection();
    }

    /**
     * Sets the specified state on the specified call.
     *
     * @param call The call.
     * @param newState The new state of the call.
     */
    private void setCallState(Call call, int newState, String tag) {
        if (call == null) {
            return;
        }
        int oldState = call.getState();
        Log.i(this, "setCallState %s -> %s, call: %s", CallState.toString(oldState),
                CallState.toString(newState), call);
        if (newState != oldState) {
            // If the call switches to held state while a DTMF tone is playing, stop the tone to
            // ensure that the tone generator stops playing the tone.
            if (newState == CallState.ON_HOLD && call.isDtmfTonePlaying()) {
                stopDtmfTone(call);
            }

            // Unfortunately, in the telephony world the radio is king. So if the call notifies
            // us that the call is in a particular state, we allow it even if it doesn't make
            // sense (e.g., STATE_ACTIVE -> STATE_RINGING).
            // TODO: Consider putting a stop to the above and turning CallState
            // into a well-defined state machine.
            // TODO: Define expected state transitions here, and log when an
            // unexpected transition occurs.
            if (call.setState(newState, tag)) {
                if ((oldState != CallState.AUDIO_PROCESSING) &&
                        (newState == CallState.DISCONNECTED)) {
                    maybeSendPostCallScreenIntent(call);
                }
                maybeShowErrorDialogOnDisconnect(call);

                Trace.beginSection("onCallStateChanged");

                maybeHandleHandover(call, newState);

                // Only broadcast state change for calls that are being tracked.
                if (mCalls.contains(call)) {
                    updateCanAddCall();
                    for (CallsManagerListener listener : mListeners) {
                        if (LogUtils.SYSTRACE_DEBUG) {
                            Trace.beginSection(listener.getClass().toString() +
                                    " onCallStateChanged");
                        }
                        listener.onCallStateChanged(call, oldState, newState);
                        if (LogUtils.SYSTRACE_DEBUG) {
                            Trace.endSection();
                        }
                    }
                }
                Trace.endSection();
            } else {
                Log.i(this, "failed in setting the state to new state");
            }
        }
    }

    /**
     * Identifies call state transitions for a call which trigger handover events.
     * - If this call has a handover to it which just started and this call goes active, treat
     * this as if the user accepted the handover.
     * - If this call has a handover to it which just started and this call is disconnected, treat
     * this as if the user rejected the handover.
     * - If this call has a handover from it which just started and this call is disconnected, do
     * nothing as the call prematurely disconnected before the user accepted the handover.
     * - If this call has a handover from it which was already accepted by the user and this call is
     * disconnected, mark the handover as complete.
     *
     * @param call A call whose state is changing.
     * @param newState The new state of the call.
     */
    private void maybeHandleHandover(Call call, int newState) {
        if (call.getHandoverSourceCall() != null) {
            // We are handing over another call to this one.
            if (call.getHandoverState() == HandoverState.HANDOVER_TO_STARTED) {
                // A handover to this call has just been initiated.
                if (newState == CallState.ACTIVE) {
                    // This call went active, so the user has accepted the handover.
                    Log.i(this, "setCallState: handover to accepted");
                    acceptHandoverTo(call);
                } else if (newState == CallState.DISCONNECTED) {
                    // The call was disconnected, so the user has rejected the handover.
                    Log.i(this, "setCallState: handover to rejected");
                    rejectHandoverTo(call);
                }
            }
        // If this call was disconnected because it was handed over TO another call, report the
        // handover as complete.
        } else if (call.getHandoverDestinationCall() != null
                && newState == CallState.DISCONNECTED) {
            int handoverState = call.getHandoverState();
            if (handoverState == HandoverState.HANDOVER_FROM_STARTED) {
                // Disconnect before handover was accepted.
                Log.i(this, "setCallState: disconnect before handover accepted");
                // Let the handover destination know that the source has disconnected prior to
                // completion of the handover.
                call.getHandoverDestinationCall().sendCallEvent(
                        android.telecom.Call.EVENT_HANDOVER_SOURCE_DISCONNECTED, null);
            } else if (handoverState == HandoverState.HANDOVER_ACCEPTED) {
                Log.i(this, "setCallState: handover from complete");
                completeHandoverFrom(call);
            }
        }
    }

    private void completeHandoverFrom(Call call) {
        Call handoverTo = call.getHandoverDestinationCall();
        Log.addEvent(handoverTo, LogUtils.Events.HANDOVER_COMPLETE, "from=%s, to=%s",
                call.getId(), handoverTo.getId());
        Log.addEvent(call, LogUtils.Events.HANDOVER_COMPLETE, "from=%s, to=%s",
                call.getId(), handoverTo.getId());

        // Inform the "from" Call (ie the source call) that the handover from it has
        // completed; this allows the InCallService to be notified that a handover it
        // initiated completed.
        call.onConnectionEvent(Connection.EVENT_HANDOVER_COMPLETE, null);
        call.onHandoverComplete();

        // Inform the "to" ConnectionService that handover to it has completed.
        handoverTo.sendCallEvent(android.telecom.Call.EVENT_HANDOVER_COMPLETE, null);
        handoverTo.onHandoverComplete();
        answerCall(handoverTo, handoverTo.getVideoState());
        call.markFinishedHandoverStateAndCleanup(HandoverState.HANDOVER_COMPLETE);

        // If the call we handed over to is self-managed, we need to disconnect the calls for other
        // ConnectionServices.
        if (handoverTo.isSelfManaged()) {
            disconnectOtherCalls(handoverTo.getTargetPhoneAccount());
        }
    }

    private void rejectHandoverTo(Call handoverTo) {
        Call handoverFrom = handoverTo.getHandoverSourceCall();
        Log.i(this, "rejectHandoverTo: from=%s, to=%s", handoverFrom.getId(), handoverTo.getId());
        Log.addEvent(handoverFrom, LogUtils.Events.HANDOVER_FAILED, "from=%s, to=%s, rejected",
                handoverTo.getId(), handoverFrom.getId());
        Log.addEvent(handoverTo, LogUtils.Events.HANDOVER_FAILED, "from=%s, to=%s, rejected",
                handoverTo.getId(), handoverFrom.getId());

        // Inform the "from" Call (ie the source call) that the handover from it has
        // failed; this allows the InCallService to be notified that a handover it
        // initiated failed.
        handoverFrom.onConnectionEvent(Connection.EVENT_HANDOVER_FAILED, null);
        handoverFrom.onHandoverFailed(android.telecom.Call.Callback.HANDOVER_FAILURE_USER_REJECTED);

        // Inform the "to" ConnectionService that handover to it has failed.  This
        // allows the ConnectionService the call was being handed over
        if (handoverTo.getConnectionService() != null) {
            // Only attempt if the call has a bound ConnectionService if handover failed
            // early on in the handover process, the CS will be unbound and we won't be
            // able to send the call event.
            handoverTo.sendCallEvent(android.telecom.Call.EVENT_HANDOVER_FAILED, null);
            handoverTo.getConnectionService().handoverFailed(handoverTo,
                    android.telecom.Call.Callback.HANDOVER_FAILURE_USER_REJECTED);
        }
        handoverTo.markFinishedHandoverStateAndCleanup(HandoverState.HANDOVER_FAILED);
    }

    private void acceptHandoverTo(Call handoverTo) {
        Call handoverFrom = handoverTo.getHandoverSourceCall();
        Log.i(this, "acceptHandoverTo: from=%s, to=%s", handoverFrom.getId(), handoverTo.getId());
        handoverTo.setHandoverState(HandoverState.HANDOVER_ACCEPTED);
        handoverTo.onHandoverComplete();
        handoverFrom.setHandoverState(HandoverState.HANDOVER_ACCEPTED);
        handoverFrom.onHandoverComplete();

        Log.addEvent(handoverTo, LogUtils.Events.ACCEPT_HANDOVER, "from=%s, to=%s",
                handoverFrom.getId(), handoverTo.getId());
        Log.addEvent(handoverFrom, LogUtils.Events.ACCEPT_HANDOVER, "from=%s, to=%s",
                handoverFrom.getId(), handoverTo.getId());

        // Disconnect the call we handed over from.
        disconnectCall(handoverFrom);
        // If we handed over to a self-managed ConnectionService, we need to disconnect calls for
        // other ConnectionServices.
        if (handoverTo.isSelfManaged()) {
            disconnectOtherCalls(handoverTo.getTargetPhoneAccount());
        }
    }

    private void updateCanAddCall() {
        boolean newCanAddCall = canAddCall();
        if (newCanAddCall != mCanAddCall) {
            mCanAddCall = newCanAddCall;
            for (CallsManagerListener listener : mListeners) {
                if (LogUtils.SYSTRACE_DEBUG) {
                    Trace.beginSection(listener.getClass().toString() + " updateCanAddCall");
                }
                listener.onCanAddCallChanged(mCanAddCall);
                if (LogUtils.SYSTRACE_DEBUG) {
                    Trace.endSection();
                }
            }
        }
    }

    private boolean isPotentialMMICode(Uri handle) {
        return (handle != null && handle.getSchemeSpecificPart() != null
                && handle.getSchemeSpecificPart().contains("#"));
    }

    /**
     * Determines if a dialed number is potentially an In-Call MMI code.  In-Call MMI codes are
     * MMI codes which can be dialed when one or more calls are in progress.
     * <P>
     * Checks for numbers formatted similar to the MMI codes defined in:
     * {@link com.android.internal.telephony.Phone#handleInCallMmiCommands(String)}
     *
     * @param handle The URI to call.
     * @return {@code True} if the URI represents a number which could be an in-call MMI code.
     */
    private boolean isPotentialInCallMMICode(Uri handle) {
        if (handle != null && handle.getSchemeSpecificPart() != null &&
                handle.getScheme() != null &&
                handle.getScheme().equals(PhoneAccount.SCHEME_TEL)) {

            String dialedNumber = handle.getSchemeSpecificPart();
            return (dialedNumber.equals("0") ||
                    (dialedNumber.startsWith("1") && dialedNumber.length() <= 2) ||
                    (dialedNumber.startsWith("2") && dialedNumber.length() <= 2) ||
                    dialedNumber.equals("3") ||
                    dialedNumber.equals("4") ||
                    dialedNumber.equals("5"));
        }
        return false;
    }

    @VisibleForTesting
    public int getNumCallsWithState(final boolean isSelfManaged, Call excludeCall,
                                    PhoneAccountHandle phoneAccountHandle, int... states) {
        return getNumCallsWithState(isSelfManaged ? CALL_FILTER_SELF_MANAGED : CALL_FILTER_MANAGED,
                excludeCall, phoneAccountHandle, states);
    }

    /**
     * Determines the number of calls matching the specified criteria.
     * @param callFilter indicates whether to include just managed calls
     *                   ({@link #CALL_FILTER_MANAGED}), self-managed calls
     *                   ({@link #CALL_FILTER_SELF_MANAGED}), or all calls
     *                   ({@link #CALL_FILTER_ALL}).
     * @param excludeCall Where {@code non-null}, this call is excluded from the count.
     * @param phoneAccountHandle Where {@code non-null}, calls for this {@link PhoneAccountHandle}
     *                           are excluded from the count.
     * @param states The list of {@link CallState}s to include in the count.
     * @return Count of calls matching criteria.
     */
    @VisibleForTesting
    public int getNumCallsWithState(final int callFilter, Call excludeCall,
                                    PhoneAccountHandle phoneAccountHandle, int... states) {

        Set<Integer> desiredStates = IntStream.of(states).boxed().collect(Collectors.toSet());

        Stream<Call> callsStream = mCalls.stream()
                .filter(call -> desiredStates.contains(call.getState()) &&
                        call.getParentCall() == null && !call.isExternalCall());

        if (callFilter == CALL_FILTER_MANAGED) {
            callsStream = callsStream.filter(call -> !call.isSelfManaged());
        } else if (callFilter == CALL_FILTER_SELF_MANAGED) {
            callsStream = callsStream.filter(call -> call.isSelfManaged());
        }

        // If a call to exclude was specified, filter it out.
        if (excludeCall != null) {
            callsStream = callsStream.filter(call -> call != excludeCall);
        }

        // If a phone account handle was specified, only consider calls for that phone account.
        if (phoneAccountHandle != null) {
            callsStream = callsStream.filter(
                    call -> phoneAccountHandle.equals(call.getTargetPhoneAccount()));
        }

        return (int) callsStream.count();
    }

    private boolean hasMaximumLiveCalls(Call exceptCall) {
        return MAXIMUM_LIVE_CALLS <= getNumCallsWithState(CALL_FILTER_ALL,
                exceptCall, null /* phoneAccountHandle*/, LIVE_CALL_STATES);
    }

    private boolean hasMaximumManagedLiveCalls(Call exceptCall) {
        return MAXIMUM_LIVE_CALLS <= getNumCallsWithState(false /* isSelfManaged */,
                exceptCall, null /* phoneAccountHandle */, LIVE_CALL_STATES);
    }

    private boolean hasMaximumSelfManagedCalls(Call exceptCall,
                                                   PhoneAccountHandle phoneAccountHandle) {
        return MAXIMUM_SELF_MANAGED_CALLS <= getNumCallsWithState(true /* isSelfManaged */,
                exceptCall, phoneAccountHandle, ANY_CALL_STATE);
    }

    private boolean hasMaximumManagedHoldingCalls(Call exceptCall) {
        return MAXIMUM_HOLD_CALLS <= getNumCallsWithState(false /* isSelfManaged */, exceptCall,
                null /* phoneAccountHandle */, CallState.ON_HOLD);
    }

    private boolean hasMaximumManagedRingingCalls(Call exceptCall) {
        return MAXIMUM_RINGING_CALLS <= getNumCallsWithState(false /* isSelfManaged */, exceptCall,
                null /* phoneAccountHandle */, CallState.RINGING, CallState.ANSWERED);
    }

    private boolean hasMaximumSelfManagedRingingCalls(Call exceptCall,
                                                      PhoneAccountHandle phoneAccountHandle) {
        return MAXIMUM_RINGING_CALLS <= getNumCallsWithState(true /* isSelfManaged */, exceptCall,
                phoneAccountHandle, CallState.RINGING, CallState.ANSWERED);
    }

    private boolean hasMaximumOutgoingCalls(Call exceptCall) {
        return MAXIMUM_LIVE_CALLS <= getNumCallsWithState(CALL_FILTER_ALL,
                exceptCall, null /* phoneAccountHandle */, OUTGOING_CALL_STATES);
    }

    private boolean hasMaximumManagedOutgoingCalls(Call exceptCall) {
        return MAXIMUM_OUTGOING_CALLS <= getNumCallsWithState(false /* isSelfManaged */, exceptCall,
                null /* phoneAccountHandle */, OUTGOING_CALL_STATES);
    }

    private boolean hasMaximumManagedDialingCalls(Call exceptCall) {
        return MAXIMUM_DIALING_CALLS <= getNumCallsWithState(false /* isSelfManaged */, exceptCall,
                null /* phoneAccountHandle */, CallState.DIALING, CallState.PULLING);
    }

    /**
     * Given a {@link PhoneAccountHandle} determines if there are other unholdable calls owned by
     * another connection service.
     * @param phoneAccountHandle The {@link PhoneAccountHandle} to check.
     * @return {@code true} if there are other unholdable calls, {@code false} otherwise.
     */
    public boolean hasUnholdableCallsForOtherConnectionService(
            PhoneAccountHandle phoneAccountHandle) {
        return getNumUnholdableCallsForOtherConnectionService(phoneAccountHandle) > 0;
    }

    /**
     * Determines the number of unholdable calls present in a connection service other than the one
     * the passed phone account belonds to.
     * @param phoneAccountHandle The handle of the PhoneAccount.
     * @return Number of unholdable calls owned by other connection service.
     */
    public int getNumUnholdableCallsForOtherConnectionService(
            PhoneAccountHandle phoneAccountHandle) {
        return (int) mCalls.stream().filter(call ->
                !phoneAccountHandle.getComponentName().equals(
                        call.getTargetPhoneAccount().getComponentName())
                        && call.getParentCall() == null
                        && !call.isExternalCall()
                        && !canHold(call)).count();
    }

    /**
     * Determines if there are any managed calls.
     * @return {@code true} if there are managed calls, {@code false} otherwise.
     */
    public boolean hasManagedCalls() {
        return mCalls.stream().filter(call -> !call.isSelfManaged() &&
                !call.isExternalCall()).count() > 0;
    }

    /**
     * Determines if there are any self-managed calls.
     * @return {@code true} if there are self-managed calls, {@code false} otherwise.
     */
    public boolean hasSelfManagedCalls() {
        return mCalls.stream().filter(call -> call.isSelfManaged()).count() > 0;
    }

    /**
     * Determines if there are any ongoing managed or self-managed calls.
     * Note: The {@link #ONGOING_CALL_STATES} are
     * @return {@code true} if there are ongoing managed or self-managed calls, {@code false}
     *      otherwise.
     */
    public boolean hasOngoingCalls() {
        return getNumCallsWithState(
                CALL_FILTER_ALL, null /* excludeCall */,
                null /* phoneAccountHandle */,
                ONGOING_CALL_STATES) > 0;
    }

    /**
     * Determines if there are any ongoing managed calls.
     * @return {@code true} if there are ongoing managed calls, {@code false} otherwise.
     */
    public boolean hasOngoingManagedCalls() {
        return getNumCallsWithState(
                CALL_FILTER_MANAGED, null /* excludeCall */,
                null /* phoneAccountHandle */,
                ONGOING_CALL_STATES) > 0;
    }

    /**
     * Determines if the system incoming call UI should be shown.
     * The system incoming call UI will be shown if the new incoming call is self-managed, and there
     * are ongoing calls for another PhoneAccount.
     * @param incomingCall The incoming call.
     * @return {@code true} if the system incoming call UI should be shown, {@code false} otherwise.
     */
    public boolean shouldShowSystemIncomingCallUi(Call incomingCall) {
        return incomingCall.isIncoming() && incomingCall.isSelfManaged()
                && hasUnholdableCallsForOtherConnectionService(incomingCall.getTargetPhoneAccount())
                && incomingCall.getHandoverSourceCall() == null;
    }

    @VisibleForTesting
    public boolean makeRoomForOutgoingCall(Call call, boolean isEmergency) {
        // Reject If there is any Incoming Call while initiating an
        // an Emergency Call.
        if (isEmergency && hasMaximumManagedRingingCalls(call)) {
            Call rinigingCall = getRingingOrSimulatedRingingCall();
            rinigingCall.reject(false, null);
        }
        if (hasMaximumLiveCalls(call)) {
            // NOTE: If the amount of live calls changes beyond 1, this logic will probably
            // have to change.
            Call liveCall = getFirstCallWithState(LIVE_CALL_STATES);
            Log.i(this, "makeRoomForOutgoingCall call = " + call + " livecall = " +
                   liveCall);

            if (call == liveCall) {
                // If the call is already the foreground call, then we are golden.
                // This can happen after the user selects an account in the SELECT_PHONE_ACCOUNT
                // state since the call was already populated into the list.
                return true;
            }

            if (hasMaximumOutgoingCalls(call)) {
                Call outgoingCall = getFirstCallWithState(OUTGOING_CALL_STATES);
                if (isEmergency && !outgoingCall.isEmergencyCall()) {
                    // Disconnect the current outgoing call if it's not an emergency call. If the
                    // user tries to make two outgoing calls to different emergency call numbers,
                    // we will try to connect the first outgoing call.
                    call.getAnalytics().setCallIsAdditional(true);
                    outgoingCall.getAnalytics().setCallIsInterrupted(true);
                    outgoingCall.disconnect("Disconnecting dialing call in favor of new dialing"
                            + " emergency call.");
                    return true;
                }
                if (outgoingCall.getState() == CallState.SELECT_PHONE_ACCOUNT) {
                    // If there is an orphaned call in the {@link CallState#SELECT_PHONE_ACCOUNT}
                    // state, just disconnect it since the user has explicitly started a new call.
                    call.getAnalytics().setCallIsAdditional(true);
                    outgoingCall.getAnalytics().setCallIsInterrupted(true);
                    outgoingCall.disconnect("Disconnecting call in SELECT_PHONE_ACCOUNT in favor"
                            + " of new outgoing call.");
                    return true;
                }
                return false;
            }

            if (liveCall.getState() == CallState.AUDIO_PROCESSING && isEmergency) {
                call.getAnalytics().setCallIsAdditional(true);
                liveCall.getAnalytics().setCallIsInterrupted(true);
                liveCall.disconnect(0, "disconnecting audio processing call for emergency");
                return true;
            }

            // If we have the max number of held managed calls and we're placing an emergency call,
            // we'll disconnect the ongoing call if it cannot be held.
            if (hasMaximumManagedHoldingCalls(call) && isEmergency && !canHold(liveCall)) {
                call.getAnalytics().setCallIsAdditional(true);
                liveCall.getAnalytics().setCallIsInterrupted(true);
                liveCall.disconnect("disconnecting to make room for emergency call "
                        + call.getId());
                return true;
            }

            // TODO: Remove once b/23035408 has been corrected.
            // If the live call is a conference, it will not have a target phone account set.  This
            // means the check to see if the live call has the same target phone account as the new
            // call will not cause us to bail early.  As a result, we'll end up holding the
            // ongoing conference call.  However, the ConnectionService is already doing that.  This
            // has caused problems with some carriers.  As a workaround until b/23035408 is
            // corrected, we will try and get the target phone account for one of the conference's
            // children and use that instead.
            PhoneAccountHandle liveCallPhoneAccount = liveCall.getTargetPhoneAccount();
            if (liveCallPhoneAccount == null && liveCall.isConference() &&
                    !liveCall.getChildCalls().isEmpty()) {
                liveCallPhoneAccount = getFirstChildPhoneAccount(liveCall);
                Log.i(this, "makeRoomForOutgoingCall: using child call PhoneAccount = " +
                        liveCallPhoneAccount);
            }

            // We may not know which PhoneAccount the emergency call will be placed on yet, but if
            // the liveCall PhoneAccount does not support placing emergency calls, then we know it
            // will not be that one and we do not want multiple PhoneAccounts active during an
            // emergency call if possible. Disconnect the active call in favor of the emergency call
            // instead of trying to hold.
            if (isEmergency && liveCall.getTargetPhoneAccount() != null) {
                PhoneAccount pa = mPhoneAccountRegistrar.getPhoneAccountUnchecked(
                        liveCall.getTargetPhoneAccount());
                if((pa.getCapabilities() & PhoneAccount.CAPABILITY_PLACE_EMERGENCY_CALLS) == 0) {
                    liveCall.setOverrideDisconnectCauseCode(new DisconnectCause(
                            DisconnectCause.LOCAL, DisconnectCause.REASON_EMERGENCY_CALL_PLACED));
                    liveCall.disconnect("outgoing call does not support emergency calls, "
                            + "disconnecting.");
                }
                return true;
            }

            // First thing, if we are trying to make a call with the same phone account as the live
            // call, then allow it so that the connection service can make its own decision about
            // how to handle the new call relative to the current one.
            if (PhoneAccountHandle.areFromSamePackage(liveCallPhoneAccount,
                    call.getTargetPhoneAccount())) {
                Log.i(this, "makeRoomForOutgoingCall: phoneAccount matches.");
                call.getAnalytics().setCallIsAdditional(true);
                liveCall.getAnalytics().setCallIsInterrupted(true);
                return true;
            } else if (call.getTargetPhoneAccount() == null) {
                // Without a phone account, we can't say reliably that the call will fail.
                // If the user chooses the same phone account as the live call, then it's
                // still possible that the call can be made (like with CDMA calls not supporting
                // hold but they still support adding a call by going immediately into conference
                // mode). Return true here and we'll run this code again after user chooses an
                // account.
                return true;
            }

            // Try to hold the live call before attempting the new outgoing call.
            if (canHold(liveCall)) {
                Log.i(this, "makeRoomForOutgoingCall: holding live call.");
                call.getAnalytics().setCallIsAdditional(true);
                liveCall.getAnalytics().setCallIsInterrupted(true);
                liveCall.hold("calling " + call.getId());
                return true;
            }

            // The live call cannot be held so we're out of luck here.  There's no room.
            return false;
        } else if (hasRingingOrSimulatedRingingCall() && isEmergency) {
            Call ringingCall = getRingingOrSimulatedRingingCall();
            ringingCall.getAnalytics().setCallIsAdditional(true);
            ringingCall.getAnalytics().setCallIsInterrupted(true);
            if (ringingCall.getState() == CallState.SIMULATED_RINGING) {
                    if (!ringingCall.hasGoneActiveBefore()) {
                        // If this is an incoming call that is currently in SIMULATED_RINGING only
                        // after a call screen, disconnect to make room and mark as missed, since
                        // the user didn't get a chance to accept/reject.
                        ringingCall.disconnect("emergency call dialed during simulated ringing "
                                + "after screen.");
                    } else {
                        // If this is a simulated ringing call after being active and put in
                        // AUDIO_PROCESSING state again, disconnect normally.
                        ringingCall.reject(false, null, "emergency call dialed during simulated "
                                + "ringing.");
                    }
            } else { // normal incoming ringing call.
                // Hang up the ringing call to make room for the emergency call and mark as missed,
                // since the user did not reject.
                ringingCall.setOverrideDisconnectCauseCode(
                        new DisconnectCause(DisconnectCause.MISSED));
                ringingCall.reject(false, null, "emergency call dialed during ringing.");
            }
            return true;
        }
        return true;
    }

    /**
     * Given a call, find the first non-null phone account handle of its children.
     *
     * @param parentCall The parent call.
     * @return The first non-null phone account handle of the children, or {@code null} if none.
     */
    private PhoneAccountHandle getFirstChildPhoneAccount(Call parentCall) {
        for (Call childCall : parentCall.getChildCalls()) {
            PhoneAccountHandle childPhoneAccount = childCall.getTargetPhoneAccount();
            if (childPhoneAccount != null) {
                return childPhoneAccount;
            }
        }
        return null;
    }

    /**
     * Checks to see if the call should be on speakerphone and if so, set it.
     */
    private void maybeMoveToSpeakerPhone(Call call) {
        if (call.isHandoverInProgress() && call.getState() == CallState.DIALING) {
            // When a new outgoing call is initiated for the purpose of handing over, do not engage
            // speaker automatically until the call goes active.
            return;
        }
        if (call.getStartWithSpeakerphoneOn()) {
            setAudioRoute(CallAudioState.ROUTE_SPEAKER, null);
            call.setStartWithSpeakerphoneOn(false);
        }
    }

    /**
     * Checks to see if the call is an emergency call and if so, turn off mute.
     */
    private void maybeTurnOffMute(Call call) {
        if (call.isEmergencyCall()) {
            mute(false);
        }
    }

    private void ensureCallAudible() {
        AudioManager am = mContext.getSystemService(AudioManager.class);
        if (am == null) {
            Log.w(this, "ensureCallAudible: audio manager is null");
            return;
        }
        if (am.getStreamVolume(AudioManager.STREAM_VOICE_CALL) == 0) {
            Log.i(this, "ensureCallAudible: voice call stream has volume 0. Adjusting to default.");
            am.setStreamVolume(AudioManager.STREAM_VOICE_CALL,
                    AudioSystem.getDefaultStreamVolume(AudioManager.STREAM_VOICE_CALL), 0);
        }
    }

    /**
     * Creates a new call for an existing connection.
     *
     * @param callId The id of the new call.
     * @param connection The connection information.
     * @return The new call.
     */
    Call createCallForExistingConnection(String callId, ParcelableConnection connection) {
        boolean isDowngradedConference = (connection.getConnectionProperties()
                & Connection.PROPERTY_IS_DOWNGRADED_CONFERENCE) != 0;
        Call call = new Call(
                callId,
                mContext,
                this,
                mLock,
                mConnectionServiceRepository,
                mPhoneNumberUtilsAdapter,
                connection.getHandle() /* handle */,
                null /* gatewayInfo */,
                null /* connectionManagerPhoneAccount */,
                connection.getPhoneAccount(), /* targetPhoneAccountHandle */
                Call.getRemappedCallDirection(connection.getCallDirection()) /* callDirection */,
                false /* forceAttachToExistingConnection */,
                isDowngradedConference /* isConference */,
                connection.getConnectTimeMillis() /* connectTimeMillis */,
                connection.getConnectElapsedTimeMillis(), /* connectElapsedTimeMillis */
                mClockProxy,
                mToastFactory);

        call.initAnalytics();
        call.getAnalytics().setCreatedFromExistingConnection(true);

        setCallState(call, Call.getStateFromConnectionState(connection.getState()),
                "existing connection");
        call.setVideoState(connection.getVideoState());
        call.setConnectionCapabilities(connection.getConnectionCapabilities());
        call.setConnectionProperties(connection.getConnectionProperties());
        call.setHandle(connection.getHandle(), connection.getHandlePresentation());
        call.setCallerDisplayName(connection.getCallerDisplayName(),
                connection.getCallerDisplayNamePresentation());
        call.addListener(this);

        // In case this connection was added via a ConnectionManager, keep track of the original
        // Connection ID as created by the originating ConnectionService.
        Bundle extras = connection.getExtras();
        if (extras != null && extras.containsKey(Connection.EXTRA_ORIGINAL_CONNECTION_ID)) {
            call.setOriginalConnectionId(extras.getString(Connection.EXTRA_ORIGINAL_CONNECTION_ID));
        }
        Log.i(this, "createCallForExistingConnection: %s", connection);
        Call parentCall = null;
        if (!TextUtils.isEmpty(connection.getParentCallId())) {
            String parentId = connection.getParentCallId();
            parentCall = mCalls
                    .stream()
                    .filter(c -> c.getId().equals(parentId))
                    .findFirst()
                    .orElse(null);
            if (parentCall != null) {
                Log.i(this, "createCallForExistingConnection: %s added as child of %s.",
                        call.getId(),
                        parentCall.getId());
                // Set JUST the parent property, which won't send an update to the Incall UI.
                call.setParentCall(parentCall);
            }
        }
        addCall(call);
        if (parentCall != null) {
            // Now, set the call as a child of the parent since it has been added to Telecom.  This
            // is where we will inform InCall.
            call.setChildOf(parentCall);
            call.notifyParentChanged(parentCall);
        }

        return call;
    }

    /**
     * Determines whether Telecom already knows about a Connection added via the
     * {@link android.telecom.ConnectionService#addExistingConnection(PhoneAccountHandle,
     * Connection)} API via a ConnectionManager.
     *
     * See {@link Connection#EXTRA_ORIGINAL_CONNECTION_ID}.
     * @param originalConnectionId The new connection ID to check.
     * @return {@code true} if this connection is already known by Telecom.
     */
    Call getAlreadyAddedConnection(String originalConnectionId) {
        Optional<Call> existingCall = mCalls.stream()
                .filter(call -> originalConnectionId.equals(call.getOriginalConnectionId()) ||
                            originalConnectionId.equals(call.getId()))
                .findFirst();

        if (existingCall.isPresent()) {
            Log.i(this, "isExistingConnectionAlreadyAdded - call %s already added with id %s",
                    originalConnectionId, existingCall.get().getId());
            return existingCall.get();
        }

        return null;
    }

    /**
     * @return A new unique telecom call Id.
     */
    private String getNextCallId() {
        synchronized(mLock) {
            return TELECOM_CALL_ID_PREFIX + (++mCallId);
        }
    }

    public int getNextRttRequestId() {
        synchronized (mLock) {
            return (++mRttRequestId);
        }
    }

    /**
     * Callback when foreground user is switched. We will reload missed call in all profiles
     * including the user itself. There may be chances that profiles are not started yet.
     */
    @VisibleForTesting
    public void onUserSwitch(UserHandle userHandle) {
        mCurrentUserHandle = userHandle;
        mMissedCallNotifier.setCurrentUserHandle(userHandle);
        mRoleManagerAdapter.setCurrentUserHandle(userHandle);
        final UserManager userManager = UserManager.get(mContext);
        List<UserInfo> profiles = userManager.getEnabledProfiles(userHandle.getIdentifier());
        for (UserInfo profile : profiles) {
            reloadMissedCallsOfUser(profile.getUserHandle());
        }
    }

    /**
     * Because there may be chances that profiles are not started yet though its parent user is
     * switched, we reload missed calls of profile that are just started here.
     */
    void onUserStarting(UserHandle userHandle) {
        if (UserUtil.isProfile(mContext, userHandle)) {
            reloadMissedCallsOfUser(userHandle);
        }
    }

    public TelecomSystem.SyncRoot getLock() {
        return mLock;
    }

    public Timeouts.Adapter getTimeoutsAdapter() {
        return mTimeoutsAdapter;
    }

    public SystemStateHelper getSystemStateHelper() {
        return mSystemStateHelper;
    }

    private void reloadMissedCallsOfUser(UserHandle userHandle) {
        mMissedCallNotifier.reloadFromDatabase(mCallerInfoLookupHelper,
                new MissedCallNotifier.CallInfoFactory(), userHandle);
    }

    public void onBootCompleted() {
        mMissedCallNotifier.reloadAfterBootComplete(mCallerInfoLookupHelper,
                new MissedCallNotifier.CallInfoFactory());
    }

    public boolean isVideoCrbtVoLteCall(int videoState) {
        Call call = getDialingCall();
        if (call == null) {
            return false;
        }
        PhoneAccountHandle accountHandle = call.getTargetPhoneAccount();
        int phoneId = SubscriptionManager.getPhoneId(
                mPhoneAccountRegistrar.getSubscriptionIdForPhoneAccount(accountHandle));
        return QtiImsExtUtils.isCarrierConfigEnabled(phoneId, mContext,
                "config_enable_video_crbt") && getDialingCall() != null
            && !VideoProfile.isTransmissionEnabled(videoState)
            && VideoProfile.isReceptionEnabled(videoState);
    }

    public boolean isIncomingCallPermitted(PhoneAccountHandle phoneAccountHandle) {
        return isIncomingCallPermitted(null /* excludeCall */, phoneAccountHandle);
    }

    public boolean isIncomingCallPermitted(Call excludeCall,
                                           PhoneAccountHandle phoneAccountHandle) {
        if (phoneAccountHandle == null) {
            return false;
        }
        PhoneAccount phoneAccount =
                mPhoneAccountRegistrar.getPhoneAccountUnchecked(phoneAccountHandle);
        if (phoneAccount == null) {
            return false;
        }
        if (isInEmergencyCall()) return false;

        if (!phoneAccount.isSelfManaged()) {
            return !hasMaximumManagedRingingCalls(excludeCall) &&
                    !hasMaximumManagedHoldingCalls(excludeCall);
        } else {
            return !hasMaximumSelfManagedRingingCalls(excludeCall, phoneAccountHandle) &&
                    !hasMaximumSelfManagedCalls(excludeCall, phoneAccountHandle);
        }
    }

    public boolean isOutgoingCallPermitted(PhoneAccountHandle phoneAccountHandle) {
        return isOutgoingCallPermitted(null /* excludeCall */, phoneAccountHandle);
    }

    public boolean isOutgoingCallPermitted(Call excludeCall,
                                           PhoneAccountHandle phoneAccountHandle) {
        if (phoneAccountHandle == null) {
            return false;
        }
        PhoneAccount phoneAccount =
                mPhoneAccountRegistrar.getPhoneAccountUnchecked(phoneAccountHandle);
        if (phoneAccount == null) {
            return false;
        }

        if (!phoneAccount.isSelfManaged()) {
            return !hasMaximumManagedOutgoingCalls(excludeCall) &&
                    !hasMaximumManagedDialingCalls(excludeCall) &&
                    !hasMaximumManagedLiveCalls(excludeCall) &&
                    !hasMaximumManagedHoldingCalls(excludeCall);
        } else {
            // Only permit self-managed outgoing calls if
            // 1. there is no emergency ongoing call
            // 2. The outgoing call is an handover call or it not hit the self-managed call limit
            // and the current active call can be held.
            Call activeCall = (Call) mConnectionSvrFocusMgr.getCurrentFocusCall();
            return !isInEmergencyCall() &&
                    ((excludeCall != null && excludeCall.getHandoverSourceCall() != null) ||
                            (!hasMaximumSelfManagedCalls(excludeCall, phoneAccountHandle) &&
                                    (activeCall == null || canHold(activeCall))));
        }
    }

    public boolean isReplyWithSmsAllowed(int uid) {
        UserHandle callingUser = UserHandle.of(UserHandle.getUserId(uid));
        UserManager userManager = mContext.getSystemService(UserManager.class);
        KeyguardManager keyguardManager = mContext.getSystemService(KeyguardManager.class);

        boolean isUserRestricted = userManager != null
                && userManager.hasUserRestriction(UserManager.DISALLOW_SMS, callingUser);
        boolean isLockscreenRestricted = keyguardManager != null
                && keyguardManager.isDeviceLocked();
        Log.d(this, "isReplyWithSmsAllowed: isUserRestricted: %s, isLockscreenRestricted: %s",
                isUserRestricted, isLockscreenRestricted);

        // TODO(hallliu): actually check the lockscreen once b/77731473 is fixed
        return !isUserRestricted;
    }
    /**
     * Blocks execution until all Telecom handlers have completed their current work.
     */
    public void waitOnHandlers() {
        CountDownLatch mainHandlerLatch = new CountDownLatch(3);
        mHandler.post(() -> {
            mainHandlerLatch.countDown();
        });
        mCallAudioManager.getCallAudioModeStateMachine().getHandler().post(() -> {
            mainHandlerLatch.countDown();
        });
        mCallAudioManager.getCallAudioRouteStateMachine().getHandler().post(() -> {
            mainHandlerLatch.countDown();
        });

        try {
            mainHandlerLatch.await(HANDLER_WAIT_TIMEOUT, TimeUnit.MILLISECONDS);
        } catch (InterruptedException e) {
            Log.w(this, "waitOnHandlers: interrupted %s", e);
        }
    }

    /**
     * Used to confirm creation of an outgoing call which was marked as pending confirmation in
     * {@link #startOutgoingCall(Uri, PhoneAccountHandle, Bundle, UserHandle, Intent, String)}.
     * Called via {@link TelecomBroadcastIntentProcessor} for a call which was confirmed via
     * {@link ConfirmCallDialogActivity}.
     * @param callId The call ID of the call to confirm.
     */
    public void confirmPendingCall(String callId) {
        Log.i(this, "confirmPendingCall: callId=%s", callId);
        if (mPendingCall != null && mPendingCall.getId().equals(callId)) {
            Log.addEvent(mPendingCall, LogUtils.Events.USER_CONFIRMED);

            // We are going to place the new outgoing call, so disconnect any ongoing self-managed
            // calls which are ongoing at this time.
            disconnectSelfManagedCalls("outgoing call " + callId);

            mPendingCallConfirm.complete(mPendingCall);
            mPendingCallConfirm = null;
            mPendingCall = null;
        }
    }

    /**
     * Used to cancel an outgoing call which was marked as pending confirmation in
     * {@link #startOutgoingCall(Uri, PhoneAccountHandle, Bundle, UserHandle, Intent, String)}.
     * Called via {@link TelecomBroadcastIntentProcessor} for a call which was confirmed via
     * {@link ConfirmCallDialogActivity}.
     * @param callId The call ID of the call to cancel.
     */
    public void cancelPendingCall(String callId) {
        Log.i(this, "cancelPendingCall: callId=%s", callId);
        if (mPendingCall != null && mPendingCall.getId().equals(callId)) {
            Log.addEvent(mPendingCall, LogUtils.Events.USER_CANCELLED);
            markCallAsDisconnected(mPendingCall, new DisconnectCause(DisconnectCause.CANCELED));
            markCallAsRemoved(mPendingCall);
            mPendingCall = null;
            mPendingCallConfirm.complete(null);
            mPendingCallConfirm = null;
        }
    }

    /**
     * Called from {@link #startOutgoingCall(Uri, PhoneAccountHandle, Bundle, UserHandle, Intent, String)} when
     * a managed call is added while there are ongoing self-managed calls.  Starts
     * {@link ConfirmCallDialogActivity} to prompt the user to see if they wish to place the
     * outgoing call or not.
     * @param call The call to confirm.
     */
    private void startCallConfirmation(Call call, CompletableFuture<Call> confirmationFuture) {
        if (mPendingCall != null) {
            Log.i(this, "startCallConfirmation: call %s is already pending; disconnecting %s",
                    mPendingCall.getId(), call.getId());
            markCallDisconnectedDueToSelfManagedCall(call);
            confirmationFuture.complete(null);
            return;
        }
        Log.addEvent(call, LogUtils.Events.USER_CONFIRMATION);
        mPendingCall = call;
        mPendingCallConfirm = confirmationFuture;

        // Figure out the name of the app in charge of the self-managed call(s).
        Call activeCall = (Call) mConnectionSvrFocusMgr.getCurrentFocusCall();
        if (activeCall != null) {
            CharSequence ongoingAppName = activeCall.getTargetPhoneAccountLabel();
            Log.i(this, "startCallConfirmation: callId=%s, ongoingApp=%s", call.getId(),
                    ongoingAppName);

            Intent confirmIntent = new Intent(mContext, ConfirmCallDialogActivity.class);
            confirmIntent.putExtra(ConfirmCallDialogActivity.EXTRA_OUTGOING_CALL_ID, call.getId());
            confirmIntent.putExtra(ConfirmCallDialogActivity.EXTRA_ONGOING_APP_NAME, ongoingAppName);
            confirmIntent.setFlags(Intent.FLAG_ACTIVITY_NEW_TASK);
            mContext.startActivityAsUser(confirmIntent, UserHandle.CURRENT);
        }
    }

    /**
     * Disconnects all self-managed calls.
     */
    private void disconnectSelfManagedCalls(String reason) {
        // Disconnect all self-managed calls to make priority for emergency call.
        // Use Call.disconnect() to command the ConnectionService to disconnect the calls.
        // CallsManager.markCallAsDisconnected doesn't actually tell the ConnectionService to
        // disconnect.
        mCalls.stream()
                .filter(c -> c.isSelfManaged())
                .forEach(c -> c.disconnect(reason));

        // When disconnecting all self-managed calls, switch audio routing back to the baseline
        // route.  This ensures if, for example, the self-managed ConnectionService was routed to
        // speakerphone that we'll switch back to earpiece for the managed call which necessitated
        // disconnecting the self-managed calls.
        mCallAudioManager.switchBaseline();
    }

    /**
     * Dumps the state of the {@link CallsManager}.
     *
     * @param pw The {@code IndentingPrintWriter} to write the state to.
     */
    public void dump(IndentingPrintWriter pw) {
        mContext.enforceCallingOrSelfPermission(android.Manifest.permission.DUMP, TAG);
        if (mCalls != null) {
            pw.println("mCalls: ");
            pw.increaseIndent();
            for (Call call : mCalls) {
                pw.println(call);
            }
            pw.decreaseIndent();
        }

        if (mPendingCall != null) {
            pw.print("mPendingCall:");
            pw.println(mPendingCall.getId());
        }

        if (mCallAudioManager != null) {
            pw.println("mCallAudioManager:");
            pw.increaseIndent();
            mCallAudioManager.dump(pw);
            pw.decreaseIndent();
        }

        if (mTtyManager != null) {
            pw.println("mTtyManager:");
            pw.increaseIndent();
            mTtyManager.dump(pw);
            pw.decreaseIndent();
        }

        if (mInCallController != null) {
            pw.println("mInCallController:");
            pw.increaseIndent();
            mInCallController.dump(pw);
            pw.decreaseIndent();
        }

        if (mDefaultDialerCache != null) {
            pw.println("mDefaultDialerCache:");
            pw.increaseIndent();
            mDefaultDialerCache.dumpCache(pw);
            pw.decreaseIndent();
        }

        if (mConnectionServiceRepository != null) {
            pw.println("mConnectionServiceRepository:");
            pw.increaseIndent();
            mConnectionServiceRepository.dump(pw);
            pw.decreaseIndent();
        }

        if (mRoleManagerAdapter != null && mRoleManagerAdapter instanceof RoleManagerAdapterImpl) {
            RoleManagerAdapterImpl impl = (RoleManagerAdapterImpl) mRoleManagerAdapter;
            pw.println("mRoleManager:");
            pw.increaseIndent();
            impl.dump(pw);
            pw.decreaseIndent();
        }
    }

    /**
    * For some disconnected causes, we show a dialog when it's a mmi code or potential mmi code.
    *
    * @param call The call.
    */
    private void maybeShowErrorDialogOnDisconnect(Call call) {
        if (call.getState() == CallState.DISCONNECTED && (isPotentialMMICode(call.getHandle())
                || isPotentialInCallMMICode(call.getHandle())) && !mCalls.contains(call)) {
            DisconnectCause disconnectCause = call.getDisconnectCause();
            if (!TextUtils.isEmpty(disconnectCause.getDescription()) && (disconnectCause.getCode()
                    == DisconnectCause.ERROR)) {
                Intent errorIntent = new Intent(mContext, ErrorDialogActivity.class);
                errorIntent.putExtra(ErrorDialogActivity.ERROR_MESSAGE_STRING_EXTRA,
                        disconnectCause.getDescription());
                errorIntent.setFlags(Intent.FLAG_ACTIVITY_NEW_TASK);
                mContext.startActivityAsUser(errorIntent, UserHandle.CURRENT);
            }
        }
    }

    private void setIntentExtrasAndStartTime(Call call, Bundle extras) {
        if (extras != null) {
            // Create our own instance to modify (since extras may be Bundle.EMPTY)
            extras = new Bundle(extras);
        } else {
            extras = new Bundle();
        }

        // Specifies the time telecom began routing the call. This is used by the dialer for
        // analytics.
        extras.putLong(TelecomManager.EXTRA_CALL_TELECOM_ROUTING_START_TIME_MILLIS,
              SystemClock.elapsedRealtime());

        call.setIntentExtras(extras);
    }

    private void setCallSourceToAnalytics(Call call, Intent originalIntent) {
        if (originalIntent == null) {
            return;
        }

        int callSource = originalIntent.getIntExtra(TelecomManager.EXTRA_CALL_SOURCE,
                Analytics.CALL_SOURCE_UNSPECIFIED);

        // Call source is only used by metrics, so we simply set it to Analytics directly.
        call.getAnalytics().setCallSource(callSource);
    }

    private boolean isVoicemail(Uri callHandle, PhoneAccount phoneAccount) {
        if (callHandle == null) {
            return false;
        }
        if (PhoneAccount.SCHEME_VOICEMAIL.equals(callHandle.getScheme())) {
            return true;
        }
        return phoneAccount != null && mPhoneAccountRegistrar.isVoiceMailNumber(
                phoneAccount.getAccountHandle(),
                callHandle.getSchemeSpecificPart());
    }

    /**
     * Notifies the {@link android.telecom.ConnectionService} associated with a
     * {@link PhoneAccountHandle} that the attempt to create a new connection has failed.
     *
     * @param phoneAccountHandle The {@link PhoneAccountHandle}.
     * @param call The {@link Call} which could not be added.
     */
    private void notifyCreateConnectionFailed(PhoneAccountHandle phoneAccountHandle, Call call) {
        if (phoneAccountHandle == null) {
            return;
        }
        ConnectionServiceWrapper service = mConnectionServiceRepository.getService(
                phoneAccountHandle.getComponentName(), phoneAccountHandle.getUserHandle());
        if (service == null) {
            Log.i(this, "Found no connection service.");
            return;
        } else {
            call.setConnectionService(service);
            service.createConnectionFailed(call);
        }
    }

    /**
     * Notifies the {@link android.telecom.ConnectionService} associated with a
     * {@link PhoneAccountHandle} that the attempt to create a new connection has failed.
     *
     * @param phoneAccountHandle The {@link PhoneAccountHandle}.
     * @param call The {@link Call} which could not be added.
     */
    private void notifyCreateConferenceFailed(PhoneAccountHandle phoneAccountHandle, Call call) {
        if (phoneAccountHandle == null) {
            return;
        }
        ConnectionServiceWrapper service = mConnectionServiceRepository.getService(
                phoneAccountHandle.getComponentName(), phoneAccountHandle.getUserHandle());
        if (service == null) {
            Log.i(this, "Found no connection service.");
            return;
        } else {
            call.setConnectionService(service);
            service.createConferenceFailed(call);
        }
    }


    /**
     * Notifies the {@link android.telecom.ConnectionService} associated with a
     * {@link PhoneAccountHandle} that the attempt to handover a call has failed.
     *
     * @param call The handover call
     * @param reason The error reason code for handover failure
     */
    private void notifyHandoverFailed(Call call, int reason) {
        ConnectionServiceWrapper service = call.getConnectionService();
        service.handoverFailed(call, reason);
        call.setDisconnectCause(new DisconnectCause(DisconnectCause.CANCELED));
        call.disconnect("handover failed");
    }

    /**
     * Called in response to a {@link Call} receiving a {@link Call#sendCallEvent(String, Bundle)}
     * of type {@link android.telecom.Call#EVENT_REQUEST_HANDOVER} indicating the
     * {@link android.telecom.InCallService} has requested a handover to another
     * {@link android.telecom.ConnectionService}.
     *
     * We will explicitly disallow a handover when there is an emergency call present.
     *
     * @param handoverFromCall The {@link Call} to be handed over.
     * @param handoverToHandle The {@link PhoneAccountHandle} to hand over the call to.
     * @param videoState The desired video state of {@link Call} after handover.
     * @param initiatingExtras Extras associated with the handover, to be passed to the handover
     *               {@link android.telecom.ConnectionService}.
     */
    private void requestHandoverViaEvents(Call handoverFromCall,
                                          PhoneAccountHandle handoverToHandle,
                                          int videoState, Bundle initiatingExtras) {

        handoverFromCall.sendCallEvent(android.telecom.Call.EVENT_HANDOVER_FAILED, null);
        Log.addEvent(handoverFromCall, LogUtils.Events.HANDOVER_REQUEST, "legacy request denied");
    }

    /**
     * Called in response to a {@link Call} receiving a {@link Call#handoverTo(PhoneAccountHandle,
     * int, Bundle)} indicating the {@link android.telecom.InCallService} has requested a
     * handover to another {@link android.telecom.ConnectionService}.
     *
     * We will explicitly disallow a handover when there is an emergency call present.
     *
     * @param handoverFromCall The {@link Call} to be handed over.
     * @param handoverToHandle The {@link PhoneAccountHandle} to hand over the call to.
     * @param videoState The desired video state of {@link Call} after handover.
     * @param extras Extras associated with the handover, to be passed to the handover
     *               {@link android.telecom.ConnectionService}.
     */
    private void requestHandover(Call handoverFromCall, PhoneAccountHandle handoverToHandle,
                                 int videoState, Bundle extras) {

        // Send an error back if there are any ongoing emergency calls.
        if (isInEmergencyCall()) {
            handoverFromCall.onHandoverFailed(
                    android.telecom.Call.Callback.HANDOVER_FAILURE_ONGOING_EMERGENCY_CALL);
            return;
        }

        // If source and destination phone accounts don't support handover, send an error back.
        boolean isHandoverFromSupported = isHandoverFromPhoneAccountSupported(
                handoverFromCall.getTargetPhoneAccount());
        boolean isHandoverToSupported = isHandoverToPhoneAccountSupported(handoverToHandle);
        if (!isHandoverFromSupported || !isHandoverToSupported) {
            handoverFromCall.onHandoverFailed(
                    android.telecom.Call.Callback.HANDOVER_FAILURE_NOT_SUPPORTED);
            return;
        }

        Log.addEvent(handoverFromCall, LogUtils.Events.HANDOVER_REQUEST, handoverToHandle);

        // Create a new instance of Call
        PhoneAccount account =
                mPhoneAccountRegistrar.getPhoneAccount(handoverToHandle, getCurrentUserHandle());
        boolean isSelfManaged = account != null && account.isSelfManaged();

        Call call = new Call(getNextCallId(), mContext,
                this, mLock, mConnectionServiceRepository,
                mPhoneNumberUtilsAdapter,
                handoverFromCall.getHandle(), null,
                null, null,
                Call.CALL_DIRECTION_OUTGOING, false,
                false, mClockProxy, mToastFactory);
        call.initAnalytics();

        // Set self-managed and voipAudioMode if destination is self-managed CS
        call.setIsSelfManaged(isSelfManaged);
        if (isSelfManaged) {
            call.setIsVoipAudioMode(true);
        }
        call.setInitiatingUser(getCurrentUserHandle());

        // Ensure we don't try to place an outgoing call with video if video is not
        // supported.
        if (VideoProfile.isVideo(videoState) && account != null &&
                !account.hasCapabilities(PhoneAccount.CAPABILITY_VIDEO_CALLING)) {
            call.setVideoState(VideoProfile.STATE_AUDIO_ONLY);
        } else {
            call.setVideoState(videoState);
        }

        // Set target phone account to destAcct.
        call.setTargetPhoneAccount(handoverToHandle);

        if (account != null && account.getExtras() != null && account.getExtras()
                    .getBoolean(PhoneAccount.EXTRA_ALWAYS_USE_VOIP_AUDIO_MODE)) {
            Log.d(this, "requestHandover: defaulting to voip mode for call %s",
                        call.getId());
            call.setIsVoipAudioMode(true);
        }

        // Set call state to connecting
        call.setState(
                CallState.CONNECTING,
                handoverToHandle == null ? "no-handle" : handoverToHandle.toString());

        // Mark as handover so that the ConnectionService knows this is a handover request.
        if (extras == null) {
            extras = new Bundle();
        }
        extras.putBoolean(TelecomManager.EXTRA_IS_HANDOVER_CONNECTION, true);
        extras.putParcelable(TelecomManager.EXTRA_HANDOVER_FROM_PHONE_ACCOUNT,
                handoverFromCall.getTargetPhoneAccount());
        setIntentExtrasAndStartTime(call, extras);

        // Add call to call tracker
        if (!mCalls.contains(call)) {
            addCall(call);
        }

        Log.addEvent(handoverFromCall, LogUtils.Events.START_HANDOVER,
                "handOverFrom=%s, handOverTo=%s", handoverFromCall.getId(), call.getId());

        handoverFromCall.setHandoverDestinationCall(call);
        handoverFromCall.setHandoverState(HandoverState.HANDOVER_FROM_STARTED);
        call.setHandoverState(HandoverState.HANDOVER_TO_STARTED);
        call.setHandoverSourceCall(handoverFromCall);
        call.setNewOutgoingCallIntentBroadcastIsDone();

        // Auto-enable speakerphone if the originating intent specified to do so, if the call
        // is a video call, of if using speaker when docked
        final boolean useSpeakerWhenDocked = mContext.getResources().getBoolean(
                R.bool.use_speaker_when_docked);
        final boolean useSpeakerForDock = isSpeakerphoneEnabledForDock();
        final boolean useSpeakerForVideoCall = isSpeakerphoneAutoEnabledForVideoCalls(videoState);
        call.setStartWithSpeakerphoneOn(false || useSpeakerForVideoCall
                || (useSpeakerWhenDocked && useSpeakerForDock));
        call.setVideoState(videoState);

        final boolean isOutgoingCallPermitted = isOutgoingCallPermitted(call,
                call.getTargetPhoneAccount());

        // If the account has been set, proceed to place the outgoing call.
        if (call.isSelfManaged() && !isOutgoingCallPermitted) {
            notifyCreateConnectionFailed(call.getTargetPhoneAccount(), call);
        } else if (!call.isSelfManaged() && hasSelfManagedCalls() && !call.isEmergencyCall()) {
            markCallDisconnectedDueToSelfManagedCall(call);
        } else {
            if (call.isEmergencyCall()) {
                // Disconnect all self-managed calls to make priority for emergency call.
                disconnectSelfManagedCalls("emergency call");
            }

            call.startCreateConnection(mPhoneAccountRegistrar);
        }

    }

    /**
     * Determines if handover from the specified {@link PhoneAccountHandle} is supported.
     *
     * @param from The {@link PhoneAccountHandle} the handover originates from.
     * @return {@code true} if handover is currently allowed, {@code false} otherwise.
     */
    private boolean isHandoverFromPhoneAccountSupported(PhoneAccountHandle from) {
        return getBooleanPhoneAccountExtra(from, PhoneAccount.EXTRA_SUPPORTS_HANDOVER_FROM);
    }

    /**
     * Determines if handover to the specified {@link PhoneAccountHandle} is supported.
     *
     * @param to The {@link PhoneAccountHandle} the handover it to.
     * @return {@code true} if handover is currently allowed, {@code false} otherwise.
     */
    private boolean isHandoverToPhoneAccountSupported(PhoneAccountHandle to) {
        return getBooleanPhoneAccountExtra(to, PhoneAccount.EXTRA_SUPPORTS_HANDOVER_TO);
    }

    /**
     * Retrieves a boolean phone account extra.
     * @param handle the {@link PhoneAccountHandle} to retrieve the extra for.
     * @param key The extras key.
     * @return {@code true} if the extra {@link PhoneAccount} extra is true, {@code false}
     *      otherwise.
     */
    private boolean getBooleanPhoneAccountExtra(PhoneAccountHandle handle, String key) {
        PhoneAccount phoneAccount = getPhoneAccountRegistrar().getPhoneAccountUnchecked(handle);
        if (phoneAccount == null) {
            return false;
        }

        Bundle fromExtras = phoneAccount.getExtras();
        if (fromExtras == null) {
            return false;
        }
        return fromExtras.getBoolean(key);
    }

    /**
     * Determines if there is an existing handover in process.
     * @return {@code true} if a call in the process of handover exists, {@code false} otherwise.
     */
    private boolean isHandoverInProgress() {
        return mCalls.stream().filter(c -> c.getHandoverSourceCall() != null ||
                c.getHandoverDestinationCall() != null).count() > 0;
    }

    private void broadcastUnregisterIntent(PhoneAccountHandle accountHandle) {
        Intent intent =
                new Intent(TelecomManager.ACTION_PHONE_ACCOUNT_UNREGISTERED);
        intent.addFlags(Intent.FLAG_RECEIVER_INCLUDE_BACKGROUND);
        intent.putExtra(
                TelecomManager.EXTRA_PHONE_ACCOUNT_HANDLE, accountHandle);
        Log.i(this, "Sending phone-account %s unregistered intent as user", accountHandle);
        mContext.sendBroadcastAsUser(intent, UserHandle.ALL,
                PERMISSION_PROCESS_PHONE_ACCOUNT_REGISTRATION);

        String dialerPackage = mDefaultDialerCache.getDefaultDialerApplication(
                getCurrentUserHandle().getIdentifier());
        if (!TextUtils.isEmpty(dialerPackage)) {
            Intent directedIntent = new Intent(TelecomManager.ACTION_PHONE_ACCOUNT_UNREGISTERED)
                    .setPackage(dialerPackage);
            directedIntent.putExtra(
                    TelecomManager.EXTRA_PHONE_ACCOUNT_HANDLE, accountHandle);
            Log.i(this, "Sending phone-account unregistered intent to default dialer");
            mContext.sendBroadcastAsUser(directedIntent, UserHandle.ALL, null);
        }
        return ;
    }

    private void broadcastRegisterIntent(PhoneAccountHandle accountHandle) {
        Intent intent = new Intent(
                TelecomManager.ACTION_PHONE_ACCOUNT_REGISTERED);
        intent.addFlags(Intent.FLAG_RECEIVER_INCLUDE_BACKGROUND);
        intent.putExtra(TelecomManager.EXTRA_PHONE_ACCOUNT_HANDLE,
                accountHandle);
        Log.i(this, "Sending phone-account %s registered intent as user", accountHandle);
        mContext.sendBroadcastAsUser(intent, UserHandle.ALL,
                PERMISSION_PROCESS_PHONE_ACCOUNT_REGISTRATION);

        String dialerPackage = mDefaultDialerCache.getDefaultDialerApplication(
                getCurrentUserHandle().getIdentifier());
        if (!TextUtils.isEmpty(dialerPackage)) {
            Intent directedIntent = new Intent(TelecomManager.ACTION_PHONE_ACCOUNT_REGISTERED)
                    .setPackage(dialerPackage);
            directedIntent.putExtra(
                    TelecomManager.EXTRA_PHONE_ACCOUNT_HANDLE, accountHandle);
            Log.i(this, "Sending phone-account registered intent to default dialer");
            mContext.sendBroadcastAsUser(directedIntent, UserHandle.ALL, null);
        }
        return ;
    }

    public void acceptHandover(Uri srcAddr, int videoState, PhoneAccountHandle destAcct) {
        final String handleScheme = srcAddr.getSchemeSpecificPart();
        Call fromCall = mCalls.stream()
                .filter((c) -> mPhoneNumberUtilsAdapter.isSamePhoneNumber(
                        (c.getHandle() == null ? null : c.getHandle().getSchemeSpecificPart()),
                        handleScheme))
                .findFirst()
                .orElse(null);

        Call call = new Call(
                getNextCallId(),
                mContext,
                this,
                mLock,
                mConnectionServiceRepository,
                mPhoneNumberUtilsAdapter,
                srcAddr,
                null /* gatewayInfo */,
                null /* connectionManagerPhoneAccount */,
                destAcct,
                Call.CALL_DIRECTION_INCOMING /* callDirection */,
                false /* forceAttachToExistingConnection */,
                false, /* isConference */
                mClockProxy,
                mToastFactory);

        if (fromCall == null || isHandoverInProgress() ||
                !isHandoverFromPhoneAccountSupported(fromCall.getTargetPhoneAccount()) ||
                !isHandoverToPhoneAccountSupported(destAcct) ||
                isInEmergencyCall()) {
            Log.w(this, "acceptHandover: Handover not supported");
            notifyHandoverFailed(call,
                    android.telecom.Call.Callback.HANDOVER_FAILURE_NOT_SUPPORTED);
            return;
        }

        PhoneAccount phoneAccount = mPhoneAccountRegistrar.getPhoneAccountUnchecked(destAcct);
        if (phoneAccount == null) {
            Log.w(this, "acceptHandover: Handover not supported. phoneAccount = null");
            notifyHandoverFailed(call,
                    android.telecom.Call.Callback.HANDOVER_FAILURE_NOT_SUPPORTED);
            return;
        }
        call.setIsSelfManaged(phoneAccount.isSelfManaged());
        if (call.isSelfManaged() || (phoneAccount.getExtras() != null &&
                phoneAccount.getExtras().getBoolean(
                        PhoneAccount.EXTRA_ALWAYS_USE_VOIP_AUDIO_MODE))) {
            call.setIsVoipAudioMode(true);
        }
        if (!phoneAccount.hasCapabilities(PhoneAccount.CAPABILITY_VIDEO_CALLING)) {
            call.setVideoState(VideoProfile.STATE_AUDIO_ONLY);
        } else {
            call.setVideoState(videoState);
        }

        call.initAnalytics();
        call.addListener(this);

        fromCall.setHandoverDestinationCall(call);
        call.setHandoverSourceCall(fromCall);
        call.setHandoverState(HandoverState.HANDOVER_TO_STARTED);
        fromCall.setHandoverState(HandoverState.HANDOVER_FROM_STARTED);

        if (isSpeakerEnabledForVideoCalls() && VideoProfile.isVideo(videoState)) {
            // Ensure when the call goes active that it will go to speakerphone if the
            // handover to call is a video call.
            call.setStartWithSpeakerphoneOn(true);
        }

        Bundle extras = call.getIntentExtras();
        if (extras == null) {
            extras = new Bundle();
        }
        extras.putBoolean(TelecomManager.EXTRA_IS_HANDOVER_CONNECTION, true);
        extras.putParcelable(TelecomManager.EXTRA_HANDOVER_FROM_PHONE_ACCOUNT,
                fromCall.getTargetPhoneAccount());

        call.startCreateConnection(mPhoneAccountRegistrar);
    }

    public ConnectionServiceFocusManager getConnectionServiceFocusManager() {
        return mConnectionSvrFocusMgr;
    }

    private boolean canHold(Call call) {
        return call.can(Connection.CAPABILITY_HOLD) && call.getState() != CallState.DIALING;
    }

    private boolean supportsHold(Call call) {
        return call.can(Connection.CAPABILITY_SUPPORT_HOLD);
    }

    private final class ActionSetCallState implements PendingAction {

        private final Call mCall;
        private final int mState;
        private final String mTag;

        ActionSetCallState(Call call, int state, String tag) {
            mCall = call;
            mState = state;
            mTag = tag;
        }

        @Override
        public void performAction() {
            synchronized (mLock) {
                Log.d(this, "perform set call state for %s, state = %s", mCall, mState);
                setCallState(mCall, mState, mTag);
            }
        }
    }

    private final class ActionUnHoldCall implements PendingAction {
        private final Call mCall;
        private final String mPreviouslyHeldCallId;

        ActionUnHoldCall(Call call, String previouslyHeldCallId) {
            mCall = call;
            mPreviouslyHeldCallId = previouslyHeldCallId;
        }

        @Override
        public void performAction() {
            synchronized (mLock) {
                Log.d(this, "perform unhold call for %s", mCall);
                mCall.unhold("held " + mPreviouslyHeldCallId);
            }
        }
    }

    private final class ActionAnswerCall implements PendingAction {
        private final Call mCall;
        private final int mVideoState;

        ActionAnswerCall(Call call, int videoState) {
            mCall = call;
            mVideoState = videoState;
        }

        @Override
        public void performAction() {
            synchronized (mLock) {
                Log.d(this, "perform answer call for %s, videoState = %d", mCall, mVideoState);
                for (CallsManagerListener listener : mListeners) {
                    listener.onIncomingCallAnswered(mCall);
                }

                // We do not update the UI until we get confirmation of the answer() through
                // {@link #markCallAsActive}.
                if (mCall.getState() == CallState.RINGING) {
                    mCall.answer(mVideoState);
                    setCallState(mCall, CallState.ANSWERED, "answered");
                } else if (mCall.getState() == CallState.SIMULATED_RINGING) {
                    // If the call's in simulated ringing, we don't have to wait for the CS --
                    // we can just declare it active.
                    setCallState(mCall, CallState.ACTIVE, "answering simulated ringing");
                    Log.addEvent(mCall, LogUtils.Events.REQUEST_SIMULATED_ACCEPT);
                }
                if (isSpeakerphoneAutoEnabledForVideoCalls(mVideoState)) {
                    mCall.setStartWithSpeakerphoneOn(true);
                }
            }
        }
    }

    @VisibleForTesting(visibility = VisibleForTesting.Visibility.PACKAGE)
    public static final class RequestCallback implements
            ConnectionServiceFocusManager.RequestFocusCallback {
        private PendingAction mPendingAction;

        RequestCallback(PendingAction pendingAction) {
            mPendingAction = pendingAction;
        }

        @Override
        public void onRequestFocusDone(ConnectionServiceFocusManager.CallFocus call) {
            if (mPendingAction != null) {
                mPendingAction.performAction();
            }
        }
    }

    public void clearPendingMOEmergencyCall() {
        mPendingMOEmerCall = null;
        mDisconnectingCall = null;
    }

    public void resetConnectionTime(Call call) {
        call.setConnectTimeMillis(System.currentTimeMillis());
        call.setConnectElapsedTimeMillis(SystemClock.elapsedRealtime());
        if (mCalls.contains(call)) {
            for (CallsManagerListener listener : mListeners) {
                listener.onConnectionTimeChanged(call);
            }
        }
    }

    public Context getContext() {
        return mContext;
    }

    /**
     * Determines if there is an ongoing emergency call. This can be either an outgoing emergency
     * call, or a number which has been identified by the number as an emergency call.
     * @return {@code true} if there is an ongoing emergency call, {@code false} otherwise.
     */
    public boolean isInEmergencyCall() {
        return mCalls.stream().filter(c -> (c.isEmergencyCall()
                || c.isNetworkIdentifiedEmergencyCall()) && !c.isDisconnected()).count() > 0;
    }

    /**
     * Trigger display of an error message to the user; we do this outside of dialer for calls which
     * fail to be created and added to Dialer.
     * @param messageId The string resource id.
     */
    private void showErrorMessage(int messageId) {
        final Intent errorIntent = new Intent(mContext, ErrorDialogActivity.class);
        errorIntent.putExtra(ErrorDialogActivity.ERROR_MESSAGE_ID_EXTRA, messageId);
        errorIntent.setFlags(Intent.FLAG_ACTIVITY_NEW_TASK);
        mContext.startActivityAsUser(errorIntent, UserHandle.CURRENT);
    }

    /**
     * Handles changes to a {@link PhoneAccount}.
     *
     * Checks for changes to video calling availability and updates whether calls for that phone
     * account are video capable.
     *
     * @param registrar The {@link PhoneAccountRegistrar} originating the change.
     * @param phoneAccount The {@link PhoneAccount} which changed.
     */
    private void handlePhoneAccountChanged(PhoneAccountRegistrar registrar,
            PhoneAccount phoneAccount) {
        Log.i(this, "handlePhoneAccountChanged: phoneAccount=%s", phoneAccount);
        boolean isVideoNowSupported = phoneAccount.hasCapabilities(
                PhoneAccount.CAPABILITY_VIDEO_CALLING);
        mCalls.stream()
                .filter(c -> phoneAccount.getAccountHandle().equals(c.getTargetPhoneAccount()))
                .forEach(c -> c.setVideoCallingSupportedByPhoneAccount(isVideoNowSupported));
    }

    public LinkedList<HandlerThread> getGraphHandlerThreads() {
        return mGraphHandlerThreads;
    }

    private void maybeSendPostCallScreenIntent(Call call) {
        if (call.isEmergencyCall() || (call.isNetworkIdentifiedEmergencyCall()) ||
                (call.getPostCallPackageName() == null)) {
            return;
        }

        Intent intent = new Intent(ACTION_POST_CALL);
        intent.setPackage(call.getPostCallPackageName());
        intent.putExtra(EXTRA_HANDLE, call.getHandle());
        intent.putExtra(EXTRA_DISCONNECT_CAUSE, call.getDisconnectCause().getCode());
        long duration = call.getAgeMillis();
        int durationCode = DURATION_VERY_SHORT;
        if ((duration >= VERY_SHORT_CALL_TIME_MS) && (duration < SHORT_CALL_TIME_MS)) {
            durationCode = DURATION_SHORT;
        } else if ((duration >= SHORT_CALL_TIME_MS) && (duration < MEDIUM_CALL_TIME_MS)) {
            durationCode = DURATION_MEDIUM;
        } else if (duration >= MEDIUM_CALL_TIME_MS) {
            durationCode = DURATION_LONG;
        }
        intent.putExtra(EXTRA_CALL_DURATION, durationCode);
        intent.addFlags(Intent.FLAG_ACTIVITY_NEW_TASK);
        mContext.startActivityAsUser(intent, mCurrentUserHandle);
    }
}<|MERGE_RESOLUTION|>--- conflicted
+++ resolved
@@ -1269,15 +1269,10 @@
                     call.putExtras(Call.SOURCE_CONNECTION_SERVICE, dropCallExtras);
                 }
             }
-<<<<<<< HEAD
-            if ((phoneAccount.getExtras() != null) &&
-                    phoneAccount.getExtras().getBoolean(
-=======
 
             Bundle phoneAccountExtras = phoneAccount.getExtras();
             if (phoneAccountExtras != null
                     && phoneAccountExtras.getBoolean(
->>>>>>> b8614d6b
                             PhoneAccount.EXTRA_ALWAYS_USE_VOIP_AUDIO_MODE)) {
                 Log.d(this, "processIncomingCallIntent: defaulting to voip mode for call %s",
                         call.getId());
@@ -1589,14 +1584,9 @@
         CompletableFuture<List<PhoneAccountHandle>> accountsForCall =
                 CompletableFuture.completedFuture((Void) null).thenComposeAsync((x) ->
                                 findOutgoingCallPhoneAccount(requestedAccountHandle, handle,
-<<<<<<< HEAD
-                                        VideoProfile.isVideo(finalVideoState), initiatingUser,
-                                        scheme, finalCall.isEmergencyCall()),
-=======
                                         VideoProfile.isVideo(finalVideoState),
                                         finalCall.isEmergencyCall(), initiatingUser,
-                                        isConference),
->>>>>>> b8614d6b
+                                        isConference, scheme),
                         new LoggedHandlerExecutor(outgoingCallHandler, "CM.fOCP", mLock));
 
         // This is a block of code that executes after the list of potential phone accts has been
@@ -1932,23 +1922,14 @@
     public CompletableFuture<List<PhoneAccountHandle>> findOutgoingCallPhoneAccount(
             PhoneAccountHandle targetPhoneAccountHandle, Uri handle, boolean isVideo,
             boolean isEmergency, UserHandle initiatingUser) {
-<<<<<<< HEAD
-        return findOutgoingCallPhoneAccount(targetPhoneAccountHandle, handle, isVideo,
-                initiatingUser, null, isEmergency);
-=======
        return findOutgoingCallPhoneAccount(targetPhoneAccountHandle, handle, isVideo,
-               isEmergency, initiatingUser, false/* isConference */);
->>>>>>> b8614d6b
+               isEmergency, initiatingUser, false/* isConference */, null/* scheme */);
     }
 
     public CompletableFuture<List<PhoneAccountHandle>> findOutgoingCallPhoneAccount(
             PhoneAccountHandle targetPhoneAccountHandle, Uri handle, boolean isVideo,
-<<<<<<< HEAD
-            UserHandle initiatingUser, String scheme, boolean isEmergency) {
-=======
-            boolean isEmergency, UserHandle initiatingUser, boolean isConference) {
-
->>>>>>> b8614d6b
+            boolean isEmergency, UserHandle initiatingUser, boolean isConference, String scheme) {
+
         if (isSelfManaged(targetPhoneAccountHandle, initiatingUser)) {
             return CompletableFuture.completedFuture(Arrays.asList(targetPhoneAccountHandle));
         }
@@ -1956,22 +1937,13 @@
         List<PhoneAccountHandle> accounts;
         // Try to find a potential phone account, taking into account whether this is a video
         // call.
-<<<<<<< HEAD
-        accounts = constructPossiblePhoneAccounts(handle, initiatingUser, isVideo, scheme,
-                isEmergency);
-=======
         accounts = constructPossiblePhoneAccounts(handle, initiatingUser, isVideo, isEmergency,
-                isConference);
->>>>>>> b8614d6b
+                isConference, scheme);
         if (isVideo && accounts.size() == 0) {
             // Placing a video call but no video capable accounts were found, so consider any
             // call capable accounts (we can fallback to audio).
             accounts = constructPossiblePhoneAccounts(handle, initiatingUser,
-<<<<<<< HEAD
-                    false /* isVideo */, scheme, isEmergency);
-=======
-                    false /* isVideo */, isEmergency /* isEmergency */, isConference);
->>>>>>> b8614d6b
+                    false /* isVideo */, isEmergency /* isEmergency */, isConference, scheme);
         }
         Log.v(this, "findOutgoingCallPhoneAccount: accounts = " + accounts);
 
@@ -2691,20 +2663,12 @@
     @VisibleForTesting
     public List<PhoneAccountHandle> constructPossiblePhoneAccounts(Uri handle, UserHandle user,
             boolean isVideo, boolean isEmergency) {
-<<<<<<< HEAD
-        return constructPossiblePhoneAccounts(handle, user, isVideo, null, isEmergency);
+        return constructPossiblePhoneAccounts(handle, user, isVideo, isEmergency, false, null);
     }
 
     public List<PhoneAccountHandle> constructPossiblePhoneAccounts(Uri handle, UserHandle user,
-            boolean isVideo, String scheme, boolean isEmergency) {
-=======
-        return constructPossiblePhoneAccounts(handle, user, isVideo, isEmergency, false);
-    }
-
-    public List<PhoneAccountHandle> constructPossiblePhoneAccounts(Uri handle, UserHandle user,
-            boolean isVideo, boolean isEmergency, boolean isConference) {
-
->>>>>>> b8614d6b
+            boolean isVideo, boolean isEmergency, boolean isConference, String scheme) {
+
         if (handle == null) {
             return Collections.emptyList();
         }
