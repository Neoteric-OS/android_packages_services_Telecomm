--- conflicted
+++ resolved
@@ -775,12 +775,8 @@
         IntentFilter intentFilter = new IntentFilter(
                 CarrierConfigManager.ACTION_CARRIER_CONFIG_CHANGED);
         intentFilter.setPriority(IntentFilter.SYSTEM_HIGH_PRIORITY);
-<<<<<<< HEAD
-        intentFilter.addAction(SystemContract.ACTION_BLOCK_SUPPRESSION_STATE_CHANGED);
+        intentFilter.addAction(BlockedNumbers.ACTION_BLOCK_SUPPRESSION_STATE_CHANGED);
         intentFilter.addAction(ACTION_MSIM_VOICE_CAPABILITY_CHANGED);
-=======
-        intentFilter.addAction(BlockedNumbers.ACTION_BLOCK_SUPPRESSION_STATE_CHANGED);
->>>>>>> 6293c050
         context.registerReceiver(mReceiver, intentFilter, Context.RECEIVER_EXPORTED);
         mGraphHandlerThreads = new LinkedList<>();
         mCallAnomalyWatchdog = callAnomalyWatchdog;
