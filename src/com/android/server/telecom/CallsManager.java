/*
 * Copyright (C) 2013 The Android Open Source Project
 *
 * Licensed under the Apache License, Version 2.0 (the "License");
 * you may not use this file except in compliance with the License.
 * You may obtain a copy of the License at
 *
 *      http://www.apache.org/licenses/LICENSE-2.0
 *
 * Unless required by applicable law or agreed to in writing, software
 * distributed under the License is distributed on an "AS IS" BASIS,
 * WITHOUT WARRANTIES OR CONDITIONS OF ANY KIND, either express or implied.
 * See the License for the specific language governing permissions and
 * limitations under the License.
 */

package com.android.server.telecom;

import static android.provider.CallLog.Calls.AUTO_MISSED_EMERGENCY_CALL;
import static android.provider.CallLog.Calls.AUTO_MISSED_MAXIMUM_DIALING;
import static android.provider.CallLog.Calls.AUTO_MISSED_MAXIMUM_RINGING;
import static android.provider.CallLog.Calls.MISSED_REASON_NOT_MISSED;
import static android.provider.CallLog.Calls.SHORT_RING_THRESHOLD;
import static android.provider.CallLog.Calls.USER_MISSED_CALL_FILTERS_TIMEOUT;
import static android.provider.CallLog.Calls.USER_MISSED_CALL_SCREENING_SERVICE_SILENCED;
import static android.provider.CallLog.Calls.USER_MISSED_NEVER_RANG;
import static android.provider.CallLog.Calls.USER_MISSED_NOT_RUNNING;
import static android.provider.CallLog.Calls.USER_MISSED_NO_ANSWER;
import static android.provider.CallLog.Calls.USER_MISSED_SHORT_RING;
import static android.telecom.CallAttributes.DIRECTION_INCOMING;
import static android.telecom.CallAttributes.DIRECTION_OUTGOING;
import static android.telecom.TelecomManager.ACTION_POST_CALL;
import static android.telecom.TelecomManager.DURATION_LONG;
import static android.telecom.TelecomManager.DURATION_MEDIUM;
import static android.telecom.TelecomManager.DURATION_SHORT;
import static android.telecom.TelecomManager.DURATION_VERY_SHORT;
import static android.telecom.TelecomManager.EXTRA_CALL_DURATION;
import static android.telecom.TelecomManager.EXTRA_DISCONNECT_CAUSE;
import static android.telecom.TelecomManager.EXTRA_HANDLE;
import static android.telecom.TelecomManager.MEDIUM_CALL_TIME_MS;
import static android.telecom.TelecomManager.SHORT_CALL_TIME_MS;
import static android.telecom.TelecomManager.VERY_SHORT_CALL_TIME_MS;

import android.Manifest;
import android.annotation.NonNull;
import android.annotation.Nullable;
import android.app.ActivityManager;
import android.app.AlertDialog;
import android.app.KeyguardManager;
import android.app.NotificationManager;
import android.content.ActivityNotFoundException;
import android.content.BroadcastReceiver;
import android.content.ComponentName;
import android.content.Context;
import android.content.DialogInterface;
import android.content.Intent;
import android.content.IntentFilter;
import android.content.pm.PackageManager;
import android.content.pm.PackageManager.ResolveInfoFlags;
import android.content.pm.ResolveInfo;
import android.content.pm.UserInfo;
import android.graphics.Color;
import android.graphics.drawable.ColorDrawable;
import android.media.AudioManager;
import android.media.AudioSystem;
import android.media.MediaPlayer;
import android.media.ToneGenerator;
import android.net.Uri;
import android.os.Bundle;
import android.os.Handler;
import android.os.HandlerThread;
import android.os.Looper;
import android.os.OutcomeReceiver;
import android.os.PersistableBundle;
import android.os.Process;
import android.os.ResultReceiver;
import android.os.SystemClock;
import android.os.SystemProperties;
import android.os.SystemVibrator;
import android.os.UserHandle;
import android.os.UserManager;
import android.provider.BlockedNumberContract;
import android.provider.BlockedNumbersManager;
import android.provider.CallLog.Calls;
import android.provider.Settings;
import android.telecom.CallAttributes;
import android.telecom.CallAudioState;
import android.telecom.CallEndpoint;
import android.telecom.CallException;
import android.telecom.CallScreeningService;
import android.telecom.CallerInfo;
import android.telecom.Conference;
import android.telecom.Connection;
import android.telecom.DisconnectCause;
import android.telecom.GatewayInfo;
import android.telecom.Log;
import android.telecom.Logging.Runnable;
import android.telecom.Logging.Session;
import android.telecom.ParcelableConference;
import android.telecom.ParcelableConnection;
import android.telecom.PhoneAccount;
import android.telecom.PhoneAccountHandle;
import android.telecom.PhoneAccountSuggestion;
import android.telecom.TelecomManager;
import android.telecom.VideoProfile;
import android.telephony.CarrierConfigManager;
import android.telephony.CellIdentity;
import android.telephony.PhoneNumberUtils;
import android.telephony.SubscriptionManager;
import android.telephony.TelephonyManager;
import android.text.TextUtils;
import android.util.Pair;
import android.view.LayoutInflater;
import android.view.View;
import android.view.WindowManager;
import android.widget.Button;

import com.android.internal.annotations.VisibleForTesting;
import com.android.internal.app.IntentForwarderActivity;
import com.android.internal.util.IndentingPrintWriter;
import com.android.server.telecom.bluetooth.BluetoothDeviceManager;
import com.android.server.telecom.bluetooth.BluetoothRouteManager;
import com.android.server.telecom.bluetooth.BluetoothStateReceiver;
import com.android.server.telecom.callfiltering.BlockCheckerAdapter;
import com.android.server.telecom.callfiltering.BlockCheckerFilter;
import com.android.server.telecom.callfiltering.BlockedNumbersAdapter;
import com.android.server.telecom.callfiltering.CallFilterResultCallback;
import com.android.server.telecom.callfiltering.CallFilteringResult;
import com.android.server.telecom.callfiltering.CallFilteringResult.Builder;
import com.android.server.telecom.callfiltering.CallScreeningServiceFilter;
import com.android.server.telecom.callfiltering.DirectToVoicemailFilter;
import com.android.server.telecom.callfiltering.DndCallFilter;
import com.android.server.telecom.callfiltering.IncomingCallFilterGraph;
import com.android.server.telecom.callfiltering.IncomingCallFilterGraphProvider;
import com.android.server.telecom.callredirection.CallRedirectionProcessor;
import com.android.server.telecom.callsequencing.CallSequencingController;
import com.android.server.telecom.callsequencing.CallTransaction;
import com.android.server.telecom.callsequencing.voip.IncomingCallTransaction;
import com.android.server.telecom.components.ErrorDialogActivity;
import com.android.server.telecom.components.TelecomBroadcastReceiver;
import com.android.server.telecom.callsequencing.CallsManagerCallSequencingAdapter;
import com.android.server.telecom.flags.FeatureFlags;
import com.android.server.telecom.metrics.ErrorStats;
import com.android.server.telecom.metrics.TelecomMetricsController;
import com.android.server.telecom.stats.CallFailureCause;
import com.android.server.telecom.ui.AudioProcessingNotification;
import com.android.server.telecom.ui.CallRedirectionTimeoutDialogActivity;
import com.android.server.telecom.ui.CallStreamingNotification;
import com.android.server.telecom.ui.ConfirmCallDialogActivity;
import com.android.server.telecom.ui.DisconnectedCallNotifier;
import com.android.server.telecom.ui.IncomingCallNotifier;
import com.android.server.telecom.ui.ToastFactory;
import com.android.server.telecom.callsequencing.voip.VoipCallMonitor;
import com.android.server.telecom.callsequencing.TransactionManager;

import java.util.ArrayList;
import java.util.Arrays;
import java.util.Collection;
import java.util.Collections;
import java.util.HashMap;
import java.util.HashSet;
import java.util.Iterator;
import java.util.LinkedList;
import java.util.List;
import java.util.Map;
import java.util.Objects;
import java.util.Optional;
import java.util.Set;
import java.util.UUID;
import java.util.concurrent.CompletableFuture;
import java.util.concurrent.ConcurrentHashMap;
import java.util.concurrent.CopyOnWriteArrayList;
import java.util.concurrent.CountDownLatch;
import java.util.concurrent.Executor;
import java.util.concurrent.Executors;
import java.util.concurrent.TimeUnit;
import java.util.stream.Collectors;
import java.util.stream.IntStream;
import java.util.stream.Stream;

import org.codeaurora.ims.QtiCallConstants;
import org.codeaurora.ims.utils.QtiCarrierConfigHelper;
import org.codeaurora.ims.utils.QtiImsExtUtils;
/**
 * Singleton.
 *
 * NOTE: by design most APIs are package private, use the relevant adapter/s to allow
 * access from other packages specifically refraining from passing the CallsManager instance
 * beyond the com.android.server.telecom package boundary.
 */
public class CallsManager extends Call.ListenerBase
        implements VideoProviderProxy.Listener, CallFilterResultCallback, CurrentUserProxy {

    // TODO: Consider renaming this CallsManagerPlugin.
    @VisibleForTesting
    public interface CallsManagerListener {
        /**
         * Informs listeners when a {@link Call} is newly created, but not yet returned by a
         * {@link android.telecom.ConnectionService} implementation.
         * @param call the call.
         */
        default void onStartCreateConnection(Call call) {}
        void onCallAdded(Call call);
        void onCreateConnectionFailed(Call call);
        void onCallRemoved(Call call);
        void onCallStateChanged(Call call, int oldState, int newState);
        void onConnectionServiceChanged(
                Call call,
                ConnectionServiceWrapper oldService,
                ConnectionServiceWrapper newService);
        void onIncomingCallAnswered(Call call);
        void onIncomingCallRejected(Call call, boolean rejectWithMessage, String textMessage);
        void onCallAudioStateChanged(CallAudioState oldAudioState, CallAudioState newAudioState);
        void onCallEndpointChanged(CallEndpoint callEndpoint);
        void onAvailableCallEndpointsChanged(Set<CallEndpoint> availableCallEndpoints);
        void onMuteStateChanged(boolean isMuted);
        void onRingbackRequested(Call call, boolean ringback);
        void onIsConferencedChanged(Call call);
        void onIsVoipAudioModeChanged(Call call);
        void onVideoStateChanged(Call call, int previousVideoState, int newVideoState);
        void onCanAddCallChanged(boolean canAddCall);
        void onSessionModifyRequestReceived(Call call, VideoProfile videoProfile);
        void onHoldToneRequested(Call call);
        void onExternalCallChanged(Call call, boolean isExternalCall);
        void onCallStreamingStateChanged(Call call, boolean isStreaming);
        void onDisconnectedTonePlaying(Call call, boolean isTonePlaying);
        void onConnectionTimeChanged(Call call);
        void onConferenceStateChanged(Call call, boolean isConference);
        void onCdmaConferenceSwap(Call call);
        void onSetCamera(Call call, String cameraId);
        void onCrsFallbackLocalRinging(Call call);
    }

    /** Interface used to define the action which is executed delay under some condition. */
    interface PendingAction {
        void performAction();
    }

    /**
     * @hide
     */
    public interface Response<IN, OUT> {

        /**
         * Provide a set of results.
         *
         * @param request The original request.
         * @param result The results.
         */
        void onResult(IN request, OUT... result);

        /**
         * Indicates the inability to provide results.
         *
         * @param request The original request.
         * @param code An integer code indicating the reason for failure.
         * @param msg A message explaining the reason for failure.
         */
        void onError(IN request, int code, String msg);
    }

    private static final String TAG = "CallsManager";

    /**
     * Call filter specifier used with
     * {@link #getNumCallsWithState(int, Call, PhoneAccountHandle, int...)} to indicate only
     * self-managed calls should be included.
     */
    private static final int CALL_FILTER_SELF_MANAGED = 1;

    /**
     * Call filter specifier used with
     * {@link #getNumCallsWithState(int, Call, PhoneAccountHandle, int...)} to indicate only
     * managed calls should be included.
     */
    private static final int CALL_FILTER_MANAGED = 2;

    /**
     * Call filter specifier used with
     * {@link #getNumCallsWithState(int, Call, PhoneAccountHandle, int...)} to indicate both managed
     * and self-managed calls should be included.
     */
    private static final int CALL_FILTER_ALL = 3;

    private static final String PERMISSION_PROCESS_PHONE_ACCOUNT_REGISTRATION =
            "android.permission.PROCESS_PHONE_ACCOUNT_REGISTRATION";

    private static final int HANDLER_WAIT_TIMEOUT = 10000;
    private static final int MAXIMUM_LIVE_CALLS = 1;
    private static final int MAXIMUM_HOLD_CALLS = 1;
    private static final int MAXIMUM_RINGING_CALLS = 1;
    private static final int MAXIMUM_RINGING_CALLS_DSDA = 2;
    private static final int MAXIMUM_DIALING_CALLS = 1;
    private static final int MAXIMUM_OUTGOING_CALLS = 1;
    private static final int MAXIMUM_TOP_LEVEL_CALLS = 2;
    private static final int MAXIMUM_TOP_LEVEL_CALLS_DSDA = 4;
    private static final int MAXIMUM_SELF_MANAGED_CALLS = 10;

    /**
     * Anomaly Report UUIDs and corresponding error descriptions specific to CallsManager.
     */
    public static final UUID LIVE_CALL_STUCK_CONNECTING_ERROR_UUID =
            UUID.fromString("3f95808c-9134-11ed-a1eb-0242ac120002");
    public static final String LIVE_CALL_STUCK_CONNECTING_ERROR_MSG =
            "Force disconnected a live call that was stuck in CONNECTING state.";
    public static final UUID LIVE_CALL_STUCK_CONNECTING_EMERGENCY_ERROR_UUID =
            UUID.fromString("744fdf86-9137-11ed-a1eb-0242ac120002");
    public static final String LIVE_CALL_STUCK_CONNECTING_EMERGENCY_ERROR_MSG =
            "Found a live call that was stuck in CONNECTING state while attempting to place an "
                    + "emergency call.";
    public static final UUID CALL_REMOVAL_EXECUTION_ERROR_UUID =
            UUID.fromString("030b8b16-9139-11ed-a1eb-0242ac120002");
    public static final String CALL_REMOVAL_EXECUTION_ERROR_MSG =
            "Exception thrown while executing call removal";
    public static final UUID EXCEPTION_WHILE_ESTABLISHING_CONNECTION_ERROR_UUID =
            UUID.fromString("1c4eed7c-9132-11ed-a1eb-0242ac120002");
    public static final String EXCEPTION_WHILE_ESTABLISHING_CONNECTION_ERROR_MSG =
            "Exception thrown while establishing connection.";
    public static final UUID EXCEPTION_RETRIEVING_PHONE_ACCOUNTS_ERROR_UUID =
            UUID.fromString("b68c881d-0ed8-4f31-9342-8bf416c96d18");
    public static final String EXCEPTION_RETRIEVING_PHONE_ACCOUNTS_ERROR_MSG =
            "Exception thrown while retrieving list of potential phone accounts.";
    public static final UUID EXCEPTION_RETRIEVING_PHONE_ACCOUNTS_EMERGENCY_ERROR_UUID =
            UUID.fromString("f272f89d-fb3a-4004-aa2d-20b8d679467e");
    public static final String EXCEPTION_RETRIEVING_PHONE_ACCOUNTS_EMERGENCY_ERROR_MSG =
            "Exception thrown while retrieving list of potential phone accounts when placing an "
                    + "emergency call.";
    public static final UUID EMERGENCY_CALL_ABORTED_NO_PHONE_ACCOUNTS_ERROR_UUID =
            UUID.fromString("2e994acb-1997-4345-8bf3-bad04303de26");
    public static final String EMERGENCY_CALL_ABORTED_NO_PHONE_ACCOUNTS_ERROR_MSG =
            "An emergency call was aborted since there were no available phone accounts.";
    public static final UUID TELEPHONY_HAS_DEFAULT_BUT_TELECOM_DOES_NOT_UUID =
            UUID.fromString("0a86157c-50ca-11ee-be56-0242ac120002");
    public static final String TELEPHONY_HAS_DEFAULT_BUT_TELECOM_DOES_NOT_MSG =
            "Telephony has a default MO acct but Telecom prompted user for MO";

    public static final int[] OUTGOING_CALL_STATES =
            {CallState.CONNECTING, CallState.SELECT_PHONE_ACCOUNT, CallState.DIALING,
                    CallState.PULLING};

    /**
     * These states are used by {@link #makeRoomForOutgoingCall(Call, boolean)} to determine which
     * call should be ended first to make room for a new outgoing call.
     */
    private static final int[] LIVE_CALL_STATES =
            {CallState.CONNECTING, CallState.SELECT_PHONE_ACCOUNT, CallState.DIALING,
                    CallState.PULLING, CallState.ACTIVE, CallState.AUDIO_PROCESSING};

    /**
     * These states determine which calls will cause {@link TelecomManager#isInCall()} or
     * {@link TelecomManager#isInManagedCall()} to return true.
     *
     * See also {@link PhoneStateBroadcaster}, which considers a similar set of states as being
     * off-hook.
     */
    public static final int[] ONGOING_CALL_STATES =
            {CallState.SELECT_PHONE_ACCOUNT, CallState.DIALING, CallState.PULLING, CallState.ACTIVE,
                    CallState.ON_HOLD, CallState.RINGING,  CallState.SIMULATED_RINGING,
                    CallState.ANSWERED, CallState.AUDIO_PROCESSING};

    private static final int[] ANY_CALL_STATE =
            {CallState.NEW, CallState.CONNECTING, CallState.SELECT_PHONE_ACCOUNT, CallState.DIALING,
                    CallState.RINGING, CallState.SIMULATED_RINGING, CallState.ACTIVE,
                    CallState.ON_HOLD, CallState.DISCONNECTED, CallState.ABORTED,
                    CallState.DISCONNECTING, CallState.PULLING, CallState.ANSWERED,
                    CallState.AUDIO_PROCESSING};

    public static final String TELECOM_CALL_ID_PREFIX = "TC@";

    // Maps call technologies in TelephonyManager to those in Analytics.
    private static final Map<Integer, Integer> sAnalyticsTechnologyMap;
    static {
        sAnalyticsTechnologyMap = new HashMap<>(5);
        sAnalyticsTechnologyMap.put(TelephonyManager.PHONE_TYPE_CDMA, Analytics.CDMA_PHONE);
        sAnalyticsTechnologyMap.put(TelephonyManager.PHONE_TYPE_GSM, Analytics.GSM_PHONE);
        sAnalyticsTechnologyMap.put(TelephonyManager.PHONE_TYPE_IMS, Analytics.IMS_PHONE);
        sAnalyticsTechnologyMap.put(TelephonyManager.PHONE_TYPE_SIP, Analytics.SIP_PHONE);
        sAnalyticsTechnologyMap.put(TelephonyManager.PHONE_TYPE_THIRD_PARTY,
                Analytics.THIRD_PARTY_PHONE);
    }

    /**
     * The main call repository. Keeps an instance of all live calls. New incoming and outgoing
     * calls are added to the map and removed when the calls move to the disconnected state.
     *
     * ConcurrentHashMap constructor params: 8 is initial table size, 0.9f is
     * load factor before resizing, 1 means we only expect a single thread to
     * access the map so make only a single shard
     */
    private final Set<Call> mCalls = Collections.newSetFromMap(
            new ConcurrentHashMap<Call, Boolean>(8, 0.9f, 1));

    /**
     * List of self-managed calls that have been initialized but not yet added to
     * CallsManager#addCall(Call). There is a window of time when a Call has been added to Telecom
     * (e.g. TelecomManager#addNewIncomingCall) to actually added in CallsManager#addCall(Call).
     * This list is helpful for the NotificationManagerService to know that Telecom is currently
     * setting up a call which is an important set in making notifications non-dismissible.
     */
    private final Set<Call> mSelfManagedCallsBeingSetup = Collections.newSetFromMap(
            new ConcurrentHashMap<Call, Boolean>(8, 0.9f, 1));

    /**
     * A pending call is one which requires user-intervention in order to be placed.
     * Used by {@link #startCallConfirmation}.
     */
    private Call mPendingCall;
    /**
     * Cached latest pending redirected call which requires user-intervention in order to be placed.
     * Used by {@link #onCallRedirectionComplete}.
     */
    private Call mPendingRedirectedOutgoingCall;

    /**
     * Cached call that's been answered but will be added to mCalls pending confirmation of active
     * status from the connection service.
     */
    private Call mPendingAudioProcessingCall;

    /**
     * Cached latest pending redirected call information which require user-intervention in order
     * to be placed. Used by {@link #onCallRedirectionComplete}.
     */
    private final Map<String, Runnable> mPendingRedirectedOutgoingCallInfo =
            new ConcurrentHashMap<>();
    /**
     * Cached latest pending Unredirected call information which require user-intervention in order
     * to be placed. Used by {@link #onCallRedirectionComplete}.
     */
    private final Map<String, Runnable> mPendingUnredirectedOutgoingCallInfo =
            new ConcurrentHashMap<>();

    private CompletableFuture<Call> mPendingCallConfirm;
    private CompletableFuture<Pair<Call, PhoneAccountHandle>> mPendingAccountSelection;

    // Instance variables for testing -- we keep the latest copy of the outgoing call futures
    // here so that we can wait on them in tests
    private CompletableFuture<Call> mLatestPostSelectionProcessingFuture;
    private CompletableFuture<Pair<Call, List<PhoneAccountSuggestion>>>
            mLatestPreAccountSelectionFuture;

    /**
     * The current telecom call ID.  Used when creating new instances of {@link Call}.  Should
     * only be accessed using the {@link #getNextCallId()} method which synchronizes on the
     * {@link #mLock} sync root.
     */
    private int mCallId = 0;

    private int mRttRequestId = 0;
    /**
     * Stores the current foreground user.
     */
    private UserHandle mCurrentUserHandle = UserHandle.of(ActivityManager.getCurrentUser());

    private final ConnectionServiceRepository mConnectionServiceRepository;
    private final DtmfLocalTonePlayer mDtmfLocalTonePlayer;
    private final InCallController mInCallController;
    private final CallDiagnosticServiceController mCallDiagnosticServiceController;
    private final CallAudioManager mCallAudioManager;
    /** @deprecated not used any more */
    private final CallRecordingTonePlayer mCallRecordingTonePlayer;
    private RespondViaSmsManager mRespondViaSmsManager;
    private final Ringer mRinger;
    private final InCallWakeLockController mInCallWakeLockController;
    private final CopyOnWriteArrayList<CallsManagerListener> mListeners =
            new CopyOnWriteArrayList<>();
    private final HeadsetMediaButton mHeadsetMediaButton;
    private final WiredHeadsetManager mWiredHeadsetManager;
    private final SystemStateHelper mSystemStateHelper;
    private final BluetoothRouteManager mBluetoothRouteManager;
    private final DockManager mDockManager;
    private final TtyManager mTtyManager;
    private final ProximitySensorManager mProximitySensorManager;
    private final PhoneStateBroadcaster mPhoneStateBroadcaster;
    private final CallLogManager mCallLogManager;
    private final Context mContext;
    private final TelecomSystem.SyncRoot mLock;
    private final PhoneAccountRegistrar mPhoneAccountRegistrar;
    private final MissedCallNotifier mMissedCallNotifier;
    private final DisconnectedCallNotifier mDisconnectedCallNotifier;
    private IncomingCallNotifier mIncomingCallNotifier;
    private final CallerInfoLookupHelper mCallerInfoLookupHelper;
    private final DefaultDialerCache mDefaultDialerCache;
    private final Timeouts.Adapter mTimeoutsAdapter;
    private final PhoneNumberUtilsAdapter mPhoneNumberUtilsAdapter;
    private final ClockProxy mClockProxy;
    private final ToastFactory mToastFactory;
    private final Set<Call> mLocallyDisconnectingCalls = new HashSet<>();
    private final Set<Call> mPendingCallsToDisconnect = new HashSet<>();
    private final ConnectionServiceFocusManager mConnectionSvrFocusMgr;
    /* Handler tied to thread in which CallManager was initialized. */
    private final Handler mHandler = new Handler(Looper.getMainLooper());
    private final EmergencyCallHelper mEmergencyCallHelper;
    private final RoleManagerAdapter mRoleManagerAdapter;
    private final VoipCallMonitor mVoipCallMonitor;
    private final CallEndpointController mCallEndpointController;
    private final CallAnomalyWatchdog mCallAnomalyWatchdog;

    private final EmergencyCallDiagnosticLogger mEmergencyCallDiagnosticLogger;
    private final CallStreamingController mCallStreamingController;
    private final BlockedNumbersAdapter mBlockedNumbersAdapter;
    private final TransactionManager mTransactionManager;
    private final UserManager mUserManager;
    private final CallStreamingNotification mCallStreamingNotification;
    private final BlockedNumbersManager mBlockedNumbersManager;
    private final CallsManagerCallSequencingAdapter mCallSequencingAdapter;
    private final FeatureFlags mFeatureFlags;
    private final com.android.internal.telephony.flags.FeatureFlags mTelephonyFeatureFlags;

    private final IncomingCallFilterGraphProvider mIncomingCallFilterGraphProvider;

    private final ConnectionServiceFocusManager.CallsManagerRequester mRequester =
            new ConnectionServiceFocusManager.CallsManagerRequester() {
                @Override
                public void releaseConnectionService(
                        ConnectionServiceFocusManager.ConnectionServiceFocus connectionService) {
                    if (connectionService == null) {
                        Log.i(this, "releaseConnectionService: connectionService is null");
                        return;
                    }
                    mCalls.stream()
                            .filter(c -> connectionService.equals(c.getConnectionServiceWrapper()))
                            .forEach(c -> c.disconnect("release " +
                                    connectionService.getComponentName().getPackageName()));
                }

                @Override
                public void setCallsManagerListener(CallsManagerListener listener) {
                    mListeners.add(listener);
                }
            };

    private boolean mCanAddCall = true;

    private Runnable mStopTone;

    private LinkedList<HandlerThread> mGraphHandlerThreads;

    // An executor that can be used to fire off async tasks that do not block Telecom in any manner.
    private final Executor mAsyncTaskExecutor;

    private boolean mHasActiveRttCall = false;

    private AnomalyReporterAdapter mAnomalyReporter = new AnomalyReporterAdapterImpl();

    private final MmiUtils mMmiUtils = new MmiUtils();

    private TelecomMetricsController mMetricsController;

    // Two global variables used to handle the Emergency Call when there
    // is no room available for emergency call. Buffer the Emergency Call
    // in mPendingMOEmerCall until the Current Active call is disconnected
    // successfully and place the mPendingMOEmerCall followed by clearing
    // buffer.
    private Call mPendingMOEmerCall = null;
    private Call mDisconnectingCall = null;

    private String mCrsCallId = null;
    // Used to indicate that an error dialog should be shown if set to true
    // Stored within intent extras and should be removed once the dialog is shown
    private final String EXTRA_KEY_DISPLAY_ERROR_DIALOG = "EXTRA_KEY_DISPLAY_ERROR_DIALOG";

    private final String ACTION_MSIM_VOICE_CAPABILITY_CHANGED =
            "org.codeaurora.intent.action.MSIM_VOICE_CAPABILITY_CHANGED";
    /**
     * Listener to PhoneAccountRegistrar events.
     */
    private PhoneAccountRegistrar.Listener mPhoneAccountListener =
            new PhoneAccountRegistrar.Listener() {
        public void onPhoneAccountRegistered(PhoneAccountRegistrar registrar,
                                             PhoneAccountHandle handle) {
            broadcastRegisterIntent(handle);
        }
        public void onPhoneAccountUnRegistered(PhoneAccountRegistrar registrar,
                                               PhoneAccountHandle handle) {
            broadcastUnregisterIntent(handle);
        }

        @Override
        public void onPhoneAccountChanged(PhoneAccountRegistrar registrar,
                PhoneAccount phoneAccount) {
            handlePhoneAccountChanged(registrar, phoneAccount);
        }
    };

    /**
     * Receiver for enhanced call blocking feature to update the emergency call notification
     * in below cases:
     *  1) Carrier config changed.
     *  2) Blocking suppression state changed.
     */
    private final BroadcastReceiver mReceiver = new BroadcastReceiver() {
        @Override
        public void onReceive(Context context, Intent intent) {
            String action = intent.getAction();
            if (CarrierConfigManager.ACTION_CARRIER_CONFIG_CHANGED.equals(action)
                    || BlockedNumbersManager
                    .ACTION_BLOCK_SUPPRESSION_STATE_CHANGED.equals(action)) {
                updateEmergencyCallNotificationAsync(context);
            } else if (ACTION_MSIM_VOICE_CAPABILITY_CHANGED.equals(action)) {
                updateCanAddCall();
            }
        }
    };

    /**
     * Initializes the required Telecom components.
     */
    @VisibleForTesting
    public CallsManager(
            Context context,
            TelecomSystem.SyncRoot lock,
            CallerInfoLookupHelper callerInfoLookupHelper,
            MissedCallNotifier missedCallNotifier,
            DisconnectedCallNotifier.Factory disconnectedCallNotifierFactory,
            PhoneAccountRegistrar phoneAccountRegistrar,
            HeadsetMediaButtonFactory headsetMediaButtonFactory,
            ProximitySensorManagerFactory proximitySensorManagerFactory,
            InCallWakeLockControllerFactory inCallWakeLockControllerFactory,
            ConnectionServiceFocusManager.ConnectionServiceFocusManagerFactory
                    connectionServiceFocusManagerFactory,
            CallAudioManager.AudioServiceFactory audioServiceFactory,
            BluetoothRouteManager bluetoothManager,
            WiredHeadsetManager wiredHeadsetManager,
            SystemStateHelper systemStateHelper,
            DefaultDialerCache defaultDialerCache,
            Timeouts.Adapter timeoutsAdapter,
            AsyncRingtonePlayer asyncRingtonePlayer,
            PhoneNumberUtilsAdapter phoneNumberUtilsAdapter,
            EmergencyCallHelper emergencyCallHelper,
            InCallTonePlayer.ToneGeneratorFactory toneGeneratorFactory,
            ClockProxy clockProxy,
            AudioProcessingNotification audioProcessingNotification,
            BluetoothStateReceiver bluetoothStateReceiver,
            CallAudioRouteStateMachine.Factory callAudioRouteStateMachineFactory,
            CallAudioModeStateMachine.Factory callAudioModeStateMachineFactory,
            InCallControllerFactory inCallControllerFactory,
            CallDiagnosticServiceController callDiagnosticServiceController,
            RoleManagerAdapter roleManagerAdapter,
            ToastFactory toastFactory,
            CallEndpointControllerFactory callEndpointControllerFactory,
            CallAnomalyWatchdog callAnomalyWatchdog,
            Ringer.AccessibilityManagerAdapter accessibilityManagerAdapter,
            Executor asyncTaskExecutor,
            Executor asyncCallAudioTaskExecutor,
            BlockedNumbersAdapter blockedNumbersAdapter,
            TransactionManager transactionManager,
            EmergencyCallDiagnosticLogger emergencyCallDiagnosticLogger,
            CallAudioCommunicationDeviceTracker communicationDeviceTracker,
            CallStreamingNotification callStreamingNotification,
            BluetoothDeviceManager bluetoothDeviceManager,
            FeatureFlags featureFlags,
            com.android.internal.telephony.flags.FeatureFlags telephonyFlags,
            IncomingCallFilterGraphProvider incomingCallFilterGraphProvider,
            TelecomMetricsController metricsController) {

        mContext = context;
        mLock = lock;
        mPhoneNumberUtilsAdapter = phoneNumberUtilsAdapter;
        mPhoneAccountRegistrar = phoneAccountRegistrar;
        mPhoneAccountRegistrar.addListener(mPhoneAccountListener);
        mMissedCallNotifier = missedCallNotifier;
        mDisconnectedCallNotifier = disconnectedCallNotifierFactory.create(mContext, this);
        StatusBarNotifier statusBarNotifier = new StatusBarNotifier(context, this);
        mWiredHeadsetManager = wiredHeadsetManager;
        mSystemStateHelper = systemStateHelper;
        mDefaultDialerCache = defaultDialerCache;
        mBluetoothRouteManager = bluetoothManager;
        mDockManager = new DockManager(context);
        mTimeoutsAdapter = timeoutsAdapter;
        mEmergencyCallHelper = emergencyCallHelper;
        mCallerInfoLookupHelper = callerInfoLookupHelper;
        mEmergencyCallDiagnosticLogger = emergencyCallDiagnosticLogger;
        mIncomingCallFilterGraphProvider = incomingCallFilterGraphProvider;

        mDtmfLocalTonePlayer =
                new DtmfLocalTonePlayer(new DtmfLocalTonePlayer.ToneGeneratorProxy());
        CallAudioRouteAdapter callAudioRouteAdapter;
        // TODO: add another flag check when
        // bluetoothDeviceManager.getBluetoothHeadset().isScoManagedByAudio()
        // available and return true
        if (!featureFlags.useRefactoredAudioRouteSwitching()) {
            callAudioRouteAdapter = callAudioRouteStateMachineFactory.create(
                    context,
                    this,
                    bluetoothManager,
                    wiredHeadsetManager,
                    statusBarNotifier,
                    audioServiceFactory,
                    CallAudioRouteStateMachine.EARPIECE_AUTO_DETECT,
                    asyncCallAudioTaskExecutor,
                    communicationDeviceTracker,
                    featureFlags
            );
        } else {
            callAudioRouteAdapter = new CallAudioRouteController(context, this, audioServiceFactory,
                    new AudioRoute.Factory(), wiredHeadsetManager, mBluetoothRouteManager,
                    statusBarNotifier, featureFlags, metricsController);
        }
        callAudioRouteAdapter.initialize();
        bluetoothStateReceiver.setCallAudioRouteAdapter(callAudioRouteAdapter);
        bluetoothDeviceManager.setCallAudioRouteAdapter(callAudioRouteAdapter);

        CallAudioRoutePeripheralAdapter callAudioRoutePeripheralAdapter =
                new CallAudioRoutePeripheralAdapter(
                        callAudioRouteAdapter,
                        bluetoothManager,
                        wiredHeadsetManager,
                        mDockManager,
                        asyncRingtonePlayer);
        AudioManager audioManager = (AudioManager) mContext.getSystemService(Context.AUDIO_SERVICE);
        InCallTonePlayer.MediaPlayerFactory mediaPlayerFactory =
                (resourceId, attributes) ->
                        new InCallTonePlayer.MediaPlayerAdapterImpl(
                                MediaPlayer.create(mContext, resourceId, attributes,
                                        audioManager.generateAudioSessionId()));
        InCallTonePlayer.Factory playerFactory = new InCallTonePlayer.Factory(
                callAudioRoutePeripheralAdapter, lock, toneGeneratorFactory, mediaPlayerFactory,
                () -> audioManager.getStreamVolume(AudioManager.STREAM_RING) > 0, featureFlags);

        SystemSettingsUtil systemSettingsUtil = new SystemSettingsUtil();
        RingtoneFactory ringtoneFactory = new RingtoneFactory(this, context, featureFlags);
        SystemVibrator systemVibrator = new SystemVibrator(context);
        mInCallController = inCallControllerFactory.create(context, mLock, this,
                systemStateHelper, defaultDialerCache, mTimeoutsAdapter,
                emergencyCallHelper);
        mCallEndpointController = callEndpointControllerFactory.create(context, mLock, this);
        mCallDiagnosticServiceController = callDiagnosticServiceController;
        mCallDiagnosticServiceController.setInCallTonePlayerFactory(playerFactory);
        mRinger = new Ringer(playerFactory, context, systemSettingsUtil, asyncRingtonePlayer,
                ringtoneFactory, systemVibrator,
                new Ringer.VibrationEffectProxy(), mInCallController,
                mContext.getSystemService(NotificationManager.class),
                accessibilityManagerAdapter, featureFlags, mAnomalyReporter);
        if (featureFlags.telecomResolveHiddenDependencies()) {
            // This is now deprecated
            mCallRecordingTonePlayer = null;
        } else {
            mCallRecordingTonePlayer = new CallRecordingTonePlayer(mContext, audioManager,
                    mTimeoutsAdapter, mLock);
        }
        mCallAudioManager = new CallAudioManager(callAudioRouteAdapter,
                this, callAudioModeStateMachineFactory.create(systemStateHelper,
                (AudioManager) mContext.getSystemService(Context.AUDIO_SERVICE),
                featureFlags, communicationDeviceTracker),
                playerFactory, mRinger, new RingbackPlayer(playerFactory),
                bluetoothStateReceiver, mDtmfLocalTonePlayer, featureFlags);

        mConnectionSvrFocusMgr = connectionServiceFocusManagerFactory.create(mRequester);
        mHeadsetMediaButton = headsetMediaButtonFactory.create(context, this, mLock);
        mTtyManager = new TtyManager(context, mWiredHeadsetManager);
        mProximitySensorManager = proximitySensorManagerFactory.create(context, this);
        mPhoneStateBroadcaster = new PhoneStateBroadcaster(this);
        mCallLogManager = new CallLogManager(context, phoneAccountRegistrar, mMissedCallNotifier,
                mAnomalyReporter, featureFlags);
        mConnectionServiceRepository =
                new ConnectionServiceRepository(mPhoneAccountRegistrar, mContext, mLock, this,
                        featureFlags);
        mInCallWakeLockController = inCallWakeLockControllerFactory.create(context, this);
        mClockProxy = clockProxy;
        mToastFactory = toastFactory;
        mRoleManagerAdapter = roleManagerAdapter;
        mVoipCallMonitor = new VoipCallMonitor(mContext, mLock);
        mTransactionManager = transactionManager;
        mBlockedNumbersAdapter = blockedNumbersAdapter;
        mCallStreamingController = new CallStreamingController(mContext, mLock);
        mCallStreamingNotification = callStreamingNotification;
        mFeatureFlags = featureFlags;
        mTelephonyFeatureFlags = telephonyFlags;
        mMetricsController = metricsController;
        mBlockedNumbersManager = mFeatureFlags.telecomMainlineBlockedNumbersManager()
                ? mContext.getSystemService(BlockedNumbersManager.class)
                : null;
        mCallSequencingAdapter = new CallsManagerCallSequencingAdapter(this,
                new CallSequencingController(this, mContext,
                        mFeatureFlags), mFeatureFlags);

        if (mFeatureFlags.useImprovedListenerOrder()) {
            mListeners.add(mInCallController);
        }
        mListeners.add(mInCallWakeLockController);
        mListeners.add(statusBarNotifier);
        mListeners.add(mCallLogManager);
        if (!mFeatureFlags.useImprovedListenerOrder()) {
            mListeners.add(mInCallController);
        }
        mListeners.add(mCallEndpointController);
        mListeners.add(mCallDiagnosticServiceController);
        mListeners.add(mCallAudioManager);
        if (!featureFlags.telecomResolveHiddenDependencies()) {
            mListeners.add(mCallRecordingTonePlayer);
        }
        mListeners.add(missedCallNotifier);
        mListeners.add(mDisconnectedCallNotifier);
        mListeners.add(mHeadsetMediaButton);
        mListeners.add(mProximitySensorManager);
        mListeners.add(audioProcessingNotification);
        mListeners.add(callAnomalyWatchdog);
        mListeners.add(mEmergencyCallDiagnosticLogger);
        mListeners.add(mCallStreamingController);

        // this needs to be after the mCallAudioManager
        mListeners.add(mPhoneStateBroadcaster);
        mListeners.add(mVoipCallMonitor);
        mListeners.add(mCallStreamingNotification);

        mVoipCallMonitor.startMonitor();

        // There is no USER_SWITCHED broadcast for user 0, handle it here explicitly.
        final UserManager userManager = mContext.getSystemService(UserManager.class);
        // Don't load missed call if it is run in split user model.
        if (userManager.isPrimaryUser()) {
            onUserSwitch(Process.myUserHandle());
        }
        // Register BroadcastReceiver to handle enhanced call blocking feature related event.
        IntentFilter intentFilter = new IntentFilter(
                CarrierConfigManager.ACTION_CARRIER_CONFIG_CHANGED);
        intentFilter.setPriority(IntentFilter.SYSTEM_HIGH_PRIORITY);
        intentFilter.addAction(BlockedNumbersManager.ACTION_BLOCK_SUPPRESSION_STATE_CHANGED);
        intentFilter.addAction(ACTION_MSIM_VOICE_CAPABILITY_CHANGED);
        context.registerReceiver(mReceiver, intentFilter, Context.RECEIVER_EXPORTED);
        mGraphHandlerThreads = new LinkedList<>();
        mCallAnomalyWatchdog = callAnomalyWatchdog;
        mAsyncTaskExecutor = asyncTaskExecutor;
        mUserManager = mContext.getSystemService(UserManager.class);
        QtiCarrierConfigHelper.getInstance().setup(mContext);
    }

    public void setIncomingCallNotifier(IncomingCallNotifier incomingCallNotifier) {
        if (mIncomingCallNotifier != null) {
            mListeners.remove(mIncomingCallNotifier);
        }
        mIncomingCallNotifier = incomingCallNotifier;
        mListeners.add(mIncomingCallNotifier);
    }

    public void setRespondViaSmsManager(RespondViaSmsManager respondViaSmsManager) {
        if (mRespondViaSmsManager != null) {
            mListeners.remove(mRespondViaSmsManager);
        }
        mRespondViaSmsManager = respondViaSmsManager;
        mListeners.add(respondViaSmsManager);
    }

    public RespondViaSmsManager getRespondViaSmsManager() {
        return mRespondViaSmsManager;
    }

    public CallerInfoLookupHelper getCallerInfoLookupHelper() {
        return mCallerInfoLookupHelper;
    }

    public RoleManagerAdapter getRoleManagerAdapter() {
        return mRoleManagerAdapter;
    }

    public CallDiagnosticServiceController getCallDiagnosticServiceController() {
        return mCallDiagnosticServiceController;
    }

    @Override
    @VisibleForTesting
    public void onSuccessfulOutgoingCall(Call call, int callState) {
        Log.v(this, "onSuccessfulOutgoingCall, call=[%s], state=[%d]", call, callState);
        call.setPostCallPackageName(getRoleManagerAdapter().getDefaultCallScreeningApp(
                call.getAssociatedUser()));

        if (!mFeatureFlags.fixAudioFlickerForOutgoingCalls()) {
            setCallState(call, callState, "successful outgoing call");
        }

        if (!mCalls.contains(call)) {
            // Call was not added previously in startOutgoingCall due to it being a potential MMI
            // code, so add it now.
            addCall(call);
        }

        // The call's ConnectionService has been updated.
        for (CallsManagerListener listener : mListeners) {
            listener.onConnectionServiceChanged(call, null, call.getConnectionService());
        }

        if (mFeatureFlags.fixAudioFlickerForOutgoingCalls()) {
            // Allow the ConnectionService to start the call in the active state. This case is
            // helpful for conference calls or meetings that can skip the dialing stage.
            if (callState == CallState.ACTIVE) {
                setCallState(call, callState, "skipping the dialing state and setting active");
            } else {
                markCallAsDialing(call);
            }
        }
        else{
            markCallAsDialing(call);
        }
    }

    @Override
    public void onFailedOutgoingCall(Call call, DisconnectCause disconnectCause) {
        Log.i(this, "onFailedOutgoingCall for call %s", call);
        markCallAsRemoved(call);
    }

    @Override
    public void onSuccessfulIncomingCall(Call incomingCall) {
        Log.d(this, "onSuccessfulIncomingCall");
        PhoneAccount phoneAccount = mPhoneAccountRegistrar.getPhoneAccountUnchecked(
                incomingCall.getTargetPhoneAccount());
        Bundle extras =
            phoneAccount == null || phoneAccount.getExtras() == null
                ? new Bundle()
                : phoneAccount.getExtras();
        TelephonyManager telephonyManager = getTelephonyManager();
        boolean isInEmergencySmsMode;
        try {
            isInEmergencySmsMode = telephonyManager.isInEmergencySmsMode();
        } catch (UnsupportedOperationException uoe) {
            isInEmergencySmsMode = false;
        }
        boolean performDndFilter = mFeatureFlags.skipFilterPhoneAccountPerformDndFilter();
        if (incomingCall.hasProperty(Connection.PROPERTY_EMERGENCY_CALLBACK_MODE) ||
                incomingCall.hasProperty(Connection.PROPERTY_NETWORK_IDENTIFIED_EMERGENCY_CALL) ||
                isInEmergencySmsMode ||
                incomingCall.isSelfManaged() ||
                (!performDndFilter && extras.getBoolean(PhoneAccount.EXTRA_SKIP_CALL_FILTERING))) {
            Log.i(this, "Skipping call filtering for %s (ecm=%b, "
                            + "networkIdentifiedEmergencyCall = %b, emergencySmsMode = %b, "
                            + "selfMgd=%b, skipExtra=%b)",
                    incomingCall.getId(),
                    incomingCall.hasProperty(Connection.PROPERTY_EMERGENCY_CALLBACK_MODE),
                    incomingCall.hasProperty(Connection.PROPERTY_NETWORK_IDENTIFIED_EMERGENCY_CALL),
                    isInEmergencySmsMode,
                    incomingCall.isSelfManaged(),
                    extras.getBoolean(PhoneAccount.EXTRA_SKIP_CALL_FILTERING));
            onCallFilteringComplete(incomingCall, new Builder()
                    .setShouldAllowCall(true)
                    .setShouldReject(false)
                    .setShouldAddToCallLog(true)
                    .setShouldShowNotification(true)
                    .build(), false);
            incomingCall.setIsUsingCallFiltering(false);
            return;
        } else if (performDndFilter && extras.getBoolean(PhoneAccount.EXTRA_SKIP_CALL_FILTERING)) {
            IncomingCallFilterGraph graph = setupDndFilterOnlyGraph(incomingCall);
            graph.performFiltering();
            return;
        }

        IncomingCallFilterGraph graph = setUpCallFilterGraph(incomingCall);
        graph.performFiltering();
    }

    private IncomingCallFilterGraph setupDndFilterOnlyGraph(Call incomingHfpCall) {
        incomingHfpCall.setIsUsingCallFiltering(true);
        DndCallFilter dndCallFilter = new DndCallFilter(incomingHfpCall, mRinger);
        IncomingCallFilterGraph graph = mIncomingCallFilterGraphProvider.createGraph(
                incomingHfpCall,
                this::onCallFilteringComplete, mContext, mTimeoutsAdapter, mFeatureFlags, mLock);
        graph.addFilter(dndCallFilter);
        mGraphHandlerThreads.add(graph.getHandlerThread());
        return graph;
    }

    private IncomingCallFilterGraph setUpCallFilterGraph(Call incomingCall) {
        TelecomManager telecomManager = mContext.getSystemService(TelecomManager.class);
        incomingCall.setIsUsingCallFiltering(true);
        String carrierPackageName = getCarrierPackageName();
        UserHandle userHandle = incomingCall.getAssociatedUser();
        String defaultDialerPackageName = telecomManager.getDefaultDialerPackage(userHandle);
        String userChosenPackageName = getRoleManagerAdapter().
                getDefaultCallScreeningApp(userHandle);
        AppLabelProxy appLabelProxy = (packageName, user) -> AppLabelProxy.Util.getAppLabel(
                mContext, user, packageName, mFeatureFlags);
        ParcelableCallUtils.Converter converter = new ParcelableCallUtils.Converter();

        IncomingCallFilterGraph graph = mIncomingCallFilterGraphProvider.createGraph(incomingCall,
                this::onCallFilteringComplete, mContext, mTimeoutsAdapter, mFeatureFlags, mLock);
        DirectToVoicemailFilter voicemailFilter = new DirectToVoicemailFilter(incomingCall,
                mCallerInfoLookupHelper);
        BlockCheckerFilter blockCheckerFilter = new BlockCheckerFilter(mContext, incomingCall,
                mCallerInfoLookupHelper, new BlockCheckerAdapter(mFeatureFlags), mFeatureFlags);
        DndCallFilter dndCallFilter = new DndCallFilter(incomingCall, getRinger());
        CallScreeningServiceFilter carrierCallScreeningServiceFilter =
                new CallScreeningServiceFilter(incomingCall, carrierPackageName,
                        CallScreeningServiceFilter.PACKAGE_TYPE_CARRIER, mContext, this,
                        appLabelProxy, converter);
        CallScreeningServiceFilter callScreeningServiceFilter;
        if ((userChosenPackageName != null)
                && (!userChosenPackageName.equals(defaultDialerPackageName))) {
            callScreeningServiceFilter = new CallScreeningServiceFilter(incomingCall,
                    userChosenPackageName, CallScreeningServiceFilter.PACKAGE_TYPE_USER_CHOSEN,
                    mContext, this, appLabelProxy, converter);
        } else {
            callScreeningServiceFilter = new CallScreeningServiceFilter(incomingCall,
                    defaultDialerPackageName,
                    CallScreeningServiceFilter.PACKAGE_TYPE_DEFAULT_DIALER,
                    mContext, this, appLabelProxy, converter);
        }
        graph.addFilter(voicemailFilter);
        graph.addFilter(dndCallFilter);
        graph.addFilter(blockCheckerFilter);
        graph.addFilter(carrierCallScreeningServiceFilter);
        graph.addFilter(callScreeningServiceFilter);
        IncomingCallFilterGraph.addEdge(voicemailFilter, carrierCallScreeningServiceFilter);
        IncomingCallFilterGraph.addEdge(blockCheckerFilter, carrierCallScreeningServiceFilter);
        IncomingCallFilterGraph.addEdge(carrierCallScreeningServiceFilter,
                callScreeningServiceFilter);
        mGraphHandlerThreads.add(graph.getHandlerThread());
        return graph;
    }

    private String getCarrierPackageName() {
        ComponentName componentName = null;
        CarrierConfigManager configManager = (CarrierConfigManager) mContext.getSystemService
                (Context.CARRIER_CONFIG_SERVICE);
        if (configManager == null) return null;
        PersistableBundle configBundle = configManager.getConfig();
        if (configBundle != null) {
            componentName = ComponentName.unflattenFromString(configBundle.getString
                    (CarrierConfigManager.KEY_CARRIER_CALL_SCREENING_APP_STRING, ""));
        }

        return componentName != null ? componentName.getPackageName() : null;
    }

    @Override
    public void onCallFilteringComplete(Call incomingCall, CallFilteringResult result,
            boolean timeout) {
        // Only set the incoming call as ringing if it isn't already disconnected. It is possible
        // that the connection service disconnected the call before it was even added to Telecom, in
        // which case it makes no sense to set it back to a ringing state.
        Log.i(this, "onCallFilteringComplete");
        mGraphHandlerThreads.clear();

        if (timeout) {
            Log.i(this, "onCallFilteringCompleted: Call filters timeout!");
            incomingCall.setUserMissed(USER_MISSED_CALL_FILTERS_TIMEOUT);
        }

        if (incomingCall.getState() != CallState.DISCONNECTED &&
                incomingCall.getState() != CallState.DISCONNECTING) {
            if (!mFeatureFlags.separatelyBindToBtIncallService()) {
                setCallState(incomingCall, CallState.RINGING,
                        result.shouldAllowCall ? "successful incoming call" : "blocking call");
            }
        } else {
            Log.i(this, "onCallFilteringCompleted: call already disconnected.");
            return;
        }

        // Store the shouldSuppress value in the call object which will be passed to InCallServices
        incomingCall.setCallIsSuppressedByDoNotDisturb(result.shouldSuppressCallDueToDndStatus);

        // Inform our connection service that call filtering is done (if it was performed at all).
        if (incomingCall.isUsingCallFiltering()) {
            boolean isInContacts = incomingCall.getCallerInfo() != null
                    && incomingCall.getCallerInfo().contactExists;
            Connection.CallFilteringCompletionInfo completionInfo =
                    new Connection.CallFilteringCompletionInfo(!result.shouldAllowCall,
                            isInContacts,
                            result.mCallScreeningResponse == null
                                    ? null : result.mCallScreeningResponse.toCallResponse(),
                            result.mCallScreeningComponentName == null ? null
                                    : ComponentName.unflattenFromString(
                                            result.mCallScreeningComponentName));
            incomingCall.getConnectionService().onCallFilteringCompleted(incomingCall,
                    completionInfo);
        }

        // Get rid of the call composer attachments that aren't wanted
        if (result.mIsResponseFromSystemDialer && result.mCallScreeningResponse != null) {
            int attachmentMask = result.mCallScreeningResponse.getCallComposerAttachmentsToShow();
            if ((attachmentMask
                    & CallScreeningService.CallResponse.CALL_COMPOSER_ATTACHMENT_LOCATION) == 0) {
                incomingCall.getIntentExtras().remove(TelecomManager.EXTRA_LOCATION);
            }

            if ((attachmentMask
                    & CallScreeningService.CallResponse.CALL_COMPOSER_ATTACHMENT_SUBJECT) == 0) {
                incomingCall.getIntentExtras().remove(TelecomManager.EXTRA_CALL_SUBJECT);
            }

            if ((attachmentMask
                    & CallScreeningService.CallResponse.CALL_COMPOSER_ATTACHMENT_PRIORITY) == 0) {
                incomingCall.getIntentExtras().remove(TelecomManager.EXTRA_PRIORITY);
            }
        }

        if (result.shouldAllowCall) {
            if (mFeatureFlags.separatelyBindToBtIncallService()) {
                mInCallController.bindToBTService(incomingCall, null);
                incomingCall.setBtIcsFuture(mInCallController.getBtBindingFuture(incomingCall));
                setCallState(incomingCall, CallState.RINGING, "successful incoming call");
            }
            incomingCall.setPostCallPackageName(
                    getRoleManagerAdapter().getDefaultCallScreeningApp(
                            incomingCall.getAssociatedUser()
                    ));

            Log.i(this, "onCallFilteringComplete: allow call.");
            if (hasMaximumManagedRingingCalls(incomingCall)) {
                if (shouldSilenceInsteadOfReject(incomingCall)) {
                    incomingCall.silence();
                } else {
                    Log.i(this, "onCallFilteringCompleted: Call rejected! " +
                            "Exceeds maximum number of ringing calls.");
                    incomingCall.setMissedReason(AUTO_MISSED_MAXIMUM_RINGING);
                    autoMissCallAndLog(incomingCall, result);
                }
            } else if (hasMaximumManagedDialingCalls(incomingCall) &&
                    arePhoneAccountsEqual(getDialingOrPullingCall().getTargetPhoneAccount(),
                    incomingCall.getTargetPhoneAccount())) {
                if (shouldSilenceInsteadOfReject(incomingCall)) {
                    incomingCall.silence();
                } else {
                    Log.i(this, "onCallFilteringCompleted: Call rejected! Exceeds maximum number of " +
                            "dialing calls.");
                    incomingCall.setMissedReason(AUTO_MISSED_MAXIMUM_DIALING);
                    autoMissCallAndLog(incomingCall, result);
                }
            } else if (!isIncomingVideoCallAllowed(incomingCall)) {
                Log.i(this, "onCallFilteringCompleted: MT Video Call rejecting.");
                autoMissCallAndLog(incomingCall, result);
            } else if (result.shouldScreenViaAudio) {
                Log.i(this, "onCallFilteringCompleted: starting background audio processing");
                answerCallForAudioProcessing(incomingCall);
                incomingCall.setAudioProcessingRequestingApp(result.mCallScreeningAppName);
            } else if (result.shouldSilence) {
                Log.i(this, "onCallFilteringCompleted: setting the call to silent ringing state");
                incomingCall.setSilentRingingRequested(true);
                incomingCall.setUserMissed(USER_MISSED_CALL_SCREENING_SERVICE_SILENCED);
                incomingCall.setCallScreeningAppName(result.mCallScreeningAppName);
                incomingCall.setCallScreeningComponentName(result.mCallScreeningComponentName);
                addCall(incomingCall);
            } else {
                addCall(incomingCall);
            }
        } else {
            if (result.shouldReject) {
                Log.i(this, "onCallFilteringCompleted: blocked call, rejecting.");
                if (mFeatureFlags.separatelyBindToBtIncallService()) {
                    setCallState(incomingCall, CallState.RINGING, "blocking call");
                }
                incomingCall.reject(false, null);
            }
            if (result.shouldAddToCallLog) {
                Log.i(this, "onCallScreeningCompleted: blocked call, adding to call log.");
                if (result.shouldShowNotification) {
                    Log.w(this, "onCallScreeningCompleted: blocked call, showing notification.");
                }
                mCallLogManager.logCall(incomingCall, Calls.BLOCKED_TYPE,
                        result.shouldShowNotification, result);
            }
            if (result.shouldShowNotification) {
                Log.i(this, "onCallScreeningCompleted: blocked call, showing notification.");
                mMissedCallNotifier.showMissedCallNotification(
                        new MissedCallNotifier.CallInfo(incomingCall), /* uri= */ null);
            }
        }
    }

    /**
     * Determines if the incoming video call is allowed or not
     *
     * @param Call The incoming call.
     * @return {@code false} if incoming video call is not allowed.
     */
    private static boolean isIncomingVideoCallAllowed(Call call) {
        Bundle extras = call.getExtras();
        if (extras == null || (!isIncomingVideoCall(call))) {
            Log.w(TAG, "isIncomingVideoCallAllowed: null Extras or not an incoming video call " +
                    "or allow video calls in low battery");
            return true;
        }

        final boolean isLowBattery = extras.getBoolean(QtiCallConstants.LOW_BATTERY_EXTRA_KEY,
                false);
        Log.d(TAG, "isIncomingVideoCallAllowed: lowbattery = " + isLowBattery);
        return !isLowBattery;
    }

    private static boolean isIncomingVideoCall(Call call) {
        return (!VideoProfile.isAudioOnly(call.getVideoState()) &&
            call.getState() == CallState.RINGING) && !(call.isCrsCall() &&
            (call.getOriginalCallType() == VideoProfile.STATE_AUDIO_ONLY));
    }

    /**
     * In the event that the maximum supported calls of a given type is reached, the
     * default behavior is to reject any additional calls of that type.  This checks
     * if the device is configured to silence instead of reject the call, provided
     * that the incoming call is from a different source (connection service).
     */
    private boolean shouldSilenceInsteadOfReject(Call incomingCall) {
        if (!mContext.getResources().getBoolean(
                R.bool.silence_incoming_when_different_service_and_maximum_ringing)) {
            return false;
        }

        for (Call call : mCalls) {
            // Only operate on top-level calls
            if (call.getParentCall() != null) {
                continue;
            }

            if (call.isExternalCall()) {
                continue;
            }

            if (call.getConnectionService() == incomingCall.getConnectionService()) {
                return false;
            }
        }

        return true;
    }

    @Override
    public void onFailedIncomingCall(Call call) {
        Log.i(this, "onFailedIncomingCall for call %s", call);
        setCallState(call, CallState.DISCONNECTED, "failed incoming call");
        call.removeListener(this);
    }

    @Override
    public void onSuccessfulUnknownCall(Call call, int callState) {
        Log.i(this, "onSuccessfulUnknownCall for call %s", call);
        setCallState(call, callState, "successful unknown call");
        addCall(call);
    }

    @Override
    public void onFailedUnknownCall(Call call) {
        Log.i(this, "onFailedUnknownCall for call %s", call);
        setCallState(call, CallState.DISCONNECTED, "failed unknown call");
        call.removeListener(this);
    }

    @Override
    public void onRingbackRequested(Call call, boolean ringback) {
        for (CallsManagerListener listener : mListeners) {
            listener.onRingbackRequested(call, ringback);
        }
    }

    @Override
    public void onPostDialWait(Call call, String remaining) {
        mInCallController.onPostDialWait(call, remaining);
    }

    @Override
    public void onPostDialChar(final Call call, char nextChar) {
        if (PhoneNumberUtils.is12Key(nextChar)) {
            // Play tone if it is one of the dialpad digits, canceling out the previously queued
            // up stopTone runnable since playing a new tone automatically stops the previous tone.
            if (mStopTone != null) {
                mHandler.removeCallbacks(mStopTone.getRunnableToCancel());
                mStopTone.cancel();
            }

            mDtmfLocalTonePlayer.playTone(call, nextChar);

            mStopTone = new Runnable("CM.oPDC", mLock) {
                @Override
                public void loggedRun() {
                    // Set a timeout to stop the tone in case there isn't another tone to
                    // follow.
                    mDtmfLocalTonePlayer.stopTone(call);
                }
            };
            mHandler.postDelayed(mStopTone.prepare(),
                    Timeouts.getDelayBetweenDtmfTonesMillis(mContext.getContentResolver()));
        } else if (nextChar == 0 || nextChar == TelecomManager.DTMF_CHARACTER_WAIT ||
                nextChar == TelecomManager.DTMF_CHARACTER_PAUSE) {
            // Stop the tone if a tone is playing, removing any other stopTone callbacks since
            // the previous tone is being stopped anyway.
            if (mStopTone != null) {
                mHandler.removeCallbacks(mStopTone.getRunnableToCancel());
                mStopTone.cancel();
            }
            mDtmfLocalTonePlayer.stopTone(call);
        } else {
            Log.w(this, "onPostDialChar: invalid value %d", nextChar);
        }
    }

    @Override
    public void onConnectionPropertiesChanged(Call call, boolean didRttChange) {
        // If a call is redialed as an emergency call,
        // the Add Call button needs to be disabled.
        // This check is for performance reasons, so
        // updateCanAddCall is not called on every single
        // connection property change.
        if (call.isNetworkIdentifiedEmergencyCall())
        {
            updateCanAddCall();
        }
        if (didRttChange) {
            updateHasActiveRttCall();
        }
    }

    @Override
    public void onParentChanged(Call call) {
        // parent-child relationship affects which call should be foreground, so do an update.
        updateCanAddCall();
        for (CallsManagerListener listener : mListeners) {
            listener.onIsConferencedChanged(call);
        }
    }

    @Override
    public void onChildrenChanged(Call call) {
        // parent-child relationship affects which call should be foreground, so do an update.
        updateCanAddCall();
        for (CallsManagerListener listener : mListeners) {
            listener.onIsConferencedChanged(call);
        }
    }

    @Override
    public void onConferenceStateChanged(Call call, boolean isConference) {
        // Conference changed whether it is treated as a conference or not.
        updateCanAddCall();
        for (CallsManagerListener listener : mListeners) {
            listener.onConferenceStateChanged(call, isConference);
        }
    }

    @Override
    public void onCdmaConferenceSwap(Call call) {
        // SWAP was executed on a CDMA conference
        for (CallsManagerListener listener : mListeners) {
            listener.onCdmaConferenceSwap(call);
        }
    }

    @Override
    public void onIsVoipAudioModeChanged(Call call) {
        for (CallsManagerListener listener : mListeners) {
            listener.onIsVoipAudioModeChanged(call);
        }
    }

    @Override
    public void onVideoStateChanged(Call call, int previousVideoState, int newVideoState) {
        for (CallsManagerListener listener : mListeners) {
            listener.onVideoStateChanged(call, previousVideoState, newVideoState);
        }
    }

    @Override
    public boolean onCanceledViaNewOutgoingCallBroadcast(final Call call,
            long disconnectionTimeout) {
        mPendingCallsToDisconnect.add(call);
        mHandler.postDelayed(new Runnable("CM.oCVNOCB", mLock) {
            @Override
            public void loggedRun() {
                if (mPendingCallsToDisconnect.remove(call)) {
                    Log.i(this, "Delayed disconnection of call: %s", call);
                    call.disconnect();
                }
            }
        }.prepare(), disconnectionTimeout);

        return true;
    }

    /**
     * Handles changes to the {@link Connection.VideoProvider} for a call.  Adds the
     * {@link CallsManager} as a listener for the {@link VideoProviderProxy} which is created
     * in {@link Call#setVideoProvider(IVideoProvider)}.  This allows the {@link CallsManager} to
     * respond to callbacks from the {@link VideoProviderProxy}.
     *
     * @param call The call.
     */
    @Override
    public void onVideoCallProviderChanged(Call call) {
        VideoProviderProxy videoProviderProxy = call.getVideoProviderProxy();

        if (videoProviderProxy == null) {
            return;
        }

        videoProviderProxy.addListener(this);
    }

    /**
     * Handles session modification requests received via the {@link TelecomVideoCallCallback} for
     * a call.  Notifies listeners of the {@link CallsManager.CallsManagerListener} of the session
     * modification request.
     *
     * @param call The call.
     * @param videoProfile The {@link VideoProfile}.
     */
    @Override
    public void onSessionModifyRequestReceived(Call call, VideoProfile videoProfile) {
        int videoState = videoProfile != null ? videoProfile.getVideoState() :
                VideoProfile.STATE_AUDIO_ONLY;
        Log.v(TAG, "onSessionModifyRequestReceived : videoProfile = " + VideoProfile
                .videoStateToString(videoState));

        for (CallsManagerListener listener : mListeners) {
            listener.onSessionModifyRequestReceived(call, videoProfile);
        }
    }

    /**
     * Handles a change to the currently active camera for a call by notifying listeners.
     * @param call The call.
     * @param cameraId The ID of the camera in use, or {@code null} if no camera is in use.
     */
    @Override
    public void onSetCamera(Call call, String cameraId) {
        for (CallsManagerListener listener : mListeners) {
            listener.onSetCamera(call, cameraId);
        }
    }

    public Collection<Call> getCalls() {
        return Collections.unmodifiableCollection(mCalls);
    }

    /**
     * Play or stop a call hold tone for a call.  Triggered via
     * {@link Connection#sendConnectionEvent(String)} when the
     * {@link Connection#EVENT_ON_HOLD_TONE_START} event or
     * {@link Connection#EVENT_ON_HOLD_TONE_STOP} event is passed through to the
     *
     * @param call The call which requested the hold tone.
     */
    @Override
    public void onHoldToneRequested(Call call) {
        for (CallsManagerListener listener : mListeners) {
            listener.onHoldToneRequested(call);
        }
    }

    /**
     * A {@link Call} managed by the {@link CallsManager} has requested a handover to another
     * {@link PhoneAccount}.
     * @param call The call.
     * @param handoverTo The {@link PhoneAccountHandle} to handover the call to.
     * @param videoState The desired video state of the call after handover.
     * @param extras
     */
    @Override
    public void onHandoverRequested(Call call, PhoneAccountHandle handoverTo, int videoState,
                                    Bundle extras, boolean isLegacy) {
        if (!isLegacy) {
            requestHandover(call, handoverTo, videoState, extras);
        }
    }

    public Call getForegroundCall() {
        if (mCallAudioManager == null) {
            // Happens when getForegroundCall is called before full initialization.
            return null;
        }
        return mCallAudioManager.getForegroundCall();
    }

    @VisibleForTesting
    public Set<Call> getTrackedCalls() {
        if (mCallAudioManager == null) {
            // Happens when getTrackedCalls is called before full initialization.
            return null;
        }
        return mCallAudioManager.getTrackedCalls();
    }

    @Override
    public void onCallHoldFailed(Call call) {
        markAllAnsweredCallAsRinging(call, "hold");
    }

    @Override
    public void onCallSwitchFailed(Call call) {
        markAllAnsweredCallAsRinging(call, "switch");
    }

    private void markAllAnsweredCallAsRinging(Call call, String actionName) {
        // Normally, we don't care whether a call hold or switch has failed.
        // However, if a call was held or switched in order to answer an incoming call, that
        // incoming call needs to be brought out of the ANSWERED state so that the user can
        // try the operation again.
        for (Call call1 : mCalls) {
            if (call1 != call && call1.getState() == CallState.ANSWERED) {
                setCallState(call1, CallState.RINGING, actionName + " failed on other call");
            }
        }
    }

    @Override
    public UserHandle getCurrentUserHandle() {
        return mCurrentUserHandle;
    }

    public CallAudioManager getCallAudioManager() {
        return mCallAudioManager;
    }

    public InCallController getInCallController() {
        return mInCallController;
    }

    public CallEndpointController getCallEndpointController() {
        return mCallEndpointController;
    }

    public EmergencyCallHelper getEmergencyCallHelper() {
        return mEmergencyCallHelper;
    }

    EmergencyCallDiagnosticLogger getEmergencyCallDiagnosticLogger() {
        return mEmergencyCallDiagnosticLogger;
    }

    public DefaultDialerCache getDefaultDialerCache() {
        return mDefaultDialerCache;
    }

    @VisibleForTesting
    public PhoneAccountRegistrar.Listener getPhoneAccountListener() {
        return mPhoneAccountListener;
    }

    public boolean hasEmergencyRttCall() {
        for (Call call : mCalls) {
            if (call.isEmergencyCall() && call.isRttCall()) {
                return true;
            }
        }
        return false;
    }

    @VisibleForTesting
    public boolean hasOnlyDisconnectedCalls() {
        if (mCalls.size() == 0) {
            return false;
        }
        for (Call call : mCalls) {
            if (!call.isDisconnected()) {
                return false;
            }
        }
        return true;
    }

    public boolean hasVideoCall() {
        for (Call call : mCalls) {
            if (VideoProfile.isVideo(call.getVideoState())
                    && !isVideoCrbtVoLteCall(call.getVideoState())
                    && !call.isVideoCrsForVoLteCall()) {
                return true;
            }
        }
        return false;
    }

    @VisibleForTesting
    public CallAudioState getAudioState() {
        return mCallAudioManager.getCallAudioState();
    }

    boolean isTtySupported() {
        return mTtyManager.isTtySupported();
    }

    int getCurrentTtyMode() {
        return mTtyManager.getCurrentTtyMode();
    }

    @VisibleForTesting
    public void addListener(CallsManagerListener listener) {
        mListeners.add(listener);
    }

    @VisibleForTesting
    public void removeListener(CallsManagerListener listener) {
        mListeners.remove(listener);
    }

    @VisibleForTesting
    public void setAnomalyReporterAdapter(AnomalyReporterAdapter anomalyReporterAdapter){
        mAnomalyReporter = anomalyReporterAdapter;
        if (mCallLogManager != null) {
            mCallLogManager.setAnomalyReporterAdapter(anomalyReporterAdapter);
        }
    }

    void processIncomingConference(PhoneAccountHandle phoneAccountHandle, Bundle extras) {
        Log.d(this, "processIncomingCallConference");
        processIncomingCallIntent(phoneAccountHandle, extras, true);
    }

    /**
     * Starts the process to attach the call to a connection service.
     *
     * @param phoneAccountHandle The phone account which contains the component name of the
     *        connection service to use for this call.
     * @param extras The optional extras Bundle passed with the intent used for the incoming call.
     */
    void processIncomingCallIntent(PhoneAccountHandle phoneAccountHandle, Bundle extras) {
        processIncomingCallIntent(phoneAccountHandle, extras, false);
    }

    public Call processIncomingCallIntent(PhoneAccountHandle phoneAccountHandle, Bundle extras,
        boolean isConference) {
        Log.d(this, "processIncomingCallIntent");
        boolean isHandover = extras.getBoolean(TelecomManager.EXTRA_IS_HANDOVER);
        Uri handle = extras.getParcelable(TelecomManager.EXTRA_INCOMING_CALL_ADDRESS);
        if (handle == null) {
            // Required for backwards compatibility
            handle = extras.getParcelable(TelephonyManager.EXTRA_INCOMING_NUMBER);
        }
        PhoneAccount phoneAccount = mPhoneAccountRegistrar.getPhoneAccountUnchecked(
                phoneAccountHandle);
        Call call = new Call(
                generateNextCallId(extras),
                mContext,
                this,
                mLock,
                mConnectionServiceRepository,
                mPhoneNumberUtilsAdapter,
                handle,
                null /* gatewayInfo */,
                null /* connectionManagerPhoneAccount */,
                phoneAccountHandle,
                Call.CALL_DIRECTION_INCOMING /* callDirection */,
                false /* forceAttachToExistingConnection */,
                isConference, /* isConference */
                mClockProxy,
                mToastFactory,
                mFeatureFlags);
        // Ensure new calls related to self-managed calls/connections are set as such. This will
        // be overridden when the actual connection is returned in startCreateConnection, however
        // doing this now ensures the logs and any other logic will treat this call as self-managed
        // from the moment it is created.
        boolean isSelfManaged = phoneAccount != null && phoneAccount.isSelfManaged();
        call.setIsSelfManaged(isSelfManaged);
        // It's important to start tracking self-managed calls as soon as the Call object is
        // initialized so NotificationManagerService is aware Telecom is setting up a call
        if (isSelfManaged) mSelfManagedCallsBeingSetup.add(call);

        // set properties for transactional call
        if (extras.containsKey(TelecomManager.TRANSACTION_CALL_ID_KEY)) {
            call.setIsTransactionalCall(true);
            call.setCallingPackageIdentity(extras);
            call.setTransactionalCapabilities(extras);
            call.setTargetPhoneAccount(phoneAccountHandle);
            if (extras.containsKey(CallAttributes.DISPLAY_NAME_KEY)) {
                CharSequence displayName = extras.getCharSequence(CallAttributes.DISPLAY_NAME_KEY);
                if (!TextUtils.isEmpty(displayName)) {
                    call.setCallerDisplayName(displayName.toString(),
                            TelecomManager.PRESENTATION_ALLOWED);
                }
            }
            // Incoming address was set via EXTRA_INCOMING_CALL_ADDRESS above.
            UserHandle associatedUser = UserUtil.getAssociatedUserForCall(
                    mFeatureFlags.associatedUserRefactorForWorkProfile(),
                    getPhoneAccountRegistrar(), getCurrentUserHandle(), phoneAccountHandle);
            call.setAssociatedUser(associatedUser);
        }

        if (phoneAccount != null) {
            Bundle phoneAccountExtras = phoneAccount.getExtras();
            if (call.isSelfManaged()) {
                // Self managed calls will always be voip audio mode.
                call.setIsVoipAudioMode(true);
                call.setVisibleToInCallService(phoneAccountExtras == null
                        || phoneAccountExtras.getBoolean(
                        PhoneAccount.EXTRA_ADD_SELF_MANAGED_CALLS_TO_INCALLSERVICE, true));
            } else {
                // Incoming call is managed, the active call is self-managed and can't be held.
                // We need to set extras on it to indicate whether answering will cause a
                // active self-managed call to drop.
                Call activeCall = (Call) mConnectionSvrFocusMgr.getCurrentFocusCall();
                if (activeCall != null && !canHold(activeCall) && activeCall.isSelfManaged()) {
                    Bundle dropCallExtras = new Bundle();
                    dropCallExtras.putBoolean(Connection.EXTRA_ANSWERING_DROPS_FG_CALL, true);

                    // Include the name of the app which will drop the call.
                    CharSequence droppedApp = activeCall.getTargetPhoneAccountLabel();
                    dropCallExtras.putCharSequence(
                            Connection.EXTRA_ANSWERING_DROPS_FG_CALL_APP_NAME, droppedApp);
                    Log.i(this, "Incoming managed call will drop %s call.", droppedApp);
                    call.putConnectionServiceExtras(dropCallExtras);
                }
            }

            if (phoneAccountExtras != null
                    && phoneAccountExtras.getBoolean(
                            PhoneAccount.EXTRA_ALWAYS_USE_VOIP_AUDIO_MODE)) {
                Log.d(this, "processIncomingCallIntent: defaulting to voip mode for call %s",
                        call.getId());
                call.setIsVoipAudioMode(true);
            }
        }

        boolean isRttSettingOn = isRttSettingOn(phoneAccountHandle);
        if (isRttSettingOn ||
                extras.getBoolean(TelecomManager.EXTRA_START_CALL_WITH_RTT, false)) {
            Log.i(this, "Incoming call requesting RTT, rtt setting is %b", isRttSettingOn);
            call.createRttStreams();
            // Even if the phone account doesn't support RTT yet, the connection manager might
            // change that. Set this to check it later.
            call.setRequestedToStartWithRtt();
        }
        // If the extras specifies a video state, set it on the call if the PhoneAccount supports
        // video.
        int videoState = VideoProfile.STATE_AUDIO_ONLY;
        if (extras.containsKey(TelecomManager.EXTRA_INCOMING_VIDEO_STATE) &&
                phoneAccount != null && phoneAccount.hasCapabilities(
                        PhoneAccount.CAPABILITY_VIDEO_CALLING)) {
            videoState = extras.getInt(TelecomManager.EXTRA_INCOMING_VIDEO_STATE);
            call.setVideoState(videoState);
        }

        call.initAnalytics();
        if (getForegroundCall() != null) {
            getForegroundCall().getAnalytics().setCallIsInterrupted(true);
            call.getAnalytics().setCallIsAdditional(true);
        }
        setIntentExtrasAndStartTime(call, extras);
        // TODO: Move this to be a part of addCall()
        call.addListener(this);

        if (extras.containsKey(TelecomManager.EXTRA_CALL_DISCONNECT_MESSAGE)) {
          String disconnectMessage = extras.getString(TelecomManager.EXTRA_CALL_DISCONNECT_MESSAGE);
          Log.i(this, "processIncomingCallIntent Disconnect message " + disconnectMessage);
        }

        boolean isHandoverAllowed = true;
        if (isHandover) {
            if (!isHandoverInProgress() &&
                    isHandoverToPhoneAccountSupported(phoneAccountHandle)) {
                final String handleScheme = handle.getSchemeSpecificPart();
                Call fromCall = mCalls.stream()
                        .filter((c) -> mPhoneNumberUtilsAdapter.isSamePhoneNumber(
                                (c.getHandle() == null
                                        ? null : c.getHandle().getSchemeSpecificPart()),
                                handleScheme))
                        .findFirst()
                        .orElse(null);
                if (fromCall != null) {
                    if (!isHandoverFromPhoneAccountSupported(fromCall.getTargetPhoneAccount())) {
                        Log.w(this, "processIncomingCallIntent: From account doesn't support " +
                                "handover.");
                        isHandoverAllowed = false;
                    }
                } else {
                    Log.w(this, "processIncomingCallIntent: handover fail; can't find from call.");
                    isHandoverAllowed = false;
                }

                if (isHandoverAllowed) {
                    // Link the calls so we know we're handing over.
                    fromCall.setHandoverDestinationCall(call);
                    call.setHandoverSourceCall(fromCall);
                    call.setHandoverState(HandoverState.HANDOVER_TO_STARTED);
                    fromCall.setHandoverState(HandoverState.HANDOVER_FROM_STARTED);
                    Log.addEvent(fromCall, LogUtils.Events.START_HANDOVER,
                            "handOverFrom=%s, handOverTo=%s", fromCall.getId(), call.getId());
                    Log.addEvent(call, LogUtils.Events.START_HANDOVER,
                            "handOverFrom=%s, handOverTo=%s", fromCall.getId(), call.getId());
                    if (isSpeakerEnabledForVideoCalls() && VideoProfile.isVideo(videoState)) {
                        // Ensure when the call goes active that it will go to speakerphone if the
                        // handover to call is a video call.
                        call.setStartWithSpeakerphoneOn(true);
                    }
                }
            } else {
                Log.w(this, "processIncomingCallIntent: To account doesn't support handover.");
            }
        }

        CallFailureCause startFailCause =
                checkIncomingCallPermitted(call, call.getTargetPhoneAccount());
        // Check if the target phone account is possibly in ECBM.
        call.setIsInECBM(getEmergencyCallHelper()
                .isLastOutgoingEmergencyCallPAH(call.getTargetPhoneAccount()));

        // Check if call is visible to the current user.
        boolean isCallHiddenFromProfile = !isCallVisibleForUser(call, mCurrentUserHandle);
        // For admins, we should check if the work profile is paused in order to reject
        // the call.
        UserManager currentUserManager = mContext.createContextAsUser(mCurrentUserHandle, 0)
                .getSystemService(UserManager.class);
        boolean isCurrentUserAdmin = mFeatureFlags.telecomResolveHiddenDependencies()
                ? currentUserManager.isAdminUser()
                : mUserManager.isUserAdmin(mCurrentUserHandle.getIdentifier());
        if (isCurrentUserAdmin) {
            isCallHiddenFromProfile &= mFeatureFlags.telecomResolveHiddenDependencies()
                    ? currentUserManager.isQuietModeEnabled(call.getAssociatedUser())
                    : mUserManager.isQuietModeEnabled(call.getAssociatedUser());
        }

        // We should always allow emergency calls and also allow non-emergency calls when ECBM
        // is active for the phone account.
        if (isCallHiddenFromProfile && !call.isEmergencyCall() && !call.isInECBM()) {
            Log.d(TAG, "Rejecting non-emergency call because the owner %s is not running.",
                    phoneAccountHandle.getUserHandle());
            call.setMissedReason(USER_MISSED_NOT_RUNNING);
            call.setStartFailCause(CallFailureCause.INVALID_USE);
            if (isConference) {
                notifyCreateConferenceFailed(phoneAccountHandle, call);
            } else {
                notifyCreateConnectionFailed(phoneAccountHandle, call);
            }
        }
        else if (!isHandoverAllowed ||
                (call.isSelfManaged() && !startFailCause.isSuccess())) {
            if (isConference) {
                notifyCreateConferenceFailed(phoneAccountHandle, call);
            } else {
                if (hasMaximumManagedRingingCalls(call)) {
                    call.setMissedReason(AUTO_MISSED_MAXIMUM_RINGING);
                    call.setStartFailCause(CallFailureCause.MAX_RINGING_CALLS);
                    mCallLogManager.logCall(call, Calls.MISSED_TYPE,
                            true /*showNotificationForMissedCall*/, null /*CallFilteringResult*/);
                }
                call.setStartFailCause(startFailCause);
                notifyCreateConnectionFailed(phoneAccountHandle, call);
            }
        } else if (isInEmergencyCall()) {
            // The incoming call is implicitly being rejected so the user does not get any incoming
            // call UI during an emergency call. In this case, log the call as missed instead of
            // rejected since the user did not explicitly reject.
            call.setMissedReason(AUTO_MISSED_EMERGENCY_CALL);
            call.getAnalytics().setMissedReason(call.getMissedReason());
            call.setStartFailCause(CallFailureCause.IN_EMERGENCY_CALL);
            mCallLogManager.logCall(call, Calls.MISSED_TYPE,
                    true /*showNotificationForMissedCall*/, null /*CallFilteringResult*/);
            if (isConference) {
                notifyCreateConferenceFailed(phoneAccountHandle, call);
            } else {
                notifyCreateConnectionFailed(phoneAccountHandle, call);
            }
        } else if (call.isTransactionalCall()) {
            // transactional calls should skip Call#startCreateConnection below
            // as that is meant for Call objects with a ConnectionServiceWrapper
            call.setState(CallState.RINGING, "explicitly set new incoming to ringing");
            // Transactional calls don't get created via a connection service; they are added now.
            call.setIsCreateConnectionComplete(true);
            addCall(call);
        } else {
            notifyStartCreateConnection(call);
            call.startCreateConnection(mPhoneAccountRegistrar);
        }
        return call;
    }

    void addNewUnknownCall(PhoneAccountHandle phoneAccountHandle, Bundle extras) {
        Uri handle = extras.getParcelable(TelecomManager.EXTRA_UNKNOWN_CALL_HANDLE);
        Log.i(this, "addNewUnknownCall with handle: %s", Log.pii(handle));
        Call call = new Call(
                getNextCallId(),
                mContext,
                this,
                mLock,
                mConnectionServiceRepository,
                mPhoneNumberUtilsAdapter,
                handle,
                null /* gatewayInfo */,
                null /* connectionManagerPhoneAccount */,
                phoneAccountHandle,
                Call.CALL_DIRECTION_UNKNOWN /* callDirection */,
                // Use onCreateIncomingConnection in TelephonyConnectionService, so that we attach
                // to the existing connection instead of trying to create a new one.
                true /* forceAttachToExistingConnection */,
                false, /* isConference */
                mClockProxy,
                mToastFactory,
                mFeatureFlags);
        call.initAnalytics();

        // For unknown calls, base the associated user off of the target phone account handle.
        UserHandle associatedUser = UserUtil.getAssociatedUserForCall(
                mFeatureFlags.associatedUserRefactorForWorkProfile(),
                getPhoneAccountRegistrar(), getCurrentUserHandle(), phoneAccountHandle);
        call.setAssociatedUser(associatedUser);
        setIntentExtrasAndStartTime(call, extras);
        call.addListener(this);
        notifyStartCreateConnection(call);
        call.startCreateConnection(mPhoneAccountRegistrar);
    }

    private boolean areHandlesEqual(Uri handle1, Uri handle2) {
        if (handle1 == null || handle2 == null) {
            return handle1 == handle2;
        }

        if (!TextUtils.equals(handle1.getScheme(), handle2.getScheme())) {
            return false;
        }

        final String number1 = PhoneNumberUtils.normalizeNumber(handle1.getSchemeSpecificPart());
        final String number2 = PhoneNumberUtils.normalizeNumber(handle2.getSchemeSpecificPart());
        return TextUtils.equals(number1, number2);
    }

    private Call reuseOutgoingCall(Uri handle) {
        // Check to see if we can reuse any of the calls that are waiting to disconnect.
        // See {@link Call#abort} and {@link #onCanceledViaNewOutgoingCall} for more information.
        Call reusedCall = null;
        for (Iterator<Call> callIter = mPendingCallsToDisconnect.iterator(); callIter.hasNext();) {
            Call pendingCall = callIter.next();
            if (reusedCall == null && areHandlesEqual(pendingCall.getHandle(), handle)) {
                callIter.remove();
                Log.i(this, "Reusing disconnected call %s", pendingCall);
                reusedCall = pendingCall;
            } else {
                Log.i(this, "Not reusing disconnected call %s", pendingCall);
                callIter.remove();
                pendingCall.disconnect();
            }
        }

        return reusedCall;
    }

    /**
     * Kicks off the first steps to creating an outgoing call.
     *
     * For managed connections, this is the first step to launching the Incall UI.
     * For self-managed connections, we don't expect the Incall UI to launch, but this is still a
     * first step in getting the self-managed ConnectionService to create the connection.
     * @param handle Handle to connect the call with.
     * @param requestedAccountHandle The phone account which contains the component name of the
     *        connection service to use for this call.
     * @param extras The optional extras Bundle passed with the intent used for the incoming call.
     * @param initiatingUser {@link UserHandle} of user that place the outgoing call.
     * @param originalIntent
     * @param callingPackage the package name of the app which initiated the outgoing call.
     */
    @VisibleForTesting
    public @NonNull
    CompletableFuture<Call> startOutgoingCall(Uri handle,
            PhoneAccountHandle requestedAccountHandle,
            Bundle extras, UserHandle initiatingUser, Intent originalIntent,
            String callingPackage) {
        final List<Uri> callee = new ArrayList<>();
        callee.add(handle);
        return startOutgoingCall(callee, requestedAccountHandle, extras, initiatingUser,
                originalIntent, callingPackage, false);
    }

    /**
     * Creates a transaction representing either the outgoing or incoming transactional call.
     * @param callId The call id associated with the call.
     * @param callAttributes The call attributes associated with the call.
     * @param extras The extras that are associated with the call.
     * @param callingPackage The calling package representing where the request was invoked from.
     * @return The {@link CompletableFuture<CallTransaction>} that encompasses the request to
     *         place/receive the transactional call.
     */
    public CompletableFuture<CallTransaction> createTransactionalCall(String callId,
            CallAttributes callAttributes, Bundle extras, String callingPackage) {
        CompletableFuture<CallTransaction> transaction;
        // create transaction based on the call direction
        switch (callAttributes.getDirection()) {
            case DIRECTION_OUTGOING:
                transaction = mCallSequencingAdapter.createTransactionalOutgoingCall(callId,
                        callAttributes, extras, callingPackage);
                break;
            case DIRECTION_INCOMING:
                transaction = CompletableFuture.completedFuture(new IncomingCallTransaction(
                        callId, callAttributes, this, extras, mFeatureFlags));
                break;
            default:
                throw new IllegalArgumentException(String.format("Invalid Call Direction. "
                                + "Was [%d] but should be within [%d,%d]",
                        callAttributes.getDirection(), DIRECTION_INCOMING,
                        DIRECTION_OUTGOING));
        }
        return transaction;
    }

    private String generateNextCallId(Bundle extras) {
        if (extras != null && extras.containsKey(TelecomManager.TRANSACTION_CALL_ID_KEY)) {
            return extras.getString(TelecomManager.TRANSACTION_CALL_ID_KEY);
        } else {
            return getNextCallId();
        }
    }

    private CompletableFuture<Call> startOutgoingCall(List<Uri> participants,
            PhoneAccountHandle requestedAccountHandle,
            Bundle extras, UserHandle initiatingUser, Intent originalIntent,
            String callingPackage, boolean isConference) {
        boolean isReusedCall;
        Uri handle = isConference ? Uri.parse("tel:conf-factory") : participants.get(0);
        Call call = reuseOutgoingCall(handle);
        PhoneAccount account =
                mPhoneAccountRegistrar.getPhoneAccount(requestedAccountHandle, initiatingUser);
        Bundle phoneAccountExtra = account != null ? account.getExtras() : null;
        boolean isSelfManaged = account != null && account.isSelfManaged();

        StringBuffer creationLogs = new StringBuffer();
        creationLogs.append("requestedAcct:");
        if (requestedAccountHandle == null) {
            creationLogs.append("none");
        } else {
            creationLogs.append(requestedAccountHandle);
        }
        creationLogs.append(", selfMgd:");
        creationLogs.append(isSelfManaged);

        // Create a call with original handle. The handle may be changed when the call is attached
        // to a connection service, but in most cases will remain the same.
        if (call == null) {
            call = new Call(generateNextCallId(extras), mContext,
                    this,
                    mLock,
                    mConnectionServiceRepository,
                    mPhoneNumberUtilsAdapter,
                    handle,
                    isConference ? participants : null,
                    null /* gatewayInfo */,
                    null /* connectionManagerPhoneAccount */,
                    requestedAccountHandle /* targetPhoneAccountHandle */,
                    Call.CALL_DIRECTION_OUTGOING /* callDirection */,
                    false /* forceAttachToExistingConnection */,
                    isConference, /* isConference */
                    mClockProxy,
                    mToastFactory,
                    mFeatureFlags);

            if (extras.containsKey(TelecomManager.TRANSACTION_CALL_ID_KEY)) {
                call.setIsTransactionalCall(true);
                call.setCallingPackageIdentity(extras);
                call.setTransactionalCapabilities(extras);
                if (extras.containsKey(CallAttributes.DISPLAY_NAME_KEY)) {
                    CharSequence displayName = extras.getCharSequence(
                            CallAttributes.DISPLAY_NAME_KEY);
                    if (!TextUtils.isEmpty(displayName)) {
                        call.setCallerDisplayName(displayName.toString(),
                                TelecomManager.PRESENTATION_ALLOWED);
                    }
                }
            }

            call.initAnalytics(callingPackage, creationLogs.toString());

            // Log info for emergency call
            if (call.isEmergencyCall()) {
                try {
                    String simNumeric = "";
                    String networkNumeric = "";
                    int defaultVoiceSubId = SubscriptionManager.getDefaultVoiceSubscriptionId();
                    if (defaultVoiceSubId != SubscriptionManager.INVALID_SUBSCRIPTION_ID) {
                        TelephonyManager tm = getTelephonyManager().createForSubscriptionId(
                                defaultVoiceSubId);
                        CellIdentity cellIdentity = tm.getLastKnownCellIdentity();
                        simNumeric = tm.getSimOperatorNumeric();
                        networkNumeric = (cellIdentity != null) ? cellIdentity.getPlmn() : "";
                    }
                    TelecomStatsLog.write(TelecomStatsLog.EMERGENCY_NUMBER_DIALED,
                            handle.getSchemeSpecificPart(),
                            callingPackage, simNumeric, networkNumeric);
                } catch (UnsupportedOperationException uoe) {
                    // Ignore; likely we should not be able to get here since emergency calls
                    // require Telephony at the current time, however that could change in the
                    // future, so we best be safe.
                }
            }

            // Ensure new calls related to self-managed calls/connections are set as such.  This
            // will be overridden when the actual connection is returned in startCreateConnection,
            // however doing this now ensures the logs and any other logic will treat this call as
            // self-managed from the moment it is created.
            call.setIsSelfManaged(isSelfManaged);
            if (isSelfManaged) {
                // Self-managed calls will ALWAYS use voip audio mode.
                call.setIsVoipAudioMode(true);
                call.setVisibleToInCallService(phoneAccountExtra == null
                        || phoneAccountExtra.getBoolean(
                                PhoneAccount.EXTRA_ADD_SELF_MANAGED_CALLS_TO_INCALLSERVICE, true));
            }
            call.setAssociatedUser(initiatingUser);
            isReusedCall = false;
        } else {
            isReusedCall = true;
        }
        // It's important to start tracking self-managed calls as soon as the Call object is
        // initialized so NotificationManagerService is aware Telecom is setting up a call
        if (isSelfManaged) mSelfManagedCallsBeingSetup.add(call);

        int videoState = VideoProfile.STATE_AUDIO_ONLY;
        if (extras != null) {
            // Set the video state on the call early so that when it is added to the InCall UI the
            // UI knows to configure itself as a video call immediately.
            videoState = extras.getInt(TelecomManager.EXTRA_START_CALL_WITH_VIDEO_STATE,
                    VideoProfile.STATE_AUDIO_ONLY);

            // If this is an emergency video call, we need to check if the phone account supports
            // emergency video calling.
            // Also, ensure we don't try to place an outgoing call with video if video is not
            // supported.
            if (VideoProfile.isVideo(videoState)) {
                if (call.isEmergencyCall() && account != null &&
                        !account.hasCapabilities(PhoneAccount.CAPABILITY_EMERGENCY_VIDEO_CALLING)) {
                    // Phone account doesn't support emergency video calling, so fallback to
                    // audio-only now to prevent the InCall UI from setting up video surfaces
                    // needlessly.
                    Log.i(this, "startOutgoingCall - emergency video calls not supported; " +
                            "falling back to audio-only");
                    videoState = VideoProfile.STATE_AUDIO_ONLY;
                } else if (account != null &&
                        !account.hasCapabilities(PhoneAccount.CAPABILITY_VIDEO_CALLING)) {
                    // Phone account doesn't support video calling, so fallback to audio-only.
                    Log.i(this, "startOutgoingCall - video calls not supported; fallback to " +
                            "audio-only.");
                    videoState = VideoProfile.STATE_AUDIO_ONLY;
                }
            }

            call.setVideoState(videoState);
        }

        final int finalVideoState = videoState;
        final Call finalCall = call;
        Handler outgoingCallHandler = new Handler(Looper.getMainLooper());
        // Create a empty CompletableFuture and compose it with findOutgoingPhoneAccount to get
        // a first guess at the list of suitable outgoing PhoneAccounts.
        // findOutgoingPhoneAccount returns a CompletableFuture which is either already complete
        // (in the case where we don't need to do the per-contact lookup) or a CompletableFuture
        // that completes once the contact lookup via CallerInfoLookupHelper is complete.
        CompletableFuture<List<PhoneAccountHandle>> accountsForCall =
                CompletableFuture.completedFuture((Void) null).thenComposeAsync((x) ->
                                findOutgoingCallPhoneAccount(requestedAccountHandle, handle,
                                        VideoProfile.isVideo(finalVideoState),
                                        finalCall.isEmergencyCall(), initiatingUser,
                                        isConference),
                        new LoggedHandlerExecutor(outgoingCallHandler, "CM.fOCP", mLock));

        // This is a block of code that executes after the list of potential phone accts has been
        // retrieved.
        CompletableFuture<List<PhoneAccountHandle>> setAccountHandle =
                accountsForCall.whenCompleteAsync((potentialPhoneAccounts, exception) -> {
                    if (exception != null){
                        Log.e(TAG, exception, "Error retrieving list of potential phone accounts.");
                        if (finalCall.isEmergencyCall()) {
                            if (mFeatureFlags.telecomMetricsSupport()) {
                                mMetricsController.getErrorStats().log(ErrorStats.SUB_CALL_MANAGER,
                                        ErrorStats.ERROR_RETRIEVING_ACCOUNT_EMERGENCY);
                            }
                            mAnomalyReporter.reportAnomaly(
                                    EXCEPTION_RETRIEVING_PHONE_ACCOUNTS_EMERGENCY_ERROR_UUID,
                                    EXCEPTION_RETRIEVING_PHONE_ACCOUNTS_EMERGENCY_ERROR_MSG);
                        } else {
                            if (mFeatureFlags.telecomMetricsSupport()) {
                                mMetricsController.getErrorStats().log(ErrorStats.SUB_CALL_MANAGER,
                                        ErrorStats.ERROR_RETRIEVING_ACCOUNT);
                            }
                            mAnomalyReporter.reportAnomaly(
                                    EXCEPTION_RETRIEVING_PHONE_ACCOUNTS_ERROR_UUID,
                                    EXCEPTION_RETRIEVING_PHONE_ACCOUNTS_ERROR_MSG);
                        }
                    }
                    Log.i(CallsManager.this, "set outgoing call phone acct; potentialAccts=%s",
                            potentialPhoneAccounts);
                    PhoneAccountHandle phoneAccountHandle;
                    if (potentialPhoneAccounts.size() == 1) {
                        phoneAccountHandle = potentialPhoneAccounts.get(0);
                    } else {
                        phoneAccountHandle = null;
                    }
                    finalCall.setTargetPhoneAccount(phoneAccountHandle);
                }, new LoggedHandlerExecutor(outgoingCallHandler, "CM.sOCPA", mLock));


        // This composes the future containing the potential phone accounts with code that queries
        // the suggestion service if necessary (i.e. if the list is longer than 1).
        // If the suggestion service is queried, the inner lambda will return a future that
        // completes when the suggestion service calls the callback.
        CompletableFuture<List<PhoneAccountSuggestion>> suggestionFuture = accountsForCall.
                thenComposeAsync(potentialPhoneAccounts -> {
                    Log.i(CallsManager.this, "call outgoing call suggestion service stage");
                    if (potentialPhoneAccounts.size() == 1) {
                        PhoneAccountSuggestion suggestion =
                                new PhoneAccountSuggestion(potentialPhoneAccounts.get(0),
                                        PhoneAccountSuggestion.REASON_NONE, true);
                        return CompletableFuture.completedFuture(
                                Collections.singletonList(suggestion));
                    }
                    Context userContext = mContext.createContextAsUser(getCurrentUserHandle(), 0);
                    return PhoneAccountSuggestionHelper.bindAndGetSuggestions(userContext,
                            finalCall.getHandle(), potentialPhoneAccounts);
                }, new LoggedHandlerExecutor(outgoingCallHandler, "CM.cOCSS", mLock));


        // This future checks the status of existing calls and attempts to make room for the
        // outgoing call.
        CompletableFuture<Boolean> makeRoomForCall = setAccountHandle.thenComposeAsync(
                potentialPhoneAccounts -> {
                    Log.i(CallsManager.this, "make room for outgoing call stage");
                    if (mMmiUtils.isPotentialInCallMMICode(handle) && !isSelfManaged) {
                        return CompletableFuture.completedFuture(true);
                    }
                    // If a call is being reused, then it has already passed the
                    // makeRoomForOutgoingCall check once and will fail the second time due to the
                    // call transitioning into the CONNECTING state.
                    if (isReusedCall) {
                        return CompletableFuture.completedFuture(true);
                    } else {
                        Call reusableCall = reuseOutgoingCall(handle);
                        if (reusableCall != null) {
                            Log.i(CallsManager.this,
                                    "reusable call %s came in later; disconnect it.",
                                    reusableCall.getId());
                            mPendingCallsToDisconnect.remove(reusableCall);
                            reusableCall.disconnect();
                            markCallAsDisconnected(reusableCall,
                                    new DisconnectCause(DisconnectCause.CANCELED));
                        }
                    }

                    if (!finalCall.isEmergencyCall() && isInEmergencyCall()) {
                        Log.i(CallsManager.this, "Aborting call since there's an"
                                + " ongoing emergency call");
                        // If the ongoing call is a managed call, we will prevent the outgoing
                        // call from dialing.
                        if (isConference) {
                            notifyCreateConferenceFailed(finalCall.getTargetPhoneAccount(),
                                    finalCall);
                        } else {
                            notifyCreateConnectionFailed(
                                    finalCall.getTargetPhoneAccount(), finalCall);
                        }
                        finalCall.setStartFailCause(CallFailureCause.IN_EMERGENCY_CALL);
                        return CompletableFuture.completedFuture(false);
                    }

                    // If we can not support any more active calls, our options are to move a call
                    // to hold, disconnect a call, or cancel this call altogether.
                    CompletableFuture<Boolean> isRoomForCallFuture =
                            mCallSequencingAdapter.makeRoomForOutgoingCall(
                                    finalCall.isEmergencyCall(), finalCall);
                    isRoomForCallFuture.exceptionally((throwable -> {
                        if (throwable != null) {
                            Log.w(CallsManager.this,
                                    "Exception thrown in makeRoomForOutgoing*Call, "
                                            + "returning false. Ex:" + throwable);
                        }
                        return false;
                    }));
                    return isRoomForCallFuture;
        }, new LoggedHandlerExecutor(outgoingCallHandler, "CM.dSMCP", mLock));

        // The future returned by the inner method will usually be pre-completed --
        // we only pause here if user interaction is required to disconnect a self-managed call.
        // It runs after the account handle is set, independently of the phone account suggestion
        // future.
        CompletableFuture<Call> makeRoomResultHandler = makeRoomForCall
                .thenComposeAsync((isRoom) -> {
                    // If we have an ongoing emergency call, we would have already notified
                    // connection failure for the new call being placed. Catch this so we don't
                    // resend it again.
                    boolean hasOngoingEmergencyCall = !finalCall.isEmergencyCall()
                            && isInEmergencyCall();
                    if (isRoom) {
                        return CompletableFuture.completedFuture(finalCall);
                    } else if (hasOngoingEmergencyCall) {
                        return CompletableFuture.completedFuture(null);
                    }
                    Call foregroundCall = getForegroundCall();
                    Log.d(CallsManager.this, "No more room for outgoing call %s ",
                            finalCall);
                    if (foregroundCall.isSelfManaged()) {
                        // If the ongoing call is a self-managed call, then prompt the
                        // user to ask if they'd like to disconnect their ongoing call
                        // and place the outgoing call.
                        Log.i(CallsManager.this, "Prompting user to disconnect "
                                + "self-managed call");
                        finalCall.setOriginalCallIntent(originalIntent);
                        CompletableFuture<Call> completionFuture =
                                new CompletableFuture<>();
                        startCallConfirmation(finalCall, completionFuture);
                        return completionFuture;
                    } else {
                        // If the ongoing call is a managed call, we will prevent the
                        // outgoing call from dialing.
                        if (isConference) {
                            notifyCreateConferenceFailed(
                                    finalCall.getTargetPhoneAccount(),
                                    finalCall);
                        } else {
                            notifyCreateConnectionFailed(
                                    finalCall.getTargetPhoneAccount(), finalCall);
                        }
                    }
                    Log.i(CallsManager.this,  "Aborting call since there's no room");
                    return CompletableFuture.completedFuture(null);
                }, new LoggedHandlerExecutor(outgoingCallHandler, "CM.mROC", mLock));

        // The outgoing call can be placed, go forward. This future glues together the results of
        // the account suggestion stage and the make room for call stage.
        CompletableFuture<Pair<Call, List<PhoneAccountSuggestion>>> preSelectStage =
                makeRoomResultHandler.thenCombine(suggestionFuture, Pair::create);
        mLatestPreAccountSelectionFuture = preSelectStage;

        // This future takes the list of suggested accounts and the call and determines if more
        // user interaction in the form of a phone account selection screen is needed. If so, it
        // will set the call to SELECT_PHONE_ACCOUNT, add it to our internal list/send it to dialer,
        // and then execution will pause pending the dialer calling phoneAccountSelected.
        CompletableFuture<Pair<Call, PhoneAccountHandle>> dialerSelectPhoneAccountFuture =
                preSelectStage.thenComposeAsync(
                        (args) -> {
                            Log.i(CallsManager.this, "dialer phone acct select stage");
                            Call callToPlace = args.first;
                            List<PhoneAccountSuggestion> accountSuggestions = args.second;
                            if (callToPlace == null) {
                                return CompletableFuture.completedFuture(null);
                            }
                            if (accountSuggestions == null || accountSuggestions.isEmpty()) {
                                Uri callUri = callToPlace.getHandle();
                                if (PhoneAccount.SCHEME_TEL.equals(callUri.getScheme())) {
                                    int managedProfileUserId = getManagedProfileUserId(mContext,
                                            initiatingUser.getIdentifier(), mFeatureFlags);
                                    if (managedProfileUserId != UserHandle.USER_NULL
                                            &&
                                            mPhoneAccountRegistrar.getCallCapablePhoneAccounts(
                                                    handle.getScheme(), false,
                                                    UserHandle.of(managedProfileUserId),
                                                    false).size()
                                                    != 0) {
                                        boolean dialogShown = showSwitchToManagedProfileDialog(
                                                callUri, initiatingUser, managedProfileUserId);
                                        if (dialogShown) {
                                            return CompletableFuture.completedFuture(null);
                                        }
                                    }
                                }

                                Log.i(CallsManager.this, "Aborting call since there are no"
                                        + " available accounts.");

                                int resId = getTelephonyManager().isDsdsTransitionSupported() ?
                                        R.string.cant_call_due_to_dsdstransition_invalid_sub :
                                        R.string.cant_call_due_to_no_supported_service;
                                showErrorMessage(resId);

                                mListeners.forEach(l -> l.onCreateConnectionFailed(callToPlace));
                                if (callToPlace.isEmergencyCall()) {
                                    if (mFeatureFlags.telecomMetricsSupport()) {
                                        mMetricsController.getErrorStats().log(
                                                ErrorStats.SUB_CALL_MANAGER,
                                                ErrorStats.ERROR_EMERGENCY_CALL_ABORTED_NO_ACCOUNT);
                                    }
                                    mAnomalyReporter.reportAnomaly(
                                            EMERGENCY_CALL_ABORTED_NO_PHONE_ACCOUNTS_ERROR_UUID,
                                            EMERGENCY_CALL_ABORTED_NO_PHONE_ACCOUNTS_ERROR_MSG);
                                }
                                return CompletableFuture.completedFuture(null);
                            }
                            // For adhoc conference calls, if there is only one selectable phone
                            // account, the call is placed automatically. In DSDS transition mode
                            // the user needs to be warned beforehand in cases where the call
                            // on the other SUB will be disconnected ie, on the non-ACTIVE sub
                            // Use SELECT_PHONE_ACCOUNT, which is handled in Dialer to notify
                            boolean adhocNeedsAccountSelection = false;
                            if (callToPlace.isAdhocConferenceCall() &&
                                        getTelephonyManager().isDsdsTransitionMode()) {
                                if (!arePhoneAccountsEqual(
                                        accountSuggestions.get(0).getPhoneAccountHandle(),
                                        (getActiveCall() != null) ?
                                        getActiveCall().getTargetPhoneAccount(): null)) {
                                    adhocNeedsAccountSelection = true;
                                }
                            }
                            Log.i(CallsManager.this, "dialer adhocNeedsAccountSelection: " +
                                    adhocNeedsAccountSelection);
                            boolean needsAccountSelection = (accountSuggestions.size() > 1 ||
                                    adhocNeedsAccountSelection) && !callToPlace.isEmergencyCall() &&
                                    !isSelfManaged;
                            if (!needsAccountSelection) {
                                return CompletableFuture.completedFuture(Pair.create(callToPlace,
                                        accountSuggestions.get(0).getPhoneAccountHandle()));
                            }

                            // At this point Telecom is requesting the user to select a phone
                            // account. However, Telephony is reporting that the user has a default
                            // outgoing account (which is denoted by a non-negative subId number).
                            // At some point, Telecom and Telephony are out of sync with the default
                            // outgoing calling account.
                            if(mFeatureFlags.telephonyHasDefaultButTelecomDoesNot()) {
                                // SubscriptionManager will throw if FEATURE_TELEPHONY_SUBSCRIPTION
                                // is not present.
                                if (mContext.getPackageManager().hasSystemFeature(
                                        PackageManager.FEATURE_TELEPHONY_SUBSCRIPTION)) {
                                    if (SubscriptionManager.getDefaultVoiceSubscriptionId() !=
                                            SubscriptionManager.INVALID_SUBSCRIPTION_ID) {
                                        if (mFeatureFlags.telecomMetricsSupport()) {
                                            mMetricsController.getErrorStats().log(
                                                    ErrorStats.SUB_CALL_MANAGER,
                                                    ErrorStats.ERROR_DEFAULT_MO_ACCOUNT_MISMATCH);
                                        }
                                        mAnomalyReporter.reportAnomaly(
                                                TELEPHONY_HAS_DEFAULT_BUT_TELECOM_DOES_NOT_UUID,
                                                TELEPHONY_HAS_DEFAULT_BUT_TELECOM_DOES_NOT_MSG);
                                    }
                                }
                            }

                            // This is the state where the user is expected to select an account
                            callToPlace.setState(CallState.SELECT_PHONE_ACCOUNT,
                                    "needs account selection");
                            // Create our own instance to modify (since extras may be Bundle.EMPTY)
                            Bundle newExtras = new Bundle(extras);
                            List<PhoneAccountHandle> accountsFromSuggestions = accountSuggestions
                                    .stream()
                                    .map(PhoneAccountSuggestion::getPhoneAccountHandle)
                                    .collect(Collectors.toList());
                            newExtras.putParcelableList(
                                    android.telecom.Call.AVAILABLE_PHONE_ACCOUNTS,
                                    accountsFromSuggestions);
                            newExtras.putParcelableList(
                                    android.telecom.Call.EXTRA_SUGGESTED_PHONE_ACCOUNTS,
                                    accountSuggestions);
                            // Set a future in place so that we can proceed once the dialer replies.
                            mPendingAccountSelection = new CompletableFuture<>();
                            callToPlace.setIntentExtras(newExtras);

                            addCall(callToPlace);
                            return mPendingAccountSelection;
                        }, new LoggedHandlerExecutor(outgoingCallHandler, "CM.dSPA", mLock));

        // Potentially perform call identification for dialed TEL scheme numbers.
        if (PhoneAccount.SCHEME_TEL.equals(handle.getScheme())) {
            // Perform an asynchronous contacts lookup in this stage; ensure post-dial digits are
            // not included.
            CompletableFuture<Pair<Uri, CallerInfo>> contactLookupFuture =
                    mCallerInfoLookupHelper.startLookup(Uri.fromParts(handle.getScheme(),
                            PhoneNumberUtils.extractNetworkPortion(handle.getSchemeSpecificPart()),
                            null));

            // Once the phone account selection stage has completed, we can handle the results from
            // that with the contacts lookup in order to determine if we should lookup bind to the
            // CallScreeningService in order for it to potentially provide caller ID.
            dialerSelectPhoneAccountFuture.thenAcceptBothAsync(contactLookupFuture,
                    (callPhoneAccountHandlePair, uriCallerInfoPair) -> {
                        Call theCall = callPhoneAccountHandlePair.first;
                        UserHandle userHandleForCallScreening = theCall.
                                getAssociatedUser();
                        boolean isInContacts = uriCallerInfoPair.second != null
                                && uriCallerInfoPair.second.contactExists;
                        Log.d(CallsManager.this, "outgoingCallIdStage: isInContacts=%s",
                                isInContacts);

                        // We only want to provide a CallScreeningService with a call if its not in
                        // contacts or the package has READ_CONTACT permission.
                        PackageManager packageManager = mContext.getPackageManager();
                        int permission = packageManager.checkPermission(
                                Manifest.permission.READ_CONTACTS,
                                mRoleManagerAdapter.
                                        getDefaultCallScreeningApp(userHandleForCallScreening));
                        Log.d(CallsManager.this,
                                "default call screening service package %s has permissions=%s",
                                mRoleManagerAdapter.
                                        getDefaultCallScreeningApp(userHandleForCallScreening),
                                permission == PackageManager.PERMISSION_GRANTED);
                        if ((!isInContacts) || (permission == PackageManager.PERMISSION_GRANTED)) {
                            bindForOutgoingCallerId(theCall);
                        }
            }, new LoggedHandlerExecutor(outgoingCallHandler, "CM.pCSB", mLock));
        }

        // Finally, after all user interaction is complete, we execute this code to finish setting
        // up the outgoing call. The inner method always returns a completed future containing the
        // call that we've finished setting up.
        mLatestPostSelectionProcessingFuture = dialerSelectPhoneAccountFuture
                .thenComposeAsync(args -> {
                    if (args == null) {
                        return CompletableFuture.completedFuture(null);
                    }
                    Log.i(CallsManager.this, "post acct selection stage");
                    Call callToUse = args.first;
                    PhoneAccountHandle phoneAccountHandle = args.second;
                    PhoneAccount accountToUse = mPhoneAccountRegistrar
                            .getPhoneAccount(phoneAccountHandle, initiatingUser);
                    callToUse.setTargetPhoneAccount(phoneAccountHandle);
                    if (accountToUse != null && accountToUse.getExtras() != null) {
                        if (accountToUse.getExtras()
                                .getBoolean(PhoneAccount.EXTRA_ALWAYS_USE_VOIP_AUDIO_MODE)) {
                            Log.d(this, "startOutgoingCall: defaulting to voip mode for call %s",
                                    callToUse.getId());
                            callToUse.setIsVoipAudioMode(true);
                        }
                    }

                    callToUse.setState(
                            CallState.CONNECTING,
                            phoneAccountHandle == null ? "no-handle"
                                    : phoneAccountHandle.toString());

                    boolean isVoicemail = isVoicemail(callToUse.getHandle(), accountToUse);

                    int phoneId = SubscriptionManager.getPhoneId(
                            mPhoneAccountRegistrar.getSubscriptionIdForPhoneAccount(
                            callToUse.getTargetPhoneAccount()));
                    boolean isRttSettingOn = isRttSettingOn(phoneAccountHandle);
                    if (!isVoicemail && (!VideoProfile.isVideo(callToUse.getVideoState())
                            || QtiImsExtUtils.isRttSupportedOnVtCalls(
                            phoneId, mContext))
                            && (isRttSettingOn || (extras != null
                            && extras.getBoolean(TelecomManager.EXTRA_START_CALL_WITH_RTT,
                            false)))) {
                        Log.d(this, "Outgoing call requesting RTT, rtt setting is %b",
                                isRttSettingOn);
                        if (callToUse.isEmergencyCall() || (accountToUse != null
                                && accountToUse.hasCapabilities(PhoneAccount.CAPABILITY_RTT))) {
                            // If the call requested RTT and it's an emergency call, ignore the
                            // capability and hope that the modem will deal with it somehow.
                            callToUse.createRttStreams();
                        }
                        // Even if the phone account doesn't support RTT yet,
                        // the connection manager might change that. Set this to check it later.
                        callToUse.setRequestedToStartWithRtt();
                    }

                    setIntentExtrasAndStartTime(callToUse, extras);
                    setCallSourceToAnalytics(callToUse, originalIntent);

                    if (mMmiUtils.isPotentialMMICode(handle) && !isSelfManaged) {
                        // Do not add the call if it is a potential MMI code.
                        callToUse.addListener(this);
                    } else if (!mCalls.contains(callToUse) && mPendingMOEmerCall == null) {
                        // We check if mCalls already contains the call because we could
                        // potentially be reusing
                        // a call which was previously added (See {@link #reuseOutgoingCall}).
                        addCall(callToUse);
                    }
                    return CompletableFuture.completedFuture(callToUse);
                }, new LoggedHandlerExecutor(outgoingCallHandler, "CM.pASP", mLock));
        return mLatestPostSelectionProcessingFuture;
    }

    private static int getManagedProfileUserId(Context context, int userId,
            FeatureFlags featureFlags) {
        UserManager um;
        UserHandle userHandle = UserHandle.of(userId);
        um = featureFlags.telecomResolveHiddenDependencies()
                ? context.createContextAsUser(userHandle, 0).getSystemService(UserManager.class)
                : context.getSystemService(UserManager.class);

        if (featureFlags.telecomResolveHiddenDependencies()) {
            List<UserHandle> userProfiles = um.getAllProfiles();
            for (UserHandle userProfile : userProfiles) {
                UserManager profileUserManager = context.createContextAsUser(userProfile, 0)
                        .getSystemService(UserManager.class);
                if (userProfile.getIdentifier() == userId) {
                    continue;
                }
                if (profileUserManager.isManagedProfile()) {
                    return userProfile.getIdentifier();
                }
            }
        } else {
            List<UserInfo> userInfoProfiles = um.getProfiles(userId);
            for (UserInfo uInfo : userInfoProfiles) {
                if (uInfo.id == userId) {
                    continue;
                }
                if (uInfo.isManagedProfile()) {
                    return uInfo.id;
                }
            }
        }
        return UserHandle.USER_NULL;
    }

    private boolean showSwitchToManagedProfileDialog(Uri callUri, UserHandle initiatingUser,
            int managedProfileUserId) {
        // Note that the ACTION_CALL intent will resolve to Telecomm's UserCallActivity
        // even if there is no dialer. Hence we explicitly check for whether a default dialer
        // exists instead of relying on ActivityNotFound when sending the call intent.
        if (TextUtils.isEmpty(
                mDefaultDialerCache.getDefaultDialerApplication(managedProfileUserId))) {
            Log.i(
                    this,
                    "Work profile telephony: default dialer app missing, showing error dialog.");
            return maybeShowErrorDialog(callUri, managedProfileUserId, initiatingUser);
        }

        UserManager userManager = mContext.getSystemService(UserManager.class);
        if (userManager.isQuietModeEnabled(UserHandle.of(managedProfileUserId))) {
            Log.i(
                    this,
                    "Work profile telephony: quiet mode enabled, showing error dialog");
            return maybeShowErrorDialog(callUri, managedProfileUserId, initiatingUser);
        }
        Log.i(
                this,
                "Work profile telephony: show forwarding call to managed profile dialog");
        return maybeRedirectToIntentForwarder(callUri, initiatingUser);
    }

    private boolean maybeRedirectToIntentForwarder(
            Uri callUri,
            UserHandle initiatingUser) {
        // Note: This intent is selected to match the CALL_MANAGED_PROFILE filter in
        // DefaultCrossProfileIntentFiltersUtils. This ensures that it is redirected to
        // IntentForwarderActivity.
        Intent forwardCallIntent = new Intent(Intent.ACTION_CALL, callUri);
        forwardCallIntent.addCategory(Intent.CATEGORY_DEFAULT);
        ResolveInfo resolveInfos =
                mContext.getPackageManager()
                        .resolveActivityAsUser(
                                forwardCallIntent,
                                ResolveInfoFlags.of(0),
                                initiatingUser.getIdentifier());
        // Check that the intent will actually open the resolver rather than looping to the personal
        // profile. This should not happen due to the cross profile intent filters.
        if (resolveInfos == null
                || !resolveInfos
                    .getComponentInfo()
                    .getComponentName()
                    .getShortClassName()
                    .equals(IntentForwarderActivity.FORWARD_INTENT_TO_MANAGED_PROFILE)) {
            Log.w(
                    this,
                    "Work profile telephony: Intent would not resolve to forwarder activity.");
            return false;
        }

        try {
            mContext.startActivityAsUser(forwardCallIntent, initiatingUser);
            return true;
        } catch (ActivityNotFoundException e) {
            Log.e(this, e, "Unable to start call intent for work telephony");
            return false;
        }
    }

    private boolean maybeShowErrorDialog(
            Uri callUri,
            int managedProfileUserId,
            UserHandle initiatingUser) {
        Intent showErrorIntent =
                    new Intent(
                            TelecomManager.ACTION_SHOW_SWITCH_TO_WORK_PROFILE_FOR_CALL_DIALOG,
                            callUri);
        showErrorIntent.addCategory(Intent.CATEGORY_DEFAULT);
        showErrorIntent.setFlags(Intent.FLAG_ACTIVITY_NEW_TASK);
        showErrorIntent.putExtra(
                TelecomManager.EXTRA_MANAGED_PROFILE_USER_ID, managedProfileUserId);
        if (mContext.getPackageManager()
                .queryIntentActivitiesAsUser(
                        showErrorIntent,
                        ResolveInfoFlags.of(0),
                        initiatingUser)
                .isEmpty()) {
            return false;
        }
        try {
            mContext.startActivityAsUser(showErrorIntent, initiatingUser);
            return true;
        } catch (ActivityNotFoundException e) {
            Log.e(
                    this, e,"Work profile telephony: Unable to show error dialog");
            return false;
        }
    }

    public void startConference(List<Uri> participants, Bundle clientExtras, String callingPackage,
            UserHandle initiatingUser) {

         if (clientExtras == null) {
             clientExtras = new Bundle();
         }

         PhoneAccountHandle phoneAccountHandle = clientExtras.getParcelable(
                 TelecomManager.EXTRA_PHONE_ACCOUNT_HANDLE);
         PhoneAccount account =
                mPhoneAccountRegistrar.getPhoneAccount(phoneAccountHandle, initiatingUser);
         boolean isSelfManaged = account != null && account.isSelfManaged();
         // Enforce outgoing call restriction for conference calls. This is handled via
         // UserCallIntentProcessor for normal MO calls.
         if (UserUtil.hasOutgoingCallsUserRestriction(mContext, initiatingUser, null,
                 isSelfManaged, CallsManager.class.getCanonicalName(), mFeatureFlags)) {
             return;
         }
         CompletableFuture<Call> callFuture = startOutgoingCall(participants, phoneAccountHandle,
                 clientExtras, initiatingUser, null/* originalIntent */, callingPackage,
                 true/* isconference*/);

         final boolean speakerphoneOn = clientExtras.getBoolean(
                 TelecomManager.EXTRA_START_CALL_WITH_SPEAKERPHONE);
         final int videoState = clientExtras.getInt(
                 TelecomManager.EXTRA_START_CALL_WITH_VIDEO_STATE);

         final Session logSubsession = Log.createSubsession();
         callFuture.thenAccept((call) -> {
             if (call != null) {
                 Log.continueSession(logSubsession, "CM.pOGC");
                 try {
                     placeOutgoingCall(call, call.getHandle(), null/* gatewayInfo */,
                             speakerphoneOn, videoState);
                 } finally {
                     Log.endSession();
                 }
             }
         });
    }

    /**
     * Performs call identification for an outgoing phone call.
     * @param theCall The outgoing call to perform identification.
     */
    private void bindForOutgoingCallerId(Call theCall) {
        // Find the user chosen call screening app.
        String callScreeningApp =
                mRoleManagerAdapter.getDefaultCallScreeningApp(
                        theCall.getAssociatedUser());

        CompletableFuture future =
                new CallScreeningServiceHelper(mContext,
                mLock,
                callScreeningApp,
                new ParcelableCallUtils.Converter(),
                mCurrentUserHandle,
                theCall,
                new AppLabelProxy() {
                    @Override
                    public CharSequence getAppLabel(String packageName, UserHandle userHandle) {
                        return Util.getAppLabel(mContext, userHandle, packageName, mFeatureFlags);
                    }
                }).process();
        future.thenApply( v -> {
            Log.i(this, "Outgoing caller ID complete");
            return null;
        });
    }

    /**
     * Finds the {@link PhoneAccountHandle}(s) which could potentially be used to place an outgoing
     * call.  Takes into account the following:
     * 1. Any pre-chosen {@link PhoneAccountHandle} which was specified on the
     * {@link Intent#ACTION_CALL} intent.  If one was chosen it will be used if possible.
     * 2. Whether the call is a video call.  If the call being placed is a video call, an attempt is
     * first made to consider video capable phone accounts.  If no video capable phone accounts are
     * found, the usual non-video capable phone accounts will be considered.
     * 3. Whether there is a user-chosen default phone account; that one will be used if possible.
     *
     * @param targetPhoneAccountHandle The pre-chosen {@link PhoneAccountHandle} passed in when the
     *                                 call was placed.  Will be {@code null} if the
     *                                 {@link Intent#ACTION_CALL} intent did not specify a target
     *                                 phone account.
     * @param handle The handle of the outgoing call; used to determine the SIP scheme when matching
     *               phone accounts.
     * @param isVideo {@code true} if the call is a video call, {@code false} otherwise.
     * @param isEmergency {@code true} if the call is an emergency call.
     * @param initiatingUser The {@link UserHandle} the call is placed on.
     * @return
     */
    @VisibleForTesting
    public CompletableFuture<List<PhoneAccountHandle>> findOutgoingCallPhoneAccount(
            PhoneAccountHandle targetPhoneAccountHandle, Uri handle, boolean isVideo,
            boolean isEmergency, UserHandle initiatingUser) {
       return findOutgoingCallPhoneAccount(targetPhoneAccountHandle, handle, isVideo,
               isEmergency, initiatingUser, false/* isConference */);
    }

    public CompletableFuture<List<PhoneAccountHandle>> findOutgoingCallPhoneAccount(
            PhoneAccountHandle targetPhoneAccountHandle, Uri handle, boolean isVideo,
            boolean isEmergency, UserHandle initiatingUser, boolean isConference) {

        if (isSelfManaged(targetPhoneAccountHandle, initiatingUser)) {
            return CompletableFuture.completedFuture(Arrays.asList(targetPhoneAccountHandle));
        }

        List<PhoneAccountHandle> accounts;
        // Try to find a potential phone account, taking into account whether this is a video
        // call.
        accounts = constructPossiblePhoneAccounts(handle, initiatingUser, isVideo, isEmergency,
                isConference);
        if (isVideo && accounts.size() == 0) {
            // Placing a video call but no video capable accounts were found, so consider any
            // call capable accounts (we can fallback to audio).
            accounts = constructPossiblePhoneAccounts(handle, initiatingUser,
                    false /* isVideo */, isEmergency /* isEmergency */, isConference);
        }
        Log.v(this, "findOutgoingCallPhoneAccount: accounts = " + accounts);

        // Only dial with the requested phoneAccount if it is still valid. Otherwise treat this
        // call as if a phoneAccount was not specified (does the default behavior instead).
        // Note: We will not attempt to dial with a requested phoneAccount if it is disabled.
        // Note: When DSDS transition is supported, it is possible for a phone account to no
        // longer be valid if call on that account is disconnected. In this case, do not allow
        // call to be placed if phoneAccount is not valid anymore. Otherwise, do the default
        // behavior instead.
        if (targetPhoneAccountHandle != null) {
            if (accounts.contains(targetPhoneAccountHandle)) {
                // The target phone account is valid and was found.
                return CompletableFuture.completedFuture(Arrays.asList(targetPhoneAccountHandle));
            }
            if (getTelephonyManager().isDsdsTransitionSupported() &&
                    TelephonyUtil.isPstnComponentName(
                    targetPhoneAccountHandle.getComponentName())) {
                Log.v(this, "findOutgoingCallPhoneAccount: force empty list for dsds transition");
                accounts = Collections.emptyList();
            }
        }

        if (accounts.isEmpty() || accounts.size() == 1) {
            return CompletableFuture.completedFuture(accounts);
        }
        // Do the query for whether there's a preferred contact
        final CompletableFuture<PhoneAccountHandle> userPreferredAccountForContact =
                new CompletableFuture<>();
        final List<PhoneAccountHandle> possibleAccounts = accounts;
        mCallerInfoLookupHelper.startLookup(handle,
                new CallerInfoLookupHelper.OnQueryCompleteListener() {
                    @Override
                    public void onCallerInfoQueryComplete(Uri handle, CallerInfo info) {
                        if (info != null &&
                                info.preferredPhoneAccountComponent != null &&
                                info.preferredPhoneAccountId != null &&
                                !info.preferredPhoneAccountId.isEmpty()) {
                            PhoneAccountHandle contactDefaultHandle = new PhoneAccountHandle(
                                    info.preferredPhoneAccountComponent,
                                    info.preferredPhoneAccountId,
                                    initiatingUser);
                            userPreferredAccountForContact.complete(contactDefaultHandle);
                        } else {
                            userPreferredAccountForContact.complete(null);
                        }
                    }

                    @Override
                    public void onContactPhotoQueryComplete(Uri handle, CallerInfo info) {
                        // ignore this
                    }
                });

        return userPreferredAccountForContact.thenApply(phoneAccountHandle -> {
            if (phoneAccountHandle != null) {
                Log.i(CallsManager.this, "findOutgoingCallPhoneAccount; contactPrefAcct=%s",
                        phoneAccountHandle);
                return Collections.singletonList(phoneAccountHandle);
            }
            // No preset account, check if default exists that supports the URI scheme for the
            // handle and verify it can be used.
            PhoneAccountHandle defaultPhoneAccountHandle =
                    mPhoneAccountRegistrar.getOutgoingPhoneAccountForScheme(
                            handle.getScheme(), initiatingUser);
            if (defaultPhoneAccountHandle != null &&
                    possibleAccounts.contains(defaultPhoneAccountHandle)) {
                Log.i(CallsManager.this, "findOutgoingCallPhoneAccount; defaultAcctForScheme=%s",
                        defaultPhoneAccountHandle);
                return Collections.singletonList(defaultPhoneAccountHandle);
            }
            return possibleAccounts;
        });
    }

    /**
     * Determines if a {@link PhoneAccountHandle} is for a self-managed ConnectionService.
     * @param targetPhoneAccountHandle The phone account to check.
     * @param initiatingUser The user associated with the account.
     * @return {@code true} if the phone account is self-managed, {@code false} otherwise.
     */
    public boolean isSelfManaged(PhoneAccountHandle targetPhoneAccountHandle,
            UserHandle initiatingUser) {
        PhoneAccount targetPhoneAccount = mPhoneAccountRegistrar.getPhoneAccount(
                targetPhoneAccountHandle, initiatingUser);
        return targetPhoneAccount != null && targetPhoneAccount.isSelfManaged();
    }

    public void onCallRedirectionComplete(Call call, Uri handle,
                                          PhoneAccountHandle phoneAccountHandle,
                                          GatewayInfo gatewayInfo, boolean speakerphoneOn,
                                          int videoState, boolean shouldCancelCall,
                                          String uiAction) {
        Log.i(this, "onCallRedirectionComplete for Call %s with handle %s" +
                " and phoneAccountHandle %s", call, Log.pii(handle), phoneAccountHandle);

        boolean endEarly = false;
        String disconnectReason = "";
        String callRedirectionApp = mRoleManagerAdapter.getDefaultCallRedirectionApp(
                phoneAccountHandle.getUserHandle());
        PhoneAccount phoneAccount = mPhoneAccountRegistrar
                .getPhoneAccountUnchecked(phoneAccountHandle);
        if (phoneAccount != null
                && !phoneAccount.hasCapabilities(PhoneAccount.CAPABILITY_MULTI_USER)) {
            // Note that mCurrentUserHandle may not actually be the current user, i.e.
            // in the case of work profiles
            UserHandle currentUserHandle = call.getAssociatedUser();
            // Check if the phoneAccountHandle belongs to the current user
            if (phoneAccountHandle != null &&
                    !phoneAccountHandle.getUserHandle().equals(currentUserHandle)) {
                phoneAccountHandle = null;
            }
        }

        boolean isEmergencyNumber;
        try {
            isEmergencyNumber =
                    handle != null && getTelephonyManager().isEmergencyNumber(
                            handle.getSchemeSpecificPart());
        } catch (UnsupportedOperationException uoe) {
            // If device has no telephony, we can't check if it is an emergency call.
            isEmergencyNumber = false;
        } catch (IllegalStateException ise) {
            isEmergencyNumber = false;
        } catch (RuntimeException r) {
            isEmergencyNumber = false;
        }

        if (shouldCancelCall) {
            Log.w(this, "onCallRedirectionComplete: call is canceled");
            endEarly = true;
            disconnectReason = "Canceled from Call Redirection Service";

            // Show UX when user-defined call redirection service does not response; the UX
            // is not needed to show if the call is disconnected (e.g. by the user)
            if (uiAction.equals(CallRedirectionProcessor.UI_TYPE_USER_DEFINED_TIMEOUT)
                    && !call.isDisconnected()) {
                Intent timeoutIntent = new Intent(mContext,
                        CallRedirectionTimeoutDialogActivity.class);
                timeoutIntent.putExtra(
                        CallRedirectionTimeoutDialogActivity.EXTRA_REDIRECTION_APP_NAME,
                        mRoleManagerAdapter.getApplicationLabelForPackageName(callRedirectionApp));
                timeoutIntent.setFlags(Intent.FLAG_ACTIVITY_NEW_TASK);
                mContext.startActivityAsUser(timeoutIntent, UserHandle.CURRENT);
            }
        } else if (handle == null) {
            Log.w(this, "onCallRedirectionComplete: handle is null");
            endEarly = true;
            disconnectReason = "Null handle from Call Redirection Service";
        } else if (phoneAccountHandle == null) {
            Log.w(this, "onCallRedirectionComplete: phoneAccountHandle is unavailable");
            endEarly = true;
            disconnectReason = "Unavailable phoneAccountHandle from Call Redirection Service";
        } else if (isEmergencyNumber) {
            Log.w(this, "onCallRedirectionComplete: emergency number %s is redirected from Call"
                    + " Redirection Service", handle.getSchemeSpecificPart());
            endEarly = true;
            disconnectReason = "Emergency number is redirected from Call Redirection Service";
        }
        if (endEarly) {
            if (call != null) {
                call.disconnect(disconnectReason);
            }
            return;
        }

        // If this call is already disconnected then we have nothing more to do.
        if (call.isDisconnected()) {
            Log.w(this, "onCallRedirectionComplete: Call has already been disconnected,"
                    + " ignore the call redirection %s", call);
            return;
        }

        final PhoneAccountHandle finalPhoneAccountHandle = phoneAccountHandle;
        if (uiAction.equals(CallRedirectionProcessor.UI_TYPE_USER_DEFINED_ASK_FOR_CONFIRM)) {
            Log.addEvent(call, LogUtils.Events.REDIRECTION_USER_CONFIRMATION);
            mPendingRedirectedOutgoingCall = call;

            mPendingRedirectedOutgoingCallInfo.put(call.getId(),
                    new Runnable("CM.oCRC", mLock) {
                        @Override
                        public void loggedRun() {
                            Log.addEvent(call, LogUtils.Events.REDIRECTION_USER_CONFIRMED);
                            call.setTargetPhoneAccount(finalPhoneAccountHandle);
                            placeOutgoingCall(call, handle, gatewayInfo, speakerphoneOn,
                                    videoState);
                        }
                    });

            mPendingUnredirectedOutgoingCallInfo.put(call.getId(),
                    new Runnable("CM.oCRC", mLock) {
                        @Override
                        public void loggedRun() {
                            call.setTargetPhoneAccount(finalPhoneAccountHandle);
                            placeOutgoingCall(call, handle, null, speakerphoneOn,
                                    videoState);
                        }
                    });

            Log.i(this, "onCallRedirectionComplete: UI_TYPE_USER_DEFINED_ASK_FOR_CONFIRM "
                            + "callId=%s, callRedirectionAppName=%s",
                    call.getId(), callRedirectionApp);

            showRedirectionDialog(call.getId(),
                    mRoleManagerAdapter.getApplicationLabelForPackageName(callRedirectionApp));
        } else {
            call.setTargetPhoneAccount(phoneAccountHandle);
            placeOutgoingCall(call, handle, gatewayInfo, speakerphoneOn, videoState);
        }
    }

    /**
     * Shows the call redirection confirmation dialog.  This is explicitly done here instead of in
     * an activity class such as {@link ConfirmCallDialogActivity}.  This was originally done with
     * an activity class, however due to the fact that the InCall UI is being spun up at the same
     * time as the dialog activity, there is a potential race condition where the InCall UI will
     * often be shown instead of the dialog.  Activity manager chooses not to show the redirection
     * dialog in that case since the new top activity from dialer is going to show.
     * By showing the dialog here we're able to set the dialog's window type to
     * {@link WindowManager.LayoutParams#TYPE_SYSTEM_ALERT} which guarantees it shows above other
     * content on the screen.
     * @param callId The ID of the call to show the redirection dialog for.
     */
    private void showRedirectionDialog(@NonNull String callId, @NonNull CharSequence appName) {
        AlertDialog confirmDialog = (new AlertDialog.Builder(mContext)).create();
        LayoutInflater layoutInflater = LayoutInflater.from(mContext);
        View dialogView = layoutInflater.inflate(R.layout.call_redirection_confirm_dialog, null);

        Button buttonFirstLine = (Button) dialogView.findViewById(R.id.buttonFirstLine);
        buttonFirstLine.setOnClickListener(new View.OnClickListener() {
            @Override
            public void onClick(View v) {
                Intent proceedWithoutRedirectedCall = new Intent(
                        TelecomBroadcastIntentProcessor.ACTION_PLACE_UNREDIRECTED_CALL,
                        null, mContext,
                        TelecomBroadcastReceiver.class);
                proceedWithoutRedirectedCall.putExtra(
                        TelecomBroadcastIntentProcessor.EXTRA_REDIRECTION_OUTGOING_CALL_ID,
                        callId);
                mContext.sendBroadcast(proceedWithoutRedirectedCall);
                confirmDialog.dismiss();
            }
        });

        Button buttonSecondLine = (Button) dialogView.findViewById(R.id.buttonSecondLine);
        buttonSecondLine.setText(mContext.getString(
                R.string.alert_place_outgoing_call_with_redirection, appName));
        buttonSecondLine.setOnClickListener(new View.OnClickListener() {
            @Override
            public void onClick(View v) {
                Intent proceedWithRedirectedCall = new Intent(
                        TelecomBroadcastIntentProcessor.ACTION_PLACE_REDIRECTED_CALL, null,
                        mContext,
                        TelecomBroadcastReceiver.class);
                proceedWithRedirectedCall.putExtra(
                        TelecomBroadcastIntentProcessor.EXTRA_REDIRECTION_OUTGOING_CALL_ID,
                        callId);
                mContext.sendBroadcast(proceedWithRedirectedCall);
                confirmDialog.dismiss();
            }
        });

        Button buttonThirdLine = (Button) dialogView.findViewById(R.id.buttonThirdLine);
        buttonThirdLine.setOnClickListener(new View.OnClickListener() {
            public void onClick(View v) {
                cancelRedirection(callId);
                confirmDialog.dismiss();
            }
        });

        confirmDialog.setOnCancelListener(new DialogInterface.OnCancelListener() {
            @Override
            public void onCancel(DialogInterface dialog) {
                cancelRedirection(callId);
                confirmDialog.dismiss();
            }
        });

        confirmDialog.getWindow().setBackgroundDrawable(new ColorDrawable(Color.TRANSPARENT));
        confirmDialog.getWindow().setType(WindowManager.LayoutParams.TYPE_SYSTEM_ALERT);

        confirmDialog.setCancelable(false);
        confirmDialog.setCanceledOnTouchOutside(false);
        confirmDialog.setView(dialogView);

        confirmDialog.show();
    }

    /**
     * Signals to Telecom that redirection of the call is to be cancelled.
     */
    private void cancelRedirection(String callId) {
        Intent cancelRedirectedCall = new Intent(
                TelecomBroadcastIntentProcessor.ACTION_CANCEL_REDIRECTED_CALL,
                null, mContext,
                TelecomBroadcastReceiver.class);
        cancelRedirectedCall.putExtra(
                TelecomBroadcastIntentProcessor.EXTRA_REDIRECTION_OUTGOING_CALL_ID, callId);
        mContext.sendBroadcastAsUser(cancelRedirectedCall, UserHandle.CURRENT);
    }

    public void processRedirectedOutgoingCallAfterUserInteraction(String callId, String action) {
        Log.i(this, "processRedirectedOutgoingCallAfterUserInteraction for Call ID %s, action=%s",
                callId, action);
        if (mPendingRedirectedOutgoingCall != null) {
            String pendingCallId = mPendingRedirectedOutgoingCall.getId();
            if (!pendingCallId.equals(callId)) {
                Log.i(this, "processRedirectedOutgoingCallAfterUserInteraction for new Call ID %s, "
                        + "cancel the previous pending Call with ID %s", callId, pendingCallId);
                mPendingRedirectedOutgoingCall.disconnect("Another call redirection requested");
                mPendingRedirectedOutgoingCallInfo.remove(pendingCallId);
                mPendingUnredirectedOutgoingCallInfo.remove(pendingCallId);
            }
            switch (action) {
                case TelecomBroadcastIntentProcessor.ACTION_PLACE_REDIRECTED_CALL: {
                    Runnable r = mPendingRedirectedOutgoingCallInfo.get(callId);
                    if (r != null) {
                        mHandler.post(r.prepare());
                    } else {
                        Log.w(this, "Processing %s for canceled Call ID %s",
                                action, callId);
                    }
                    break;
                }
                case TelecomBroadcastIntentProcessor.ACTION_PLACE_UNREDIRECTED_CALL: {
                    Runnable r = mPendingUnredirectedOutgoingCallInfo.get(callId);
                    if (r != null) {
                        mHandler.post(r.prepare());
                    } else {
                        Log.w(this, "Processing %s for canceled Call ID %s",
                                action, callId);
                    }
                    break;
                }
                case TelecomBroadcastIntentProcessor.ACTION_CANCEL_REDIRECTED_CALL: {
                    Log.addEvent(mPendingRedirectedOutgoingCall,
                            LogUtils.Events.REDIRECTION_USER_CANCELLED);
                    mPendingRedirectedOutgoingCall.disconnect("User canceled the redirected call.");
                    break;
                }
                default: {
                    // Unexpected, ignore
                }

            }
            mPendingRedirectedOutgoingCall = null;
            mPendingRedirectedOutgoingCallInfo.remove(callId);
            mPendingUnredirectedOutgoingCallInfo.remove(callId);
        } else {
            Log.w(this, "processRedirectedOutgoingCallAfterUserInteraction for non-matched Call ID"
                    + " %s", callId);
        }
    }

    /**
     * Attempts to issue/connect the specified call.
     *
     * @param handle Handle to connect the call with.
     * @param gatewayInfo Optional gateway information that can be used to route the call to the
     *        actual dialed handle via a gateway provider. May be null.
     * @param speakerphoneOn Whether or not to turn the speakerphone on once the call connects.
     * @param videoState The desired video state for the outgoing call.
     */
    @VisibleForTesting
    public void placeOutgoingCall(Call call, Uri handle, GatewayInfo gatewayInfo,
            boolean speakerphoneOn, int videoState) {
        if (call == null) {
            // don't do anything if the call no longer exists
            Log.i(this, "Canceling unknown call.");
            return;
        }

        final Uri uriHandle = (gatewayInfo == null) ? handle : gatewayInfo.getGatewayAddress();

        if (gatewayInfo == null) {
            Log.i(this, "Creating a new outgoing call with handle: %s", Log.piiHandle(uriHandle));
        } else {
            Log.i(this, "Creating a new outgoing call with gateway handle: %s, original handle: %s",
                    Log.pii(uriHandle), Log.pii(handle));
        }

        call.setHandle(uriHandle);
        call.setGatewayInfo(gatewayInfo);

        final boolean useSpeakerWhenDocked = mContext.getResources().getBoolean(
                R.bool.use_speaker_when_docked);
        final boolean useSpeakerForDock = isSpeakerphoneEnabledForDock();
        final boolean useSpeakerForVideoCall = isSpeakerphoneAutoEnabledForVideoCalls(videoState);

        // Auto-enable speakerphone if the originating intent specified to do so, if the call
        // is a video call, of if using speaker when docked
        PhoneAccount account = mPhoneAccountRegistrar.getPhoneAccount(
                call.getTargetPhoneAccount(), call.getAssociatedUser());
        boolean allowVideo = false;
        if (account != null) {
            allowVideo = account.hasCapabilities(PhoneAccount.CAPABILITY_VIDEO_CALLING);
        }
        call.setStartWithSpeakerphoneOn(speakerphoneOn || (useSpeakerForVideoCall && allowVideo)
                || (useSpeakerWhenDocked && useSpeakerForDock));
        call.setVideoState(videoState);

        if (speakerphoneOn) {
            Log.i(this, "%s Starting with speakerphone as requested", call);
        } else if (useSpeakerWhenDocked && useSpeakerForDock) {
            Log.i(this, "%s Starting with speakerphone because car is docked.", call);
        } else if (useSpeakerForVideoCall) {
            Log.i(this, "%s Starting with speakerphone because its a video call.", call);
        }

        if (call.isEmergencyCall()) {
            Executors.defaultThreadFactory().newThread(() -> {
                if (mBlockedNumbersManager != null) {
                    mBlockedNumbersManager.notifyEmergencyContact();
                } else {
                    BlockedNumberContract.SystemContract.notifyEmergencyContact(mContext);
                }
            }).start();
        }

        final boolean requireCallCapableAccountByHandle = mContext.getResources().getBoolean(
                com.android.internal.R.bool.config_requireCallCapableAccountForHandle);
        final boolean isOutgoingCallPermitted = isOutgoingCallPermitted(call,
                call.getTargetPhoneAccount());
        final String callHandleScheme =
                call.getHandle() == null ? null : call.getHandle().getScheme();
        if (call.getTargetPhoneAccount() != null || call.isEmergencyCall()) {
            // If the account has been set, proceed to place the outgoing call.
            // Otherwise the connection will be initiated when the account is set by the user.
            if (call.isSelfManaged() && !isOutgoingCallPermitted) {
                if (call.isAdhocConferenceCall()) {
                    notifyCreateConferenceFailed(call.getTargetPhoneAccount(), call);
                } else {
                    notifyCreateConnectionFailed(call.getTargetPhoneAccount(), call);
                }
            } else {
                if (call.isEmergencyCall()) {
                    // Drop any ongoing self-managed calls to make way for an emergency call.
                    disconnectSelfManagedCalls("place emerg call" /* reason */);
                }
                try {
                    notifyStartCreateConnection(call);
                    call.startCreateConnection(mPhoneAccountRegistrar);
                } catch (Exception exception) {
                    // If an exceptions is thrown while creating the connection, prompt the user to
                    // generate a bugreport and force disconnect.
                    Log.e(TAG, exception, "Exception thrown while establishing connection.");
                    if (mFeatureFlags.telecomMetricsSupport()) {
                        mMetricsController.getErrorStats().log(ErrorStats.SUB_CALL_MANAGER,
                                ErrorStats.ERROR_ESTABLISHING_CONNECTION);
                    }
                    mAnomalyReporter.reportAnomaly(
                            EXCEPTION_WHILE_ESTABLISHING_CONNECTION_ERROR_UUID,
                            EXCEPTION_WHILE_ESTABLISHING_CONNECTION_ERROR_MSG);
                    markCallAsDisconnected(call,
                            new DisconnectCause(DisconnectCause.ERROR,
                            "Failed to create the connection."));
                    markCallAsRemoved(call);
                }

            }
        } else if (mPhoneAccountRegistrar.getCallCapablePhoneAccounts(
                requireCallCapableAccountByHandle ? callHandleScheme : null, false,
                call.getAssociatedUser(), false).isEmpty()) {
            // If there are no call capable accounts, disconnect the call.
            markCallAsDisconnected(call, new DisconnectCause(DisconnectCause.CANCELED,
                    "No registered PhoneAccounts"));
            markCallAsRemoved(call);
        }
    }

    /**
     * Attempts to start a conference call for the specified call.
     *
     * @param call The call to conference.
     * @param otherCall The other call to conference with.
     */
    @VisibleForTesting
    public void conference(Call call, Call otherCall) {
        call.conferenceWith(otherCall);
    }

    /**
     * Instructs Telecom to answer the specified call. Intended to be invoked by the in-call
     * app through {@link InCallAdapter} after Telecom notifies it of an incoming call followed by
     * the user opting to answer said call.
     *
     * @param call The call to answer.
     * @param videoState The video state in which to answer the call.
     */
    @VisibleForTesting
    public void answerCall(Call call, int videoState) {
        if (!mCalls.contains(call)) {
            Log.i(this, "Request to answer a non-existent call %s", call);
        }
        mCallSequencingAdapter.answerCall(call, videoState);
    }

    /**
     * CS: Hold any existing calls, request focus, and then set the call state to answered state.
     * <p>
     * T: Call TransactionalServiceWrapper, which then generates transactions to hold calls
     * {@link #transactionHoldPotentialActiveCallForNewCall} and then move the active call focus
     * {@link #requestNewCallFocusAndVerify} and notify the remote VOIP app of the call state
     * moving to active.
     * <p>
     * Note: This is only used when {@link FeatureFlags#enableCallSequencing()} is false.
     */
    public void answerCallOld(Call call, int videoState) {
        if (call.isTransactionalCall()) {
            // InCallAdapter is requesting to answer the given transactioanl call. Must get an ack
            // from the client via a transaction before answering.
            call.answer(videoState);
        } else {
            if (!mFeatureFlags.genAnomReportOnFocusTimeout()) {
                Call activeCall = (Call) mConnectionSvrFocusMgr.getCurrentFocusCall();
                Log.d(this, "answerCall: Incoming call = %s Ongoing call %s", call, activeCall);
            }
            // Hold or disconnect the active call and request call focus for the incoming call.
            holdActiveCallForNewCall(call);
            mConnectionSvrFocusMgr.requestFocus(
                    call,
                    new RequestCallback(new ActionAnswerCall(call, videoState)));
        }
    }

    private void answerCallForAudioProcessing(Call call) {
        // We don't check whether the call has been added to the internal lists yet -- it's optional
        // until the call is actually in the AUDIO_PROCESSING state.
        Call activeCall = (Call) mConnectionSvrFocusMgr.getCurrentFocusCall();
        if (activeCall != null && activeCall != call) {
            Log.w(this, "answerCallForAudioProcessing: another active call already exists. "
                    + "Ignoring request for audio processing and letting the incoming call "
                    + "through.");
            // The call should already be in the RINGING state, so all we have to do is add the
            // call to the internal tracker.
            addCall(call);
            return;
        }
        Log.d(this, "answerCallForAudioProcessing: Incoming call = %s", call);
        mConnectionSvrFocusMgr.requestFocus(
                call,
                new RequestCallback(() -> {
                    synchronized (mLock) {
                        Log.d(this, "answering call %s for audio processing with cs focus", call);
                        call.answerForAudioProcessing();
                        // Skip setting the call state to ANSWERED -- that's only for calls that
                        // were answered by user intervention.
                        mPendingAudioProcessingCall = call;
                    }
                }));

    }

    /**
     * Instructs Telecom to bring a call into the AUDIO_PROCESSING state.
     *
     * Used by the background audio call screener (also the default dialer) to signal that
     * they want to manually enter the AUDIO_PROCESSING state. The user will be aware that there is
     * an ongoing call at this time.
     *
     * @param call The call to manipulate
     */
    public void enterBackgroundAudioProcessing(Call call, String requestingPackageName) {
        if (!mCalls.contains(call)) {
            Log.w(this, "Trying to exit audio processing on an untracked call");
            return;
        }

        Call activeCall = getActiveCall();
        if (activeCall != null && activeCall != call) {
            Log.w(this, "Ignoring enter audio processing because there's already a call active");
            return;
        }

        CharSequence requestingAppName = AppLabelProxy.Util.getAppLabel(
                mContext, call.getAssociatedUser(), requestingPackageName, mFeatureFlags);
        if (requestingAppName == null) {
            requestingAppName = requestingPackageName;
        }

        // We only want this to work on active or ringing calls
        if (call.getState() == CallState.RINGING) {
            // After the connection service sets up the call with the other end, it'll set the call
            // state to AUDIO_PROCESSING
            answerCallForAudioProcessing(call);
            call.setAudioProcessingRequestingApp(requestingAppName);
        } else if (call.getState() == CallState.ACTIVE) {
            setCallState(call, CallState.AUDIO_PROCESSING,
                    "audio processing set by dialer request");
            call.setAudioProcessingRequestingApp(requestingAppName);
        }
    }

    /**
     * Instructs Telecom to bring a call out of the AUDIO_PROCESSING state.
     *
     * Used by the background audio call screener (also the default dialer) to signal that it's
     * finished doing its thing and the user should be made aware of the call.
     *
     * @param call The call to manipulate
     * @param shouldRing if true, puts the call into SIMULATED_RINGING. Otherwise, makes the call
     *                   active.
     */
    public void exitBackgroundAudioProcessing(Call call, boolean shouldRing) {
        if (!mCalls.contains(call)) {
            Log.w(this, "Trying to exit audio processing on an untracked call");
            return;
        }

        Call activeCall = getActiveCall();
        if (activeCall != null) {
            Log.w(this, "Ignoring exit audio processing because there's already a call active");
        }

        if (shouldRing) {
            setCallState(call, CallState.SIMULATED_RINGING, "exitBackgroundAudioProcessing");
        } else {
            setCallState(call, CallState.ACTIVE, "exitBackgroundAudioProcessing");
        }
    }

    /**
     * Instructs Telecom to deflect the specified call. Intended to be invoked by the in-call
     * app through {@link InCallAdapter} after Telecom notifies it of an incoming call followed by
     * the user opting to deflect said call.
     */
    @VisibleForTesting
    public void deflectCall(Call call, Uri address) {
        if (!mCalls.contains(call)) {
            Log.i(this, "Request to deflect a non-existent call %s", call);
        } else {
            call.deflect(address);
        }
    }

    /**
     * Determines if the speakerphone should be automatically enabled for the call.  Speakerphone
     * should be enabled if the call is a video call and bluetooth or the wired headset are not in
     * use.
     *
     * @param videoState The video state of the call.
     * @return {@code true} if the speakerphone should be enabled.
     */
    public boolean isSpeakerphoneAutoEnabledForVideoCalls(int videoState) {
        return !isVideoCrbtVoLteCall(videoState) &&
            VideoProfile.isVideo(videoState) &&
            !mWiredHeadsetManager.isPluggedIn() &&
            !mBluetoothRouteManager.isBluetoothAvailable() &&
            isSpeakerEnabledForVideoCalls();
    }

     public boolean isWiredHandsetInOrBtAvailble() {
        return mWiredHeadsetManager.isPluggedIn()
            || mBluetoothRouteManager.isBluetoothAvailable();
     }

     public boolean isWiredHandsetIn() {
        return mWiredHeadsetManager.isPluggedIn();
     }

     public boolean isBtAvailble() {
       return  mBluetoothRouteManager.isBluetoothAvailable();
     }

    /**
     * Determines if the speakerphone should be enabled for when docked.  Speakerphone
     * should be enabled if the device is docked and bluetooth or the wired headset are
     * not in use.
     *
     * @return {@code true} if the speakerphone should be enabled for the dock.
     */
    private boolean isSpeakerphoneEnabledForDock() {
        return mDockManager.isDocked() &&
            !mWiredHeadsetManager.isPluggedIn() &&
            !mBluetoothRouteManager.isBluetoothAvailable();
    }

    /**
     * Determines if the speakerphone should be automatically enabled for video calls.
     *
     * @return {@code true} if the speakerphone should automatically be enabled.
     */
    private static boolean isSpeakerEnabledForVideoCalls() {
        return SystemProperties.getInt(TelecomManager.PROPERTY_VIDEOCALL_AUDIO_OUTPUT,
                TelecomManager.AUDIO_OUTPUT_DEFAULT) == TelecomManager.AUDIO_OUTPUT_ENABLE_SPEAKER;
    }

    /**
     * Instructs Telecom to reject the specified call. Intended to be invoked by the in-call
     * app through {@link InCallAdapter} after Telecom notifies it of an incoming call followed by
     * the user opting to reject said call.
     */
    @VisibleForTesting
    public void rejectCall(Call call, boolean rejectWithMessage, String textMessage) {
        if (!mCalls.contains(call)) {
            Log.i(this, "Request to reject a non-existent call %s", call);
        } else {
            for (CallsManagerListener listener : mListeners) {
                listener.onIncomingCallRejected(call, rejectWithMessage, textMessage);
            }
            call.reject(rejectWithMessage, textMessage);
        }
    }

    /**
     * Instructs Telecom to reject the specified call. Intended to be invoked by the in-call
     * app through {@link InCallAdapter} after Telecom notifies it of an incoming call followed by
     * the user opting to reject said call.
     */
    @VisibleForTesting
    public void rejectCall(Call call, @android.telecom.Call.RejectReason int rejectReason) {
        if (!mCalls.contains(call)) {
            Log.i(this, "Request to reject a non-existent call %s", call);
        } else {
            for (CallsManagerListener listener : mListeners) {
                listener.onIncomingCallRejected(call, false /* rejectWithMessage */,
                        null /* textMessage */);
            }
            call.reject(rejectReason);
        }
    }

    /**
     * Instructs Telecom to transfer the specified call. Intended to be invoked by the in-call
     * app through {@link InCallAdapter} after the user opts to transfer the said call.
     */
    @VisibleForTesting
    public void transferCall(Call call, Uri number, boolean isConfirmationRequired) {
        if (!mCalls.contains(call)) {
            Log.i(this, "transferCall - Request to transfer a non-existent call %s", call);
        } else {
            call.transfer(number, isConfirmationRequired);
        }
    }

    /**
     * Instructs Telecom to transfer the specified call to another ongoing call.
     * Intended to be invoked by the in-call app through {@link InCallAdapter} after the user opts
     * to transfer the said call (consultative transfer).
     */
    @VisibleForTesting
    public void transferCall(Call call, Call otherCall) {
        if (!mCalls.contains(call) || !mCalls.contains(otherCall)) {
            Log.i(this, "transferCall - Non-existent call %s or %s", call, otherCall);
        } else {
            call.transfer(otherCall);
        }
    }

    /**
     * Instructs Telecom to play the specified DTMF tone within the specified call.
     *
     * @param digit The DTMF digit to play.
     */
    @VisibleForTesting
    public void playDtmfTone(Call call, char digit) {
        if (!mCalls.contains(call)) {
            Log.i(this, "Request to play DTMF in a non-existent call %s", call);
        } else {
            if (call.getState() != CallState.ON_HOLD) {
                call.playDtmfTone(digit);
                mDtmfLocalTonePlayer.playTone(call, digit);
            } else {
                Log.i(this, "Request to play DTMF tone for held call %s", call.getId());
            }
        }
    }

    /**
     * Instructs Telecom to stop the currently playing DTMF tone, if any.
     */
    @VisibleForTesting
    public void stopDtmfTone(Call call) {
        if (!mCalls.contains(call)) {
            Log.i(this, "Request to stop DTMF in a non-existent call %s", call);
        } else {
            call.stopDtmfTone();
            mDtmfLocalTonePlayer.stopTone(call);
        }
    }

    /**
     * Instructs Telecom to continue (or not) the current post-dial DTMF string, if any.
     */
    void postDialContinue(Call call, boolean proceed) {
        if (!mCalls.contains(call)) {
            Log.i(this, "Request to continue post-dial string in a non-existent call %s", call);
        } else {
            call.postDialContinue(proceed);
        }
    }

    /**
     * Instructs Telecom to disconnect the specified call. Intended to be invoked by the
     * in-call app through {@link InCallAdapter} for an ongoing call. This is usually triggered by
     * the user hitting the end-call button.
     */
    @VisibleForTesting
    public void disconnectCall(Call call) {
        Log.v(this, "disconnectCall %s", call);

        if (!mCalls.contains(call)) {
            Log.w(this, "Unknown call (%s) asked to disconnect", call);
        } else {
            mLocallyDisconnectingCalls.add(call);
            mCallSequencingAdapter.disconnectCall(call);
        }
    }

    /**
     * Disconnects the provided call. This is only used when
     * {@link FeatureFlags#enableCallSequencing()} is false.
     * @param call The call to disconnect.
     * @param previousState The previous call state before the call is disconnected.
     */
    public void disconnectCallOld(Call call, int previousState) {
        call.disconnect();
        processDisconnectCallAndCleanup(call, previousState);
    }

    /**
     * Helper to process the call state change upon disconnecting the provided call and performs
     * local cleanup to clear the outgoing call futures, if they exist.
     * @param call The call to disconnect.
     * @param previousState The previous call state before the call is disconnected.
     */
    public void processDisconnectCallAndCleanup(Call call, int previousState) {
        for (CallsManagerListener listener : mListeners) {
            listener.onCallStateChanged(call, previousState, call.getState());
        }
        // Cancel any of the outgoing call futures if they're still around.
        if (mPendingCallConfirm != null && !mPendingCallConfirm.isDone()) {
            mPendingCallConfirm.complete(null);
            mPendingCallConfirm = null;
        }
        if (mPendingAccountSelection != null && !mPendingAccountSelection.isDone()) {
            mPendingAccountSelection.complete(null);
            mPendingAccountSelection = null;
        }
    }
    /**
     * Disconnects calls for any other {@link PhoneAccountHandle} but the one specified.
     * Note: As a protective measure, will NEVER disconnect an emergency call.  Although that
     * situation should never arise, its a good safeguard.
     * @param phoneAccountHandle Calls owned by {@link PhoneAccountHandle}s other than this one will
     *                          be disconnected.
     */
    private void disconnectOtherCalls(PhoneAccountHandle phoneAccountHandle) {
        mCalls.stream()
                .filter(c -> !c.isEmergencyCall() &&
                        !c.getTargetPhoneAccount().equals(phoneAccountHandle))
                .forEach(c -> disconnectCall(c));
    }

    /**
     * Instructs Telecom to put the specified call on hold. Intended to be invoked by the
     * in-call app through {@link InCallAdapter} for an ongoing call. This is usually triggered by
     * the user hitting the hold button during an active call.
     */
    @VisibleForTesting
    public void holdCall(Call call) {
        if (!mCalls.contains(call)) {
            Log.w(this, "Unknown call (%s) asked to be put on hold", call);
            return;
        }
        Log.d(this, "Putting call on hold: (%s)", call);
        mCallSequencingAdapter.holdCall(call);
    }

    /**
     * Instructs Telecom to release the specified call from hold. Intended to be invoked by
     * the in-call app through {@link InCallAdapter} for an ongoing call. This is usually triggered
     * by the user hitting the hold button during a held call.
     */
    @VisibleForTesting
    public void unholdCall(Call call) {
        if (!mCalls.contains(call)) {
            Log.w(this, "Unknown call (%s) asked to be removed from hold", call);
            return;
        }
        if (getOutgoingCall() != null) {
            Log.w(this, "There is an outgoing call, so it is unable to unhold this call %s",
                    call);
            return;
        }
        mCallSequencingAdapter.unholdCall(call);
    }

    /**
     * Instructs telecom to hold any ongoing active calls and bring this call to the active state.
     * <p>
     * Note: This is only used when {@link FeatureFlags#enableCallSequencing()} is false.
     */
    public void unholdCallOld(Call call) {
        Call activeCall = (Call) mConnectionSvrFocusMgr.getCurrentFocusCall();
        String activeCallId = null;
        if (activeCall != null && !activeCall.isLocallyDisconnecting()) {
            activeCallId = activeCall.getId();
            if (canHold(activeCall)) {
                activeCall.hold("Swap to " + call.getId());
                Log.addEvent(activeCall, LogUtils.Events.SWAP, "To " + call.getId());
                Log.addEvent(call, LogUtils.Events.SWAP, "From " + activeCall.getId());
            } else {
                // This call does not support hold. If it is from a different connection
                // service or connection manager, then disconnect it, otherwise invoke
                // call.hold() and allow the connection service or connection manager to handle
                // the situation.
                if (!areFromSameSource(activeCall, call)) {
                    if (!activeCall.isEmergencyCall()) {
                        activeCall.disconnect("Swap to " + call.getId());
                    } else {
                        Log.w(this, "unholdCall: % is an emergency call, aborting swap to %s",
                                activeCall.getId(), call.getId());
                        // Don't unhold the call as requested; we don't want to drop an
                        // emergency call.
                        return;
                    }
                } else {
                    activeCall.hold("Swap to " + call.getId());
                }
            }
        }
        requestActionUnholdCall(call, activeCallId);
    }

    public void requestActionUnholdCall(Call call, String activeCallId) {
        mConnectionSvrFocusMgr.requestFocus(
                call,
                new RequestCallback(new ActionUnHoldCall(call, activeCallId)));
    }

    public void requestActionSetActiveCall(Call call, String tag) {
        mConnectionSvrFocusMgr.requestFocus(call,
                new RequestCallback(new ActionSetCallState(call, CallState.ACTIVE, tag)));
    }

    public void requestFocusActionAnswerCall(Call call, int videoState) {
        mConnectionSvrFocusMgr.requestFocus(call, new CallsManager.RequestCallback(
                new ActionAnswerCall(call, videoState)));
    }

    @Override
    public void onExtrasRemoved(Call c, int source, List<String> keys) {
        if (source != Call.SOURCE_CONNECTION_SERVICE) {
            return;
        }
        updateCanAddCall();
    }

    @Override
    public void onExtrasChanged(Call c, int source, Bundle extras, String requestingPackageName) {
        if (source != Call.SOURCE_CONNECTION_SERVICE) {
            return;
        }
        handleCallTechnologyChange(c);
        handleChildAddressChange(c);
        updateCanAddCall();
        maybeUpdateVideoCrsCall(c);
    }

    @Override
    public void onRemoteRttRequest(Call call, int requestId) {
        Log.i(this, "onRemoteRttRequest: call %s", call.getId());
        playRttUpgradeToneForCall(call);
    }

    /**
     * Updates video CRS information if it is a CRS call and handling fallback
     * to play local ringing when CRS audio/video RTP timeout from network.
     */
    private void maybeUpdateVideoCrsCall(Call c) {
        if (c == null || (c.getState() != CallState.RINGING
                    && c.getState() != CallState.SIMULATED_RINGING)) {
            return;
        }
        boolean isCrs = c.isCrsCall();
        String callId = c.getId();
        if (isCrs) {
            mCrsCallId = callId;
            return;
        }

        Log.v(this, "maybeUpdateVideoCrsCall : isCrs = %b, CrsCallId =%s,"
                + "currentCallId=%s", isCrs, mCrsCallId, callId);
        if(!callId.equals(mCrsCallId)) {
            return;
        }
        mCrsCallId = null;
        for (CallsManagerListener listener : mListeners) {
            listener.onCrsFallbackLocalRinging(c);
        }
    }

    public void playRttUpgradeToneForCall(Call call) {
        mCallAudioManager.playRttUpgradeTone(call);
    }

    // Construct the list of possible PhoneAccounts that the outgoing call can use based on the
    // active calls in CallsManager. If any of the active calls are on a SIM based PhoneAccount,
    // then include only that SIM based PhoneAccount and any non-SIM PhoneAccounts, such as SIP.
    @VisibleForTesting
    public List<PhoneAccountHandle> constructPossiblePhoneAccounts(Uri handle, UserHandle user,
            boolean isVideo, boolean isEmergency,  boolean isConference) {
        if (!isDsdaOrDsdsTransitionMode() &&
                mTelephonyFeatureFlags.simultaneousCallingIndications()) {
            return constructPossiblePhoneAccountsNew(handle, user, isVideo, isEmergency,
                    isConference);
        } else {
            return constructPossiblePhoneAccountsOld(handle, user, isVideo, isEmergency,
                    isConference);
        }
    }

    // Returns whether the device is capable of 2 simultaneous active voice calls on different subs.
    @VisibleForTesting
    public boolean isDsdaCallingPossible() {
        try {
            return getTelephonyManager().getMaxNumberOfSimultaneouslyActiveSims() > 1
                    || getTelephonyManager().getPhoneCapability()
                           .getMaxActiveVoiceSubscriptions() > 1;
        } catch(UnsupportedOperationException uoe) {
            Log.w(this, "Telephony not supported");
            return false;
        } catch (Exception e) {
            Log.w(this, "exception in isDsdaCallingPossible(): ", e);
            return false;
        }
    }

    private List<PhoneAccountHandle> constructPossiblePhoneAccountsOld(Uri handle, UserHandle user,
            boolean isVideo, boolean isEmergency, boolean isConference) {

        if (handle == null) {
            return Collections.emptyList();
        }

        // If we're specifically looking for video capable accounts, then include that capability,
        // otherwise specify no additional capability constraints. When handling the emergency call,
        // it also needs to find the phone accounts excluded by CAPABILITY_EMERGENCY_CALLS_ONLY.
        int capabilities = isVideo ? PhoneAccount.CAPABILITY_VIDEO_CALLING : 0;
        capabilities |= isConference ? PhoneAccount.CAPABILITY_ADHOC_CONFERENCE_CALLING : 0;
        List<PhoneAccountHandle> allAccounts =
                mPhoneAccountRegistrar.getCallCapablePhoneAccounts(handle.getScheme(), false, user,
                        capabilities,
                        isEmergency ? 0 : PhoneAccount.CAPABILITY_EMERGENCY_CALLS_ONLY,
                        isEmergency);

        // If no phone account is found, let's query emergency call only account again.
        // That is happening while emergency account has capability CAPABILITY_EMERGENCY_CALLS_ONLY.
        if (isEmergency && allAccounts.size() == 0) {
            Log.v(this, "Try to find an emergency call only phone account");
            allAccounts =  mPhoneAccountRegistrar.
                    getEmergencyCallOnlyPhoneAccounts(handle.getScheme(), user);
        }

        // Only one SIM PhoneAccount can be active at one time for DSDS. Only that SIM PhoneAccount
        // should be available if a call is already active on the SIM account.
        // Similarly, the emergency call should be attempted over the same PhoneAccount as the
        // ongoing call. However, if the ongoing call is over cross-SIM registration, then the
        // emergency call will be attempted over a different Phone object at a later stage.
        if (isEmergency || !isDsdaOrDsdsTransitionMode()) {
            List<PhoneAccountHandle> simAccounts =
                    mPhoneAccountRegistrar.getSimPhoneAccountsOfCurrentUser();
            PhoneAccountHandle ongoingCallAccount = null;
            for (Call c : mCalls) {
                if (!c.isDisconnected() && !c.isNew() && simAccounts.contains(
                        c.getTargetPhoneAccount())) {
                    ongoingCallAccount = c.getTargetPhoneAccount();
                    break;
                }
            }
            if (ongoingCallAccount != null) {
                // Remove all SIM accounts that are not the active SIM from the list.
                simAccounts.remove(ongoingCallAccount);
                allAccounts.removeAll(simAccounts);
            }
        }
        return allAccounts;
    }

    /**
     * Filters the list of all PhoneAccounts that match the outgoing call Handle's schema against
     * the outgoing call request criteria and the state of the already ongoing calls on the
     * device and their potential simultaneous calling restrictions.
     * @return The filtered List
     */
    private List<PhoneAccountHandle> constructPossiblePhoneAccountsNew(Uri handle, UserHandle user,
            boolean isVideo, boolean isEmergency, boolean isConference) {
        if (handle == null) {
            return Collections.emptyList();
        }
        // If we're specifically looking for video capable accounts, then include that capability,
        // otherwise specify no additional capability constraints. When handling the emergency call,
        // it also needs to find the phone accounts excluded by CAPABILITY_EMERGENCY_CALLS_ONLY.
        int capabilities = isVideo ? PhoneAccount.CAPABILITY_VIDEO_CALLING : 0;
        capabilities |= isConference ? PhoneAccount.CAPABILITY_ADHOC_CONFERENCE_CALLING : 0;
        List<PhoneAccountHandle> allAccounts =
                mPhoneAccountRegistrar.getCallCapablePhoneAccounts(handle.getScheme(), false, user,
                        capabilities,
                        isEmergency ? 0 : PhoneAccount.CAPABILITY_EMERGENCY_CALLS_ONLY,
                        isEmergency);
        Log.v(this, "constructPossiblePhoneAccountsNew: allAccounts=" + allAccounts);
        Set<PhoneAccountHandle> activeCallAccounts = mCalls.stream()
                .filter(c -> !c.isDisconnected() && !c.isNew()).map(Call::getTargetPhoneAccount)
                .filter(Objects::nonNull)
                .collect(Collectors.toSet());
        Log.v(this, "constructPossiblePhoneAccountsNew: activeCallAccounts="
                + activeCallAccounts);
        // No Active calls - all accounts are valid
        if (activeCallAccounts.isEmpty()) return allAccounts;
        // The emergency call should be attempted only over the same SIM PhoneAccounts where there
        // are already ongoing calls - filter out inactive SIM PhoneAccounts in this case.
        if (isEmergency) {
            Set<PhoneAccountHandle> simAccounts =
                    new HashSet<>(mPhoneAccountRegistrar.getSimPhoneAccountsOfCurrentUser());
            if (activeCallAccounts.stream().anyMatch(simAccounts::contains)) {
                allAccounts.removeIf(h -> {
                    boolean isRemoved = simAccounts.contains(h) && !activeCallAccounts.contains(h);
                    if (isRemoved) {
                        Log.i(this, "constructPossiblePhoneAccountsNew: removing candidate PAH ["
                                + h + "] because another SIM account is active with an emergency "
                                + "call");
                    }
                    return isRemoved;
                });
            }
        }
        // Apply restrictions to which PhoneAccounts can be used to place a call by looking at
        // active calls and removing candidate PhoneAccounts if they are from the same source
        // as the active call and the candidate PhoneAccount is not part of the restriction.
        for (PhoneAccountHandle callHandle : activeCallAccounts) {
            allAccounts.removeIf(candidateHandle -> {
                PhoneAccount callAcct = mPhoneAccountRegistrar.getPhoneAccount(callHandle,
                        user);
                if (callAcct == null) {
                    Log.w(this, "constructPossiblePhoneAccountsNew: unexpected"
                            + "null PA for PAH, removing : " + candidateHandle);
                    return true;
                }
                boolean isRemoved = !Objects.equals(candidateHandle, callHandle)
                        && Objects.equals(candidateHandle.getComponentName(),
                                callHandle.getComponentName())
                        && callAcct.hasSimultaneousCallingRestriction()
                        && !callAcct.getSimultaneousCallingRestriction().contains(candidateHandle);
                if (isRemoved) {
                    Log.i(this, "constructPossiblePhoneAccountsNew: removing candidate"
                            + " PAH [" + candidateHandle + "] because it is not part of the"
                            + " restriction set by [" + callHandle + "], restriction="
                            + callAcct.getSimultaneousCallingRestriction());
                }
                return isRemoved;
            });
        }
        return allAccounts;
    }

    private TelephonyManager getTelephonyManager() {
        return mContext.getSystemService(TelephonyManager.class);
    }

    /**
     * Informs listeners (notably {@link CallAudioManager} of a change to the call's external
     * property.
     * .
     * @param call The call whose external property changed.
     * @param isExternalCall {@code True} if the call is now external, {@code false} otherwise.
     */
    @Override
    public void onExternalCallChanged(Call call, boolean isExternalCall) {
        Log.v(this, "onConnectionPropertiesChanged: %b", isExternalCall);
        for (CallsManagerListener listener : mListeners) {
            listener.onExternalCallChanged(call, isExternalCall);
        }
    }

    @Override
    public void onCallStreamingStateChanged(Call call, boolean isStreaming) {
        Log.v(this, "onCallStreamingStateChanged: %b", isStreaming);
        for (CallsManagerListener listener : mListeners) {
            listener.onCallStreamingStateChanged(call, isStreaming);
        }
    }

    private void handleCallTechnologyChange(Call call) {
        if (call.getExtras() != null
                && call.getExtras().containsKey(TelecomManager.EXTRA_CALL_TECHNOLOGY_TYPE)) {

            Integer analyticsCallTechnology = sAnalyticsTechnologyMap.get(
                    call.getExtras().getInt(TelecomManager.EXTRA_CALL_TECHNOLOGY_TYPE));
            if (analyticsCallTechnology == null) {
                analyticsCallTechnology = Analytics.THIRD_PARTY_PHONE;
            }
            call.getAnalytics().addCallTechnology(analyticsCallTechnology);
        }
    }

    public void handleChildAddressChange(Call call) {
        if (call.getExtras() != null
                && call.getExtras().containsKey(Connection.EXTRA_CHILD_ADDRESS)) {

            String viaNumber = call.getExtras().getString(Connection.EXTRA_CHILD_ADDRESS);
            call.setViaNumber(viaNumber);
        }
    }

    /** Called by the in-call UI to change the mute state. */
    public void mute(boolean shouldMute) {
        if (isInEmergencyCall() && shouldMute) {
            Log.i(this, "Refusing to turn on mute because we're in an emergency call");
            shouldMute = false;
        }
        mCallAudioManager.mute(shouldMute);
    }

    /**
      * Called by the in-call UI to change the audio route, for example to change from earpiece to
      * speaker phone.
      */
    void setAudioRoute(int route, String bluetoothAddress) {
        mCallAudioManager.setAudioRoute(route, bluetoothAddress);
    }

    /**
      * Called by the in-call UI to change the CallEndpoint
      */
    @VisibleForTesting(visibility = VisibleForTesting.Visibility.PACKAGE)
    public void requestCallEndpointChange(CallEndpoint endpoint, ResultReceiver callback) {
        mCallEndpointController.requestCallEndpointChange(endpoint, callback);
    }

    /** Called by the in-call UI to turn the proximity sensor on. */
    void turnOnProximitySensor() {
        mProximitySensorManager.turnOn();
    }

    /**
     * Called by the in-call UI to turn the proximity sensor off.
     * @param screenOnImmediately If true, the screen will be turned on immediately. Otherwise,
     *        the screen will be kept off until the proximity sensor goes negative.
     */
    void turnOffProximitySensor(boolean screenOnImmediately) {
        mProximitySensorManager.turnOff(screenOnImmediately);
    }

    private boolean isRttSettingOn(PhoneAccountHandle handle) {
        int phoneId = SubscriptionManager.getPhoneId(
          mPhoneAccountRegistrar.getSubscriptionIdForPhoneAccount(handle));
        if (!SubscriptionManager.isValidPhoneId(phoneId)) {
            Log.w(this, "isRttSettingOn: Invalid phone id = " + phoneId);
            return false;
        }
        boolean isRttModeSettingOn = Settings.Secure.getIntForUser(mContext.getContentResolver(),
                Settings.Secure.RTT_CALLING_MODE, 0, mContext.getUserId()) != 0;
        // If the carrier config says that we should ignore the RTT mode setting from the user,
        // assume that it's off (i.e. only make an RTT call if it's requested through the extra).
        boolean shouldIgnoreRttModeSetting = getCarrierConfigForPhoneAccount(handle)
                .getBoolean(CarrierConfigManager.KEY_IGNORE_RTT_MODE_SETTING_BOOL, false);
        return isRttModeSettingOn && !shouldIgnoreRttModeSetting;
    }

    private static String convertRttPhoneId(int phoneId) {
        return phoneId != 0 ? Integer.toString(phoneId) : "";
    }

    private PersistableBundle getCarrierConfigForPhoneAccount(PhoneAccountHandle handle) {
        int subscriptionId = mPhoneAccountRegistrar.getSubscriptionIdForPhoneAccount(handle);
        CarrierConfigManager carrierConfigManager =
                mContext.getSystemService(CarrierConfigManager.class);
        if (carrierConfigManager == null) return new PersistableBundle();
        PersistableBundle result = carrierConfigManager.getConfigForSubId(subscriptionId);
        return result == null ? new PersistableBundle() : result;
    }

    void phoneAccountSelected(Call call, PhoneAccountHandle account, boolean setDefault) {
        if (!mCalls.contains(call)) {
            Log.i(this, "Attempted to add account to unknown call %s", call);
        } else {
            if (setDefault) {
                mPhoneAccountRegistrar
                        .setUserSelectedOutgoingPhoneAccount(account, call.getAssociatedUser());
            }

            if (mPendingAccountSelection != null) {
                mPendingAccountSelection.complete(Pair.create(call, account));
                mPendingAccountSelection = null;
            }
        }
    }

    /** Called when the audio state changes. */
    @VisibleForTesting
    public void onCallAudioStateChanged(CallAudioState oldAudioState, CallAudioState
            newAudioState) {
        Log.v(this, "onAudioStateChanged, audioState: %s -> %s", oldAudioState, newAudioState);
        for (CallsManagerListener listener : mListeners) {
            listener.onCallAudioStateChanged(oldAudioState, newAudioState);
        }
    }

    @VisibleForTesting(visibility = VisibleForTesting.Visibility.PACKAGE)
    public void updateCallEndpoint(CallEndpoint callEndpoint) {
        Log.v(this, "updateCallEndpoint");
        for (CallsManagerListener listener : mListeners) {
            listener.onCallEndpointChanged(callEndpoint);
        }
    }

    @VisibleForTesting(visibility = VisibleForTesting.Visibility.PACKAGE)
    public void updateAvailableCallEndpoints(Set<CallEndpoint> availableCallEndpoints) {
        Log.v(this, "updateAvailableCallEndpoints");
        for (CallsManagerListener listener : mListeners) {
            listener.onAvailableCallEndpointsChanged(availableCallEndpoints);
        }
    }

    @VisibleForTesting(visibility = VisibleForTesting.Visibility.PACKAGE)
    public void updateMuteState(boolean isMuted) {
        Log.v(this, "updateMuteState");
        for (CallsManagerListener listener : mListeners) {
            listener.onMuteStateChanged(isMuted);
        }
    }

    /**
     * Called when disconnect tone is started or stopped, including any InCallTone
     * after disconnected call.
     *
     * @param call
     * @param isTonePlaying true if the disconnected tone is started, otherwise the disconnected
     *                      tone is stopped.
     */
    @VisibleForTesting
    public void onDisconnectedTonePlaying(Call call, boolean isTonePlaying) {
        Log.v(this, "onDisconnectedTonePlaying, %s", isTonePlaying ? "started" : "stopped");
        for (CallsManagerListener listener : mListeners) {
            listener.onDisconnectedTonePlaying(call, isTonePlaying);
        }
    }

    void markCallAsRinging(Call call) {
        setCallState(call, CallState.RINGING, "ringing set explicitly");
    }

    @VisibleForTesting
    public void markCallAsDialing(Call call) {
        setCallState(call, CallState.DIALING, "dialing set explicitly");
        maybeMoveToSpeakerPhone(call);
        maybeTurnOffMute(call);
        ensureCallAudible();
    }

    void markCallAsPulling(Call call) {
        setCallState(call, CallState.PULLING, "pulling set explicitly");
        maybeMoveToSpeakerPhone(call);
    }

<<<<<<< HEAD
    /* Returns true if HFP call is present */
    boolean isHfpCallPresent() {
        Optional<Call> hfpCall = mCalls.stream()
                .filter(call -> mContext.getString(R.string.hfp_client_connection).equals(
                         call.getTargetPhoneAccount() == null ? null :
                         call.getTargetPhoneAccount().getComponentName().getClassName()))
                .findFirst();
        return hfpCall.isPresent();
    }

    /* Returns first held call across phoneaccounts */
    private Call getHeldCallAcrossPhoneAccounts() {
        Optional<Call> heldCall = mCalls.stream()
                .filter(call -> call.getParentCall() == null
                        && call.getState() == CallState.ON_HOLD)
                .findFirst();
        return heldCall.orElse(null);
    }

    void requestFocusActionAnswerCall(Call call, int videoState) {
        mConnectionSvrFocusMgr.requestFocus(call, new CallsManager.RequestCallback(
                new CallsManager.ActionAnswerCall(call, videoState)));
    }

=======
>>>>>>> 7c364909
    /**
     * Returns true if the active call is held.
     */
    public boolean holdActiveCallForNewCall(Call call) {
        Call activeCall = (Call) mConnectionSvrFocusMgr.getCurrentFocusCall();
        Log.i(this, "holdActiveCallForNewCall, newCall: %s, activeCall: %s", call.getId(),
                (activeCall == null ? "<none>" : activeCall.getId()));
        if (activeCall != null && activeCall != call) {
            Log.d(TAG, "holdActiveCallForNewCall isDsdaOrDsdsTransitionMode = " +
                    isDsdaOrDsdsTransitionMode());
            // Handle if any HFP call is present otherwise fall back to legacy handling
            if (isHfpCallPresent()) {
                Call heldCall = getHeldCallAcrossPhoneAccounts();
                if (heldCall != null) {
                    if (supportsHold(activeCall)) {
                        Log.i(this, "holdActiveCallForNewCall: hold active call");
                        heldCall.disconnect();
                        activeCall.hold();
                    } else {
                        Log.i(this, "holdActiveCallForNewCall: disconnect active call");
                        activeCall.disconnect();
                    }
                } else if(!areFromSameSource(activeCall, call)) {
                    if (supportsHold(activeCall)) {
                        activeCall.hold();
                    } else {
                        activeCall.disconnect();
                    }
                }
                return true;
            }
            if (isDsdaOrDsdsTransitionMode() && !arePhoneAccountsEqual(
                    call.getTargetPhoneAccount(), activeCall.getTargetPhoneAccount())) {
                // For DSDA/DSDS transition cross sub answer, let connection service handle this
                return false;
            }
            if (canHold(activeCall)) {
                // When Pseudo DSDA call is answered via BT, there is a limitation that we will try
                // to put the call on hold first before disconnecting, below condiiton is added to
                // stop the additional HOLD at Telecom.
                // If there are no call extras present, we need to follow base behavior and allow
                // the HOLD request, if extras are present however we need to allow only for
                // non Pseudo DSDA cases.
                if (call.getExtras() == null ||
                        !call.getExtras().getBoolean(Connection.EXTRA_ANSWERING_DROPS_FG_CALL)) {
                    activeCall.hold("swap to " + call.getId());
                    return true;
                }
                return false;
            } else if (sameSourceHoldCase(activeCall, call)) {

                // Handle the case where the active call and the new call are from the same CS or
                // connection manager, and the currently active call supports hold but cannot
                // currently be held.
                // In this case we'll look for the other held call for this connectionService and
                // disconnect it prior to holding the active call.
                // E.g.
                // Call A - Held   (Supports hold, can't hold)
                // Call B - Active (Supports hold, can't hold)
                // Call C - Incoming
                // Here we need to disconnect A prior to holding B so that C can be answered.
                // This case is driven by telephony requirements ultimately.
                Call heldCall = getHeldCallByConnectionServiceAndPhoneAccount(call);
                if (heldCall != null) {
                    heldCall.disconnect();
                    Log.i(this, "holdActiveCallForNewCall: Disconnect held call %s before "
                                    + "holding active call %s.",
                            heldCall.getId(), activeCall.getId());
                }
                Log.i(this, "holdActiveCallForNewCall: Holding active %s before making %s active.",
                        activeCall.getId(), call.getId());
                activeCall.hold();
                call.increaseHeldByThisCallCount();
                return true;
            } else {
                // This call does not support hold. If it is from a different connection
                // service or connection manager, then disconnect it, otherwise allow the connection
                // service or connection manager to figure out the right states.
                if (!areFromSameSource(activeCall, call)) {
                    Log.i(this, "holdActiveCallForNewCall: disconnecting %s so that %s can be "
                            + "made active.", activeCall.getId(), call.getId());
                    if (!activeCall.isEmergencyCall()) {
                        activeCall.disconnect();
                    } else {
                        // It's not possible to hold the active call, and its an emergency call so
                        // we will silently reject the incoming call instead of answering it.
                        Log.w(this, "holdActiveCallForNewCall: rejecting incoming call %s as "
                                + "the active call is an emergency call and it cannot be held.",
                                call.getId());
                        call.reject(false /* rejectWithMessage */, "" /* message */,
                                "active emergency call can't be held");
                    }
                }
            }
        }
        return false;
    }

    /**
     * attempt to hold or swap the current active call in favor of a new call request. The
     * OutcomeReceiver will return onResult if the current active call is held or disconnected.
     * Otherwise, the OutcomeReceiver will fail.
     */
    public void transactionHoldPotentialActiveCallForNewCall(Call newCall,
            boolean isCallControlRequest, OutcomeReceiver<Boolean, CallException> callback) {
        String mTag = "transactionHoldPotentialActiveCallForNewCall: ";
        Call activeCall = (Call) mConnectionSvrFocusMgr.getCurrentFocusCall();
        Log.i(this, mTag + "newCall=[%s], activeCall=[%s]", newCall, activeCall);

        if (activeCall == null || activeCall == newCall) {
            Log.i(this, mTag + "no need to hold activeCall");
            callback.onResult(true);
            return;
        }

        if (mFeatureFlags.transactionalHoldDisconnectsUnholdable()) {
            // prevent bad actors from disconnecting the activeCall. Instead, clients will need to
            // notify the user that they need to disconnect the ongoing call before making the
            // new call ACTIVE.
            if (isCallControlRequest && !canHoldOrSwapActiveCall(activeCall, newCall)) {
                Log.i(this, mTag + "CallControlRequest exit");
                callback.onError(new CallException("activeCall is NOT holdable or swappable, please"
                        + " request the user disconnect the call.",
                        CallException.CODE_CANNOT_HOLD_CURRENT_ACTIVE_CALL));
                return;
            }

            mCallSequencingAdapter.transactionHoldPotentialActiveCallForNewCall(newCall,
                    activeCall, callback);
        } else {
            // before attempting CallsManager#holdActiveCallForNewCall(Call), check if it'll fail
            // early
            if (!canHold(activeCall) &&
                    !(supportsHold(activeCall) && areFromSameSource(activeCall, newCall))) {
                Log.i(this, "transactionHoldPotentialActiveCallForNewCall: "
                        + "conditions show the call cannot be held.");
                callback.onError(new CallException("call does not support hold",
                        CallException.CODE_CANNOT_HOLD_CURRENT_ACTIVE_CALL));
                return;
            }

            // attempt to hold the active call
            if (!holdActiveCallForNewCall(newCall)) {
                Log.i(this, "transactionHoldPotentialActiveCallForNewCall: "
                        + "attempted to hold call but failed.");
                callback.onError(new CallException("cannot hold active call failed",
                        CallException.CODE_CANNOT_HOLD_CURRENT_ACTIVE_CALL));
                return;
            }

            // officially mark the activeCall as held
            markCallAsOnHold(activeCall);
            callback.onResult(true);
        }
    }

    public void transactionHoldPotentialActiveCallForNewCallOld(Call newCall,
            Call activeCall, OutcomeReceiver<Boolean, CallException> callback) {
        if (holdActiveCallForNewCall(newCall)) {
            // Transactional clients do not call setHold but the request was sent to set the
            // call as inactive and it has already been acked by this point.
            markCallAsOnHold(activeCall);
            callback.onResult(true);
        } else {
            // It's possible that holdActiveCallForNewCall disconnected the activeCall.
            // Therefore, the activeCalls state should be checked before failing.
            if (activeCall.isLocallyDisconnecting()) {
                callback.onResult(true);
            } else {
                Log.i(this, "transactionHoldPotentialActiveCallForNewCallOld: active call could "
                        + "not be held or disconnected");
                callback.onError(
                        new CallException("activeCall could not be held or disconnected",
                                CallException.CODE_CANNOT_HOLD_CURRENT_ACTIVE_CALL));
            }
        }
    }

    private boolean canHoldOrSwapActiveCall(Call activeCall, Call newCall) {
        return canHold(activeCall) || sameSourceHoldCase(activeCall, newCall);
    }

    private boolean sameSourceHoldCase(Call activeCall, Call call) {
        return supportsHold(activeCall) && areFromSameSource(activeCall, call);
    }

    /**
     * CS: Mark a call as active. If the call is self-mangaed, we will also hold any active call
     * before moving the self-managed call to active.
     */
    @VisibleForTesting
    public void markCallAsActive(Call call) {
        Log.i(this, "markCallAsActive, isSelfManaged: " + call.isSelfManaged());
        if (call.isSelfManaged()) {
            // backward compatibility, the self-managed connection service will set the call state
            // to active directly. We should hold or disconnect the current active call based on the
            // holdability, and request the call focus for the self-managed call before the state
            // change.
            mCallSequencingAdapter.markCallAsActiveSelfManagedCall(call);
        } else {
            if (mPendingAudioProcessingCall == call) {
                if (mCalls.contains(call)) {
                    setCallState(call, CallState.AUDIO_PROCESSING, "active set explicitly");
                } else {
                    call.setState(CallState.AUDIO_PROCESSING, "active set explicitly and adding");
                    addCall(call);
                }
                // Clear mPendingAudioProcessingCall so that future attempts to mark the call as
                // active (e.g. coming off of hold) don't put the call into audio processing instead
                mPendingAudioProcessingCall = null;
                return;
            }
            setCallState(call, CallState.ACTIVE, "active set explicitly");
            maybeMoveToSpeakerPhone(call);
            ensureCallAudible();
        }
    }

    /**
     * Mark a call as on hold after the hold operation has already completed.
     */
    public void markCallAsOnHold(Call call) {
        setCallState(call, CallState.ON_HOLD, "on-hold set explicitly");
    }

    /**
     * Marks the specified call as STATE_DISCONNECTED and notifies the in-call app. If this was the
     * last live call, then also disconnect from the in-call controller.
     *
     * @param disconnectCause The disconnect cause, see {@link android.telecom.DisconnectCause}.
     */
    public void markCallAsDisconnected(Call call, DisconnectCause disconnectCause) {
        Log.i(this, "markCallAsDisconnected: call=%s; disconnectCause=%s",
                call.toString(), disconnectCause.toString());
        int oldState = call.getState();
        if (call.getState() == CallState.SIMULATED_RINGING
                && disconnectCause.getCode() == DisconnectCause.REMOTE) {
            // If the remote end hangs up while in SIMULATED_RINGING, the call should
            // be marked as missed.
            call.setOverrideDisconnectCauseCode(new DisconnectCause(DisconnectCause.MISSED));
        }
        if (call.getState() == CallState.NEW
                && disconnectCause.getCode() == DisconnectCause.MISSED) {
            Log.i(this, "markCallAsDisconnected: missed call never rang ", call.getId());
            call.setMissedReason(USER_MISSED_NEVER_RANG);
        }
        if (call.getState() == CallState.RINGING
                || call.getState() == CallState.SIMULATED_RINGING) {
            if (call.getStartRingTime() > 0
                    && (mClockProxy.elapsedRealtime() - call.getStartRingTime())
                    < SHORT_RING_THRESHOLD) {
                Log.i(this, "markCallAsDisconnected; callid=%s, short ring.", call.getId());
                call.setUserMissed(USER_MISSED_SHORT_RING);
            } else if (call.getStartRingTime() > 0) {
                call.setUserMissed(USER_MISSED_NO_ANSWER);
            }
        }

        // Notify listeners that the call was disconnected before being added to CallsManager.
        // Listeners will not receive onAdded or onRemoved callbacks.
        if (!mCalls.contains(call)) {
            mListeners.forEach(l -> l.onCreateConnectionFailed(call));
        }

        // If a call diagnostic service is in use, we will log the original telephony-provided
        // disconnect cause, inform the CDS of the disconnection, and then chain the update of the
        // call state until AFTER the CDS reports it's result back.
        if ((oldState == CallState.ACTIVE || oldState == CallState.DIALING)
                && disconnectCause.getCode() != DisconnectCause.MISSED
                && mCallDiagnosticServiceController.isConnected()
                && mCallDiagnosticServiceController.onCallDisconnected(call, disconnectCause)) {
            Log.i(this, "markCallAsDisconnected; callid=%s, postingToFuture.", call.getId());

            // Log the original disconnect reason prior to calling into the
            // CallDiagnosticService.
            Log.addEvent(call, LogUtils.Events.SET_DISCONNECTED_ORIG, disconnectCause);

            // Setup the future with a timeout so that the CDS is time boxed.
            CompletableFuture<Boolean> future = call.initializeDiagnosticCompleteFuture(
                    mTimeoutsAdapter.getCallDiagnosticServiceTimeoutMillis(
                            mContext.getContentResolver()));

            // Post the disconnection updates to the future for completion once the CDS returns
            // with it's overridden disconnect message.
            CompletableFuture<Void> disconnectFuture = future.thenRunAsync(() -> {
                call.setDisconnectCause(disconnectCause);
                setCallState(call, CallState.DISCONNECTED, "disconnected set explicitly");
            }, new LoggedHandlerExecutor(mHandler, "CM.mCAD", mLock));
            disconnectFuture.exceptionally((throwable) -> {
                Log.e(TAG, throwable, "Error while executing disconnect future.");
                return null;
            });
            call.setDisconnectFuture(disconnectFuture);
        } else {
            // No CallDiagnosticService, or it doesn't handle this call, so just do this
            // synchronously as always.
            call.setDisconnectCause(disconnectCause);
            setCallState(call, CallState.DISCONNECTED, "disconnected set explicitly");
        }

        if (oldState == CallState.NEW && disconnectCause.getCode() == DisconnectCause.MISSED) {
            Log.i(this, "markCallAsDisconnected: logging missed call ");
            mCallLogManager.logCall(call, Calls.MISSED_TYPE, true, null);
        }

        // Emergency MO call is still pending and current active call is
        // disconnected succesfully. So initiating pending Emergency call
        // now and clearing both pending and Disconnectcalls.
        if (mPendingMOEmerCall != null && mDisconnectingCall == call) {
            addCall(mPendingMOEmerCall);
            mPendingMOEmerCall.startCreateConnection(mPhoneAccountRegistrar);
            clearPendingMOEmergencyCall();
        }
    }

    /**
     * Removes an existing disconnected call, and notifies the in-call app.
     */
    public void markCallAsRemoved(Call call) {
        if (call.isDisconnectHandledViaFuture()) {
            Log.i(this, "markCallAsRemoved; callid=%s, postingToFuture.", call.getId());
            configureRemovalFuture(call);
        } else {
            Log.i(this, "markCallAsRemoved; callid=%s, immediate.", call.getId());
            performRemoval(call);
        }
    }

    /**
     * Configure the removal as a dependent stage after the disconnect future completes, which could
     * be cancelled as part of {@link Call#setState(int, String)} when need to retry dial on another
     * ConnectionService.
     * <p>
     * We can not remove the call yet, we need to wait for the DisconnectCause to be processed and
     * potentially re-written via the {@link android.telecom.CallDiagnosticService} first.
     *
     * @param call The call to configure the removal future for.
     */
    private void configureRemovalFuture(Call call) {
        if (!mFeatureFlags.cancelRemovalOnEmergencyRedial()) {
            call.getDiagnosticCompleteFuture().thenRunAsync(() -> performRemoval(call),
                            new LoggedHandlerExecutor(mHandler, "CM.cRF-O", mLock))
                    .exceptionally((throwable) -> {
                        Log.e(TAG, throwable, "Error while executing disconnect future");
                        return null;
                    });
        } else {
            // A future is being used due to a CallDiagnosticService handling the call.  We will
            // chain the removal operation to the end of any outstanding disconnect work.
            CompletableFuture<Void> removalFuture;
            if (call.getDisconnectFuture() == null) {
                // Unexpected - can not get the disconnect future, attach to the diagnostic complete
                // future in this case.
                removalFuture = call.getDiagnosticCompleteFuture().thenRun(() ->
                        Log.w(this, "configureRemovalFuture: remove called without disconnecting"
                                + " first."));
            } else {
                removalFuture = call.getDisconnectFuture();
            }
            removalFuture = removalFuture.thenRunAsync(() -> performRemoval(call),
                    new LoggedHandlerExecutor(mHandler, "CM.cRF-N", mLock));
            removalFuture.exceptionally((throwable) -> {
                Log.e(TAG, throwable, "Error while executing disconnect future");
                return null;
            });
            // Cache the future to remove the call initiated by the ConnectionService in case we
            // need to cancel it in favor of removing the call internally as part of creating a
            // new connection (CreateConnectionProcessor#continueProcessingIfPossible)
            call.setRemovalFuture(removalFuture);
        }
    }

    /**
     * Work which is completed when a call is to be removed. Can either be be run synchronously or
     * posted to a {@link Call#getDiagnosticCompleteFuture()}.
     * @param call The call.
     */
    private void performRemoval(Call call) {
        if (mInCallController.getBindingFuture() != null) {
            mInCallController.getBindingFuture().thenRunAsync(() -> {
                        doRemoval(call);
                    }, new LoggedHandlerExecutor(mHandler, "CM.pR", mLock))
                    .exceptionally((throwable) -> {
                        Log.e(TAG, throwable, "Error while executing call removal");
                        if (mFeatureFlags.telecomMetricsSupport()) {
                            mMetricsController.getErrorStats().log(ErrorStats.SUB_CALL_MANAGER,
                                    ErrorStats.ERROR_REMOVING_CALL);
                        }
                        mAnomalyReporter.reportAnomaly(CALL_REMOVAL_EXECUTION_ERROR_UUID,
                                CALL_REMOVAL_EXECUTION_ERROR_MSG);
                        return null;
                    });
        } else {
            doRemoval(call);
        }
    }

    /**
     * Code to perform removal of a call.  Called above from {@link #performRemoval(Call)} either
     * async (in live code) or sync (in testing).
     * @param call the call to remove.
     */
    private void doRemoval(Call call) {
        call.maybeCleanupHandover();
        removeCall(call);
        boolean isLocallyDisconnecting = mLocallyDisconnectingCalls.contains(call);
        mLocallyDisconnectingCalls.remove(call);
        maybeMoveHeldCallToForeground(call, isLocallyDisconnecting);
    }

    /**
     * Move the held call to foreground in the event that there is a held call and the disconnected
     * call was disconnected locally or the held call has no way to auto-unhold because it does not
     * support hold capability.
     *
     * Note: If {@link FeatureFlags#enableCallSequencing()} is enabled, we will verify that the
     * transaction to unhold the call succeeded or failed.
     */
    public void maybeMoveHeldCallToForeground(Call removedCall, boolean isLocallyDisconnecting) {
        CompletableFuture<Boolean> unholdForegroundCallFuture = null;
        Call foregroundCall = mCallAudioManager.getPossiblyHeldForegroundCall();
        if (isLocallyDisconnecting) {
            boolean isDisconnectingChildCall = removedCall.isDisconnectingChildCall();
            Log.v(this, "maybeMoveHeldCallToForeground: isDisconnectingChildCall = "
                    + isDisconnectingChildCall + "call -> %s", removedCall);
            // Auto-unhold the foreground call due to a locally disconnected call, except if the
            // call which was disconnected is a member of a conference (don't want to auto
            // un-hold the conference if we remove a member of the conference).
            // Also, ensure that the call we're removing is from the same ConnectionService as
            // the one we're removing.  We don't want to auto-unhold between ConnectionService
            // implementations, especially if one is managed and the other is a VoIP CS.
            if (!isDisconnectingChildCall && foregroundCall != null
                    && foregroundCall.getState() == CallState.ON_HOLD
                    && areFromSameSource(foregroundCall, removedCall)) {

                unholdForegroundCallFuture = foregroundCall.unhold();
            }
        } else if (foregroundCall != null &&
                !foregroundCall.can(Connection.CAPABILITY_SUPPORT_HOLD) &&
                foregroundCall.getState() == CallState.ON_HOLD) {

            // The new foreground call is on hold, however the carrier does not display the hold
            // button in the UI.  Therefore, we need to auto unhold the held call since the user
            // has no means of unholding it themselves.
            Log.i(this, "maybeMoveHeldCallToForeground: Auto-unholding held foreground call (call "
                    + "doesn't support hold)");
            unholdForegroundCallFuture = foregroundCall.unhold();
        }

        if (mFeatureFlags.enableCallSequencing() && unholdForegroundCallFuture != null) {
            mCallSequencingAdapter.logFutureResultTransaction(unholdForegroundCallFuture,
                    "maybeMoveHeldCallToForeground", "CM.mMHCTF",
                    "Successfully unheld the foreground call.",
                    "Failed to unhold the foreground call.");
        }
    }

    /**
     * Given a call, marks the call as disconnected and removes it.  Set the error message to
     * indicate to the user that the call cannot me placed due to an ongoing call in another app.
     *
     * Used when there are ongoing self-managed calls and the user tries to make an outgoing managed
     * call.  Called by {@link #startCallConfirmation} when the user is already confirming an
     * outgoing call.  Realistically this should almost never be called since in practice the user
     * won't make multiple outgoing calls at the same time.
     *
     * @param call The call to mark as disconnected.
     */
    void markCallDisconnectedDueToSelfManagedCall(Call call) {
        Call activeCall = getActiveCall();
        CharSequence errorMessage;
        if (activeCall == null) {
            // Realistically this shouldn't happen, but best to handle gracefully
            errorMessage = mContext.getText(R.string.cant_call_due_to_ongoing_unknown_call);
        } else {
            errorMessage = mContext.getString(R.string.cant_call_due_to_ongoing_call,
                    activeCall.getTargetPhoneAccountLabel());
        }
        // Call is managed and there are ongoing self-managed calls.
        markCallAsDisconnected(call, new DisconnectCause(DisconnectCause.ERROR,
                errorMessage, errorMessage, "Ongoing call in another app."));
        markCallAsRemoved(call);
    }

    /**
     * Cleans up any calls currently associated with the specified connection service when the
     * service binder disconnects unexpectedly.
     *
     * @param service The connection service that disconnected.
     */
    void handleConnectionServiceDeath(ConnectionServiceWrapper service) {
        if (service != null) {
            Log.i(this, "handleConnectionServiceDeath: service %s died", service);
            for (Call call : mCalls) {
                if (call.getConnectionService() == service) {
                    if (call.getState() != CallState.DISCONNECTED) {
                        markCallAsDisconnected(call, new DisconnectCause(DisconnectCause.ERROR,
                                null /* message */, null /* description */, "CS_DEATH",
                                ToneGenerator.TONE_PROP_PROMPT));
                    }
                    markCallAsRemoved(call);
                }
            }
        }
    }

    /**
     * Determines if the {@link CallsManager} has any non-external calls.
     *
     * @return {@code True} if there are any non-external calls, {@code false} otherwise.
     */
    public boolean hasAnyCalls() {
        if (mCalls.isEmpty()) {
            return false;
        }

        for (Call call : mCalls) {
            if (!call.isExternalCall()) {
                return true;
            }
        }
        return false;
    }

    boolean hasRingingCall() {
        return getFirstCallWithState(CallState.RINGING, CallState.ANSWERED) != null;
    }

    public boolean hasRingingOrSimulatedRingingCall() {
        return getFirstCallWithState(
                CallState.SIMULATED_RINGING, CallState.RINGING, CallState.ANSWERED) != null;
    }

    @VisibleForTesting
    public boolean onMediaButton(int type) {
        if (hasAnyCalls()) {
            Call ringingCall = getFirstCallWithState(CallState.RINGING,
                    CallState.SIMULATED_RINGING);
            if (HeadsetMediaButton.SHORT_PRESS == type) {
                if (ringingCall == null) {
                    Call activeCall = getFirstCallWithState(CallState.ACTIVE);
                    Call onHoldCall = getFirstCallWithState(CallState.ON_HOLD);
                    if (activeCall != null && onHoldCall != null) {
                        // Two calls, short-press -> switch calls
                        Log.addEvent(onHoldCall, LogUtils.Events.INFO,
                                "two calls, media btn short press - switch call.");
                        unholdCall(onHoldCall);
                        return true;
                    }

                    Call callToHangup = getFirstCallWithState(CallState.RINGING, CallState.DIALING,
                            CallState.PULLING, CallState.ACTIVE, CallState.ON_HOLD);
                    Log.addEvent(callToHangup, LogUtils.Events.INFO,
                            "media btn short press - end call.");
                    if (callToHangup != null) {
                        disconnectCall(callToHangup);
                        return true;
                    }
                } else {
                    Log.addEvent(ringingCall, LogUtils.Events.INFO,
                            "media btn short press - answer call.");
                    answerCall(ringingCall, VideoProfile.STATE_AUDIO_ONLY);
                    return true;
                }
            } else if (HeadsetMediaButton.LONG_PRESS == type) {
                if (ringingCall != null) {
                    Log.addEvent(ringingCall,
                            LogUtils.Events.INFO, "media btn long press - reject");
                    ringingCall.reject(false, null);
                } else {
                    Call activeCall = getFirstCallWithState(CallState.ACTIVE);
                    Call onHoldCall = getFirstCallWithState(CallState.ON_HOLD);
                    if (activeCall != null && onHoldCall != null) {
                        // Two calls, long-press -> end current call
                        Log.addEvent(activeCall, LogUtils.Events.INFO,
                                "two calls, media btn long press - end current call.");
                        disconnectCall(activeCall);
                        return true;
                    }

                    Log.addEvent(getForegroundCall(), LogUtils.Events.INFO,
                            "media btn long press - mute");
                    mCallAudioManager.toggleMute();
                }
                return true;
            }
        }
        Log.i(this, "onMediaButton: type=%d; no active calls", type);
        return false;
    }

    /**
     * Returns true if telecom supports adding another top-level call.
     */
    @VisibleForTesting
    public boolean canAddCall() {
        boolean isDeviceProvisioned = Settings.Global.getInt(mContext.getContentResolver(),
                Settings.Global.DEVICE_PROVISIONED, 0) != 0;
        if (!isDeviceProvisioned) {
            Log.d(TAG, "Device not provisioned, canAddCall is false.");
            return false;
        }

        if (getFirstCallWithState(OUTGOING_CALL_STATES) != null) {
            return false;
        }

        int count = 0;
        // Allow for 4 calls in DSDA/DSDS Transition mode
        int maxTopLevelCalls = isDsdaOrDsdsTransitionMode() ?
                MAXIMUM_TOP_LEVEL_CALLS_DSDA : MAXIMUM_TOP_LEVEL_CALLS;
        for (Call call : mCalls) {
            if (call.isEmergencyCall()) {
                // We never support add call if one of the calls is an emergency call.
                return false;
            } else if (call.isExternalCall()) {
                // External calls don't count.
                continue;
            } else if (call.getParentCall() == null) {
                count++;
            }
            Bundle extras = call.getExtras();
            if (extras != null) {
                if (extras.getBoolean(Connection.EXTRA_DISABLE_ADD_CALL, false)) {
                    return false;
                }
            }

            // We do not check states for canAddCall. We treat disconnected calls the same
            // and wait until they are removed instead. If we didn't count disconnected calls,
            // we could put InCallServices into a state where they are showing two calls but
            // also support add-call. Technically it's right, but overall looks better (UI-wise)
            // and acts better if we wait until the call is removed.

            if (count >= maxTopLevelCalls) {
                return false;
            }
        }

        return true;
    }

    @VisibleForTesting
    public Call getRingingOrSimulatedRingingCall() {
        return getFirstCallWithState(CallState.RINGING,
                CallState.ANSWERED, CallState.SIMULATED_RINGING);
    }

    private List<Call> getAllRingingCalls() {
        return getAllCallWithState(CallState.RINGING, CallState.ANSWERED);
    }

    public Call getActiveCall() {
        return getFirstCallWithState(CallState.ACTIVE);
    }

    private Call getDialingCall() {
        return getFirstCallWithState(CallState.DIALING);
    }

    /** Helper function to retrieve the dialing or pulling call */
    private Call getDialingOrPullingCall() {
        return getFirstCallWithState(CallState.DIALING, CallState.PULLING);
    }

    public Call getHeldCallByConnectionService(PhoneAccountHandle targetPhoneAccount) {
        Optional<Call> heldCall = mCalls.stream()
                .filter(call -> PhoneAccountHandle.areFromSamePackage(call.getTargetPhoneAccount(),
                        targetPhoneAccount)
                        && call.getParentCall() == null
                        && call.getState() == CallState.ON_HOLD)
                .findFirst();
        return heldCall.isPresent() ? heldCall.get() : null;
    }

    @VisibleForTesting
    public int getNumHeldCalls() {
        int count = 0;
        for (Call call : mCalls) {
            if (call.getParentCall() == null && call.getState() == CallState.ON_HOLD) {
                count++;
            }
        }
        return count;
    }

    @VisibleForTesting
    public Call getOutgoingCall() {
        return getFirstCallWithState(OUTGOING_CALL_STATES);
    }

    @VisibleForTesting
    public Call getFirstCallWithState(int... states) {
        return getFirstCallWithState(null, states);
    }

    public Call getFirstCallWithLiveState() {
        return getFirstCallWithState(null, LIVE_CALL_STATES);
    }

    @VisibleForTesting
    public PhoneNumberUtilsAdapter getPhoneNumberUtilsAdapter() {
        return mPhoneNumberUtilsAdapter;
    }

    @VisibleForTesting
    public CompletableFuture<Call> getLatestPostSelectionProcessingFuture() {
        return mLatestPostSelectionProcessingFuture;
    }

    @VisibleForTesting
    public CompletableFuture getLatestPreAccountSelectionFuture() {
        return mLatestPreAccountSelectionFuture;
    }

    /**
     * Returns the first call that it finds with the given states. The states are treated as having
     * priority order so that any call with the first state will be returned before any call with
     * states listed later in the parameter list.
     *
     * @param callToSkip Call that this method should skip while searching
     */
    Call getFirstCallWithState(Call callToSkip, int... states) {
        for (int currentState : states) {
            // check the foreground first
            Call foregroundCall = getForegroundCall();
            if (foregroundCall != null && foregroundCall.getState() == currentState) {
                return foregroundCall;
            }

            for (Call call : mCalls) {
                if (Objects.equals(callToSkip, call)) {
                    continue;
                }

                // Only operate on top-level calls
                if (call.getParentCall() != null) {
                    continue;
                }

                if (call.isExternalCall()) {
                    continue;
                }

                if (currentState == call.getState()) {
                    return call;
                }
            }
        }
        return null;
    }

    /**
     * Returns all calls that it finds with the given states.
     */
    private List<Call> getAllCallWithState(int... states) {
        List<Call> callList = new ArrayList<>();
        for (int currentState : states) {
            for (Call call : mCalls) {
                if (call.isExternalCall()) {
                    continue;
                }

                if (currentState == call.getState()) {
                    callList.add(call);
                }
            }
        }
        return callList;
    }

    Call createConferenceCall(
            String callId,
            PhoneAccountHandle phoneAccount,
            ParcelableConference parcelableConference) {

        // If the parceled conference specifies a connect time, use it; otherwise default to 0,
        // which is the default value for new Calls.
        long connectTime =
                parcelableConference.getConnectTimeMillis() ==
                        Conference.CONNECT_TIME_NOT_SPECIFIED ? 0 :
                        parcelableConference.getConnectTimeMillis();
        long connectElapsedTime =
                parcelableConference.getConnectElapsedTimeMillis() ==
                        Conference.CONNECT_TIME_NOT_SPECIFIED ? 0 :
                        parcelableConference.getConnectElapsedTimeMillis();

        int callDirection = Call.getRemappedCallDirection(parcelableConference.getCallDirection());

        PhoneAccountHandle connectionMgr =
                    mPhoneAccountRegistrar.getSimCallManagerFromHandle(phoneAccount,
                            mCurrentUserHandle);
        Call call = new Call(
                callId,
                mContext,
                this,
                mLock,
                mConnectionServiceRepository,
                mPhoneNumberUtilsAdapter,
                null /* handle */,
                null /* gatewayInfo */,
                connectionMgr,
                phoneAccount,
                callDirection,
                false /* forceAttachToExistingConnection */,
                true /* isConference */,
                connectTime,
                connectElapsedTime,
                mClockProxy,
                mToastFactory,
                mFeatureFlags);

        // Unlike connections, conferences are not created first and then notified as create
        // connection complete from the CS.  They originate from the CS and are reported directly to
        // telecom where they're added (see below).
        call.setIsCreateConnectionComplete(true);

        setCallState(call, Call.getStateFromConnectionState(parcelableConference.getState()),
                "new conference call");
        call.setHandle(parcelableConference.getHandle(),
                parcelableConference.getHandlePresentation());
        call.setConnectionCapabilities(parcelableConference.getConnectionCapabilities());
        call.setConnectionProperties(parcelableConference.getConnectionProperties());
        call.setVideoState(parcelableConference.getVideoState());
        call.setVideoProvider(parcelableConference.getVideoProvider());
        call.setStatusHints(parcelableConference.getStatusHints());
        call.putConnectionServiceExtras(parcelableConference.getExtras());
        // For conference calls, set the associated user from the target phone account user handle.
        UserHandle associatedUser = UserUtil.getAssociatedUserForCall(
                mFeatureFlags.associatedUserRefactorForWorkProfile(), getPhoneAccountRegistrar(),
                getCurrentUserHandle(), phoneAccount);
        call.setAssociatedUser(associatedUser);
        // In case this Conference was added via a ConnectionManager, keep track of the original
        // Connection ID as created by the originating ConnectionService.
        Bundle extras = parcelableConference.getExtras();
        if (extras != null && extras.containsKey(Connection.EXTRA_ORIGINAL_CONNECTION_ID)) {
            call.setOriginalConnectionId(extras.getString(Connection.EXTRA_ORIGINAL_CONNECTION_ID));
        }

        // TODO: Move this to be a part of addCall()
        call.addListener(this);
        addCall(call);
        return call;
    }

    /**
     * @return the call state currently tracked by {@link PhoneStateBroadcaster}
     */
    int getCallState() {
        return mPhoneStateBroadcaster.getCallState();
    }

    /**
     * Retrieves the {@link PhoneAccountRegistrar}.
     *
     * @return The {@link PhoneAccountRegistrar}.
     */
    @VisibleForTesting
    public PhoneAccountRegistrar getPhoneAccountRegistrar() {
        return mPhoneAccountRegistrar;
    }

    /**
     * Retrieves the {@link DisconnectedCallNotifier}
     * @return The {@link DisconnectedCallNotifier}.
     */
    DisconnectedCallNotifier getDisconnectedCallNotifier() {
        return mDisconnectedCallNotifier;
    }

    /**
     * Retrieves the {@link MissedCallNotifier}
     * @return The {@link MissedCallNotifier}.
     */
    MissedCallNotifier getMissedCallNotifier() {
        return mMissedCallNotifier;
    }

    /**
     * Retrieves the {@link IncomingCallNotifier}.
     * @return The {@link IncomingCallNotifier}.
     */
    IncomingCallNotifier getIncomingCallNotifier() {
        return mIncomingCallNotifier;
    }

    /**
     * Reject an incoming call and manually add it to the Call Log.
     * @param incomingCall Incoming call that has been rejected
     */
    private void autoMissCallAndLog(Call incomingCall, CallFilteringResult result) {
        incomingCall.getAnalytics().setMissedReason(incomingCall.getMissedReason());
        if (incomingCall.getConnectionService() != null) {
            // Only reject the call if it has not already been destroyed.  If a call ends while
            // incoming call filtering is taking place, it is possible that the call has already
            // been destroyed, and as such it will be impossible to send the reject to the
            // associated ConnectionService.
            incomingCall.reject(false, null);
        } else {
            Log.i(this, "rejectCallAndLog - call already destroyed.");
        }

        // Since the call was not added to the list of calls, we have to call the missed
        // call notifier and the call logger manually.
        // Do we need missed call notification for direct to Voicemail calls?
        mCallLogManager.logCall(incomingCall, Calls.MISSED_TYPE,
                true /*showNotificationForMissedCall*/, result);
    }

    /**
     * Adds the specified call to the main list of live calls.
     *
     * @param call The call to add.
     */
    @VisibleForTesting
    public void addCall(Call call) {
        if (mCalls.contains(call)) {
            Log.i(this, "addCall(%s) is already added");
            return;
        }
        Log.i(this, "addCall(%s)", call);
        call.addListener(this);
        mCalls.add(call);
        mSelfManagedCallsBeingSetup.remove(call);

        // Specifies the time telecom finished routing the call. This is used by the dialer for
        // analytics.
        Bundle extras = call.getIntentExtras();
        extras.putLong(TelecomManager.EXTRA_CALL_TELECOM_ROUTING_END_TIME_MILLIS,
                SystemClock.elapsedRealtime());

        updateCanAddCall();
        updateHasActiveRttCall();
        updateExternalCallCanPullSupport();
        maybeUpdateVideoCrsCall(call);
        // onCallAdded for calls which immediately take the foreground (like the first call).
        for (CallsManagerListener listener : mListeners) {
            listener.onCallAdded(call);
        }
    }

    @VisibleForTesting
    public void removeCall(Call call) {
        Log.v(this, "removeCall(%s)", call);

        if (call.isTransactionalCall() && call.getTransactionServiceWrapper() != null) {
            // remove call from wrappers
            call.getTransactionServiceWrapper().removeCallFromWrappers(call);
        }

        call.setParentAndChildCall(null);  // clean up parent relationship before destroying.
        call.removeListener(this);
        call.clearConnectionService();
        // TODO: clean up RTT pipes

        boolean shouldNotify = false;
        if (mCalls.contains(call)) {
            mCalls.remove(call);
            shouldNotify = true;
        }
        mSelfManagedCallsBeingSetup.remove(call);

        call.destroy();
        updateExternalCallCanPullSupport();
        // Only broadcast changes for calls that are being tracked.
        if (shouldNotify) {
            updateCanAddCall();
            updateHasActiveRttCall();
            for (CallsManagerListener listener : mListeners) {
                listener.onCallRemoved(call);
            }
        }
    }

    private void updateHasActiveRttCall() {
        boolean hasActiveRttCall = hasActiveRttCall();
        if (hasActiveRttCall != mHasActiveRttCall) {
            Log.i(this, "updateHasActiveRttCall %s -> %s", mHasActiveRttCall, hasActiveRttCall);
            AudioManager.setRttEnabled(hasActiveRttCall);
            mHasActiveRttCall = hasActiveRttCall;
        }
    }

    private boolean hasActiveRttCall() {
        for (Call call : mCalls) {
            if (call.isActive() && call.isRttCall()) {
                return true;
            }
        }
        return false;
    }

    /**
     * Sets the specified state on the specified call.
     *
     * @param call The call.
     * @param newState The new state of the call.
     */
    private void setCallState(Call call, int newState, String tag) {
        if (call == null) {
            return;
        }
        int oldState = call.getState();
        Log.i(this, "setCallState %s -> %s, call: %s",
                CallState.toString(call.getParcelableCallState()),
                CallState.toString(newState), call);
        if (newState != oldState) {
            // If the call switches to held state while a DTMF tone is playing, stop the tone to
            // ensure that the tone generator stops playing the tone.
            if (newState == CallState.ON_HOLD && call.isDtmfTonePlaying()) {
                stopDtmfTone(call);
            }
            // Maybe start a vibration for MO call.
            if (newState == CallState.ACTIVE && !call.isIncoming() && !call.isUnknown()) {
                mRinger.startVibratingForOutgoingCallActive();
            }

            // Unfortunately, in the telephony world the radio is king. So if the call notifies
            // us that the call is in a particular state, we allow it even if it doesn't make
            // sense (e.g., STATE_ACTIVE -> STATE_RINGING).
            // TODO: Consider putting a stop to the above and turning CallState
            // into a well-defined state machine.
            // TODO: Define expected state transitions here, and log when an
            // unexpected transition occurs.
            if (call.setState(newState, tag)) {
                if ((oldState != CallState.AUDIO_PROCESSING) &&
                        (newState == CallState.DISCONNECTED)) {
                    maybeSendPostCallScreenIntent(call);
                }
                int disconnectCode = call.getDisconnectCause().getCode();
                if ((newState == CallState.ABORTED || newState == CallState.DISCONNECTED)
                        && ((disconnectCode != DisconnectCause.MISSED)
                        && (disconnectCode != DisconnectCause.CANCELED))) {
                    call.setMissedReason(MISSED_REASON_NOT_MISSED);
                }
                call.getAnalytics().setMissedReason(call.getMissedReason());

                maybeShowErrorDialogOnDisconnect(call);
                maybeHandleHandover(call, newState);
                notifyCallStateChanged(call, oldState, newState);
            } else {
                Log.i(this, "failed in setting the state to new state");
            }
        }
    }

    private void notifyCallStateChanged(Call call, int oldState, int newState) {
        // Only broadcast state change for calls that are being tracked.
        if (mCalls.contains(call)) {
            updateCanAddCall();
            updateHasActiveRttCall();
            for (CallsManagerListener listener : mListeners) {
                listener.onCallStateChanged(call, oldState, newState);
            }
        }
    }

    /**
     * Identifies call state transitions for a call which trigger handover events.
     * - If this call has a handover to it which just started and this call goes active, treat
     * this as if the user accepted the handover.
     * - If this call has a handover to it which just started and this call is disconnected, treat
     * this as if the user rejected the handover.
     * - If this call has a handover from it which just started and this call is disconnected, do
     * nothing as the call prematurely disconnected before the user accepted the handover.
     * - If this call has a handover from it which was already accepted by the user and this call is
     * disconnected, mark the handover as complete.
     *
     * @param call A call whose state is changing.
     * @param newState The new state of the call.
     */
    private void maybeHandleHandover(Call call, int newState) {
        if (call.getHandoverSourceCall() != null) {
            // We are handing over another call to this one.
            if (call.getHandoverState() == HandoverState.HANDOVER_TO_STARTED) {
                // A handover to this call has just been initiated.
                if (newState == CallState.ACTIVE) {
                    // This call went active, so the user has accepted the handover.
                    Log.i(this, "setCallState: handover to accepted");
                    acceptHandoverTo(call);
                } else if (newState == CallState.DISCONNECTED) {
                    // The call was disconnected, so the user has rejected the handover.
                    Log.i(this, "setCallState: handover to rejected");
                    rejectHandoverTo(call);
                }
            }
        // If this call was disconnected because it was handed over TO another call, report the
        // handover as complete.
        } else if (call.getHandoverDestinationCall() != null
                && newState == CallState.DISCONNECTED) {
            int handoverState = call.getHandoverState();
            if (handoverState == HandoverState.HANDOVER_FROM_STARTED) {
                // Disconnect before handover was accepted.
                Log.i(this, "setCallState: disconnect before handover accepted");
            } else if (handoverState == HandoverState.HANDOVER_ACCEPTED) {
                Log.i(this, "setCallState: handover from complete");
                completeHandoverFrom(call);
            }
        }
    }

    private void completeHandoverFrom(Call call) {
        Call handoverTo = call.getHandoverDestinationCall();
        Log.addEvent(handoverTo, LogUtils.Events.HANDOVER_COMPLETE, "from=%s, to=%s",
                call.getId(), handoverTo.getId());
        Log.addEvent(call, LogUtils.Events.HANDOVER_COMPLETE, "from=%s, to=%s",
                call.getId(), handoverTo.getId());

        // Inform the "from" Call (ie the source call) that the handover from it has
        // completed; this allows the InCallService to be notified that a handover it
        // initiated completed.
        call.onHandoverComplete();

        // Inform the "to" ConnectionService that handover to it has completed.
        handoverTo.onHandoverComplete();
        answerCall(handoverTo, handoverTo.getVideoState());
        call.markFinishedHandoverStateAndCleanup(HandoverState.HANDOVER_COMPLETE);

        // If the call we handed over to is self-managed, we need to disconnect the calls for other
        // ConnectionServices.
        if (handoverTo.isSelfManaged()) {
            disconnectOtherCalls(handoverTo.getTargetPhoneAccount());
        }
    }

    private void rejectHandoverTo(Call handoverTo) {
        Call handoverFrom = handoverTo.getHandoverSourceCall();
        Log.i(this, "rejectHandoverTo: from=%s, to=%s", handoverFrom.getId(), handoverTo.getId());
        Log.addEvent(handoverFrom, LogUtils.Events.HANDOVER_FAILED, "from=%s, to=%s, rejected",
                handoverTo.getId(), handoverFrom.getId());
        Log.addEvent(handoverTo, LogUtils.Events.HANDOVER_FAILED, "from=%s, to=%s, rejected",
                handoverTo.getId(), handoverFrom.getId());

        // Inform the "from" Call (ie the source call) that the handover from it has
        // failed; this allows the InCallService to be notified that a handover it
        // initiated failed.
        handoverFrom.onHandoverFailed(android.telecom.Call.Callback.HANDOVER_FAILURE_USER_REJECTED);

        // Inform the "to" ConnectionService that handover to it has failed.  This
        // allows the ConnectionService the call was being handed over
        if (handoverTo.getConnectionService() != null) {
            // Only attempt if the call has a bound ConnectionService if handover failed
            // early on in the handover process, the CS will be unbound and we won't be
            // able to send the call event.
            handoverTo.getConnectionService().handoverFailed(handoverTo,
                    android.telecom.Call.Callback.HANDOVER_FAILURE_USER_REJECTED);
        }
        handoverTo.markFinishedHandoverStateAndCleanup(HandoverState.HANDOVER_FAILED);
    }

    private void acceptHandoverTo(Call handoverTo) {
        Call handoverFrom = handoverTo.getHandoverSourceCall();
        Log.i(this, "acceptHandoverTo: from=%s, to=%s", handoverFrom.getId(), handoverTo.getId());
        handoverTo.setHandoverState(HandoverState.HANDOVER_ACCEPTED);
        handoverTo.onHandoverComplete();
        handoverFrom.setHandoverState(HandoverState.HANDOVER_ACCEPTED);
        handoverFrom.onHandoverComplete();

        Log.addEvent(handoverTo, LogUtils.Events.ACCEPT_HANDOVER, "from=%s, to=%s",
                handoverFrom.getId(), handoverTo.getId());
        Log.addEvent(handoverFrom, LogUtils.Events.ACCEPT_HANDOVER, "from=%s, to=%s",
                handoverFrom.getId(), handoverTo.getId());

        // Disconnect the call we handed over from.
        disconnectCall(handoverFrom);
        // If we handed over to a self-managed ConnectionService, we need to disconnect calls for
        // other ConnectionServices.
        if (handoverTo.isSelfManaged()) {
            disconnectOtherCalls(handoverTo.getTargetPhoneAccount());
        }
    }

    private void updateCanAddCall() {
        boolean newCanAddCall = canAddCall();
        if (newCanAddCall != mCanAddCall) {
            mCanAddCall = newCanAddCall;
            for (CallsManagerListener listener : mListeners) {
                listener.onCanAddCallChanged(mCanAddCall);
            }
        }
    }

    /**
     * Determines if there are any ongoing self-managed calls for the given package/user.
     * @param packageName The package name to check.
     * @param userHandle The {@link UserHandle} to check.
     * @return {@code true} if the app has ongoing calls, or {@code false} otherwise.
     */
    public boolean isInSelfManagedCall(String packageName, UserHandle userHandle) {
        boolean hasCrossUserAccess = userHandle.equals(UserHandle.ALL);
        return mSelfManagedCallsBeingSetup.stream().anyMatch(c -> c.isSelfManaged()
                && c.getTargetPhoneAccount().getComponentName().getPackageName().equals(packageName)
                && (!hasCrossUserAccess
                        ? c.getTargetPhoneAccount().getUserHandle().equals(userHandle)
                        : true))
                || mCalls.stream().anyMatch(c -> c.isSelfManaged()
                && c.getTargetPhoneAccount().getComponentName().getPackageName().equals(packageName)
                && (!hasCrossUserAccess
                        ? c.getTargetPhoneAccount().getUserHandle().equals(userHandle)
                        : true));
    }

    @VisibleForTesting
    public int getNumCallsWithState(final boolean isSelfManaged, Call excludeCall,
                                    PhoneAccountHandle phoneAccountHandle, int... states) {
        return getNumCallsWithState(isSelfManaged ? CALL_FILTER_SELF_MANAGED : CALL_FILTER_MANAGED,
                excludeCall, phoneAccountHandle, states);
    }

    /**
     * Determines the number of calls matching the specified criteria.
     * @param callFilter indicates whether to include just managed calls
     *                   ({@link #CALL_FILTER_MANAGED}), self-managed calls
     *                   ({@link #CALL_FILTER_SELF_MANAGED}), or all calls
     *                   ({@link #CALL_FILTER_ALL}).
     * @param excludeCall Where {@code non-null}, this call is excluded from the count.
     * @param phoneAccountHandle Where {@code non-null}, calls for this {@link PhoneAccountHandle}
     *                           are excluded from the count.
     * @param states The list of {@link CallState}s to include in the count.
     * @return Count of calls matching criteria.
     */
    @VisibleForTesting
    public int getNumCallsWithState(final int callFilter, Call excludeCall,
                                    PhoneAccountHandle phoneAccountHandle, int... states) {

        Set<Integer> desiredStates = IntStream.of(states).boxed().collect(Collectors.toSet());

        Stream<Call> callsStream = mCalls.stream()
                .filter(call -> desiredStates.contains(call.getState()) &&
                        call.getParentCall() == null && !call.isExternalCall());

        if (callFilter == CALL_FILTER_MANAGED) {
            callsStream = callsStream.filter(call -> !call.isSelfManaged());
        } else if (callFilter == CALL_FILTER_SELF_MANAGED) {
            callsStream = callsStream.filter(call -> call.isSelfManaged());
        }

        // If a call to exclude was specified, filter it out.
        if (excludeCall != null) {
            callsStream = callsStream.filter(call -> call != excludeCall);
        }

        // If a phone account handle was specified, only consider calls for that phone account.
        if (phoneAccountHandle != null) {
            callsStream = callsStream.filter(
                    call -> phoneAccountHandle.equals(call.getTargetPhoneAccount()));
        }

        return (int) callsStream.count();
    }

    /**
     * Determines the number of calls (visible to the calling user) matching the specified criteria.
     * This is an overloaded method which is being used in a security patch to fix up the call
     * state type APIs which are acting across users when they should not be.
     *
     * See {@link TelecomManager#isInCall()} and {@link TelecomManager#isInManagedCall()}.
     *
     * @param callFilter indicates whether to include just managed calls
     *                   ({@link #CALL_FILTER_MANAGED}), self-managed calls
     *                   ({@link #CALL_FILTER_SELF_MANAGED}), or all calls
     *                   ({@link #CALL_FILTER_ALL}).
     * @param excludeCall Where {@code non-null}, this call is excluded from the count.
     * @param callingUser Where {@code non-null}, call visibility is scoped to this
     *                    {@link UserHandle}.
     * @param hasCrossUserAccess indicates if calling user has the INTERACT_ACROSS_USERS permission.
     * @param phoneAccountHandle Where {@code non-null}, calls for this {@link PhoneAccountHandle}
     *                           are excluded from the count.
     * @param states The list of {@link CallState}s to include in the count.
     * @return Count of calls matching criteria.
     */
    @VisibleForTesting
    public int getNumCallsWithState(final int callFilter, Call excludeCall,
            UserHandle callingUser, boolean hasCrossUserAccess,
            PhoneAccountHandle phoneAccountHandle, int... states) {

        Set<Integer> desiredStates = IntStream.of(states).boxed().collect(Collectors.toSet());

        Stream<Call> callsStream = mCalls.stream()
                .filter(call -> desiredStates.contains(call.getState()) &&
                        call.getParentCall() == null && !call.isExternalCall());

        if (callFilter == CALL_FILTER_MANAGED) {
            callsStream = callsStream.filter(call -> !call.isSelfManaged());
        } else if (callFilter == CALL_FILTER_SELF_MANAGED) {
            callsStream = callsStream.filter(call -> call.isSelfManaged());
        }

        // If a call to exclude was specified, filter it out.
        if (excludeCall != null) {
            callsStream = callsStream.filter(call -> call != excludeCall);
        }

        // If a phone account handle was specified, only consider calls for that phone account.
        if (phoneAccountHandle != null) {
            callsStream = callsStream.filter(
                    call -> phoneAccountHandle.equals(call.getTargetPhoneAccount()));
        }

        callsStream = callsStream.filter(
                call -> hasCrossUserAccess || isCallVisibleForUser(call, callingUser));

        return (int) callsStream.count();
    }

    public boolean hasMaximumLiveCalls(Call exceptCall) {
        return MAXIMUM_LIVE_CALLS <= getNumCallsWithState(CALL_FILTER_ALL,
                exceptCall, null /* phoneAccountHandle*/, LIVE_CALL_STATES);
    }

    private boolean hasMaximumManagedLiveCalls(Call exceptCall) {
        return MAXIMUM_LIVE_CALLS <= getNumCallsWithState(false /* isSelfManaged */,
                exceptCall, null /* phoneAccountHandle */, LIVE_CALL_STATES);
    }

    private boolean hasMaximumSelfManagedCalls(Call exceptCall,
                                                   PhoneAccountHandle phoneAccountHandle) {
        return MAXIMUM_SELF_MANAGED_CALLS <= getNumCallsWithState(true /* isSelfManaged */,
                exceptCall, phoneAccountHandle, ANY_CALL_STATE);
    }

    public boolean hasMaximumManagedHoldingCalls(Call exceptCall) {
        return MAXIMUM_HOLD_CALLS <= getNumCallsWithState(false /* isSelfManaged */, exceptCall,
                null /* phoneAccountHandle */, CallState.ON_HOLD);
    }

    /**
     * @return true if more than maximum managed allowed ringing calls exist.
     * Maximum ringing calls in case of SS/DSDS is one and two in case of
     * DSDA (one per phone account).
     */
    private boolean hasMaximumManagedRingingCalls(Call exceptCall) {
        // At any point we should have only one incoming call on a given PhoneAccount.
        if (MAXIMUM_RINGING_CALLS <= getNumCallsWithState(false /* isSelfManaged */,
                exceptCall, exceptCall.getTargetPhoneAccount(), CallState.RINGING,
                CallState.ANSWERED)) {
            return true;
        }
        // Check if we are exceeding overall maximum ringing call count.
        int maxAllowedManagedRingingCalls = isDsdaOrDsdsTransitionMode() ?
                MAXIMUM_RINGING_CALLS_DSDA : MAXIMUM_RINGING_CALLS;
        return maxAllowedManagedRingingCalls <= getNumCallsWithState(false /* isSelfManaged */,
                exceptCall, null /*phoneAccountHandle*/, CallState.RINGING, CallState.ANSWERED);
    }

    private boolean hasMaximumSelfManagedRingingCalls(Call exceptCall,
                                                      PhoneAccountHandle phoneAccountHandle) {
        return MAXIMUM_RINGING_CALLS <= getNumCallsWithState(true /* isSelfManaged */, exceptCall,
                phoneAccountHandle, CallState.RINGING, CallState.ANSWERED);
    }

    public boolean hasMaximumOutgoingCalls(Call exceptCall) {
        return MAXIMUM_LIVE_CALLS <= getNumCallsWithState(CALL_FILTER_ALL,
                exceptCall, null /* phoneAccountHandle */, OUTGOING_CALL_STATES);
    }

    private boolean hasMaximumManagedOutgoingCalls(Call exceptCall) {
        return MAXIMUM_OUTGOING_CALLS <= getNumCallsWithState(false /* isSelfManaged */, exceptCall,
                null /* phoneAccountHandle */, OUTGOING_CALL_STATES);
    }

    private boolean hasMaximumManagedDialingCalls(Call exceptCall) {
        return MAXIMUM_DIALING_CALLS <= getNumCallsWithState(false /* isSelfManaged */, exceptCall,
                null /* phoneAccountHandle */, CallState.DIALING, CallState.PULLING);
    }

    /**
     * Given a {@link PhoneAccountHandle} determines if there are other unholdable calls owned by
     * another connection service.
     * @param phoneAccountHandle The {@link PhoneAccountHandle} to check.
     * @return {@code true} if there are other unholdable calls, {@code false} otherwise.
     */
    public boolean hasUnholdableCallsForOtherConnectionService(
            PhoneAccountHandle phoneAccountHandle) {
        return getNumUnholdableCallsForOtherConnectionService(phoneAccountHandle) > 0;
    }

    /**
     * Determines the number of unholdable calls present in a connection service other than the one
     * the passed phone account belongs to. If a ConnectionService has not been associated with an
     * outgoing call yet (for example, it is in the SELECT_PHONE_ACCOUNT state), then we do not
     * count that call because it is not tracked as an active call yet.
     * @param phoneAccountHandle The handle of the PhoneAccount.
     * @return Number of unholdable calls owned by other connection service.
     */
    public int getNumUnholdableCallsForOtherConnectionService(
            PhoneAccountHandle phoneAccountHandle) {
        return (int) mCalls.stream().filter(call ->
                // If this convention needs to be changed, answerCall will need to be modified to
                // change what an "active call" is so that the call in SELECT_PHONE_ACCOUNT state
                // will be properly cancelled.
                call.getTargetPhoneAccount() != null
                        && phoneAccountHandle != null
                        && !phoneAccountHandle.getComponentName().equals(
                                call.getTargetPhoneAccount().getComponentName())
                        && call.getParentCall() == null
                        && !call.isExternalCall()
                        && !canHold(call)).count();
    }

    /**
     * Determines if there are any managed calls.
     * @return {@code true} if there are managed calls, {@code false} otherwise.
     */
    public boolean hasManagedCalls() {
        return mCalls.stream().filter(call -> !call.isSelfManaged() &&
                !call.isExternalCall()).count() > 0;
    }

    /**
     * Note: isInSelfManagedCall(packageName, UserHandle) should always be used in favor or this
     * method. This method determines if there are any self-managed calls globally.
     * @return {@code true} if there are self-managed calls, {@code false} otherwise.
     */
    @VisibleForTesting
    public boolean hasSelfManagedCalls() {
        return mSelfManagedCallsBeingSetup.size() > 0 ||
                mCalls.stream().filter(call -> call.isSelfManaged()).count() > 0;
    }

    /**
     * Determines if there are any ongoing managed or self-managed calls.
     * Note: The {@link #ONGOING_CALL_STATES} are
     * @param callingUser The user to scope the calls to.
     * @param hasCrossUserAccess indicates if user has the INTERACT_ACROSS_USERS permission.
     * @return {@code true} if there are ongoing managed or self-managed calls, {@code false}
     *      otherwise.
     */
    public boolean hasOngoingCalls(UserHandle callingUser, boolean hasCrossUserAccess) {
        return getNumCallsWithState(
                CALL_FILTER_ALL, null /* excludeCall */,
                callingUser, hasCrossUserAccess,
                null /* phoneAccountHandle */,
                ONGOING_CALL_STATES) > 0;
    }

    /**
     * Determines if there are any ongoing managed calls.
     * @param callingUser The user to scope the calls to.
     * @param hasCrossUserAccess indicates if user has the INTERACT_ACROSS_USERS permission.
     * @return {@code true} if there are ongoing managed calls, {@code false} otherwise.
     */
    public boolean hasOngoingManagedCalls(UserHandle callingUser, boolean hasCrossUserAccess) {
        return getNumCallsWithState(
                CALL_FILTER_MANAGED, null /* excludeCall */,
                callingUser, hasCrossUserAccess,
                null /* phoneAccountHandle */,
                ONGOING_CALL_STATES) > 0;
    }

    /**
     * Determines if the system incoming call UI should be shown.
     * The system incoming call UI will be shown if the new incoming call is self-managed, and there
     * are ongoing calls for another PhoneAccount.
     * @param incomingCall The incoming call.
     * @return {@code true} if the system incoming call UI should be shown, {@code false} otherwise.
     */
    public boolean shouldShowSystemIncomingCallUi(Call incomingCall) {
        return incomingCall.isIncoming() && incomingCall.isSelfManaged()
                && hasUnholdableCallsForOtherConnectionService(incomingCall.getTargetPhoneAccount())
                && incomingCall.getHandoverSourceCall() == null;
    }

    /**
     * Make room for a pending outgoing emergency {@link Call}.
     * <p>
     * Note: This method is only applicable when {@link FeatureFlags#enableCallSequencing()}
     * is false.
     * @param emergencyCall The new pending outgoing call.
     * @return true if room was made, false if no room could be made.
     */
    @VisibleForTesting
    public boolean makeRoomForOutgoingEmergencyCall(Call emergencyCall) {
        // Always disconnect any ringing/incoming calls when an emergency call is placed to minimize
        // distraction. This does not affect live call count.
        if (hasRingingOrSimulatedRingingCall()) {
            Call ringingCall = getRingingOrSimulatedRingingCall();
            ringingCall.getAnalytics().setCallIsAdditional(true);
            ringingCall.getAnalytics().setCallIsInterrupted(true);
            if (ringingCall.getState() == CallState.SIMULATED_RINGING) {
                if (!ringingCall.hasGoneActiveBefore()) {
                    // If this is an incoming call that is currently in SIMULATED_RINGING only
                    // after a call screen, disconnect to make room and mark as missed, since
                    // the user didn't get a chance to accept/reject.
                    ringingCall.disconnect("emergency call dialed during simulated ringing "
                            + "after screen.");
                } else {
                    // If this is a simulated ringing call after being active and put in
                    // AUDIO_PROCESSING state again, disconnect normally.
                    ringingCall.reject(false, null, "emergency call dialed during simulated "
                            + "ringing.");
                }
            } else { // normal incoming ringing call.
                // Hang up the ringing call to make room for the emergency call and mark as missed,
                // since the user did not reject.
                // To support DSDA use case, hang up normal ringing calls on both SUBs.
                // SIMULATED_RINGING is not supported on DSDA.
                List<Call> ringingCalls = getAllRingingCalls();
                for (Call call : ringingCalls) {
                    Log.i(this, "makeRoomForOutgoingEmergencyCall disconnect"
                            + "call =" + call);
                    call.setOverrideDisconnectCauseCode(
                            new DisconnectCause(DisconnectCause.MISSED));
                    call.reject(false, null, "emergency call dialed during ringing.");
                }
            }
        }

        // There is already room!
        if (!hasMaximumLiveCalls(emergencyCall)) return true;

        Call liveCall = getFirstCallWithState(LIVE_CALL_STATES);
        Log.i(this, "makeRoomForOutgoingEmergencyCall call = " + emergencyCall
                + " livecall = " + liveCall);

        if (emergencyCall == liveCall) {
            // Not likely, but a good correctness check.
            return true;
        }

        if (hasMaximumOutgoingCalls(emergencyCall)) {
            Call outgoingCall = getFirstCallWithState(OUTGOING_CALL_STATES);
            if (!outgoingCall.isEmergencyCall()) {
                emergencyCall.getAnalytics().setCallIsAdditional(true);
                outgoingCall.getAnalytics().setCallIsInterrupted(true);
                outgoingCall.disconnect("Disconnecting dialing call in favor of new dialing"
                        + " emergency call.");
                return true;
            }
            if (outgoingCall.getState() == CallState.SELECT_PHONE_ACCOUNT) {
                // Correctness check: if there is an orphaned emergency call in the
                // {@link CallState#SELECT_PHONE_ACCOUNT} state, just disconnect it since the user
                // has explicitly started a new call.
                emergencyCall.getAnalytics().setCallIsAdditional(true);
                outgoingCall.getAnalytics().setCallIsInterrupted(true);
                outgoingCall.disconnect("Disconnecting call in SELECT_PHONE_ACCOUNT in favor"
                        + " of new outgoing call.");
                return true;
            }
            //  If the user tries to make two outgoing calls to different emergency call numbers,
            //  we will try to connect the first outgoing call and reject the second.
            emergencyCall.setStartFailCause(CallFailureCause.IN_EMERGENCY_CALL);
            return false;
        }

        if (liveCall.getState() == CallState.AUDIO_PROCESSING) {
            emergencyCall.getAnalytics().setCallIsAdditional(true);
            liveCall.getAnalytics().setCallIsInterrupted(true);
            liveCall.disconnect("disconnecting audio processing call for emergency");
            return true;
        }

        // If the live call is stuck in a connecting state, prompt the user to generate a bugreport.
        if (liveCall.getState() == CallState.CONNECTING) {
            if (mFeatureFlags.telecomMetricsSupport()) {
                mMetricsController.getErrorStats().log(ErrorStats.SUB_CALL_MANAGER,
                        ErrorStats.ERROR_STUCK_CONNECTING_EMERGENCY);
            }
            mAnomalyReporter.reportAnomaly(LIVE_CALL_STUCK_CONNECTING_EMERGENCY_ERROR_UUID,
                    LIVE_CALL_STUCK_CONNECTING_EMERGENCY_ERROR_MSG);
        }

        // If we have the max number of held managed calls and we're placing an emergency call,
        // we'll disconnect the ongoing call if it cannot be held.
        if (hasMaximumManagedHoldingCalls(emergencyCall) && !canHold(liveCall)) {
            emergencyCall.getAnalytics().setCallIsAdditional(true);
            liveCall.getAnalytics().setCallIsInterrupted(true);
            // Disconnect the active call instead of the holding call because it is historically
            // easier to do, rather than disconnect a held call.
            liveCall.disconnect("disconnecting to make room for emergency call "
                    + emergencyCall.getId());
            return true;
        }

        // TODO: Remove once b/23035408 has been corrected.
        // If the live call is a conference, it will not have a target phone account set.  This
        // means the check to see if the live call has the same target phone account as the new
        // call will not cause us to bail early.  As a result, we'll end up holding the
        // ongoing conference call.  However, the ConnectionService is already doing that.  This
        // has caused problems with some carriers.  As a workaround until b/23035408 is
        // corrected, we will try and get the target phone account for one of the conference's
        // children and use that instead.
        PhoneAccountHandle liveCallPhoneAccount = liveCall.getTargetPhoneAccount();
        if (liveCallPhoneAccount == null && liveCall.isConference() &&
                !liveCall.getChildCalls().isEmpty()) {
            liveCallPhoneAccount = getFirstChildPhoneAccount(liveCall);
            Log.i(this, "makeRoomForOutgoingEmergencyCall: using child call PhoneAccount = " +
                    liveCallPhoneAccount);
        }

        // We may not know which PhoneAccount the emergency call will be placed on yet, but if
        // the liveCall PhoneAccount does not support placing emergency calls, then we know it
        // will not be that one and we do not want multiple PhoneAccounts active during an
        // emergency call if possible. Disconnect the active call in favor of the emergency call
        // instead of trying to hold.
        if (liveCall.getTargetPhoneAccount() != null) {
            PhoneAccount pa = mPhoneAccountRegistrar.getPhoneAccountUnchecked(
                    liveCall.getTargetPhoneAccount());
            if((pa.getCapabilities() & PhoneAccount.CAPABILITY_PLACE_EMERGENCY_CALLS) == 0) {
                liveCall.setOverrideDisconnectCauseCode(new DisconnectCause(
                        DisconnectCause.LOCAL, DisconnectCause.REASON_EMERGENCY_CALL_PLACED));
                liveCall.disconnect("outgoing call does not support emergency calls, "
                        + "disconnecting.");
            }
            return true;
        }

        // First thing, if we are trying to make an emergency call with the same package name as
        // the live call, then allow it so that the connection service can make its own decision
        // about how to handle the new call relative to the current one.
        // By default, for telephony, it will try to hold the existing call before placing the new
        // emergency call except for if the carrier does not support holding calls for emergency.
        // In this case, telephony will disconnect the call.
        if (PhoneAccountHandle.areFromSamePackage(liveCallPhoneAccount,
                emergencyCall.getTargetPhoneAccount())) {
            Log.i(this, "makeRoomForOutgoingEmergencyCall: phoneAccount matches.");
            emergencyCall.getAnalytics().setCallIsAdditional(true);
            liveCall.getAnalytics().setCallIsInterrupted(true);
            return true;
        } else if (emergencyCall.getTargetPhoneAccount() == null) {
            // Without a phone account, we can't say reliably that the call will fail.
            // If the user chooses the same phone account as the live call, then it's
            // still possible that the call can be made (like with CDMA calls not supporting
            // hold but they still support adding a call by going immediately into conference
            // mode). Return true here and we'll run this code again after user chooses an
            // account.
            return true;
        }

        // Hold the live call if possible before attempting the new outgoing emergency call.
        if (canHold(liveCall)) {
            Log.i(this, "makeRoomForOutgoingEmergencyCall: holding live call.");
            emergencyCall.getAnalytics().setCallIsAdditional(true);
            emergencyCall.increaseHeldByThisCallCount();
            liveCall.getAnalytics().setCallIsInterrupted(true);
            liveCall.hold("calling " + emergencyCall.getId());
            return true;
        }

        // The live call cannot be held so we're out of luck here.  There's no room.
        emergencyCall.setStartFailCause(CallFailureCause.CANNOT_HOLD_CALL);
        return false;
    }

    /**
     * Make room for a pending outgoing {@link Call}.
     * <p>
     * Note: This method is only applicable when {@link FeatureFlags#enableCallSequencing()}
     * is false.
     * @param call The new pending outgoing call.
     * @return true if room was made, false if no room could be made.
     */
    @VisibleForTesting
    public boolean makeRoomForOutgoingCall(Call call) {
        // Already room!
        if (!hasMaximumLiveCalls(call)) return true;

        // NOTE: If the amount of live calls changes beyond 1, this logic will probably
        // have to change.
        Call liveCall = getFirstCallWithState(LIVE_CALL_STATES);
        Log.i(this, "makeRoomForOutgoingCall call = " + call + " livecall = " +
               liveCall);

        if (call == liveCall) {
            // If the call is already the foreground call, then we are golden.
            // This can happen after the user selects an account in the SELECT_PHONE_ACCOUNT
            // state since the call was already populated into the list.
            return true;
        }

<<<<<<< HEAD
        // If the live call is stuck in a connecting state for longer than the transitory timeout,
        // then we should disconnect it in favor of the new outgoing call and prompt the user to
        // generate a bugreport.
        // TODO: In the future we should let the CallAnomalyWatchDog do this disconnection of the
        // live call stuck in the connecting state.  Unfortunately that code will get tripped up by
        // calls that have a longer than expected new outgoing call broadcast response time.  This
        // mitigation is intended to catch calls stuck in a CONNECTING state for a long time that
        // block outgoing calls.  However, if the user dials two calls in quick succession it will
        // result in both calls getting disconnected, which is not optimal.
        if (liveCall.getState() == CallState.CONNECTING
                && ((mClockProxy.elapsedRealtime() - liveCall.getCreationElapsedRealtimeMillis())
                > mTimeoutsAdapter.getNonVoipCallTransitoryStateTimeoutMillis())) {
            if (mFeatureFlags.telecomMetricsSupport()) {
                mMetricsController.getErrorStats().log(ErrorStats.SUB_CALL_MANAGER,
                        ErrorStats.ERROR_STUCK_CONNECTING);
            }
            mAnomalyReporter.reportAnomaly(LIVE_CALL_STUCK_CONNECTING_ERROR_UUID,
                    LIVE_CALL_STUCK_CONNECTING_ERROR_MSG);
            liveCall.disconnect("Force disconnect CONNECTING call.");
            return true;
        }

        if (hasMaximumOutgoingCalls(call)) {
            Call outgoingCall = getFirstCallWithState(OUTGOING_CALL_STATES);
            if (outgoingCall.getState() == CallState.SELECT_PHONE_ACCOUNT) {
                // If there is an orphaned call in the {@link CallState#SELECT_PHONE_ACCOUNT}
                // state, just disconnect it since the user has explicitly started a new call.
                call.getAnalytics().setCallIsAdditional(true);
                outgoingCall.getAnalytics().setCallIsInterrupted(true);
                outgoingCall.disconnect("Disconnecting call in SELECT_PHONE_ACCOUNT in favor"
                        + " of new outgoing call.");
                return true;
            }

            call.setStartFailCause(CallFailureCause.MAX_OUTGOING_CALLS);

            CharSequence text = mContext.getText(R.string.notification_disconnectedDialing_message);
            call.setOverrideDisconnectCauseCode(new DisconnectCause(DisconnectCause.ERROR, text,
                    text, "Another outgoing call is already being dialed.",
                    ToneGenerator.TONE_PROP_PROMPT));
            Bundle extras = call.getIntentExtras();
            if (extras == null) {
                extras = new Bundle();
                call.setIntentExtras(extras);
            }
            extras.putBoolean(EXTRA_KEY_DISPLAY_ERROR_DIALOG, true);
            return false;
=======
        CompletableFuture<Boolean> disconnectFuture =
                maybeDisconnectExistingCallForNewOutgoingCall(call, liveCall);
        // If future is instantiated, it will always be completed when call sequencing
        // isn't enabled.
        if (!mFeatureFlags.enableCallSequencing() && disconnectFuture != null) {
            return disconnectFuture.getNow(false);
>>>>>>> 7c364909
        }

        // TODO: Remove once b/23035408 has been corrected.
        // If the live call is a conference, it will not have a target phone account set.  This
        // means the check to see if the live call has the same target phone account as the new
        // call will not cause us to bail early.  As a result, we'll end up holding the
        // ongoing conference call.  However, the ConnectionService is already doing that.  This
        // has caused problems with some carriers.  As a workaround until b/23035408 is
        // corrected, we will try and get the target phone account for one of the conference's
        // children and use that instead.
        PhoneAccountHandle liveCallPhoneAccount = liveCall.getTargetPhoneAccount();
        if (liveCallPhoneAccount == null && liveCall.isConference() &&
                !liveCall.getChildCalls().isEmpty()) {
            liveCallPhoneAccount = getFirstChildPhoneAccount(liveCall);
            Log.i(this, "makeRoomForOutgoingCall: using child call PhoneAccount = " +
                    liveCallPhoneAccount);
        }

        // First thing, for managed calls, if we are trying to make a call with the same phone
        // account as the live call, then allow it so that the connection service can make its own
        // decision about how to handle the new call relative to the current one.
        // Note: This behavior is primarily in place because Telephony historically manages the
        // state of the calls it tracks by itself, holding and unholding as needed.  Self-managed
        // calls, even though from the same package are normally held/unheld automatically by
        // Telecom.  Calls within a single ConnectionService get held/unheld automatically during
        // "swap" operations by CallsManager#holdActiveCallForNewCall.  There is, however, a quirk
        // in that if an app declares TWO different ConnectionServices, holdActiveCallForNewCall
        // would not work correctly because focus switches between ConnectionServices, yet we
        // tended to assume that if the calls are from the same package that the hold/unhold should
        // be done by the app.  That was a bad assumption as it meant that we could have two active
        // calls.
        // TODO(b/280826075): We need to come back and revisit all this logic in a holistic manner.
        if (PhoneAccountHandle.areFromSamePackage(liveCallPhoneAccount,
                call.getTargetPhoneAccount())
                && !call.isSelfManaged()
                && !liveCall.isSelfManaged()) {
            Log.i(this, "makeRoomForOutgoingCall: managed phoneAccount matches");
            call.getAnalytics().setCallIsAdditional(true);
            liveCall.getAnalytics().setCallIsInterrupted(true);
            return true;
        } else if (call.getTargetPhoneAccount() == null) {
            // Without a phone account, we can't say reliably that the call will fail.
            // If the user chooses the same phone account as the live call, then it's
            // still possible that the call can be made (like with CDMA calls not supporting
            // hold but they still support adding a call by going immediately into conference
            // mode). Return true here and we'll run this code again after user chooses an
            // account.
            return true;
        }

        // Try to hold the live call before attempting the new outgoing call.
        if (canHold(liveCall)) {
            Log.i(this, "makeRoomForOutgoingCall: holding live call.");
            call.getAnalytics().setCallIsAdditional(true);
            liveCall.getAnalytics().setCallIsInterrupted(true);
            liveCall.hold("calling " + call.getId());
            return true;
        }

        // The live call cannot be held so we're out of luck here.  There's no room.
        call.setStartFailCause(CallFailureCause.CANNOT_HOLD_CALL);
        return false;
    }

    /**
     * Potentially disconnects the live call if it has been stuck in a connecting state for more
     * than the designated timeout or the outgoing call if it's stuck in the
     * {@link CallState#SELECT_PHONE_ACCOUNT} stage.
     *
     * @param call The new outgoing call that is being placed.
     * @param liveCall The first live call that has been detected.
     * @return The {@link CompletableFuture<Boolean>} representing if room for the outgoing call
     * could be made, null if further processing is required.
     */
    public CompletableFuture<Boolean> maybeDisconnectExistingCallForNewOutgoingCall(Call call,
            Call liveCall) {
        // If the live call is stuck in a connecting state for longer than the transitory timeout,
        // then we should disconnect it in favor of the new outgoing call and prompt the user to
        // generate a bugreport.
        // TODO: In the future we should let the CallAnomalyWatchDog do this disconnection of the
        // live call stuck in the connecting state.  Unfortunately that code will get tripped up by
        // calls that have a longer than expected new outgoing call broadcast response time.  This
        // mitigation is intended to catch calls stuck in a CONNECTING state for a long time that
        // block outgoing calls.  However, if the user dials two calls in quick succession it will
        // result in both calls getting disconnected, which is not optimal.
        if (liveCall.getState() == CallState.CONNECTING
                && ((mClockProxy.elapsedRealtime() - liveCall.getCreationElapsedRealtimeMillis())
                > mTimeoutsAdapter.getNonVoipCallTransitoryStateTimeoutMillis())) {
            if (mFeatureFlags.telecomMetricsSupport()) {
                mMetricsController.getErrorStats().log(ErrorStats.SUB_CALL_MANAGER,
                        ErrorStats.ERROR_STUCK_CONNECTING);
            }
            mAnomalyReporter.reportAnomaly(LIVE_CALL_STUCK_CONNECTING_ERROR_UUID,
                    LIVE_CALL_STUCK_CONNECTING_ERROR_MSG);
            CompletableFuture<Boolean> disconnectFuture =
                    liveCall.disconnect("Force disconnect CONNECTING call.");
            return mFeatureFlags.enableCallSequencing()
                    ? disconnectFuture
                    : CompletableFuture.completedFuture(true);
        }

        if (hasMaximumOutgoingCalls(call)) {
            Call outgoingCall = getFirstCallWithState(OUTGOING_CALL_STATES);
            if (outgoingCall.getState() == CallState.SELECT_PHONE_ACCOUNT) {
                // If there is an orphaned call in the {@link CallState#SELECT_PHONE_ACCOUNT}
                // state, just disconnect it since the user has explicitly started a new call.
                call.getAnalytics().setCallIsAdditional(true);
                outgoingCall.getAnalytics().setCallIsInterrupted(true);
                CompletableFuture<Boolean> disconnectFuture = outgoingCall.disconnect(
                        "Disconnecting call in SELECT_PHONE_ACCOUNT in favor of new "
                                + "outgoing call.");
                return mFeatureFlags.enableCallSequencing()
                        ? disconnectFuture
                        : CompletableFuture.completedFuture(true);
            }
            call.setStartFailCause(CallFailureCause.MAX_OUTGOING_CALLS);
            return CompletableFuture.completedFuture(false);
        }

        return null;
    }

    /**
     * Given a call, find the first non-null phone account handle of its children.
     *
     * @param parentCall The parent call.
     * @return The first non-null phone account handle of the children, or {@code null} if none.
     */
    public PhoneAccountHandle getFirstChildPhoneAccount(Call parentCall) {
        for (Call childCall : parentCall.getChildCalls()) {
            PhoneAccountHandle childPhoneAccount = childCall.getTargetPhoneAccount();
            if (childPhoneAccount != null) {
                return childPhoneAccount;
            }
        }
        return null;
    }

    /**
     * Checks to see if the call should be on speakerphone and if so, set it.
     */
    private void maybeMoveToSpeakerPhone(Call call) {
        if (call.isHandoverInProgress() && call.getState() == CallState.DIALING) {
            // When a new outgoing call is initiated for the purpose of handing over, do not engage
            // speaker automatically until the call goes active.
            return;
        }
        if (call.getStartWithSpeakerphoneOn()) {
            setAudioRoute(CallAudioState.ROUTE_SPEAKER, null);
            call.setStartWithSpeakerphoneOn(false);
        }
    }

    /**
     * Checks to see if the call is an emergency call and if so, turn off mute.
     */
    private void maybeTurnOffMute(Call call) {
        if (call.isEmergencyCall()) {
            mute(false);
        }
    }

    /**
     * Ensures that the call will be audible to the user by checking if the voice call stream is
     * audible, and if not increasing the volume to the default value.
     */
    private void ensureCallAudible() {
        // Audio manager APIs can be somewhat slow.  To prevent a potential ANR we will fire off
        // this opreation on the async task executor.  Note that this operation does not have any
        // dependency on any Telecom state, so we can safely launch this on a different thread
        // without worrying that it is in the Telecom sync lock.
        mAsyncTaskExecutor.execute(() -> {
            AudioManager am = mContext.getSystemService(AudioManager.class);
            if (am == null) {
                Log.w(this, "ensureCallAudible: audio manager is null");
                return;
            }
            if (am.getStreamVolume(AudioManager.STREAM_VOICE_CALL) == 0) {
                Log.i(this,
                        "ensureCallAudible: voice call stream has volume 0. Adjusting to default.");
                am.setStreamVolume(AudioManager.STREAM_VOICE_CALL,
                        AudioSystem.getDefaultStreamVolume(AudioManager.STREAM_VOICE_CALL), 0);
            }
        });
    }

    /**
     * Asynchronously updates the emergency call notification.
     * @param context the context for the update.
     */
    private void updateEmergencyCallNotificationAsync(Context context) {
        mAsyncTaskExecutor.execute(() -> {
            Log.startSession("CM.UEMCNA");
            try {
                boolean shouldShow = mBlockedNumbersAdapter.shouldShowEmergencyCallNotification(
                        context);
                Log.i(CallsManager.this, "updateEmergencyCallNotificationAsync; show=%b",
                        shouldShow);
                mBlockedNumbersAdapter.updateEmergencyCallNotification(context, shouldShow);
            } finally {
                Log.endSession();
            }
        });
    }

    /**
     * Creates a new call for an existing connection.
     *
     * @param callId The id of the new call.
     * @param connection The connection information.
     * @return The new call.
     */
    Call createCallForExistingConnection(String callId, ParcelableConnection connection) {
        boolean isDowngradedConference = (connection.getConnectionProperties()
                & Connection.PROPERTY_IS_DOWNGRADED_CONFERENCE) != 0;

        PhoneAccountHandle connectionMgr =
                mPhoneAccountRegistrar.getSimCallManagerFromHandle(connection.getPhoneAccount(),
                        mCurrentUserHandle);
        Call call = new Call(
                callId,
                mContext,
                this,
                mLock,
                mConnectionServiceRepository,
                mPhoneNumberUtilsAdapter,
                connection.getHandle() /* handle */,
                null /* gatewayInfo */,
                connectionMgr,
                connection.getPhoneAccount(), /* targetPhoneAccountHandle */
                Call.getRemappedCallDirection(connection.getCallDirection()) /* callDirection */,
                false /* forceAttachToExistingConnection */,
                isDowngradedConference /* isConference */,
                connection.getConnectTimeMillis() /* connectTimeMillis */,
                connection.getConnectElapsedTimeMillis(), /* connectElapsedTimeMillis */
                mClockProxy,
                mToastFactory,
                mFeatureFlags);

        call.initAnalytics();
        call.getAnalytics().setCreatedFromExistingConnection(true);

        setCallState(call, Call.getStateFromConnectionState(connection.getState()),
                "existing connection");
        call.setVideoState(connection.getVideoState());
        call.setConnectionCapabilities(connection.getConnectionCapabilities());
        call.setConnectionProperties(connection.getConnectionProperties());
        call.setHandle(connection.getHandle(), connection.getHandlePresentation());
        call.setCallerDisplayName(connection.getCallerDisplayName(),
                connection.getCallerDisplayNamePresentation());
        // For existing connections, use the phone account user handle to determine the user
        // association with the call.
        UserHandle associatedUser = UserUtil.getAssociatedUserForCall(
                mFeatureFlags.associatedUserRefactorForWorkProfile(), getPhoneAccountRegistrar(),
                getCurrentUserHandle(), connection.getPhoneAccount());
        call.setAssociatedUser(associatedUser);
        call.addListener(this);
        call.putConnectionServiceExtras(connection.getExtras());

        Log.i(this, "createCallForExistingConnection: %s", connection);
        Call parentCall = null;
        if (!TextUtils.isEmpty(connection.getParentCallId())) {
            String parentId = connection.getParentCallId();
            parentCall = mCalls
                    .stream()
                    .filter(c -> c.getId().equals(parentId))
                    .findFirst()
                    .orElse(null);
            if (parentCall != null) {
                Log.i(this, "createCallForExistingConnection: %s added as child of %s.",
                        call.getId(),
                        parentCall.getId());
                // Set JUST the parent property, which won't send an update to the Incall UI.
                call.setParentCall(parentCall);
            }
        }
        // Existing connections originate from a connection service, so they are completed creation
        // by the ConnectionService implicitly.
        call.setIsCreateConnectionComplete(true);
        addCall(call);
        if (parentCall != null) {
            // Now, set the call as a child of the parent since it has been added to Telecom.  This
            // is where we will inform InCall.
            call.setChildOf(parentCall);
            call.notifyParentChanged(parentCall);
        }

        return call;
    }

    /**
     * Determines whether Telecom already knows about a Connection added via the
     * {@link android.telecom.ConnectionService#addExistingConnection(PhoneAccountHandle,
     * Connection)} API via a ConnectionManager.
     *
     * See {@link Connection#EXTRA_ORIGINAL_CONNECTION_ID}.
     * @param originalConnectionId The new connection ID to check.
     * @return {@code true} if this connection is already known by Telecom.
     */
    Call getAlreadyAddedConnection(String originalConnectionId) {
        Optional<Call> existingCall = mCalls.stream()
                .filter(call -> originalConnectionId.equals(call.getOriginalConnectionId()) ||
                            originalConnectionId.equals(call.getId()))
                .findFirst();

        if (existingCall.isPresent()) {
            Log.i(this, "isExistingConnectionAlreadyAdded - call %s already added with id %s",
                    originalConnectionId, existingCall.get().getId());
            return existingCall.get();
        }

        return null;
    }

    /**
     * @return A new unique telecom call Id.
     */
    private String getNextCallId() {
        synchronized(mLock) {
            return TELECOM_CALL_ID_PREFIX + (++mCallId);
        }
    }

    public int getNextRttRequestId() {
        synchronized (mLock) {
            return (++mRttRequestId);
        }
    }

    /**
     * Callback when foreground user is switched. We will reload missed call in all profiles
     * including the user itself. There may be chances that profiles are not started yet.
     */
    @VisibleForTesting
    public void onUserSwitch(UserHandle userHandle) {
        mCurrentUserHandle = userHandle;
        mMissedCallNotifier.setCurrentUserHandle(userHandle);
        mRoleManagerAdapter.setCurrentUserHandle(userHandle);
        final UserManager userManager = mFeatureFlags.telecomResolveHiddenDependencies()
                ? mContext.createContextAsUser(userHandle, 0).getSystemService(
                        UserManager.class)
                : mContext.getSystemService(UserManager.class);
        List<UserHandle> profiles = userManager.getUserProfiles();
        List<UserInfo> userInfoProfiles = userManager.getEnabledProfiles(
                userHandle.getIdentifier());
        if (mFeatureFlags.telecomResolveHiddenDependencies()) {
            for (UserHandle profileUser : profiles) {
                reloadMissedCallsOfUser(profileUser);
            }
        } else {
            for (UserInfo profile : userInfoProfiles) {
                reloadMissedCallsOfUser(profile.getUserHandle());
            }
        }
    }

    /**
     * Because there may be chances that profiles are not started yet though its parent user is
     * switched, we reload missed calls of profile that are just started here.
     */
    void onUserStarting(UserHandle userHandle) {
        if (UserUtil.isProfile(mContext, userHandle, mFeatureFlags)) {
            reloadMissedCallsOfUser(userHandle);
        }
    }

    public TelecomSystem.SyncRoot getLock() {
        return mLock;
    }

    public Timeouts.Adapter getTimeoutsAdapter() {
        return mTimeoutsAdapter;
    }

    public SystemStateHelper getSystemStateHelper() {
        return mSystemStateHelper;
    }

    private void reloadMissedCallsOfUser(UserHandle userHandle) {
        mMissedCallNotifier.reloadFromDatabase(mCallerInfoLookupHelper,
                new MissedCallNotifier.CallInfoFactory(), userHandle);
    }

    public void onBootCompleted() {
        mMissedCallNotifier.reloadAfterBootComplete(mCallerInfoLookupHelper,
                new MissedCallNotifier.CallInfoFactory());
    }

    public boolean isVideoCrbtVoLteCall(int videoState) {
        Call call = getDialingCall();
        if (call == null) {
            return false;
        }
        PhoneAccountHandle accountHandle = call.getTargetPhoneAccount();
        int phoneId = SubscriptionManager.getPhoneId(
                mPhoneAccountRegistrar.getSubscriptionIdForPhoneAccount(accountHandle));
        return QtiImsExtUtils.isCarrierConfigEnabled(phoneId, mContext,
                "config_enable_video_crbt")
            && !VideoProfile.isTransmissionEnabled(videoState)
            && VideoProfile.isReceptionEnabled(videoState);
    }

    public boolean isIncomingCallPermitted(PhoneAccountHandle phoneAccountHandle) {
        return isIncomingCallPermitted(null /* excludeCall */, phoneAccountHandle);
    }

    public boolean isIncomingCallPermitted(Call excludeCall,
                                           PhoneAccountHandle phoneAccountHandle) {
        return checkIncomingCallPermitted(excludeCall, phoneAccountHandle).isSuccess();
    }

    private CallFailureCause checkIncomingCallPermitted(
            Call call, PhoneAccountHandle phoneAccountHandle) {
        if (phoneAccountHandle == null) {
            return CallFailureCause.INVALID_USE;
        }

        PhoneAccount phoneAccount =
                mPhoneAccountRegistrar.getPhoneAccountUnchecked(phoneAccountHandle);
        if (phoneAccount == null) {
            return CallFailureCause.INVALID_USE;
        }

        if (isInEmergencyCall()) {
            return CallFailureCause.IN_EMERGENCY_CALL;
        }

        if (phoneAccount.isSelfManaged()) {
            if (hasMaximumSelfManagedRingingCalls(call, phoneAccountHandle)) {
                return CallFailureCause.MAX_RINGING_CALLS;
            }
            if (hasMaximumSelfManagedCalls(call, phoneAccountHandle)) {
                return CallFailureCause.MAX_SELF_MANAGED_CALLS;
            }
        } else {
            if (hasMaximumManagedRingingCalls(call)) {
                return CallFailureCause.MAX_RINGING_CALLS;
            }
            if (hasMaximumManagedHoldingCalls(call)) {
                return CallFailureCause.MAX_HOLD_CALLS;
            }
        }

        return CallFailureCause.NONE;
    }

    public boolean isOutgoingCallPermitted(PhoneAccountHandle phoneAccountHandle) {
        return isOutgoingCallPermitted(null /* excludeCall */, phoneAccountHandle);
    }

    public boolean isOutgoingCallPermitted(Call excludeCall,
                                           PhoneAccountHandle phoneAccountHandle) {
        if (phoneAccountHandle == null) {
            return false;
        }
        PhoneAccount phoneAccount =
                mPhoneAccountRegistrar.getPhoneAccountUnchecked(phoneAccountHandle);
        if (phoneAccount == null) {
            return false;
        }

        if (!phoneAccount.isSelfManaged()) {
            return !hasMaximumManagedOutgoingCalls(excludeCall) &&
                    !hasMaximumManagedDialingCalls(excludeCall) &&
                    !hasMaximumManagedLiveCalls(excludeCall) &&
                    !hasMaximumManagedHoldingCalls(excludeCall);
        } else {
            // Only permit self-managed outgoing calls if
            // 1. there is no emergency ongoing call
            // 2. The outgoing call is an handover call or it not hit the self-managed call limit
            // and the current active call can be held.
            Call activeCall = (Call) mConnectionSvrFocusMgr.getCurrentFocusCall();
            return !isInEmergencyCall() &&
                    ((excludeCall != null && excludeCall.getHandoverSourceCall() != null) ||
                            (!hasMaximumSelfManagedCalls(excludeCall, phoneAccountHandle) &&
                                    (activeCall == null || canHold(activeCall))));
        }
    }

    public boolean isReplyWithSmsAllowed(int uid) {
        UserHandle callingUser = UserHandle.of(UserHandle.getUserId(uid));
        UserManager userManager = mContext.getSystemService(UserManager.class);
        KeyguardManager keyguardManager = mContext.getSystemService(KeyguardManager.class);

        boolean hasUserRestriction = mFeatureFlags.telecomResolveHiddenDependencies()
                ? userManager.hasUserRestrictionForUser(UserManager.DISALLOW_SMS, callingUser)
                : userManager.hasUserRestriction(UserManager.DISALLOW_SMS, callingUser);
        boolean isUserRestricted = userManager != null && hasUserRestriction;
        boolean isLockscreenRestricted = keyguardManager != null
                && keyguardManager.isDeviceLocked();
        Log.d(this, "isReplyWithSmsAllowed: isUserRestricted: %s, isLockscreenRestricted: %s",
                isUserRestricted, isLockscreenRestricted);

        // TODO(hallliu): actually check the lockscreen once b/77731473 is fixed
        return !isUserRestricted;
    }
    /**
     * Blocks execution until all Telecom handlers have completed their current work.
     */
    public void waitOnHandlers() {
        CountDownLatch mainHandlerLatch = new CountDownLatch(3);
        mHandler.post(() -> {
            mainHandlerLatch.countDown();
        });
        mCallAudioManager.getCallAudioModeStateMachine().getHandler().post(() -> {
            mainHandlerLatch.countDown();
        });
        mCallAudioManager.getCallAudioRouteAdapter().getAdapterHandler().post(() -> {
            mainHandlerLatch.countDown();
        });

        try {
            mainHandlerLatch.await(HANDLER_WAIT_TIMEOUT, TimeUnit.MILLISECONDS);
        } catch (InterruptedException e) {
            Log.w(this, "waitOnHandlers: interrupted %s", e);
        }
    }

    /**
     * Used to confirm creation of an outgoing call which was marked as pending confirmation in
     * {@link #startOutgoingCall(Uri, PhoneAccountHandle, Bundle, UserHandle, Intent, String)}.
     * Called via {@link TelecomBroadcastIntentProcessor} for a call which was confirmed via
     * {@link ConfirmCallDialogActivity}.
     * @param callId The call ID of the call to confirm.
     */
    public void confirmPendingCall(String callId) {
        Log.i(this, "confirmPendingCall: callId=%s", callId);
        if (mPendingCall != null && mPendingCall.getId().equals(callId)) {
            Log.addEvent(mPendingCall, LogUtils.Events.USER_CONFIRMED);

            // We are going to place the new outgoing call, so disconnect any ongoing self-managed
            // calls which are ongoing at this time.
            disconnectSelfManagedCalls("outgoing call " + callId);
            if (mPendingCallConfirm != null) {
                mPendingCallConfirm.complete(mPendingCall);
                mPendingCallConfirm = null;
            }
            mPendingCall = null;
        }
    }

    /**
     * Used to cancel an outgoing call which was marked as pending confirmation in
     * {@link #startOutgoingCall(Uri, PhoneAccountHandle, Bundle, UserHandle, Intent, String)}.
     * Called via {@link TelecomBroadcastIntentProcessor} for a call which was confirmed via
     * {@link ConfirmCallDialogActivity}.
     * @param callId The call ID of the call to cancel.
     */
    public void cancelPendingCall(String callId) {
        Log.i(this, "cancelPendingCall: callId=%s", callId);
        if (mPendingCall != null && mPendingCall.getId().equals(callId)) {
            Log.addEvent(mPendingCall, LogUtils.Events.USER_CANCELLED);
            markCallAsDisconnected(mPendingCall, new DisconnectCause(DisconnectCause.CANCELED));
            markCallAsRemoved(mPendingCall);
            mPendingCall = null;
            if (mPendingCallConfirm != null) {
                mPendingCallConfirm.complete(null);
                mPendingCallConfirm = null;
            }
        }
    }

    /**
     * Called from {@link #startOutgoingCall(Uri, PhoneAccountHandle, Bundle, UserHandle, Intent, String)} when
     * a managed call is added while there are ongoing self-managed calls.  Starts
     * {@link ConfirmCallDialogActivity} to prompt the user to see if they wish to place the
     * outgoing call or not.
     * @param call The call to confirm.
     */
    private void startCallConfirmation(Call call, CompletableFuture<Call> confirmationFuture) {
        if (mPendingCall != null) {
            Log.i(this, "startCallConfirmation: call %s is already pending; disconnecting %s",
                    mPendingCall.getId(), call.getId());
            markCallDisconnectedDueToSelfManagedCall(call);
            confirmationFuture.complete(null);
            return;
        }
        Log.addEvent(call, LogUtils.Events.USER_CONFIRMATION);
        mPendingCall = call;
        mPendingCallConfirm = confirmationFuture;

        // Figure out the name of the app in charge of the self-managed call(s).
        Call activeCall = (Call) mConnectionSvrFocusMgr.getCurrentFocusCall();
        if (activeCall != null) {
            CharSequence ongoingAppName = activeCall.getTargetPhoneAccountLabel();
            Log.i(this, "startCallConfirmation: callId=%s, ongoingApp=%s", call.getId(),
                    ongoingAppName);

            Intent confirmIntent = new Intent(mContext, ConfirmCallDialogActivity.class);
            confirmIntent.putExtra(ConfirmCallDialogActivity.EXTRA_OUTGOING_CALL_ID, call.getId());
            confirmIntent.putExtra(ConfirmCallDialogActivity.EXTRA_ONGOING_APP_NAME, ongoingAppName);
            confirmIntent.setFlags(Intent.FLAG_ACTIVITY_NEW_TASK);
            mContext.startActivityAsUser(confirmIntent, UserHandle.CURRENT);
        }
    }

    /**
     * Disconnects all self-managed calls.
     */
    private void disconnectSelfManagedCalls(String reason) {
        // Disconnect all self-managed calls to make priority for emergency call.
        // Use Call.disconnect() to command the ConnectionService to disconnect the calls.
        // CallsManager.markCallAsDisconnected doesn't actually tell the ConnectionService to
        // disconnect.
        mCalls.stream()
                .filter(c -> c.isSelfManaged())
                .forEach(c -> c.disconnect(reason));

        // When disconnecting all self-managed calls, switch audio routing back to the baseline
        // route.  This ensures if, for example, the self-managed ConnectionService was routed to
        // speakerphone that we'll switch back to earpiece for the managed call which necessitated
        // disconnecting the self-managed calls.
        mCallAudioManager.switchBaseline();
    }

    /**
     * Dumps the state of the {@link CallsManager}.
     *
     * @param pw The {@code IndentingPrintWriter} to write the state to.
     */
    public void dump(IndentingPrintWriter pw, String[] args) {
        mContext.enforceCallingOrSelfPermission(android.Manifest.permission.DUMP, TAG);
        if (mCalls != null) {
            pw.println("mCalls: ");
            pw.increaseIndent();
            for (Call call : mCalls) {
                pw.println(call);
            }
            pw.decreaseIndent();
        }

        if (mPendingCall != null) {
            pw.print("mPendingCall:");
            pw.println(mPendingCall.getId());
        }

        if (mPendingRedirectedOutgoingCallInfo.size() > 0) {
            pw.print("mPendingRedirectedOutgoingCallInfo:");
            pw.println(mPendingRedirectedOutgoingCallInfo.keySet().stream().collect(
                    Collectors.joining(", ")));
        }

        if (mPendingUnredirectedOutgoingCallInfo.size() > 0) {
            pw.print("mPendingUnredirectedOutgoingCallInfo:");
            pw.println(mPendingUnredirectedOutgoingCallInfo.keySet().stream().collect(
                    Collectors.joining(", ")));
        }

        if (mCallAudioManager != null) {
            pw.println("mCallAudioManager:");
            pw.increaseIndent();
            mCallAudioManager.dump(pw);
            pw.decreaseIndent();
        }

        if (mTtyManager != null) {
            pw.println("mTtyManager:");
            pw.increaseIndent();
            mTtyManager.dump(pw);
            pw.decreaseIndent();
        }

        if (mInCallController != null) {
            pw.println("mInCallController:");
            pw.increaseIndent();
            mInCallController.dump(pw);
            pw.decreaseIndent();
        }

        if (mCallDiagnosticServiceController != null) {
            pw.println("mCallDiagnosticServiceController:");
            pw.increaseIndent();
            mCallDiagnosticServiceController.dump(pw);
            pw.decreaseIndent();
        }

        if (mCallAnomalyWatchdog != null) {
            pw.println("mCallAnomalyWatchdog:");
            pw.increaseIndent();
            mCallAnomalyWatchdog.dump(pw);
            pw.decreaseIndent();
        }

        if (mEmergencyCallDiagnosticLogger != null) {
            pw.println("mEmergencyCallDiagnosticLogger:");
            pw.increaseIndent();
            mEmergencyCallDiagnosticLogger.dump(pw, args);
            pw.decreaseIndent();
        }

        if (mDefaultDialerCache != null) {
            pw.println("mDefaultDialerCache:");
            pw.increaseIndent();
            mDefaultDialerCache.dumpCache(pw);
            pw.decreaseIndent();
        }

        if (mConnectionServiceRepository != null) {
            pw.println("mConnectionServiceRepository:");
            pw.increaseIndent();
            mConnectionServiceRepository.dump(pw);
            pw.decreaseIndent();
        }

        if (mRoleManagerAdapter != null && mRoleManagerAdapter instanceof RoleManagerAdapterImpl) {
            RoleManagerAdapterImpl impl = (RoleManagerAdapterImpl) mRoleManagerAdapter;
            pw.println("mRoleManager:");
            pw.increaseIndent();
            impl.dump(pw);
            pw.decreaseIndent();
        }

        if (mConnectionSvrFocusMgr != null) {
            pw.println("mConnectionSvrFocusMgr:");
            pw.increaseIndent();
            mConnectionSvrFocusMgr.dump(pw);
            pw.decreaseIndent();
        }
    }

    /**
    * For some disconnected causes, we show a dialog when it's a mmi code or potential mmi code.
    *
    * @param call The call.
    */
    private void maybeShowErrorDialogOnDisconnect(Call call) {
        Bundle extras = call.getIntentExtras();
        if (call.getState() == CallState.DISCONNECTED && (mMmiUtils.isPotentialMMICode(
                call.getHandle())
                || mMmiUtils.isPotentialInCallMMICode(call.getHandle()) ||
                (extras != null && extras.getBoolean(EXTRA_KEY_DISPLAY_ERROR_DIALOG, false)))
                && !mCalls.contains(call)) {
            extras.remove(EXTRA_KEY_DISPLAY_ERROR_DIALOG);
            DisconnectCause disconnectCause = call.getDisconnectCause();
            if (!TextUtils.isEmpty(disconnectCause.getDescription()) && ((disconnectCause.getCode()
                    == DisconnectCause.ERROR) || (disconnectCause.getCode()
                    == DisconnectCause.RESTRICTED))) {
                Intent errorIntent = new Intent(mContext, ErrorDialogActivity.class);
                errorIntent.putExtra(ErrorDialogActivity.ERROR_MESSAGE_STRING_EXTRA,
                        disconnectCause.getDescription());
                errorIntent.setFlags(Intent.FLAG_ACTIVITY_NEW_TASK);
                mContext.startActivityAsUser(errorIntent, UserHandle.CURRENT);
            }
        }
    }

    private void setIntentExtrasAndStartTime(Call call, Bundle extras) {
        if (extras != null) {
            // Create our own instance to modify (since extras may be Bundle.EMPTY)
            extras = new Bundle(extras);
        } else {
            extras = new Bundle();
        }

        // Specifies the time telecom began routing the call. This is used by the dialer for
        // analytics.
        extras.putLong(TelecomManager.EXTRA_CALL_TELECOM_ROUTING_START_TIME_MILLIS,
              SystemClock.elapsedRealtime());

        if (call.visibleToInCallService()) {
            extras.putBoolean(PhoneAccount.EXTRA_ADD_SELF_MANAGED_CALLS_TO_INCALLSERVICE, true);
        }
        call.setIntentExtras(extras);
    }

    private void setCallSourceToAnalytics(Call call, Intent originalIntent) {
        if (originalIntent == null) {
            return;
        }

        int callSource = originalIntent.getIntExtra(TelecomManager.EXTRA_CALL_SOURCE,
                Analytics.CALL_SOURCE_UNSPECIFIED);

        // Call source is only used by metrics, so we simply set it to Analytics directly.
        call.getAnalytics().setCallSource(callSource);
    }

    private boolean isVoicemail(Uri callHandle, PhoneAccount phoneAccount) {
        if (callHandle == null) {
            return false;
        }
        if (PhoneAccount.SCHEME_VOICEMAIL.equals(callHandle.getScheme())) {
            return true;
        }
        return phoneAccount != null && mPhoneAccountRegistrar.isVoiceMailNumber(
                phoneAccount.getAccountHandle(),
                callHandle.getSchemeSpecificPart());
    }

    /**
     * Notifies the {@link android.telecom.ConnectionService} associated with a
     * {@link PhoneAccountHandle} that the attempt to create a new connection has failed.
     *
     * @param phoneAccountHandle The {@link PhoneAccountHandle}.
     * @param call The {@link Call} which could not be added.
     */
    private void notifyCreateConnectionFailed(PhoneAccountHandle phoneAccountHandle, Call call) {
        if (phoneAccountHandle == null) {
            return;
        }
        ConnectionServiceWrapper service = mConnectionServiceRepository.getService(
                phoneAccountHandle.getComponentName(), phoneAccountHandle.getUserHandle());
        if (service == null) {
            Log.i(this, "Found no connection service.");
            return;
        } else {
            call.setConnectionService(service);
            service.createConnectionFailed(call);
            if (!mCalls.contains(call)){
                mListeners.forEach(l -> l.onCreateConnectionFailed(call));
            }
        }
    }

    /**
     * Notifies the {@link android.telecom.ConnectionService} associated with a
     * {@link PhoneAccountHandle} that the attempt to create a new connection has failed.
     *
     * @param phoneAccountHandle The {@link PhoneAccountHandle}.
     * @param call The {@link Call} which could not be added.
     */
    private void notifyCreateConferenceFailed(PhoneAccountHandle phoneAccountHandle, Call call) {
        if (phoneAccountHandle == null) {
            return;
        }
        ConnectionServiceWrapper service = mConnectionServiceRepository.getService(
                phoneAccountHandle.getComponentName(), phoneAccountHandle.getUserHandle());
        if (service == null) {
            Log.i(this, "Found no connection service.");
            return;
        } else {
            call.setConnectionService(service);
            service.createConferenceFailed(call);
            if (!mCalls.contains(call)){
                mListeners.forEach(l -> l.onCreateConnectionFailed(call));
            }
        }
    }

    /**
     * Notify interested parties that a new call is about to be handed off to a ConnectionService to
     * be created.
     * @param theCall the new call.
     */
    private void notifyStartCreateConnection(final Call theCall) {
        mListeners.forEach(l -> l.onStartCreateConnection(theCall));
    }

    /**
     * Notifies the {@link android.telecom.ConnectionService} associated with a
     * {@link PhoneAccountHandle} that the attempt to handover a call has failed.
     *
     * @param call The handover call
     * @param reason The error reason code for handover failure
     */
    private void notifyHandoverFailed(Call call, int reason) {
        ConnectionServiceWrapper service = call.getConnectionService();
        service.handoverFailed(call, reason);
        call.setDisconnectCause(new DisconnectCause(DisconnectCause.CANCELED));
        call.disconnect("handover failed");
    }

    /**
     * Called in response to a {@link Call} receiving a {@link Call#handoverTo(PhoneAccountHandle,
     * int, Bundle)} indicating the {@link android.telecom.InCallService} has requested a
     * handover to another {@link android.telecom.ConnectionService}.
     *
     * We will explicitly disallow a handover when there is an emergency call present.
     *
     * @param handoverFromCall The {@link Call} to be handed over.
     * @param handoverToHandle The {@link PhoneAccountHandle} to hand over the call to.
     * @param videoState The desired video state of {@link Call} after handover.
     * @param extras Extras associated with the handover, to be passed to the handover
     *               {@link android.telecom.ConnectionService}.
     */
    private void requestHandover(Call handoverFromCall, PhoneAccountHandle handoverToHandle,
                                 int videoState, Bundle extras) {

        // Send an error back if there are any ongoing emergency calls.
        if (isInEmergencyCall()) {
            handoverFromCall.onHandoverFailed(
                    android.telecom.Call.Callback.HANDOVER_FAILURE_ONGOING_EMERGENCY_CALL);
            return;
        }

        // If source and destination phone accounts don't support handover, send an error back.
        boolean isHandoverFromSupported = isHandoverFromPhoneAccountSupported(
                handoverFromCall.getTargetPhoneAccount());
        boolean isHandoverToSupported = isHandoverToPhoneAccountSupported(handoverToHandle);
        if (!isHandoverFromSupported || !isHandoverToSupported) {
            handoverFromCall.onHandoverFailed(
                    android.telecom.Call.Callback.HANDOVER_FAILURE_NOT_SUPPORTED);
            return;
        }

        Log.addEvent(handoverFromCall, LogUtils.Events.HANDOVER_REQUEST, handoverToHandle);

        // Create a new instance of Call
        PhoneAccount account =
                mPhoneAccountRegistrar.getPhoneAccount(handoverToHandle, getCurrentUserHandle());
        boolean isSelfManaged = account != null && account.isSelfManaged();

        Call call = new Call(getNextCallId(), mContext,
                this, mLock, mConnectionServiceRepository,
                mPhoneNumberUtilsAdapter,
                handoverFromCall.getHandle(), null,
                null, null,
                Call.CALL_DIRECTION_OUTGOING, false,
                false, mClockProxy, mToastFactory, mFeatureFlags);
        call.initAnalytics();

        // Set self-managed and voipAudioMode if destination is self-managed CS
        call.setIsSelfManaged(isSelfManaged);
        if (isSelfManaged) {
            call.setIsVoipAudioMode(true);
        }
        // Set associated user based on the existing call as it doesn't make sense to handover calls
        // across user profiles.
        call.setAssociatedUser(handoverFromCall.getAssociatedUser());

        // Ensure we don't try to place an outgoing call with video if video is not
        // supported.
        if (VideoProfile.isVideo(videoState) && account != null &&
                !account.hasCapabilities(PhoneAccount.CAPABILITY_VIDEO_CALLING)) {
            call.setVideoState(VideoProfile.STATE_AUDIO_ONLY);
        } else {
            call.setVideoState(videoState);
        }

        // Set target phone account to destAcct.
        call.setTargetPhoneAccount(handoverToHandle);

        if (account != null && account.getExtras() != null && account.getExtras()
                    .getBoolean(PhoneAccount.EXTRA_ALWAYS_USE_VOIP_AUDIO_MODE)) {
            Log.d(this, "requestHandover: defaulting to voip mode for call %s",
                        call.getId());
            call.setIsVoipAudioMode(true);
        }

        // Set call state to connecting
        call.setState(
                CallState.CONNECTING,
                handoverToHandle == null ? "no-handle" : handoverToHandle.toString());

        // Mark as handover so that the ConnectionService knows this is a handover request.
        if (extras == null) {
            extras = new Bundle();
        }
        extras.putBoolean(TelecomManager.EXTRA_IS_HANDOVER_CONNECTION, true);
        extras.putParcelable(TelecomManager.EXTRA_HANDOVER_FROM_PHONE_ACCOUNT,
                handoverFromCall.getTargetPhoneAccount());
        setIntentExtrasAndStartTime(call, extras);

        // Add call to call tracker
        if (!mCalls.contains(call)) {
            addCall(call);
        }

        Log.addEvent(handoverFromCall, LogUtils.Events.START_HANDOVER,
                "handOverFrom=%s, handOverTo=%s", handoverFromCall.getId(), call.getId());

        handoverFromCall.setHandoverDestinationCall(call);
        handoverFromCall.setHandoverState(HandoverState.HANDOVER_FROM_STARTED);
        call.setHandoverState(HandoverState.HANDOVER_TO_STARTED);
        call.setHandoverSourceCall(handoverFromCall);
        call.setNewOutgoingCallIntentBroadcastIsDone();

        // Auto-enable speakerphone if the originating intent specified to do so, if the call
        // is a video call, of if using speaker when docked
        final boolean useSpeakerWhenDocked = mContext.getResources().getBoolean(
                R.bool.use_speaker_when_docked);
        final boolean useSpeakerForDock = isSpeakerphoneEnabledForDock();
        final boolean useSpeakerForVideoCall = isSpeakerphoneAutoEnabledForVideoCalls(videoState);
        call.setStartWithSpeakerphoneOn(false || useSpeakerForVideoCall
                || (useSpeakerWhenDocked && useSpeakerForDock));
        call.setVideoState(videoState);

        final boolean isOutgoingCallPermitted = isOutgoingCallPermitted(call,
                call.getTargetPhoneAccount());

        // If the account has been set, proceed to place the outgoing call.
        if (call.isSelfManaged() && !isOutgoingCallPermitted) {
            notifyCreateConnectionFailed(call.getTargetPhoneAccount(), call);
        } else if (!call.isSelfManaged() && hasSelfManagedCalls() && !call.isEmergencyCall()) {
            markCallDisconnectedDueToSelfManagedCall(call);
        } else {
            if (call.isEmergencyCall()) {
                // Disconnect all self-managed calls to make priority for emergency call.
                disconnectSelfManagedCalls("emergency call");
            }
            notifyStartCreateConnection(call);
            call.startCreateConnection(mPhoneAccountRegistrar);
        }

    }

    /**
     * Determines if handover from the specified {@link PhoneAccountHandle} is supported.
     *
     * @param from The {@link PhoneAccountHandle} the handover originates from.
     * @return {@code true} if handover is currently allowed, {@code false} otherwise.
     */
    private boolean isHandoverFromPhoneAccountSupported(PhoneAccountHandle from) {
        return getBooleanPhoneAccountExtra(from, PhoneAccount.EXTRA_SUPPORTS_HANDOVER_FROM);
    }

    /**
     * Determines if handover to the specified {@link PhoneAccountHandle} is supported.
     *
     * @param to The {@link PhoneAccountHandle} the handover it to.
     * @return {@code true} if handover is currently allowed, {@code false} otherwise.
     */
    private boolean isHandoverToPhoneAccountSupported(PhoneAccountHandle to) {
        return getBooleanPhoneAccountExtra(to, PhoneAccount.EXTRA_SUPPORTS_HANDOVER_TO);
    }

    /**
     * Retrieves a boolean phone account extra.
     * @param handle the {@link PhoneAccountHandle} to retrieve the extra for.
     * @param key The extras key.
     * @return {@code true} if the extra {@link PhoneAccount} extra is true, {@code false}
     *      otherwise.
     */
    private boolean getBooleanPhoneAccountExtra(PhoneAccountHandle handle, String key) {
        PhoneAccount phoneAccount = getPhoneAccountRegistrar().getPhoneAccountUnchecked(handle);
        if (phoneAccount == null) {
            return false;
        }

        Bundle fromExtras = phoneAccount.getExtras();
        if (fromExtras == null) {
            return false;
        }
        return fromExtras.getBoolean(key);
    }

    /**
     * Determines if there is an existing handover in process.
     * @return {@code true} if a call in the process of handover exists, {@code false} otherwise.
     */
    private boolean isHandoverInProgress() {
        return mCalls.stream().filter(c -> c.getHandoverSourceCall() != null ||
                c.getHandoverDestinationCall() != null).count() > 0;
    }

    private void broadcastUnregisterIntent(PhoneAccountHandle accountHandle) {
        Intent intent =
                new Intent(TelecomManager.ACTION_PHONE_ACCOUNT_UNREGISTERED);
        intent.addFlags(Intent.FLAG_RECEIVER_INCLUDE_BACKGROUND);
        intent.putExtra(
                TelecomManager.EXTRA_PHONE_ACCOUNT_HANDLE, accountHandle);
        Log.i(this, "Sending phone-account %s unregistered intent as user", accountHandle);
        mContext.sendBroadcastAsUser(intent, UserHandle.ALL,
                PERMISSION_PROCESS_PHONE_ACCOUNT_REGISTRATION);

        String dialerPackage = mDefaultDialerCache.getDefaultDialerApplication(
                getCurrentUserHandle().getIdentifier());
        if (!TextUtils.isEmpty(dialerPackage)) {
            Intent directedIntent = new Intent(TelecomManager.ACTION_PHONE_ACCOUNT_UNREGISTERED)
                    .setPackage(dialerPackage);
            directedIntent.putExtra(
                    TelecomManager.EXTRA_PHONE_ACCOUNT_HANDLE, accountHandle);
            Log.i(this, "Sending phone-account unregistered intent to default dialer");
            mContext.sendBroadcastAsUser(directedIntent, UserHandle.ALL, null);
        }
        return ;
    }

    private void broadcastRegisterIntent(PhoneAccountHandle accountHandle) {
        Intent intent = new Intent(
                TelecomManager.ACTION_PHONE_ACCOUNT_REGISTERED);
        intent.addFlags(Intent.FLAG_RECEIVER_INCLUDE_BACKGROUND);
        intent.putExtra(TelecomManager.EXTRA_PHONE_ACCOUNT_HANDLE,
                accountHandle);
        Log.i(this, "Sending phone-account %s registered intent as user", accountHandle);
        mContext.sendBroadcastAsUser(intent, UserHandle.ALL,
                PERMISSION_PROCESS_PHONE_ACCOUNT_REGISTRATION);

        String dialerPackage = mDefaultDialerCache.getDefaultDialerApplication(
                getCurrentUserHandle().getIdentifier());
        if (!TextUtils.isEmpty(dialerPackage)) {
            Intent directedIntent = new Intent(TelecomManager.ACTION_PHONE_ACCOUNT_REGISTERED)
                    .setPackage(dialerPackage);
            directedIntent.putExtra(
                    TelecomManager.EXTRA_PHONE_ACCOUNT_HANDLE, accountHandle);
            Log.i(this, "Sending phone-account registered intent to default dialer");
            mContext.sendBroadcastAsUser(directedIntent, UserHandle.ALL, null);
        }
        return ;
    }

    public void acceptHandover(Uri srcAddr, int videoState, PhoneAccountHandle destAcct) {
        final String handleScheme = srcAddr.getSchemeSpecificPart();
        Call fromCall = mCalls.stream()
                .filter((c) -> mPhoneNumberUtilsAdapter.isSamePhoneNumber(
                        (c.getHandle() == null ? null : c.getHandle().getSchemeSpecificPart()),
                        handleScheme))
                .findFirst()
                .orElse(null);

        Call call = new Call(
                getNextCallId(),
                mContext,
                this,
                mLock,
                mConnectionServiceRepository,
                mPhoneNumberUtilsAdapter,
                srcAddr,
                null /* gatewayInfo */,
                null /* connectionManagerPhoneAccount */,
                destAcct,
                Call.CALL_DIRECTION_INCOMING /* callDirection */,
                false /* forceAttachToExistingConnection */,
                false, /* isConference */
                mClockProxy,
                mToastFactory,
                mFeatureFlags);

        if (fromCall == null || isHandoverInProgress() ||
                !isHandoverFromPhoneAccountSupported(fromCall.getTargetPhoneAccount()) ||
                !isHandoverToPhoneAccountSupported(destAcct) ||
                isInEmergencyCall()) {
            Log.w(this, "acceptHandover: Handover not supported");
            notifyHandoverFailed(call,
                    android.telecom.Call.Callback.HANDOVER_FAILURE_NOT_SUPPORTED);
            return;
        }

        PhoneAccount phoneAccount = mPhoneAccountRegistrar.getPhoneAccountUnchecked(destAcct);
        if (phoneAccount == null) {
            Log.w(this, "acceptHandover: Handover not supported. phoneAccount = null");
            notifyHandoverFailed(call,
                    android.telecom.Call.Callback.HANDOVER_FAILURE_NOT_SUPPORTED);
            return;
        }
        call.setIsSelfManaged(phoneAccount.isSelfManaged());
        if (call.isSelfManaged() || (phoneAccount.getExtras() != null &&
                phoneAccount.getExtras().getBoolean(
                        PhoneAccount.EXTRA_ALWAYS_USE_VOIP_AUDIO_MODE))) {
            call.setIsVoipAudioMode(true);
        }
        if (!phoneAccount.hasCapabilities(PhoneAccount.CAPABILITY_VIDEO_CALLING)) {
            call.setVideoState(VideoProfile.STATE_AUDIO_ONLY);
        } else {
            call.setVideoState(videoState);
        }

        call.initAnalytics();
        call.addListener(this);

        fromCall.setHandoverDestinationCall(call);
        call.setHandoverSourceCall(fromCall);
        call.setHandoverState(HandoverState.HANDOVER_TO_STARTED);
        // Set associated user based on the existing call as it doesn't make sense to handover calls
        // across user profiles.
        call.setAssociatedUser(fromCall.getAssociatedUser());
        fromCall.setHandoverState(HandoverState.HANDOVER_FROM_STARTED);

        if (isSpeakerEnabledForVideoCalls() && VideoProfile.isVideo(videoState)) {
            // Ensure when the call goes active that it will go to speakerphone if the
            // handover to call is a video call.
            call.setStartWithSpeakerphoneOn(true);
        }

        Bundle extras = call.getIntentExtras();
        if (extras == null) {
            extras = new Bundle();
        }
        extras.putBoolean(TelecomManager.EXTRA_IS_HANDOVER_CONNECTION, true);
        extras.putParcelable(TelecomManager.EXTRA_HANDOVER_FROM_PHONE_ACCOUNT,
                fromCall.getTargetPhoneAccount());
        notifyStartCreateConnection(call);
        call.startCreateConnection(mPhoneAccountRegistrar);
    }

    public ConnectionServiceFocusManager getConnectionServiceFocusManager() {
        return mConnectionSvrFocusMgr;
    }

    @VisibleForTesting
    public boolean canHold(Call call) {
        return ((call.isTransactionalCall() && call.can(Connection.CAPABILITY_SUPPORT_HOLD)) ||
                call.can(Connection.CAPABILITY_HOLD)) && call.getState() != CallState.DIALING;
    }

    public boolean supportsHold(Call call) {
        return call.can(Connection.CAPABILITY_SUPPORT_HOLD);
    }

    private final class ActionSetCallState implements PendingAction {

        private final Call mCall;
        private final int mState;
        private final String mTag;

        ActionSetCallState(Call call, int state, String tag) {
            mCall = call;
            mState = state;
            mTag = tag;
        }

        @Override
        public void performAction() {
            synchronized (mLock) {
                Log.d(this, "performAction: current call state %s", mCall);
                if (mCall.getState() != CallState.DISCONNECTED
                        && mCall.getState() != CallState.DISCONNECTING) {
                    Log.d(this, "performAction: setting to new state = %s", mState);
                    setCallState(mCall, mState, mTag);
                }
            }
        }
    }

    private final class ActionUnHoldCall implements PendingAction {
        private final Call mCall;
        private final String mPreviouslyHeldCallId;

        ActionUnHoldCall(Call call, String previouslyHeldCallId) {
            mCall = call;
            mPreviouslyHeldCallId = previouslyHeldCallId;
        }

        @Override
        public void performAction() {
            synchronized (mLock) {
                Log.d(this, "perform unhold call for %s", mCall);
                CompletableFuture<Boolean> unholdFuture =
                        mCall.unhold("held " + mPreviouslyHeldCallId);
                if (mFeatureFlags.enableCallSequencing() && unholdFuture != null) {
                    mCallSequencingAdapter.logFutureResultTransaction(unholdFuture,
                            "performAction", "AUC.pA", "performAction: unhold call transaction "
                                    + "succeeded. Call state is active.",
                            "performAction: unhold call transaction failed. Call state did not "
                                    + "move to active in designated time.");
                }
            }
        }
    }

    private final class ActionAnswerCall implements PendingAction {
        private final Call mCall;
        private final int mVideoState;

        ActionAnswerCall(Call call, int videoState) {
            mCall = call;
            mVideoState = videoState;
        }

        @Override
        public void performAction() {
            synchronized (mLock) {
                Log.d(this, "perform answer call for %s, videoState = %d", mCall, mVideoState);
                for (CallsManagerListener listener : mListeners) {
                    listener.onIncomingCallAnswered(mCall);
                }

                CompletableFuture<Boolean> answerCallFuture = null;
                // We do not update the UI until we get confirmation of the answer() through
                // {@link #markCallAsActive}.
                if (mCall.getState() == CallState.RINGING) {
                    answerCallFuture = mCall.answer(mVideoState);
                    setCallState(mCall, CallState.ANSWERED, "answered");
                } else if (mCall.getState() == CallState.SIMULATED_RINGING) {
                    // If the call's in simulated ringing, we don't have to wait for the CS --
                    // we can just declare it active.
                    setCallState(mCall, CallState.ACTIVE, "answering simulated ringing");
                    Log.addEvent(mCall, LogUtils.Events.REQUEST_SIMULATED_ACCEPT);
                } else if (mCall.getState() == CallState.ANSWERED) {
                    // In certain circumstances, the connection service can lose track of a request
                    // to answer a call. Therefore, if the user presses answer again, still send it
                    // on down, but log a warning in the process and don't change the call state.
                    answerCallFuture = mCall.answer(mVideoState);
                    Log.w(this, "Duplicate answer request for call %s", mCall.getId());
                }
                if (isSpeakerphoneAutoEnabledForVideoCalls(mVideoState)) {
                    mCall.setStartWithSpeakerphoneOn(true);
                }
                if (mFeatureFlags.enableCallSequencing() && answerCallFuture != null) {
                    mCallSequencingAdapter.logFutureResultTransaction(answerCallFuture,
                            "performAction", "AAC.pA", "performAction: answer call transaction "
                                    + "succeeded. Call state is active.",
                            "performAction: answer call transaction failed. Call state did not "
                                    + "move to active in designated time.");
                }
            }
        }
    }

    @VisibleForTesting(visibility = VisibleForTesting.Visibility.PACKAGE)
    public static final class RequestCallback implements
            ConnectionServiceFocusManager.RequestFocusCallback {
        private PendingAction mPendingAction;

        RequestCallback(PendingAction pendingAction) {
            mPendingAction = pendingAction;
        }

        @Override
        public void onRequestFocusDone(ConnectionServiceFocusManager.CallFocus call) {
            if (mPendingAction != null) {
                mPendingAction.performAction();
            }
        }
    }

    /**
     * This helper mainly requests mConnectionSvrFocusMgr to update the call focus via a
     * {@link TransactionalFocusRequestCallback}.  However, in the case of a held call, the
     * state must be set first and then a request must be made.
     *
     * @param newCallFocus          to set active/answered
     * @param resultCallback        that back propagates the focusManager result
     *
     * Note: This method should only be called if there are no active calls.
     */
    public void requestNewCallFocusAndVerify(Call newCallFocus,
            OutcomeReceiver<Boolean, CallException> resultCallback) {
        int currentCallState = newCallFocus.getState();
        PendingAction pendingAction = null;

        // if the current call is in a state that can become the new call focus, we can set the
        // state afterwards...
        if (ConnectionServiceFocusManager.PRIORITY_FOCUS_CALL_STATE.contains(currentCallState)) {
            pendingAction = new ActionSetCallState(newCallFocus, CallState.ACTIVE,
                    "vCFC: pending action set state");
        } else {
            // However, HELD calls need to be set to ACTIVE before requesting call focus.
            setCallState(newCallFocus, CallState.ACTIVE, "vCFC: immediately set active");
        }

        mConnectionSvrFocusMgr
                .requestFocus(newCallFocus,
                        new TransactionalFocusRequestCallback(pendingAction, currentCallState,
                                newCallFocus, resultCallback));
    }

    /**
     * Request a new call focus and ensure the request was successful via an OutcomeReceiver. Also,
     * conditionally include a PendingAction that will execute if and only if the call focus change
     * is successful.
     */
    @VisibleForTesting(visibility = VisibleForTesting.Visibility.PACKAGE)
    public class TransactionalFocusRequestCallback implements
            ConnectionServiceFocusManager.RequestFocusCallback {
        private PendingAction mPendingAction;
        private int mPreviousCallState;
        @NonNull private Call mTargetCallFocus;
        private OutcomeReceiver<Boolean, CallException> mCallback;

        TransactionalFocusRequestCallback(PendingAction pendingAction, int previousState,
                @NonNull Call call, OutcomeReceiver<Boolean, CallException> callback) {
            mPendingAction = pendingAction;
            mPreviousCallState = previousState;
            mTargetCallFocus = call;
            mCallback = callback;
        }

        @Override
        public void onRequestFocusDone(ConnectionServiceFocusManager.CallFocus call) {
            Call currentCallFocus = (Call) mConnectionSvrFocusMgr.getCurrentFocusCall();
            // verify the update was successful before updating the state
            Log.i(this, "tFRC: currentCallFocus=[%s], targetFocus=[%s]",
                    mTargetCallFocus, currentCallFocus);
            if (currentCallFocus == null ||
                    !currentCallFocus.getId().equals(mTargetCallFocus.getId())) {
                // possibly reset the call state
                if (mTargetCallFocus.getState() != mPreviousCallState) {
                    mTargetCallFocus.setState(mPreviousCallState, "resetting call state");
                }
                mCallback.onError(new CallException("failed to switch focus to requested call",
                        CallException.CODE_CALL_CANNOT_BE_SET_TO_ACTIVE));
                return;
            }
            // at this point, we know the FocusManager is able to update successfully
            if (mPendingAction != null) {
                mPendingAction.performAction(); // set the call state
            }
            mCallback.onResult(true); // complete the transaction
        }
    }

    public void clearPendingMOEmergencyCall() {
        mPendingMOEmerCall = null;
        mDisconnectingCall = null;
    }

    public void resetConnectionTime(Call call) {
        call.setConnectTimeMillis(System.currentTimeMillis());
        call.setConnectElapsedTimeMillis(SystemClock.elapsedRealtime());
        if (mCalls.contains(call)) {
            for (CallsManagerListener listener : mListeners) {
                listener.onConnectionTimeChanged(call);
            }
        }
    }

    public Context getContext() {
        return mContext;
    }

    /**
     * Determines if there is an ongoing emergency call. This can be either an outgoing emergency
     * call, or a number which has been identified by the number as an emergency call.
     * @return {@code true} if there is an ongoing emergency call, {@code false} otherwise.
     */
    public boolean
    isInEmergencyCall() {
        return mCalls.stream().filter(c -> (c.isEmergencyCall()
                || c.isNetworkIdentifiedEmergencyCall()) && !c.isDisconnected()).count() > 0;
    }

    /**
     * Trigger a recalculation of support for CAPABILITY_CAN_PULL_CALL for external calls due to
     * a possible emergency call being added/removed.
     */
    private void updateExternalCallCanPullSupport() {
        boolean isInEmergencyCall = isInEmergencyCall();
        // Remove the capability to pull an external call in the case that we are in an emergency
        // call.
        mCalls.stream().filter(Call::isExternalCall).forEach(
                c->c.setIsPullExternalCallSupported(!isInEmergencyCall));
    }

    /**
     * Trigger display of an error message to the user; we do this outside of dialer for calls which
     * fail to be created and added to Dialer.
     * @param messageId The string resource id.
     */
    private void showErrorMessage(int messageId) {
        final Intent errorIntent = new Intent(mContext, ErrorDialogActivity.class);
        errorIntent.putExtra(ErrorDialogActivity.ERROR_MESSAGE_ID_EXTRA, messageId);
        errorIntent.setFlags(Intent.FLAG_ACTIVITY_NEW_TASK);
        mContext.startActivityAsUser(errorIntent, UserHandle.CURRENT);
    }

    /**
     * Handles changes to a {@link PhoneAccount}.
     *
     * Invokes phone account changed handler for calls with matching
     * phone account.
     *
     * @param registrar The {@link PhoneAccountRegistrar} originating the change.
     * @param phoneAccount The {@link PhoneAccount} which changed.
     */
    private void handlePhoneAccountChanged(PhoneAccountRegistrar registrar,
            PhoneAccount phoneAccount) {
        Log.i(this, "handlePhoneAccountChanged: phoneAccount=%s", phoneAccount);
        mCalls.stream()
                .filter(c -> phoneAccount.getAccountHandle().equals(c.getTargetPhoneAccount()))
                .forEach(c -> c.handlePhoneAccountChanged(phoneAccount));
    }

    /**
     * Determines if a {@link Call} is visible to the calling user. If the {@link PhoneAccount} has
     * CAPABILITY_MULTI_USER, or the user handle associated with the {@link PhoneAccount} is the
     * same as the calling user, the call is visible to the user.
     * @param call
     * @return {@code true} if call is visible to the calling user
     */
    boolean isCallVisibleForUser(Call call, UserHandle userHandle) {
        if (call == null) {
            return false;
        }
        return (call.getAssociatedUser() != null &&
                call.getAssociatedUser().equals(userHandle))
                || (call.getPhoneAccountFromHandle() != null &&
                call.getPhoneAccountFromHandle()
                .hasCapabilities(PhoneAccount.CAPABILITY_MULTI_USER));
    }

    /**
     * Determines if two {@link Call} instances originated from either the same target
     * {@link PhoneAccountHandle} or connection manager {@link PhoneAccountHandle}.
     * @param call1 The first call
     * @param call2 The second call
     * @return {@code true} if both calls are from the same target or connection manager
     * {@link PhoneAccountHandle}.
     */
    public static boolean areFromSameSource(@NonNull Call call1, @NonNull Call call2) {
        PhoneAccountHandle call1ConnectionMgr = call1.getConnectionManagerPhoneAccount();
        PhoneAccountHandle call2ConnectionMgr = call2.getConnectionManagerPhoneAccount();

        if (call1ConnectionMgr != null && call2ConnectionMgr != null
                && PhoneAccountHandle.areFromSamePackage(call1ConnectionMgr, call2ConnectionMgr)) {
            // Both calls share the same connection manager package, so they are from the same
            // source.
            return true;
        }

        PhoneAccountHandle call1TargetAcct = call1.getTargetPhoneAccount();
        PhoneAccountHandle call2TargetAcct = call2.getTargetPhoneAccount();
        // Otherwise if the target phone account for both is the same package, they're the same
        // source.
        return PhoneAccountHandle.areFromSamePackage(call1TargetAcct, call2TargetAcct);
    }

    public LinkedList<HandlerThread> getGraphHandlerThreads() {
        return mGraphHandlerThreads;
    }

    private void maybeSendPostCallScreenIntent(Call call) {
        if (call.isEmergencyCall() || (call.isNetworkIdentifiedEmergencyCall()) ||
                (call.getPostCallPackageName() == null)) {
            return;
        }

        Intent intent = new Intent(ACTION_POST_CALL);
        intent.setPackage(call.getPostCallPackageName());
        intent.putExtra(EXTRA_HANDLE, call.getHandle());
        intent.putExtra(EXTRA_DISCONNECT_CAUSE, call.getDisconnectCause().getCode());
        long duration = call.getAgeMillis();
        int durationCode = DURATION_VERY_SHORT;
        if ((duration >= VERY_SHORT_CALL_TIME_MS) && (duration < SHORT_CALL_TIME_MS)) {
            durationCode = DURATION_SHORT;
        } else if ((duration >= SHORT_CALL_TIME_MS) && (duration < MEDIUM_CALL_TIME_MS)) {
            durationCode = DURATION_MEDIUM;
        } else if (duration >= MEDIUM_CALL_TIME_MS) {
            durationCode = DURATION_LONG;
        }
        intent.putExtra(EXTRA_CALL_DURATION, durationCode);
        intent.addFlags(Intent.FLAG_ACTIVITY_NEW_TASK);
        mContext.startActivityAsUser(intent, mCurrentUserHandle);
    }

    @VisibleForTesting
    public void addToPendingCallsToDisconnect(Call call) {
        mPendingCallsToDisconnect.add(call);
    }

    @VisibleForTesting
    public void addConnectionServiceRepositoryCache(ComponentName componentName,
            UserHandle userHandle, ConnectionServiceWrapper service) {
        mConnectionServiceRepository.setService(componentName, userHandle, service);
    }

    /**
     * Generates a log "marking".  This is a unique call event which contains a specified message.
     * A log mark is triggered by the command: adb shell telecom log-mark MESSAGE
     * A tester can use this when executing tests to make it very clear when a particular test step
     * was reached.
     * @param message the message to mark in the logs.
     */
    public void requestLogMark(String message) {
        mCalls.forEach(c -> Log.addEvent(c, LogUtils.Events.USER_LOG_MARK, message));
        Log.addEvent(null /* global */, LogUtils.Events.USER_LOG_MARK, message);
    }

    @VisibleForTesting
    public Ringer getRinger() {
        return mRinger;
    }

    @VisibleForTesting
    public VoipCallMonitor getVoipCallMonitor() {
        return mVoipCallMonitor;
    }

    /**
     * This method should only be used for testing.
     */
    @VisibleForTesting
    public void createActionSetCallStateAndPerformAction(Call call, int state, String tag) {
        ActionSetCallState actionSetCallState = new ActionSetCallState(call, state, tag);
        actionSetCallState.performAction();
    }

    public CallStreamingController getCallStreamingController() {
        return mCallStreamingController;
    }

    /* Determines whether the two calls have the same target phone account */
    private boolean arePhoneAccountsEqual(PhoneAccountHandle pah1, PhoneAccountHandle pah2) {
        return Objects.equals(pah1, pah2);
    }

    private boolean isDsdaOrDsdsTransitionMode() {
        return getTelephonyManager().isDsdaOrDsdsTransitionMode();
    }

    /* Returns the first HELD call on the same sub and managed by same ConnectionService */
    private Call getHeldCallByConnectionServiceAndPhoneAccount(Call current) {
        Optional<Call> heldCall = mCalls.stream()
                .filter(call -> call != current
                        && arePhoneAccountsEqual(call.getTargetPhoneAccount(),
                        current.getTargetPhoneAccount())
                        && PhoneAccountHandle.areFromSamePackage(call.getTargetPhoneAccount(),
                                current.getTargetPhoneAccount())
                        && call.getParentCall() == null
                        && call.getState() == CallState.ON_HOLD)
                .findFirst();
        return heldCall.isPresent() ? heldCall.get() : null;
    }

    /**
     * Given a call identified by call id, get the instance from the list of calls.
     * @param callId the call id.
     * @return the call, or null if not found.
     */
    public @Nullable Call getCall(@NonNull String callId) {
        Optional<Call> foundCall = mCalls.stream().filter(
                c -> c.getId().equals(callId)).findFirst();
        if (foundCall.isPresent()) {
            return foundCall.get();
        } else {
            return null;
        }
    }

    /**
     * Triggers stopping of call streaming for a call by launching a stop streaming transaction.
     * @param call the call.
     */
    public void stopCallStreaming(@NonNull Call call) {
        if (call.getTransactionServiceWrapper() == null) {
            return;
        }
        call.getTransactionServiceWrapper().stopCallStreaming(call);
    }

    @VisibleForTesting
    public Set<Call> getSelfManagedCallsBeingSetup() {
        return mSelfManagedCallsBeingSetup;
    }

    @VisibleForTesting
    public void addCallBeingSetup(Call call) {
        mSelfManagedCallsBeingSetup.add(call);
    }
}<|MERGE_RESOLUTION|>--- conflicted
+++ resolved
@@ -4136,7 +4136,6 @@
         maybeMoveToSpeakerPhone(call);
     }
 
-<<<<<<< HEAD
     /* Returns true if HFP call is present */
     boolean isHfpCallPresent() {
         Optional<Call> hfpCall = mCalls.stream()
@@ -4156,13 +4155,6 @@
         return heldCall.orElse(null);
     }
 
-    void requestFocusActionAnswerCall(Call call, int videoState) {
-        mConnectionSvrFocusMgr.requestFocus(call, new CallsManager.RequestCallback(
-                new CallsManager.ActionAnswerCall(call, videoState)));
-    }
-
-=======
->>>>>>> 7c364909
     /**
      * Returns true if the active call is held.
      */
@@ -5833,62 +5825,12 @@
             return true;
         }
 
-<<<<<<< HEAD
-        // If the live call is stuck in a connecting state for longer than the transitory timeout,
-        // then we should disconnect it in favor of the new outgoing call and prompt the user to
-        // generate a bugreport.
-        // TODO: In the future we should let the CallAnomalyWatchDog do this disconnection of the
-        // live call stuck in the connecting state.  Unfortunately that code will get tripped up by
-        // calls that have a longer than expected new outgoing call broadcast response time.  This
-        // mitigation is intended to catch calls stuck in a CONNECTING state for a long time that
-        // block outgoing calls.  However, if the user dials two calls in quick succession it will
-        // result in both calls getting disconnected, which is not optimal.
-        if (liveCall.getState() == CallState.CONNECTING
-                && ((mClockProxy.elapsedRealtime() - liveCall.getCreationElapsedRealtimeMillis())
-                > mTimeoutsAdapter.getNonVoipCallTransitoryStateTimeoutMillis())) {
-            if (mFeatureFlags.telecomMetricsSupport()) {
-                mMetricsController.getErrorStats().log(ErrorStats.SUB_CALL_MANAGER,
-                        ErrorStats.ERROR_STUCK_CONNECTING);
-            }
-            mAnomalyReporter.reportAnomaly(LIVE_CALL_STUCK_CONNECTING_ERROR_UUID,
-                    LIVE_CALL_STUCK_CONNECTING_ERROR_MSG);
-            liveCall.disconnect("Force disconnect CONNECTING call.");
-            return true;
-        }
-
-        if (hasMaximumOutgoingCalls(call)) {
-            Call outgoingCall = getFirstCallWithState(OUTGOING_CALL_STATES);
-            if (outgoingCall.getState() == CallState.SELECT_PHONE_ACCOUNT) {
-                // If there is an orphaned call in the {@link CallState#SELECT_PHONE_ACCOUNT}
-                // state, just disconnect it since the user has explicitly started a new call.
-                call.getAnalytics().setCallIsAdditional(true);
-                outgoingCall.getAnalytics().setCallIsInterrupted(true);
-                outgoingCall.disconnect("Disconnecting call in SELECT_PHONE_ACCOUNT in favor"
-                        + " of new outgoing call.");
-                return true;
-            }
-
-            call.setStartFailCause(CallFailureCause.MAX_OUTGOING_CALLS);
-
-            CharSequence text = mContext.getText(R.string.notification_disconnectedDialing_message);
-            call.setOverrideDisconnectCauseCode(new DisconnectCause(DisconnectCause.ERROR, text,
-                    text, "Another outgoing call is already being dialed.",
-                    ToneGenerator.TONE_PROP_PROMPT));
-            Bundle extras = call.getIntentExtras();
-            if (extras == null) {
-                extras = new Bundle();
-                call.setIntentExtras(extras);
-            }
-            extras.putBoolean(EXTRA_KEY_DISPLAY_ERROR_DIALOG, true);
-            return false;
-=======
         CompletableFuture<Boolean> disconnectFuture =
                 maybeDisconnectExistingCallForNewOutgoingCall(call, liveCall);
         // If future is instantiated, it will always be completed when call sequencing
         // isn't enabled.
         if (!mFeatureFlags.enableCallSequencing() && disconnectFuture != null) {
             return disconnectFuture.getNow(false);
->>>>>>> 7c364909
         }
 
         // TODO: Remove once b/23035408 has been corrected.
