--- conflicted
+++ resolved
@@ -108,10 +108,7 @@
         args.arg2 = incomingCall;
         args.arg3 = volumeShaperConfig;
         args.arg4 = isVibrationEnabled;
-<<<<<<< HEAD
-=======
         args.arg5 = Log.createSubsession();
->>>>>>> 8cf4eaea
         postMessage(EVENT_PLAY, true /* shouldCreateHandler */, args);
         return mHapticsFuture;
     }
@@ -178,75 +175,6 @@
         Call incomingCall = (Call) args.arg2;
         VolumeShaper.Configuration volumeShaperConfig = (VolumeShaper.Configuration) args.arg3;
         boolean isVibrationEnabled = (boolean) args.arg4;
-<<<<<<< HEAD
-        args.recycle();
-        // don't bother with any of this if there is an EVENT_STOP waiting.
-        if (mHandler.hasMessages(EVENT_STOP)) {
-            mHapticsFuture.complete(false /* ringtoneHasHaptics */);
-            mHapticsFuture = null;
-            return;
-        }
-
-        // If the Ringtone Uri is EMPTY, then the "None" Ringtone has been selected. Do not play
-        // anything.
-        if(Uri.EMPTY.equals(incomingCall.getRingtone())) {
-            mRingtone = null;
-            mHapticsFuture.complete(false /* ringtoneHasHaptics */);
-            mHapticsFuture = null;
-            return;
-        }
-
-        ThreadUtil.checkNotOnMainThread();
-        Log.i(this, "handlePlay: Play ringtone.");
-
-        if (mRingtone == null) {
-            mRingtone = factory.getRingtone(incomingCall, volumeShaperConfig);
-            if (mRingtone == null) {
-                Uri ringtoneUri = incomingCall.getRingtone();
-                String ringtoneUriString = (ringtoneUri == null) ? "null" :
-                        ringtoneUri.toSafeString();
-                Log.addEvent(null, LogUtils.Events.ERROR_LOG, "Failed to get ringtone from " +
-                        "factory. Skipping ringing. Uri was: " + ringtoneUriString);
-                mHapticsFuture.complete(false /* ringtoneHasHaptics */);
-                mHapticsFuture = null;
-                return;
-            }
-
-            // With the ringtone to play now known, we can determine if it has haptic channels or
-            // not; we will complete the haptics future so the default vibration code in Ringer
-            // can know whether to trigger the vibrator.
-            if (mHapticsFuture != null && !mHapticsFuture.isDone()) {
-                boolean hasHaptics = factory.hasHapticChannels(mRingtone);
-
-                Log.i(this, "handlePlay: hasHaptics=%b, isVibrationEnabled=%b", hasHaptics,
-                        isVibrationEnabled);
-                if (hasHaptics) {
-                    AudioAttributes attributes = mRingtone.getAudioAttributes();
-                    Log.d(this, "handlePlay: %s haptic channel",
-                            (isVibrationEnabled ? "unmuting" : "muting"));
-                    mRingtone.setAudioAttributes(
-                            new AudioAttributes.Builder(attributes)
-                                    .setHapticChannelsMuted(!isVibrationEnabled)
-                                    .build());
-                }
-                mHapticsFuture.complete(hasHaptics);
-                mHapticsFuture = null;
-            }
-        }
-
-        if (mShouldPauseBetweenRepeat) {
-            // We're trying to pause between repeats, so the ringtone will not intentionally loop.
-            // Instead, we'll use a handler message to perform repeats.
-            handleRepeat();
-        } else {
-            mRingtone.setLooping(true);
-            if (mRingtone.isPlaying()) {
-                Log.d(this, "Ringtone already playing.");
-                return;
-            }
-            mRingtone.play();
-            Log.i(this, "Play ringtone, looping.");
-=======
         Session session = (Session) args.arg5;
         args.recycle();
 
@@ -328,7 +256,6 @@
             }
         } finally {
             Log.cancelSubsession(session);
->>>>>>> 8cf4eaea
         }
     }
 
