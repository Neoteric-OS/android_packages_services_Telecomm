/*
 * Copyright (C) 2015 The Android Open Source Project
 *
 * Licensed under the Apache License, Version 2.0 (the "License");
 * you may not use this file except in compliance with the License.
 * You may obtain a copy of the License at
 *
 *      http://www.apache.org/licenses/LICENSE-2.0
 *
 * Unless required by applicable law or agreed to in writing, software
 * distributed under the License is distributed on an "AS IS" BASIS,
 * WITHOUT WARRANTIES OR CONDITIONS OF ANY KIND, either express or implied.
 * See the License for the specific language governing permissions and
 * limitations under the License
 */

package com.android.server.telecom;

<<<<<<< HEAD
import android.telecom.Connection;
import android.telecom.DisconnectCause;
import android.telecom.ParcelableCallAnalytics;
import android.telecom.TelecomAnalytics;
import android.util.Base64;
=======
import android.telecom.ParcelableCallAnalytics;
import android.telecom.DisconnectCause;
import android.telecom.Log;
>>>>>>> 953e1af6

import com.android.internal.annotations.VisibleForTesting;
import com.android.internal.util.IndentingPrintWriter;

import java.io.PrintWriter;
import java.util.ArrayList;
import java.util.Arrays;
import java.util.Collections;
import java.util.HashMap;
import java.util.LinkedList;
import java.util.List;
import java.util.Map;
import java.util.stream.Collectors;

import static android.telecom.ParcelableCallAnalytics.AnalyticsEvent;
import static android.telecom.TelecomAnalytics.SessionTiming;

/**
 * A class that collects and stores data on how calls are being made, in order to
 * aggregate these into useful statistics.
 */
public class Analytics {
    public static final String ANALYTICS_DUMPSYS_ARG = "analytics";
    private static final String CLEAR_ANALYTICS_ARG = "clear";

    public static final Map<String, Integer> sLogEventToAnalyticsEvent =
            new HashMap<String, Integer>() {{
                put(Log.Events.SET_SELECT_PHONE_ACCOUNT, AnalyticsEvent.SET_SELECT_PHONE_ACCOUNT);
                put(Log.Events.REQUEST_HOLD, AnalyticsEvent.REQUEST_HOLD);
                put(Log.Events.REQUEST_UNHOLD, AnalyticsEvent.REQUEST_UNHOLD);
                put(Log.Events.SWAP, AnalyticsEvent.SWAP);
                put(Log.Events.SKIP_RINGING, AnalyticsEvent.SKIP_RINGING);
                put(Log.Events.CONFERENCE_WITH, AnalyticsEvent.CONFERENCE_WITH);
                put(Log.Events.SPLIT_FROM_CONFERENCE, AnalyticsEvent.SPLIT_CONFERENCE);
                put(Log.Events.SET_PARENT, AnalyticsEvent.SET_PARENT);
                put(Log.Events.MUTE, AnalyticsEvent.MUTE);
                put(Log.Events.UNMUTE, AnalyticsEvent.UNMUTE);
                put(Log.Events.AUDIO_ROUTE_BT, AnalyticsEvent.AUDIO_ROUTE_BT);
                put(Log.Events.AUDIO_ROUTE_EARPIECE, AnalyticsEvent.AUDIO_ROUTE_EARPIECE);
                put(Log.Events.AUDIO_ROUTE_HEADSET, AnalyticsEvent.AUDIO_ROUTE_HEADSET);
                put(Log.Events.AUDIO_ROUTE_SPEAKER, AnalyticsEvent.AUDIO_ROUTE_SPEAKER);
                put(Log.Events.SILENCE, AnalyticsEvent.SILENCE);
                put(Log.Events.SCREENING_COMPLETED, AnalyticsEvent.SCREENING_COMPLETED);
                put(Log.Events.BLOCK_CHECK_FINISHED, AnalyticsEvent.BLOCK_CHECK_FINISHED);
                put(Log.Events.DIRECT_TO_VM_FINISHED, AnalyticsEvent.DIRECT_TO_VM_FINISHED);
                put(Log.Events.REMOTELY_HELD, AnalyticsEvent.REMOTELY_HELD);
                put(Log.Events.REMOTELY_UNHELD, AnalyticsEvent.REMOTELY_UNHELD);
                put(Log.Events.REQUEST_PULL, AnalyticsEvent.REQUEST_PULL);
                put(Log.Events.REQUEST_ACCEPT, AnalyticsEvent.REQUEST_ACCEPT);
                put(Log.Events.REQUEST_REJECT, AnalyticsEvent.REQUEST_REJECT);
                put(Log.Events.SET_ACTIVE, AnalyticsEvent.SET_ACTIVE);
                put(Log.Events.SET_DISCONNECTED, AnalyticsEvent.SET_DISCONNECTED);
                put(Log.Events.SET_HOLD, AnalyticsEvent.SET_HOLD);
                put(Log.Events.SET_DIALING, AnalyticsEvent.SET_DIALING);
                put(Log.Events.START_CONNECTION, AnalyticsEvent.START_CONNECTION);
                put(Log.Events.BIND_CS, AnalyticsEvent.BIND_CS);
                put(Log.Events.CS_BOUND, AnalyticsEvent.CS_BOUND);
                put(Log.Events.SCREENING_SENT, AnalyticsEvent.SCREENING_SENT);
                put(Log.Events.DIRECT_TO_VM_INITIATED, AnalyticsEvent.DIRECT_TO_VM_INITIATED);
                put(Log.Events.BLOCK_CHECK_INITIATED, AnalyticsEvent.BLOCK_CHECK_INITIATED);
                put(Log.Events.FILTERING_INITIATED, AnalyticsEvent.FILTERING_INITIATED);
                put(Log.Events.FILTERING_COMPLETED, AnalyticsEvent.FILTERING_COMPLETED);
                put(Log.Events.FILTERING_TIMED_OUT, AnalyticsEvent.FILTERING_TIMED_OUT);
            }};

    public static final Map<String, Integer> sLogSessionToSessionId =
            new HashMap<String, Integer> () {{
                put(Log.Sessions.ICA_ANSWER_CALL, SessionTiming.ICA_ANSWER_CALL);
                put(Log.Sessions.ICA_REJECT_CALL, SessionTiming.ICA_REJECT_CALL);
                put(Log.Sessions.ICA_DISCONNECT_CALL, SessionTiming.ICA_DISCONNECT_CALL);
                put(Log.Sessions.ICA_HOLD_CALL, SessionTiming.ICA_HOLD_CALL);
                put(Log.Sessions.ICA_UNHOLD_CALL, SessionTiming.ICA_UNHOLD_CALL);
                put(Log.Sessions.ICA_MUTE, SessionTiming.ICA_MUTE);
                put(Log.Sessions.ICA_SET_AUDIO_ROUTE, SessionTiming.ICA_SET_AUDIO_ROUTE);
                put(Log.Sessions.ICA_CONFERENCE, SessionTiming.ICA_CONFERENCE);
                put(Log.Sessions.CSW_HANDLE_CREATE_CONNECTION_COMPLETE,
                        SessionTiming.CSW_HANDLE_CREATE_CONNECTION_COMPLETE);
                put(Log.Sessions.CSW_SET_ACTIVE, SessionTiming.CSW_SET_ACTIVE);
                put(Log.Sessions.CSW_SET_RINGING, SessionTiming.CSW_SET_RINGING);
                put(Log.Sessions.CSW_SET_DIALING, SessionTiming.CSW_SET_DIALING);
                put(Log.Sessions.CSW_SET_DISCONNECTED, SessionTiming.CSW_SET_DISCONNECTED);
                put(Log.Sessions.CSW_SET_ON_HOLD, SessionTiming.CSW_SET_ON_HOLD);
                put(Log.Sessions.CSW_REMOVE_CALL, SessionTiming.CSW_REMOVE_CALL);
                put(Log.Sessions.CSW_SET_IS_CONFERENCED, SessionTiming.CSW_SET_IS_CONFERENCED);
                put(Log.Sessions.CSW_ADD_CONFERENCE_CALL, SessionTiming.CSW_ADD_CONFERENCE_CALL);

            }};

    public static final Map<String, Integer> sLogEventTimingToAnalyticsEventTiming =
            new HashMap<String, Integer>() {{
                put(Log.Events.Timings.ACCEPT_TIMING,
                        ParcelableCallAnalytics.EventTiming.ACCEPT_TIMING);
                put(Log.Events.Timings.REJECT_TIMING,
                        ParcelableCallAnalytics.EventTiming.REJECT_TIMING);
                put(Log.Events.Timings.DISCONNECT_TIMING,
                        ParcelableCallAnalytics.EventTiming.DISCONNECT_TIMING);
                put(Log.Events.Timings.HOLD_TIMING,
                        ParcelableCallAnalytics.EventTiming.HOLD_TIMING);
                put(Log.Events.Timings.UNHOLD_TIMING,
                        ParcelableCallAnalytics.EventTiming.UNHOLD_TIMING);
                put(Log.Events.Timings.OUTGOING_TIME_TO_DIALING_TIMING,
                        ParcelableCallAnalytics.EventTiming.OUTGOING_TIME_TO_DIALING_TIMING);
                put(Log.Events.Timings.BIND_CS_TIMING,
                        ParcelableCallAnalytics.EventTiming.BIND_CS_TIMING);
                put(Log.Events.Timings.SCREENING_COMPLETED_TIMING,
                        ParcelableCallAnalytics.EventTiming.SCREENING_COMPLETED_TIMING);
                put(Log.Events.Timings.DIRECT_TO_VM_FINISHED_TIMING,
                        ParcelableCallAnalytics.EventTiming.DIRECT_TO_VM_FINISHED_TIMING);
                put(Log.Events.Timings.BLOCK_CHECK_FINISHED_TIMING,
                        ParcelableCallAnalytics.EventTiming.BLOCK_CHECK_FINISHED_TIMING);
                put(Log.Events.Timings.FILTERING_COMPLETED_TIMING,
                        ParcelableCallAnalytics.EventTiming.FILTERING_COMPLETED_TIMING);
                put(Log.Events.Timings.FILTERING_TIMED_OUT_TIMING,
                        ParcelableCallAnalytics.EventTiming.FILTERING_TIMED_OUT_TIMING);
            }};

    public static final Map<Integer, String> sSessionIdToLogSession = new HashMap<>();
    static {
        for (Map.Entry<String, Integer> e : sLogSessionToSessionId.entrySet()) {
            sSessionIdToLogSession.put(e.getValue(), e.getKey());
        }
    }

    public static class CallInfo {
        public void setCallStartTime(long startTime) {
        }

        public void setCallEndTime(long endTime) {
        }

        public void setCallIsAdditional(boolean isAdditional) {
        }

        public void setCallIsInterrupted(boolean isInterrupted) {
        }

        public void setCallDisconnectCause(DisconnectCause disconnectCause) {
        }

        public void addCallTechnology(int callTechnology) {
        }

        public void setCreatedFromExistingConnection(boolean createdFromExistingConnection) {
        }

        public void setCallConnectionService(String connectionServiceName) {
        }

        public void setCallEvents(Log.CallEventRecord records) {
        }

        public void setCallIsVideo(boolean isVideo) {
        }

        public void addVideoEvent(int eventId, int videoState) {
        }

        public void addInCallService(String serviceName, int type) {
        }

        public void addCallProperties(int properties) {
        }
    }

    /**
     * A class that holds data associated with a call.
     */
    @VisibleForTesting
    public static class CallInfoImpl extends CallInfo {
        public String callId;
        public long startTime;  // start time in milliseconds since the epoch. 0 if not yet set.
        public long endTime;  // end time in milliseconds since the epoch. 0 if not yet set.
        public int callDirection;  // one of UNKNOWN_DIRECTION, INCOMING_DIRECTION,
                                   // or OUTGOING_DIRECTION.
        public boolean isAdditionalCall = false;  // true if the call came in while another call was
                                                  // in progress or if the user dialed this call
                                                  // while in the middle of another call.
        public boolean isInterrupted = false;  // true if the call was interrupted by an incoming
                                               // or outgoing call.
        public int callTechnologies;  // bitmask denoting which technologies a call used.

        // true if the Telecom Call object was created from an existing connection via
        // CallsManager#createCallForExistingConnection, for example, by ImsConference.
        public boolean createdFromExistingConnection = false;

        public DisconnectCause callTerminationReason;
        public String connectionService;
        public boolean isEmergency = false;

        public Log.CallEventRecord callEvents;

        public boolean isVideo = false;
        public List<TelecomLogClass.VideoEvent> videoEvents;
        public List<TelecomLogClass.InCallServiceInfo> inCallServiceInfos;
        public int callProperties = 0;

        private long mTimeOfLastVideoEvent = -1;

        CallInfoImpl(String callId, int callDirection) {
            this.callId = callId;
            startTime = 0;
            endTime = 0;
            this.callDirection = callDirection;
            callTechnologies = 0;
            connectionService = "";
            videoEvents = new LinkedList<>();
            inCallServiceInfos = new LinkedList<>();
        }

        CallInfoImpl(CallInfoImpl other) {
            this.callId = other.callId;
            this.startTime = other.startTime;
            this.endTime = other.endTime;
            this.callDirection = other.callDirection;
            this.isAdditionalCall = other.isAdditionalCall;
            this.isInterrupted = other.isInterrupted;
            this.callTechnologies = other.callTechnologies;
            this.createdFromExistingConnection = other.createdFromExistingConnection;
            this.connectionService = other.connectionService;
            this.isEmergency = other.isEmergency;
            this.callEvents = other.callEvents;
            this.isVideo = other.isVideo;
            this.videoEvents = other.videoEvents;
            this.callProperties = other.callProperties;

            if (other.callTerminationReason != null) {
                this.callTerminationReason = new DisconnectCause(
                        other.callTerminationReason.getCode(),
                        other.callTerminationReason.getLabel(),
                        other.callTerminationReason.getDescription(),
                        other.callTerminationReason.getReason(),
                        other.callTerminationReason.getTone());
            } else {
                this.callTerminationReason = null;
            }
        }

        @Override
        public void setCallStartTime(long startTime) {
            Log.d(TAG, "setting startTime for call " + callId + " to " + startTime);
            this.startTime = startTime;
        }

        @Override
        public void setCallEndTime(long endTime) {
            Log.d(TAG, "setting endTime for call " + callId + " to " + endTime);
            this.endTime = endTime;
        }

        @Override
        public void setCallIsAdditional(boolean isAdditional) {
            Log.d(TAG, "setting isAdditional for call " + callId + " to " + isAdditional);
            this.isAdditionalCall = isAdditional;
        }

        @Override
        public void setCallIsInterrupted(boolean isInterrupted) {
            Log.d(TAG, "setting isInterrupted for call " + callId + " to " + isInterrupted);
            this.isInterrupted = isInterrupted;
        }

        @Override
        public void addCallTechnology(int callTechnology) {
            Log.d(TAG, "adding callTechnology for call " + callId + ": " + callTechnology);
            this.callTechnologies |= callTechnology;
        }

        @Override
        public void setCallDisconnectCause(DisconnectCause disconnectCause) {
            Log.d(TAG, "setting disconnectCause for call " + callId + " to " + disconnectCause);
            this.callTerminationReason = disconnectCause;
        }

        @Override
        public void setCreatedFromExistingConnection(boolean createdFromExistingConnection) {
            Log.d(TAG, "setting createdFromExistingConnection for call " + callId + " to "
                    + createdFromExistingConnection);
            this.createdFromExistingConnection = createdFromExistingConnection;
        }

        @Override
        public void setCallConnectionService(String connectionServiceName) {
            Log.d(TAG, "setting connection service for call " + callId + ": "
                    + connectionServiceName);
            this.connectionService = connectionServiceName;
        }

        @Override
        public void setCallEvents(Log.CallEventRecord records) {
            this.callEvents = records;
        }

        @Override
        public void setCallIsVideo(boolean isVideo) {
            this.isVideo = isVideo;
        }

        @Override
        public void addVideoEvent(int eventId, int videoState) {
            long timeSinceLastEvent;
            long currentTime = System.currentTimeMillis();
            if (mTimeOfLastVideoEvent < 0) {
                timeSinceLastEvent = -1;
            } else {
                timeSinceLastEvent = roundToOneSigFig(currentTime - mTimeOfLastVideoEvent);
            }
            mTimeOfLastVideoEvent = currentTime;

            videoEvents.add(new TelecomLogClass.VideoEvent()
                    .setEventName(eventId)
                    .setTimeSinceLastEventMillis(timeSinceLastEvent)
                    .setVideoState(videoState));
        }

        @Override
        public void addInCallService(String serviceName, int type) {
            inCallServiceInfos.add(new TelecomLogClass.InCallServiceInfo()
                    .setInCallServiceName(serviceName)
                    .setInCallServiceType(type));
        }

        @Override
        public void addCallProperties(int properties) {
            this.callProperties |= properties;
        }

        @Override
        public String toString() {
            return "{\n"
                    + "    startTime: " + startTime + '\n'
                    + "    endTime: " + endTime + '\n'
                    + "    direction: " + getCallDirectionString() + '\n'
                    + "    isAdditionalCall: " + isAdditionalCall + '\n'
                    + "    isInterrupted: " + isInterrupted + '\n'
                    + "    callTechnologies: " + getCallTechnologiesAsString() + '\n'
                    + "    callTerminationReason: " + getCallDisconnectReasonString() + '\n'
                    + "    connectionService: " + connectionService + '\n'
                    + "    isVideoCall: " + isVideo + '\n'
                    + "    inCallServices: " + getInCallServicesString() + '\n'
                    + "    callProperties: " + Connection.propertiesToStringShort(callProperties)
                    + '\n'
                    + "}\n";
        }

        public ParcelableCallAnalytics toParcelableAnalytics() {
            TelecomLogClass.CallLog analyticsProto = toProto();
            List<ParcelableCallAnalytics.AnalyticsEvent> events =
                    Arrays.stream(analyticsProto.callEvents)
                    .map(callEventProto -> new ParcelableCallAnalytics.AnalyticsEvent(
                                callEventProto.getEventName(),
                                callEventProto.getTimeSinceLastEventMillis())
                    ).collect(Collectors.toList());

            List<ParcelableCallAnalytics.EventTiming> timings =
                    Arrays.stream(analyticsProto.callTimings)
                    .map(callTimingProto -> new ParcelableCallAnalytics.EventTiming(
                            callTimingProto.getTimingName(),
                            callTimingProto.getTimeMillis())
                    ).collect(Collectors.toList());

            ParcelableCallAnalytics result = new ParcelableCallAnalytics(
                    // rounds down to nearest 5 minute mark
                    analyticsProto.getStartTime5Min(),
                    analyticsProto.getCallDurationMillis(),
                    analyticsProto.getType(),
                    analyticsProto.getIsAdditionalCall(),
                    analyticsProto.getIsInterrupted(),
                    analyticsProto.getCallTechnologies(),
                    analyticsProto.getCallTerminationCode(),
                    analyticsProto.getIsEmergencyCall(),
                    analyticsProto.connectionService[0],
                    analyticsProto.getIsCreatedFromExistingConnection(),
                    events,
                    timings);

            result.setIsVideoCall(analyticsProto.getIsVideoCall());
            result.setVideoEvents(Arrays.stream(analyticsProto.videoEvents)
                    .map(videoEventProto -> new ParcelableCallAnalytics.VideoEvent(
                            videoEventProto.getEventName(),
                            videoEventProto.getTimeSinceLastEventMillis(),
                            videoEventProto.getVideoState())
                    ).collect(Collectors.toList()));

            return result;
        }

        public TelecomLogClass.CallLog toProto() {
            TelecomLogClass.CallLog result = new TelecomLogClass.CallLog();
            result.setStartTime5Min(
                    startTime - startTime % ParcelableCallAnalytics.MILLIS_IN_5_MINUTES);

            // Rounds up to the nearest second.
            long callDuration = (endTime == 0 || startTime == 0) ? 0 : endTime - startTime;
            callDuration += (callDuration % MILLIS_IN_1_SECOND == 0) ?
                    0 : (MILLIS_IN_1_SECOND - callDuration % MILLIS_IN_1_SECOND);
            result.setCallDurationMillis(callDuration);

            result.setType(callDirection)
                    .setIsAdditionalCall(isAdditionalCall)
                    .setIsInterrupted(isInterrupted)
                    .setCallTechnologies(callTechnologies)
                    .setCallTerminationCode(
                            callTerminationReason == null ?
                                    ParcelableCallAnalytics.STILL_CONNECTED :
                                    callTerminationReason.getCode())
                    .setIsEmergencyCall(isEmergency)
                    .setIsCreatedFromExistingConnection(createdFromExistingConnection)
                    .setIsEmergencyCall(isEmergency)
                    .setIsVideoCall(isVideo)
                    .setConnectionProperties(callProperties);

            result.connectionService = new String[] {connectionService};
            if (callEvents != null) {
                result.callEvents = convertLogEventsToProtoEvents(callEvents.getEvents());
                result.callTimings = callEvents.extractEventTimings().stream()
                        .map(Analytics::logEventTimingToProtoEventTiming)
                        .toArray(TelecomLogClass.EventTimingEntry[]::new);
            }
            result.videoEvents =
                    videoEvents.toArray(new TelecomLogClass.VideoEvent[videoEvents.size()]);
            result.inCallServices = inCallServiceInfos.toArray(
                    new TelecomLogClass.InCallServiceInfo[inCallServiceInfos.size()]);

            return result;
        }

        private String getCallDirectionString() {
            switch (callDirection) {
                case UNKNOWN_DIRECTION:
                    return "UNKNOWN";
                case INCOMING_DIRECTION:
                    return "INCOMING";
                case OUTGOING_DIRECTION:
                    return "OUTGOING";
                default:
                    return "UNKNOWN";
            }
        }

        private String getCallTechnologiesAsString() {
            StringBuilder s = new StringBuilder();
            s.append('[');
            if ((callTechnologies & CDMA_PHONE) != 0) s.append("CDMA ");
            if ((callTechnologies & GSM_PHONE) != 0) s.append("GSM ");
            if ((callTechnologies & SIP_PHONE) != 0) s.append("SIP ");
            if ((callTechnologies & IMS_PHONE) != 0) s.append("IMS ");
            if ((callTechnologies & THIRD_PARTY_PHONE) != 0) s.append("THIRD_PARTY ");
            s.append(']');
            return s.toString();
        }

        private String getCallDisconnectReasonString() {
            if (callTerminationReason != null) {
                return callTerminationReason.toString();
            } else {
                return "NOT SET";
            }
        }

        private String getInCallServicesString() {
            StringBuilder s = new StringBuilder();
            s.append("[\n");
            for (TelecomLogClass.InCallServiceInfo service : inCallServiceInfos) {
                s.append("    ");
                s.append("name: ");
                s.append(service.getInCallServiceName());
                s.append(" type: ");
                s.append(service.getInCallServiceType());
                s.append("\n");
            }
            s.append("]");
            return s.toString();
        }
    }
    public static final String TAG = "TelecomAnalytics";

    // Constants for call direction
    public static final int UNKNOWN_DIRECTION = ParcelableCallAnalytics.CALLTYPE_UNKNOWN;
    public static final int INCOMING_DIRECTION = ParcelableCallAnalytics.CALLTYPE_INCOMING;
    public static final int OUTGOING_DIRECTION = ParcelableCallAnalytics.CALLTYPE_OUTGOING;

    // Constants for call technology
    public static final int CDMA_PHONE = ParcelableCallAnalytics.CDMA_PHONE;
    public static final int GSM_PHONE = ParcelableCallAnalytics.GSM_PHONE;
    public static final int IMS_PHONE = ParcelableCallAnalytics.IMS_PHONE;
    public static final int SIP_PHONE = ParcelableCallAnalytics.SIP_PHONE;
    public static final int THIRD_PARTY_PHONE = ParcelableCallAnalytics.THIRD_PARTY_PHONE;

    // Constants for video events
    public static final int SEND_LOCAL_SESSION_MODIFY_REQUEST =
            ParcelableCallAnalytics.VideoEvent.SEND_LOCAL_SESSION_MODIFY_REQUEST;
    public static final int SEND_LOCAL_SESSION_MODIFY_RESPONSE =
            ParcelableCallAnalytics.VideoEvent.SEND_LOCAL_SESSION_MODIFY_RESPONSE;
    public static final int RECEIVE_REMOTE_SESSION_MODIFY_REQUEST =
            ParcelableCallAnalytics.VideoEvent.RECEIVE_REMOTE_SESSION_MODIFY_REQUEST;
    public static final int RECEIVE_REMOTE_SESSION_MODIFY_RESPONSE =
            ParcelableCallAnalytics.VideoEvent.RECEIVE_REMOTE_SESSION_MODIFY_RESPONSE;

    public static final long MILLIS_IN_1_SECOND = ParcelableCallAnalytics.MILLIS_IN_1_SECOND;

    private static final Object sLock = new Object(); // Coarse lock for all of analytics
    private static final Map<String, CallInfoImpl> sCallIdToInfo = new HashMap<>();
    private static final List<SessionTiming> sSessionTimings = new LinkedList<>();

    public static void addSessionTiming(String sessionName, long time) {
        if (sLogSessionToSessionId.containsKey(sessionName)) {
            synchronized (sLock) {
                sSessionTimings.add(new SessionTiming(sLogSessionToSessionId.get(sessionName),
                        time));
            }
        }
    }

    public static CallInfo initiateCallAnalytics(String callId, int direction) {
        Log.d(TAG, "Starting analytics for call " + callId);
        CallInfoImpl callInfo = new CallInfoImpl(callId, direction);
        synchronized (sLock) {
            sCallIdToInfo.put(callId, callInfo);
        }
        return callInfo;
    }

    public static TelecomAnalytics dumpToParcelableAnalytics() {
        List<ParcelableCallAnalytics> calls = new LinkedList<>();
        List<SessionTiming> sessionTimings = new LinkedList<>();
        synchronized (sLock) {
            calls.addAll(sCallIdToInfo.values().stream()
                    .map(CallInfoImpl::toParcelableAnalytics)
                    .collect(Collectors.toList()));
            sessionTimings.addAll(sSessionTimings);
            sCallIdToInfo.clear();
            sSessionTimings.clear();
        }
        return new TelecomAnalytics(sessionTimings, calls);
    }

    public static void dumpToEncodedProto(PrintWriter pw, String[] args) {
        TelecomLogClass.TelecomLog result = new TelecomLogClass.TelecomLog();

        synchronized (sLock) {
            result.callLogs = sCallIdToInfo.values().stream()
                    .map(CallInfoImpl::toProto)
                    .toArray(TelecomLogClass.CallLog[]::new);
            result.sessionTimings = sSessionTimings.stream()
                    .map(timing -> new TelecomLogClass.LogSessionTiming()
                            .setSessionEntryPoint(timing.getKey())
                            .setTimeMillis(timing.getTime()))
                    .toArray(TelecomLogClass.LogSessionTiming[]::new);
            if (args.length > 1 && CLEAR_ANALYTICS_ARG.equals(args[1])) {
                sCallIdToInfo.clear();
                sSessionTimings.clear();
            }
        }
        String encodedProto = Base64.encodeToString(
                TelecomLogClass.TelecomLog.toByteArray(result), Base64.DEFAULT);
        pw.write(encodedProto);
    }

    public static void dump(IndentingPrintWriter writer) {
        synchronized (sLock) {
            int prefixLength = CallsManager.TELECOM_CALL_ID_PREFIX.length();
            List<String> callIds = new ArrayList<>(sCallIdToInfo.keySet());
            // Sort the analytics in increasing order of call IDs
            try {
                Collections.sort(callIds, (id1, id2) -> {
                    int i1, i2;
                    try {
                        i1 = Integer.valueOf(id1.substring(prefixLength));
                    } catch (NumberFormatException e) {
                        i1 = Integer.MAX_VALUE;
                    }

                    try {
                        i2 = Integer.valueOf(id2.substring(prefixLength));
                    } catch (NumberFormatException e) {
                        i2 = Integer.MAX_VALUE;
                    }
                    return i1 - i2;
                });
            } catch (IllegalArgumentException e) {
                // do nothing, leave the list in a partially sorted state.
            }

            for (String callId : callIds) {
                writer.printf("Call %s: ", callId);
                writer.println(sCallIdToInfo.get(callId).toString());
            }

            Map<Integer, Double> averageTimings = SessionTiming.averageTimings(sSessionTimings);
            averageTimings.entrySet().stream()
                    .filter(e -> sSessionIdToLogSession.containsKey(e.getKey()))
                    .forEach(e -> writer.printf("%s: %.2f\n",
                            sSessionIdToLogSession.get(e.getKey()), e.getValue()));
        }
    }

    public static void reset() {
        synchronized (sLock) {
            sCallIdToInfo.clear();
        }
    }

    /**
     * Returns a copy of callIdToInfo. Use only for testing.
     */
    @VisibleForTesting
    public static Map<String, CallInfoImpl> cloneData() {
        synchronized (sLock) {
            Map<String, CallInfoImpl> result = new HashMap<>(sCallIdToInfo.size());
            for (Map.Entry<String, CallInfoImpl> entry : sCallIdToInfo.entrySet()) {
                result.put(entry.getKey(), new CallInfoImpl(entry.getValue()));
            }
            return result;
        }
    }

    private static TelecomLogClass.Event[] convertLogEventsToProtoEvents(
            List<Log.CallEvent> logEvents) {
        long timeOfLastEvent = -1;
        ArrayList<TelecomLogClass.Event> events = new ArrayList<>(logEvents.size());
        for (Log.CallEvent logEvent : logEvents) {
            if (sLogEventToAnalyticsEvent.containsKey(logEvent.eventId)) {
                TelecomLogClass.Event event = new TelecomLogClass.Event();
                event.setEventName(sLogEventToAnalyticsEvent.get(logEvent.eventId));
                event.setTimeSinceLastEventMillis(roundToOneSigFig(
                        timeOfLastEvent < 0 ? -1 : logEvent.time - timeOfLastEvent));
                events.add(event);
                timeOfLastEvent = logEvent.time;
            }
        }
        return events.toArray(new TelecomLogClass.Event[events.size()]);
    }

    private static TelecomLogClass.EventTimingEntry logEventTimingToProtoEventTiming(
            Log.CallEventRecord.EventTiming logEventTiming) {
        int analyticsEventTimingName =
                sLogEventTimingToAnalyticsEventTiming.containsKey(logEventTiming.name) ?
                        sLogEventTimingToAnalyticsEventTiming.get(logEventTiming.name) :
                        ParcelableCallAnalytics.EventTiming.INVALID;
        return new TelecomLogClass.EventTimingEntry()
                .setTimingName(analyticsEventTimingName)
                .setTimeMillis(logEventTiming.time);
    }

    @VisibleForTesting
    public static long roundToOneSigFig(long val)  {
        if (val == 0) {
            return val;
        }
        int logVal = (int) Math.floor(Math.log10(val < 0 ? -val : val));
        double s = Math.pow(10, logVal);
        double dec =  val / s;
        return (long) (Math.round(dec) * s);
    }
}<|MERGE_RESOLUTION|>--- conflicted
+++ resolved
@@ -16,17 +16,13 @@
 
 package com.android.server.telecom;
 
-<<<<<<< HEAD
 import android.telecom.Connection;
 import android.telecom.DisconnectCause;
+import android.telecom.Logging.EventManager;
 import android.telecom.ParcelableCallAnalytics;
 import android.telecom.TelecomAnalytics;
 import android.util.Base64;
-=======
-import android.telecom.ParcelableCallAnalytics;
-import android.telecom.DisconnectCause;
 import android.telecom.Log;
->>>>>>> 953e1af6
 
 import com.android.internal.annotations.VisibleForTesting;
 import com.android.internal.util.IndentingPrintWriter;
@@ -54,92 +50,92 @@
 
     public static final Map<String, Integer> sLogEventToAnalyticsEvent =
             new HashMap<String, Integer>() {{
-                put(Log.Events.SET_SELECT_PHONE_ACCOUNT, AnalyticsEvent.SET_SELECT_PHONE_ACCOUNT);
-                put(Log.Events.REQUEST_HOLD, AnalyticsEvent.REQUEST_HOLD);
-                put(Log.Events.REQUEST_UNHOLD, AnalyticsEvent.REQUEST_UNHOLD);
-                put(Log.Events.SWAP, AnalyticsEvent.SWAP);
-                put(Log.Events.SKIP_RINGING, AnalyticsEvent.SKIP_RINGING);
-                put(Log.Events.CONFERENCE_WITH, AnalyticsEvent.CONFERENCE_WITH);
-                put(Log.Events.SPLIT_FROM_CONFERENCE, AnalyticsEvent.SPLIT_CONFERENCE);
-                put(Log.Events.SET_PARENT, AnalyticsEvent.SET_PARENT);
-                put(Log.Events.MUTE, AnalyticsEvent.MUTE);
-                put(Log.Events.UNMUTE, AnalyticsEvent.UNMUTE);
-                put(Log.Events.AUDIO_ROUTE_BT, AnalyticsEvent.AUDIO_ROUTE_BT);
-                put(Log.Events.AUDIO_ROUTE_EARPIECE, AnalyticsEvent.AUDIO_ROUTE_EARPIECE);
-                put(Log.Events.AUDIO_ROUTE_HEADSET, AnalyticsEvent.AUDIO_ROUTE_HEADSET);
-                put(Log.Events.AUDIO_ROUTE_SPEAKER, AnalyticsEvent.AUDIO_ROUTE_SPEAKER);
-                put(Log.Events.SILENCE, AnalyticsEvent.SILENCE);
-                put(Log.Events.SCREENING_COMPLETED, AnalyticsEvent.SCREENING_COMPLETED);
-                put(Log.Events.BLOCK_CHECK_FINISHED, AnalyticsEvent.BLOCK_CHECK_FINISHED);
-                put(Log.Events.DIRECT_TO_VM_FINISHED, AnalyticsEvent.DIRECT_TO_VM_FINISHED);
-                put(Log.Events.REMOTELY_HELD, AnalyticsEvent.REMOTELY_HELD);
-                put(Log.Events.REMOTELY_UNHELD, AnalyticsEvent.REMOTELY_UNHELD);
-                put(Log.Events.REQUEST_PULL, AnalyticsEvent.REQUEST_PULL);
-                put(Log.Events.REQUEST_ACCEPT, AnalyticsEvent.REQUEST_ACCEPT);
-                put(Log.Events.REQUEST_REJECT, AnalyticsEvent.REQUEST_REJECT);
-                put(Log.Events.SET_ACTIVE, AnalyticsEvent.SET_ACTIVE);
-                put(Log.Events.SET_DISCONNECTED, AnalyticsEvent.SET_DISCONNECTED);
-                put(Log.Events.SET_HOLD, AnalyticsEvent.SET_HOLD);
-                put(Log.Events.SET_DIALING, AnalyticsEvent.SET_DIALING);
-                put(Log.Events.START_CONNECTION, AnalyticsEvent.START_CONNECTION);
-                put(Log.Events.BIND_CS, AnalyticsEvent.BIND_CS);
-                put(Log.Events.CS_BOUND, AnalyticsEvent.CS_BOUND);
-                put(Log.Events.SCREENING_SENT, AnalyticsEvent.SCREENING_SENT);
-                put(Log.Events.DIRECT_TO_VM_INITIATED, AnalyticsEvent.DIRECT_TO_VM_INITIATED);
-                put(Log.Events.BLOCK_CHECK_INITIATED, AnalyticsEvent.BLOCK_CHECK_INITIATED);
-                put(Log.Events.FILTERING_INITIATED, AnalyticsEvent.FILTERING_INITIATED);
-                put(Log.Events.FILTERING_COMPLETED, AnalyticsEvent.FILTERING_COMPLETED);
-                put(Log.Events.FILTERING_TIMED_OUT, AnalyticsEvent.FILTERING_TIMED_OUT);
+                put(LogUtils.Events.SET_SELECT_PHONE_ACCOUNT, AnalyticsEvent.SET_SELECT_PHONE_ACCOUNT);
+                put(LogUtils.Events.REQUEST_HOLD, AnalyticsEvent.REQUEST_HOLD);
+                put(LogUtils.Events.REQUEST_UNHOLD, AnalyticsEvent.REQUEST_UNHOLD);
+                put(LogUtils.Events.SWAP, AnalyticsEvent.SWAP);
+                put(LogUtils.Events.SKIP_RINGING, AnalyticsEvent.SKIP_RINGING);
+                put(LogUtils.Events.CONFERENCE_WITH, AnalyticsEvent.CONFERENCE_WITH);
+                put(LogUtils.Events.SPLIT_FROM_CONFERENCE, AnalyticsEvent.SPLIT_CONFERENCE);
+                put(LogUtils.Events.SET_PARENT, AnalyticsEvent.SET_PARENT);
+                put(LogUtils.Events.MUTE, AnalyticsEvent.MUTE);
+                put(LogUtils.Events.UNMUTE, AnalyticsEvent.UNMUTE);
+                put(LogUtils.Events.AUDIO_ROUTE_BT, AnalyticsEvent.AUDIO_ROUTE_BT);
+                put(LogUtils.Events.AUDIO_ROUTE_EARPIECE, AnalyticsEvent.AUDIO_ROUTE_EARPIECE);
+                put(LogUtils.Events.AUDIO_ROUTE_HEADSET, AnalyticsEvent.AUDIO_ROUTE_HEADSET);
+                put(LogUtils.Events.AUDIO_ROUTE_SPEAKER, AnalyticsEvent.AUDIO_ROUTE_SPEAKER);
+                put(LogUtils.Events.SILENCE, AnalyticsEvent.SILENCE);
+                put(LogUtils.Events.SCREENING_COMPLETED, AnalyticsEvent.SCREENING_COMPLETED);
+                put(LogUtils.Events.BLOCK_CHECK_FINISHED, AnalyticsEvent.BLOCK_CHECK_FINISHED);
+                put(LogUtils.Events.DIRECT_TO_VM_FINISHED, AnalyticsEvent.DIRECT_TO_VM_FINISHED);
+                put(LogUtils.Events.REMOTELY_HELD, AnalyticsEvent.REMOTELY_HELD);
+                put(LogUtils.Events.REMOTELY_UNHELD, AnalyticsEvent.REMOTELY_UNHELD);
+                put(LogUtils.Events.REQUEST_PULL, AnalyticsEvent.REQUEST_PULL);
+                put(LogUtils.Events.REQUEST_ACCEPT, AnalyticsEvent.REQUEST_ACCEPT);
+                put(LogUtils.Events.REQUEST_REJECT, AnalyticsEvent.REQUEST_REJECT);
+                put(LogUtils.Events.SET_ACTIVE, AnalyticsEvent.SET_ACTIVE);
+                put(LogUtils.Events.SET_DISCONNECTED, AnalyticsEvent.SET_DISCONNECTED);
+                put(LogUtils.Events.SET_HOLD, AnalyticsEvent.SET_HOLD);
+                put(LogUtils.Events.SET_DIALING, AnalyticsEvent.SET_DIALING);
+                put(LogUtils.Events.START_CONNECTION, AnalyticsEvent.START_CONNECTION);
+                put(LogUtils.Events.BIND_CS, AnalyticsEvent.BIND_CS);
+                put(LogUtils.Events.CS_BOUND, AnalyticsEvent.CS_BOUND);
+                put(LogUtils.Events.SCREENING_SENT, AnalyticsEvent.SCREENING_SENT);
+                put(LogUtils.Events.DIRECT_TO_VM_INITIATED, AnalyticsEvent.DIRECT_TO_VM_INITIATED);
+                put(LogUtils.Events.BLOCK_CHECK_INITIATED, AnalyticsEvent.BLOCK_CHECK_INITIATED);
+                put(LogUtils.Events.FILTERING_INITIATED, AnalyticsEvent.FILTERING_INITIATED);
+                put(LogUtils.Events.FILTERING_COMPLETED, AnalyticsEvent.FILTERING_COMPLETED);
+                put(LogUtils.Events.FILTERING_TIMED_OUT, AnalyticsEvent.FILTERING_TIMED_OUT);
             }};
 
     public static final Map<String, Integer> sLogSessionToSessionId =
             new HashMap<String, Integer> () {{
-                put(Log.Sessions.ICA_ANSWER_CALL, SessionTiming.ICA_ANSWER_CALL);
-                put(Log.Sessions.ICA_REJECT_CALL, SessionTiming.ICA_REJECT_CALL);
-                put(Log.Sessions.ICA_DISCONNECT_CALL, SessionTiming.ICA_DISCONNECT_CALL);
-                put(Log.Sessions.ICA_HOLD_CALL, SessionTiming.ICA_HOLD_CALL);
-                put(Log.Sessions.ICA_UNHOLD_CALL, SessionTiming.ICA_UNHOLD_CALL);
-                put(Log.Sessions.ICA_MUTE, SessionTiming.ICA_MUTE);
-                put(Log.Sessions.ICA_SET_AUDIO_ROUTE, SessionTiming.ICA_SET_AUDIO_ROUTE);
-                put(Log.Sessions.ICA_CONFERENCE, SessionTiming.ICA_CONFERENCE);
-                put(Log.Sessions.CSW_HANDLE_CREATE_CONNECTION_COMPLETE,
+                put(LogUtils.Sessions.ICA_ANSWER_CALL, SessionTiming.ICA_ANSWER_CALL);
+                put(LogUtils.Sessions.ICA_REJECT_CALL, SessionTiming.ICA_REJECT_CALL);
+                put(LogUtils.Sessions.ICA_DISCONNECT_CALL, SessionTiming.ICA_DISCONNECT_CALL);
+                put(LogUtils.Sessions.ICA_HOLD_CALL, SessionTiming.ICA_HOLD_CALL);
+                put(LogUtils.Sessions.ICA_UNHOLD_CALL, SessionTiming.ICA_UNHOLD_CALL);
+                put(LogUtils.Sessions.ICA_MUTE, SessionTiming.ICA_MUTE);
+                put(LogUtils.Sessions.ICA_SET_AUDIO_ROUTE, SessionTiming.ICA_SET_AUDIO_ROUTE);
+                put(LogUtils.Sessions.ICA_CONFERENCE, SessionTiming.ICA_CONFERENCE);
+                put(LogUtils.Sessions.CSW_HANDLE_CREATE_CONNECTION_COMPLETE,
                         SessionTiming.CSW_HANDLE_CREATE_CONNECTION_COMPLETE);
-                put(Log.Sessions.CSW_SET_ACTIVE, SessionTiming.CSW_SET_ACTIVE);
-                put(Log.Sessions.CSW_SET_RINGING, SessionTiming.CSW_SET_RINGING);
-                put(Log.Sessions.CSW_SET_DIALING, SessionTiming.CSW_SET_DIALING);
-                put(Log.Sessions.CSW_SET_DISCONNECTED, SessionTiming.CSW_SET_DISCONNECTED);
-                put(Log.Sessions.CSW_SET_ON_HOLD, SessionTiming.CSW_SET_ON_HOLD);
-                put(Log.Sessions.CSW_REMOVE_CALL, SessionTiming.CSW_REMOVE_CALL);
-                put(Log.Sessions.CSW_SET_IS_CONFERENCED, SessionTiming.CSW_SET_IS_CONFERENCED);
-                put(Log.Sessions.CSW_ADD_CONFERENCE_CALL, SessionTiming.CSW_ADD_CONFERENCE_CALL);
+                put(LogUtils.Sessions.CSW_SET_ACTIVE, SessionTiming.CSW_SET_ACTIVE);
+                put(LogUtils.Sessions.CSW_SET_RINGING, SessionTiming.CSW_SET_RINGING);
+                put(LogUtils.Sessions.CSW_SET_DIALING, SessionTiming.CSW_SET_DIALING);
+                put(LogUtils.Sessions.CSW_SET_DISCONNECTED, SessionTiming.CSW_SET_DISCONNECTED);
+                put(LogUtils.Sessions.CSW_SET_ON_HOLD, SessionTiming.CSW_SET_ON_HOLD);
+                put(LogUtils.Sessions.CSW_REMOVE_CALL, SessionTiming.CSW_REMOVE_CALL);
+                put(LogUtils.Sessions.CSW_SET_IS_CONFERENCED, SessionTiming.CSW_SET_IS_CONFERENCED);
+                put(LogUtils.Sessions.CSW_ADD_CONFERENCE_CALL, SessionTiming.CSW_ADD_CONFERENCE_CALL);
 
             }};
 
     public static final Map<String, Integer> sLogEventTimingToAnalyticsEventTiming =
             new HashMap<String, Integer>() {{
-                put(Log.Events.Timings.ACCEPT_TIMING,
+                put(LogUtils.Events.Timings.ACCEPT_TIMING,
                         ParcelableCallAnalytics.EventTiming.ACCEPT_TIMING);
-                put(Log.Events.Timings.REJECT_TIMING,
+                put(LogUtils.Events.Timings.REJECT_TIMING,
                         ParcelableCallAnalytics.EventTiming.REJECT_TIMING);
-                put(Log.Events.Timings.DISCONNECT_TIMING,
+                put(LogUtils.Events.Timings.DISCONNECT_TIMING,
                         ParcelableCallAnalytics.EventTiming.DISCONNECT_TIMING);
-                put(Log.Events.Timings.HOLD_TIMING,
+                put(LogUtils.Events.Timings.HOLD_TIMING,
                         ParcelableCallAnalytics.EventTiming.HOLD_TIMING);
-                put(Log.Events.Timings.UNHOLD_TIMING,
+                put(LogUtils.Events.Timings.UNHOLD_TIMING,
                         ParcelableCallAnalytics.EventTiming.UNHOLD_TIMING);
-                put(Log.Events.Timings.OUTGOING_TIME_TO_DIALING_TIMING,
+                put(LogUtils.Events.Timings.OUTGOING_TIME_TO_DIALING_TIMING,
                         ParcelableCallAnalytics.EventTiming.OUTGOING_TIME_TO_DIALING_TIMING);
-                put(Log.Events.Timings.BIND_CS_TIMING,
+                put(LogUtils.Events.Timings.BIND_CS_TIMING,
                         ParcelableCallAnalytics.EventTiming.BIND_CS_TIMING);
-                put(Log.Events.Timings.SCREENING_COMPLETED_TIMING,
+                put(LogUtils.Events.Timings.SCREENING_COMPLETED_TIMING,
                         ParcelableCallAnalytics.EventTiming.SCREENING_COMPLETED_TIMING);
-                put(Log.Events.Timings.DIRECT_TO_VM_FINISHED_TIMING,
+                put(LogUtils.Events.Timings.DIRECT_TO_VM_FINISHED_TIMING,
                         ParcelableCallAnalytics.EventTiming.DIRECT_TO_VM_FINISHED_TIMING);
-                put(Log.Events.Timings.BLOCK_CHECK_FINISHED_TIMING,
+                put(LogUtils.Events.Timings.BLOCK_CHECK_FINISHED_TIMING,
                         ParcelableCallAnalytics.EventTiming.BLOCK_CHECK_FINISHED_TIMING);
-                put(Log.Events.Timings.FILTERING_COMPLETED_TIMING,
+                put(LogUtils.Events.Timings.FILTERING_COMPLETED_TIMING,
                         ParcelableCallAnalytics.EventTiming.FILTERING_COMPLETED_TIMING);
-                put(Log.Events.Timings.FILTERING_TIMED_OUT_TIMING,
+                put(LogUtils.Events.Timings.FILTERING_TIMED_OUT_TIMING,
                         ParcelableCallAnalytics.EventTiming.FILTERING_TIMED_OUT_TIMING);
             }};
 
@@ -175,7 +171,7 @@
         public void setCallConnectionService(String connectionServiceName) {
         }
 
-        public void setCallEvents(Log.CallEventRecord records) {
+        public void setCallEvents(EventManager.EventRecord records) {
         }
 
         public void setCallIsVideo(boolean isVideo) {
@@ -216,7 +212,7 @@
         public String connectionService;
         public boolean isEmergency = false;
 
-        public Log.CallEventRecord callEvents;
+        public EventManager.EventRecord callEvents;
 
         public boolean isVideo = false;
         public List<TelecomLogClass.VideoEvent> videoEvents;
@@ -315,7 +311,7 @@
         }
 
         @Override
-        public void setCallEvents(Log.CallEventRecord records) {
+        public void setCallEvents(EventManager.EventRecord records) {
             this.callEvents = records;
         }
 
@@ -644,10 +640,10 @@
     }
 
     private static TelecomLogClass.Event[] convertLogEventsToProtoEvents(
-            List<Log.CallEvent> logEvents) {
+            List<EventManager.Event> logEvents) {
         long timeOfLastEvent = -1;
         ArrayList<TelecomLogClass.Event> events = new ArrayList<>(logEvents.size());
-        for (Log.CallEvent logEvent : logEvents) {
+        for (EventManager.Event logEvent : logEvents) {
             if (sLogEventToAnalyticsEvent.containsKey(logEvent.eventId)) {
                 TelecomLogClass.Event event = new TelecomLogClass.Event();
                 event.setEventName(sLogEventToAnalyticsEvent.get(logEvent.eventId));
@@ -661,7 +657,7 @@
     }
 
     private static TelecomLogClass.EventTimingEntry logEventTimingToProtoEventTiming(
-            Log.CallEventRecord.EventTiming logEventTiming) {
+            EventManager.EventRecord.EventTiming logEventTiming) {
         int analyticsEventTimingName =
                 sLogEventTimingToAnalyticsEventTiming.containsKey(logEventTiming.name) ?
                         sLogEventTimingToAnalyticsEventTiming.get(logEventTiming.name) :
