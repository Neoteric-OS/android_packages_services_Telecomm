/*
 * Copyright (C) 2014 The Android Open Source Project
 *
 * Licensed under the Apache License, Version 2.0 (the "License");
 * you may not use this file except in compliance with the License.
 * You may obtain a copy of the License at
 *
 *      http://www.apache.org/licenses/LICENSE-2.0
 *
 * Unless required by applicable law or agreed to in writing, software
 * distributed under the License is distributed on an "AS IS" BASIS,
 * WITHOUT WARRANTIES OR CONDITIONS OF ANY KIND, either express or implied.
 * See the License for the specific language governing permissions and
 * limitations under the License.
 */

package com.android.server.telecom;

import android.bluetooth.BluetoothAdapter;
import android.bluetooth.BluetoothHeadset;
import android.bluetooth.BluetoothProfile;
import android.bluetooth.IBluetoothHeadsetPhone;
import android.content.BroadcastReceiver;
import android.content.Context;
import android.content.Intent;
import android.content.IntentFilter;
import android.net.Uri;
import android.os.Binder;
import android.os.IBinder;
import android.os.Bundle;
import android.os.RemoteException;
import android.telecom.Connection;
import android.telecom.Log;
import android.telecom.PhoneAccount;
import android.telecom.PhoneAccountHandle;
import android.telecom.VideoProfile;
import android.telephony.PhoneNumberUtils;
import android.telephony.SubscriptionManager;
import android.telephony.TelephonyManager;
import android.text.TextUtils;
import android.os.UserHandle;

import android.telecom.TelecomManager;

import com.android.internal.annotations.VisibleForTesting;
import com.android.internal.telephony.PhoneConstants;
import com.android.server.telecom.CallsManager.CallsManagerListener;

import java.lang.NumberFormatException;
import java.util.Collection;
import java.util.HashMap;
import java.util.List;
import java.util.Map;

/**
 * Bluetooth headset manager for Telecom. This class shares the call state with the bluetooth device
 * and accepts call-related commands to perform on behalf of the BT device.
 */
public class BluetoothPhoneServiceImpl {

    public interface BluetoothPhoneServiceImplFactory {
        BluetoothPhoneServiceImpl makeBluetoothPhoneServiceImpl(Context context,
                TelecomSystem.SyncRoot lock, CallsManager callsManager,
                PhoneAccountRegistrar phoneAccountRegistrar);
    }

    private static final String TAG = "BluetoothPhoneService";

    // match up with bthf_call_state_t of bt_hf.h
    private static final int CALL_STATE_ACTIVE = 0;
    private static final int CALL_STATE_HELD = 1;
    private static final int CALL_STATE_DIALING = 2;
    private static final int CALL_STATE_ALERTING = 3;
    private static final int CALL_STATE_INCOMING = 4;
    private static final int CALL_STATE_WAITING = 5;
    private static final int CALL_STATE_IDLE = 6;
    private static final int CALL_STATE_DISCONNECTED = 7;

    // match up with bthf_call_state_t of bt_hf.h
    // Terminate all held or set UDUB("busy") to a waiting call
    private static final int CHLD_TYPE_RELEASEHELD = 0;
    // Terminate all active calls and accepts a waiting/held call
    private static final int CHLD_TYPE_RELEASEACTIVE_ACCEPTHELD = 1;
    // Hold all active calls and accepts a waiting/held call
    private static final int CHLD_TYPE_HOLDACTIVE_ACCEPTHELD = 2;
    // Add all held calls to a conference
    private static final int CHLD_TYPE_ADDHELDTOCONF = 3;

    // Indicates that no call is ringing
    private static final int DEFAULT_RINGING_ADDRESS_TYPE = 128;

    private int mNumActiveCalls = 0;
    private int mNumHeldCalls = 0;
    private int mNumChildrenOfActiveCall = 0;
    private int mBluetoothCallState = CALL_STATE_IDLE;
    private String mRingingAddress = "";
    private int mRingingAddressType = DEFAULT_RINGING_ADDRESS_TYPE;
    private Call mOldHeldCall = null;
    private boolean mIsDisconnectedTonePlaying = false;
    private boolean isAnswercallInProgress = false;

    /**
     * Binder implementation of IBluetoothHeadsetPhone. Implements the command interface that the
     * bluetooth headset code uses to control call.
     */
    @VisibleForTesting
    public final IBluetoothHeadsetPhone.Stub mBinder = new IBluetoothHeadsetPhone.Stub() {
        @Override
        public boolean answerCall() throws RemoteException {
            synchronized (mLock) {
                enforceModifyPermission();
                Log.startSession("BPSI.aC");
                long token = Binder.clearCallingIdentity();
                try {
                    Log.i(TAG, "BT - answering call isAnswercallInProgress "
                              + isAnswercallInProgress );
                    Call call = mCallsManager.getFirstCallWithState(CallState.RINGING);
                    if (call != null) {
                        if (!isAnswercallInProgress) {
                            Log.i(TAG, "Making isAnswercallInProgress to true");
                            isAnswercallInProgress = true;
                            mCallsManager.answerCall(call, VideoProfile.STATE_AUDIO_ONLY);
                        }
                        return true;
                    }
                    return false;
                } finally {
                    Binder.restoreCallingIdentity(token);
                    Log.endSession();
                }

            }
        }

        @Override
        public boolean hangupCall() throws RemoteException {
            synchronized (mLock) {
                enforceModifyPermission();
                Log.startSession("BPSI.hC");
                long token = Binder.clearCallingIdentity();
                try {
                    Log.i(TAG, "BT - hanging up call");
                    Call call = mCallsManager.getForegroundCall();
                    if (call != null) {
                        mCallsManager.disconnectCall(call);
                        return true;
                    }
                    return false;
                } finally {
                    Binder.restoreCallingIdentity(token);
                    Log.endSession();
                }
            }
        }

        @Override
        public boolean sendDtmf(int dtmf) throws RemoteException {
            synchronized (mLock) {
                enforceModifyPermission();
                Log.startSession("BPSI.sD");
                long token = Binder.clearCallingIdentity();
                try {
                    Log.i(TAG, "BT - sendDtmf %c", Log.DEBUG ? dtmf : '.');
                    Call call = mCallsManager.getForegroundCall();
                    if (call != null) {
                        // TODO: Consider making this a queue instead of starting/stopping
                        // in quick succession.
                        mCallsManager.playDtmfTone(call, (char) dtmf);
                        mCallsManager.stopDtmfTone(call);
                        return true;
                    }
                    return false;
                } finally {
                    Binder.restoreCallingIdentity(token);
                    Log.endSession();
                }
            }
        }

        @Override
        public String getNetworkOperator() throws RemoteException {
            synchronized (mLock) {
                enforceModifyPermission();
                Log.startSession("BPSI.gNO");
                long token = Binder.clearCallingIdentity();
                try {
                    Log.i(TAG, "getNetworkOperator");
                    String label = null;
                    PhoneAccount account = getBestPhoneAccount();
                    if (account != null) {
                        PhoneAccountHandle ph = account.getAccountHandle();
                        if (ph != null) {
                            String subId = ph.getId();
                            int sub;
                            try {
                                sub = Integer.parseInt(subId);
                            } catch (NumberFormatException e){
                                Log.w(this, " NumberFormatException " + e);
                                sub = SubscriptionManager.getDefaultVoiceSubscriptionId();
                            }
                            label = TelephonyManager.from(mContext)
                                    .getNetworkOperatorName(sub);
                        } else {
                            Log.w(this, "Phone Account Handle is NULL");
                        }
                    } else {
                        // Finally, just get the network name from telephony.
<<<<<<< HEAD
                         label = TelephonyManager.from(mContext)
=======
                        return mContext.getSystemService(TelephonyManager.class)
>>>>>>> a057e434
                                .getNetworkOperatorName();
                    }
                    return label;
                } finally {
                    Binder.restoreCallingIdentity(token);
                    Log.endSession();
                }
            }
        }

        @Override
        public String getSubscriberNumber() throws RemoteException {
            synchronized (mLock) {
                enforceModifyPermission();
                Log.startSession("BPSI.gSN");
                long token = Binder.clearCallingIdentity();
                try {
                    Log.i(TAG, "getSubscriberNumber");
                    String address = null;
                    PhoneAccount account = getBestPhoneAccount();
                    if (account != null) {
                        Uri addressUri = account.getAddress();
                        if (addressUri != null) {
                            address = addressUri.getSchemeSpecificPart();
                        }
                    }
                    if (TextUtils.isEmpty(address)) {
                        address = mContext.getSystemService(TelephonyManager.class)
                                .getLine1Number();
                        if (address == null) address = "";
                    }
                    return address;
                } finally {
                    Binder.restoreCallingIdentity(token);
                    Log.endSession();
                }
            }
        }

        @Override
        public boolean listCurrentCalls() throws RemoteException {
            synchronized (mLock) {
                enforceModifyPermission();
                Log.startSession("BPSI.lCC");
                long token = Binder.clearCallingIdentity();
                try {
                    // only log if it is after we recently updated the headset state or else it can
                    // clog the android log since this can be queried every second.
                    boolean logQuery = mHeadsetUpdatedRecently;
                    mHeadsetUpdatedRecently = false;

                    if (logQuery) {
                        Log.i(TAG, "listcurrentCalls");
                    }

                    sendListOfCalls(logQuery);
                    return true;
                } finally {
                    Binder.restoreCallingIdentity(token);
                    Log.endSession();
                }
            }
        }

        @Override
        public boolean queryPhoneState() throws RemoteException {
            synchronized (mLock) {
                enforceModifyPermission();
                Log.startSession("BPSI.qPS");
                long token = Binder.clearCallingIdentity();
                try {
                    Log.i(TAG, "queryPhoneState");
                    updateHeadsetWithCallState(true /* force */);
                    return true;
                } finally {
                    Binder.restoreCallingIdentity(token);
                    Log.endSession();
                }
            }
        }

       /**isHighDefCallInProgress
        * Returns true  if there is any Call is in Progress with High Definition
        *               quality
        *         false otherwise.
        */
        @Override
        public boolean isHighDefCallInProgress() {
            boolean isHighDef = false;
            Call ringingCall = mCallsManager.getRingingOrSimulatedRingingCall();
            Call dialingCall = mCallsManager.getOutgoingCall();
            Call activeCall = mCallsManager.getActiveCall();

            /* If its an incoming call we will have codec info in dialing state */
            if (ringingCall != null) {
                isHighDef = ringingCall.hasProperty(Connection.PROPERTY_HIGH_DEF_AUDIO);
            } else if (dialingCall != null) { /* CS dialing call has codec info in dialing state */
                Bundle extras = dialingCall.getExtras();
                if (extras != null) {
                    int phoneType = extras.getInt(
                        TelecomManager.EXTRA_CALL_TECHNOLOGY_TYPE);
                    if (phoneType == PhoneConstants.PHONE_TYPE_GSM
                        || phoneType == PhoneConstants.PHONE_TYPE_CDMA) {
                        isHighDef = dialingCall.hasProperty(Connection.PROPERTY_HIGH_DEF_AUDIO);
                    /* For IMS calls codec info is not present in dialing state */
                    } else if (phoneType == PhoneConstants.PHONE_TYPE_IMS
                        || phoneType == PhoneConstants.PHONE_TYPE_CDMA_LTE) {
                        isHighDef = true;
                    }
                }
            } else if (activeCall != null) {
                isHighDef = activeCall.hasProperty(Connection.PROPERTY_HIGH_DEF_AUDIO);
            }
            Log.i(TAG, "isHighDefCallInProgress: Call is High Def " + isHighDef);
            return isHighDef;
        }

        @Override
        public boolean processChld(int chld) throws RemoteException {
            synchronized (mLock) {
                enforceModifyPermission();
                Log.startSession("BPSI.pC");
                long token = Binder.clearCallingIdentity();
                try {
                    Log.i(TAG, "processChld %d", chld);
                    return BluetoothPhoneServiceImpl.this.processChld(chld);
                } finally {
                    Binder.restoreCallingIdentity(token);
                    Log.endSession();
                }
            }
        }

        @Override
        public void updateBtHandsfreeAfterRadioTechnologyChange() throws RemoteException {
            Log.d(TAG, "RAT change - deprecated");
            // deprecated
        }

        @Override
        public void cdmaSetSecondCallState(boolean state) throws RemoteException {
            Log.d(TAG, "cdma 1 - deprecated");
            // deprecated
        }

        @Override
        public void cdmaSwapSecondCallState() throws RemoteException {
            Log.d(TAG, "cdma 2 - deprecated");
            // deprecated
        }
    };

    /**
     * Listens to call changes from the CallsManager and calls into methods to update the bluetooth
     * headset with the new states.
     */
    @VisibleForTesting
    public CallsManagerListener mCallsManagerListener = new CallsManagerListenerBase() {
        @Override
        public void onCallAdded(Call call) {
            if (call.isExternalCall()) {
                return;
            }
            updateHeadsetWithCallState(false /* force */);
        }

        @Override
        public void onCallRemoved(Call call) {
            if (call.isExternalCall()) {
                return;
            }
            mClccIndexMap.remove(call);
            updateHeadsetWithCallState(false /* force */);
        }

        /**
         * Where a call which was external becomes a regular call, or a regular call becomes
         * external, treat as an add or remove, respectively.
         *
         * @param call The call.
         * @param isExternalCall {@code True} if the call became external, {@code false} otherwise.
         */
        @Override
        public void onExternalCallChanged(Call call, boolean isExternalCall) {
            if (isExternalCall) {
                onCallRemoved(call);
            } else {
                onCallAdded(call);
            }
        }

        @Override
        public void onCallStateChanged(Call call, int oldState, int newState) {
            if (call.isExternalCall()) {
                return;
            }

            Log.i(TAG, "onCallStateChanged oldState: " + oldState + " newState " + newState);
            if (oldState == CallState.RINGING && newState != oldState) {
                Log.i(TAG, "making flag isAnswercallInProgress to false");
                isAnswercallInProgress = false;

                /* When one active call, one RINGING call is present, AT+CHLD=1
                 * ends active call. RINGING call moves to ANSWERED state. This
                 * will make BT to update headset that no call is present and
                 * close SCO. SCO will not be created when call moves to ACTIVE
                 * state since SCO disconnection may not complete by then.
                 * Ignore ANSWERED update and update to BT only when call
                 * moves to ACTIVE state */
                if (newState == CallState.ANSWERED) {
                    Log.w(TAG, "ignoring call update from RINGING->ANSWERED state");
                    return;
                }
            }
            // If a call is being put on hold because of a new connecting call, ignore the
            // CONNECTING since the BT state update needs to send out the numHeld = 1 + dialing
            // state atomically.
            // When the call later transitions to DIALING/DISCONNECTED we will then send out the
            // aggregated update.
            if (oldState == CallState.ACTIVE && newState == CallState.ON_HOLD) {
                for (Call otherCall : mCallsManager.getCalls()) {
                    if (otherCall.getState() == CallState.CONNECTING) {
                        return;
                    }
                }
            }

            // To have an active call and another dialing at the same time is an invalid BT
            // state. We can assume that the active call will be automatically held which will
            // send another update at which point we will be in the right state.
            if (mCallsManager.getActiveCall() != null
                    && oldState == CallState.CONNECTING
                    && newState == CallState.PULLING) {
                return;
            }
            updateHeadsetWithCallState(false /* force */);
        }

        @Override
        public void onIsConferencedChanged(Call call) {
            if (call.isExternalCall()) {
                return;
            }
            /*
             * Filter certain onIsConferencedChanged callbacks. Unfortunately this needs to be done
             * because conference change events are not atomic and multiple callbacks get fired
             * when two calls are conferenced together. This confuses updateHeadsetWithCallState
             * if it runs in the middle of two calls being conferenced and can cause spurious and
             * incorrect headset state updates. One of the scenarios is described below for CDMA
             * conference calls.
             *
             * 1) Call 1 and Call 2 are being merged into conference Call 3.
             * 2) Call 1 has its parent set to Call 3, but Call 2 does not have a parent yet.
             * 3) updateHeadsetWithCallState now thinks that there are two active calls (Call 2 and
             * Call 3) when there is actually only one active call (Call 3).
             */
            if (call.getParentCall() != null) {
                // If this call is newly conferenced, ignore the callback. We only care about the
                // one sent for the parent conference call.
                Log.d(this, "Ignoring onIsConferenceChanged from child call with new parent");
                return;
            }
            if (call.getChildCalls().size() == 1) {
                // If this is a parent call with only one child, ignore the callback as well since
                // the minimum number of child calls to start a conference call is 2. We expect
                // this to be called again when the parent call has another child call added.
                Log.d(this, "Ignoring onIsConferenceChanged from parent with only one child call");
                return;
            }
            updateHeadsetWithCallState(false /* force */);
        }

        @Override
        public void onDisconnectedTonePlaying(boolean isTonePlaying) {
            mIsDisconnectedTonePlaying = isTonePlaying;
            updateHeadsetWithCallState(false /* force */);
        }
    };

    /**
     * Listens to connections and disconnections of bluetooth headsets.  We need to save the current
     * bluetooth headset so that we know where to send call updates.
     */
    @VisibleForTesting
    public BluetoothProfile.ServiceListener mProfileListener =
            new BluetoothProfile.ServiceListener() {
                @Override
                public void onServiceConnected(int profile, BluetoothProfile proxy) {
                    synchronized (mLock) {
                        Log.w(TAG, "onServiceConnected: setting mBluetoothHeadset");
                        setBluetoothHeadset(new BluetoothHeadsetProxy((BluetoothHeadset) proxy));
                        updateHeadsetWithCallState(true /* force */);
                    }
                }

                @Override
                public void onServiceDisconnected(int profile) {
                    synchronized (mLock) {
                        if (mBluetoothHeadset != null) {
                            mBluetoothAdapter.closeProfileProxy(BluetoothProfile.HEADSET,
                                    (BluetoothProfile)(mBluetoothHeadset.getBluetoothHeadsetObj()));
                            Log.w(TAG, "onServiceDisconnected: setting mBluetoothHeadet to null");
                            mBluetoothHeadset = null;
                        }
                    }
                }
            };

    /**
     * Receives events for global state changes of the bluetooth adapter.
     */
    @VisibleForTesting
    public final BroadcastReceiver mBluetoothAdapterReceiver = new BroadcastReceiver() {
        @Override
        public void onReceive(Context context, Intent intent) {
            synchronized (mLock) {
                int state = intent
                        .getIntExtra(BluetoothAdapter.EXTRA_STATE, BluetoothAdapter.ERROR);
                Log.d(TAG, "Bluetooth Adapter state: %d", state);
                if (state == BluetoothAdapter.STATE_ON) {
                    try {
                        Log.w(TAG, "Calling get Profile proxy");
                        mBluetoothAdapter.getProfileProxy(context, mProfileListener,
                                                 BluetoothProfile.HEADSET);
                        Log.w(TAG, "Done Calling get Profile proxy");
                        mBinder.queryPhoneState();
                    } catch (RemoteException e) {
                        // Remote exception not expected
                    }
                } else if(state == BluetoothAdapter.STATE_OFF) {
                    if (mBluetoothHeadset != null) {
                        mBluetoothAdapter.closeProfileProxy(BluetoothProfile.HEADSET,
                                        (BluetoothProfile)(mBluetoothHeadset.getBluetoothHeadsetObj()));
                        Log.w(TAG, "setting mBluetoothHeadet to null");
                        mBluetoothHeadset = null;
                    }
                }
            }
        }
    };

    private BluetoothAdapterProxy mBluetoothAdapter;
    private BluetoothHeadsetProxy mBluetoothHeadset;

    // A map from Calls to indexes used to identify calls for CLCC (C* List Current Calls).
    private Map<Call, Integer> mClccIndexMap = new HashMap<>();

    private boolean mHeadsetUpdatedRecently = false;

    private final Context mContext;
    private final TelecomSystem.SyncRoot mLock;
    private final CallsManager mCallsManager;
    private final PhoneAccountRegistrar mPhoneAccountRegistrar;

    public IBinder getBinder() {
        return mBinder;
    }

    public BluetoothPhoneServiceImpl(
            Context context,
            TelecomSystem.SyncRoot lock,
            CallsManager callsManager,
            BluetoothAdapterProxy bluetoothAdapter,
            PhoneAccountRegistrar phoneAccountRegistrar) {
        Log.d(this, "onCreate");

        mContext = context;
        mLock = lock;
        mCallsManager = callsManager;
        mPhoneAccountRegistrar = phoneAccountRegistrar;

        mBluetoothAdapter = bluetoothAdapter;
        if (mBluetoothAdapter == null) {
            Log.d(this, "BluetoothPhoneService shutting down, no BT Adapter found.");
            return;
        }
        mBluetoothAdapter.getProfileProxy(context, mProfileListener, BluetoothProfile.HEADSET);

        IntentFilter intentFilter = new IntentFilter(BluetoothAdapter.ACTION_STATE_CHANGED);
        context.registerReceiver(mBluetoothAdapterReceiver, intentFilter);

        mCallsManager.addListener(mCallsManagerListener);
        updateHeadsetWithCallState(false /* force */);
    }

    @VisibleForTesting
    public void setBluetoothHeadset(BluetoothHeadsetProxy bluetoothHeadset) {
        mBluetoothHeadset = bluetoothHeadset;
    }

    private boolean processChld(int chld) {
        Call activeCall = mCallsManager.getActiveCall();
        Call ringingCall = mCallsManager.getFirstCallWithState(CallState.RINGING);
        Call heldCall = mCallsManager.getHeldCall();

        // TODO: Keeping as Log.i for now.  Move to Log.d after L release if BT proves stable.
        Log.i(TAG, "Active: %s\nRinging: %s\nHeld: %s", activeCall, ringingCall, heldCall);

        if (chld == CHLD_TYPE_RELEASEHELD) {
            if (ringingCall != null) {
                mCallsManager.rejectCall(ringingCall, false, null);
                return true;
            } else if (heldCall != null) {
                mCallsManager.disconnectCall(heldCall);
                return true;
            }
        } else if (chld == CHLD_TYPE_RELEASEACTIVE_ACCEPTHELD) {
            Log.i(TAG, "CHLD=1: isAnswercallInProgress:" + isAnswercallInProgress);
            if (activeCall == null && ringingCall == null && heldCall == null)
                return false;
            if (activeCall != null) {
                mCallsManager.disconnectCall(activeCall);
                if (ringingCall != null) {
                    if (!isAnswercallInProgress) {
                        Log.i(TAG, "making isAnswercallInProgress to true");
                        isAnswercallInProgress = true;
                        mCallsManager.answerCall(ringingCall, VideoProfile.STATE_AUDIO_ONLY);
                    }
                }
                return true;
            }
            if (ringingCall != null) {
                if (!isAnswercallInProgress) {
                    Log.i(TAG, "CHLD=1: There is ringing call making "
                              + "isAnswercallInProgress to true:");
                    isAnswercallInProgress = true;
                    mCallsManager.answerCall(ringingCall, ringingCall.getVideoState());
                }
            } else if (heldCall != null) {
                mCallsManager.unholdCall(heldCall);
            }
            return true;
        } else if (chld == CHLD_TYPE_HOLDACTIVE_ACCEPTHELD) {
            Log.i(TAG, "CHLD=2: isAnswercallInProgress:" + isAnswercallInProgress);
            if (activeCall != null && activeCall.can(Connection.CAPABILITY_SWAP_CONFERENCE)) {
                activeCall.swapConference();
                Log.i(TAG, "CDMA calls in conference swapped, updating headset");
                updateHeadsetWithCallState(true /* force */);
                return true;
            } else if (ringingCall != null) {
                if (!isAnswercallInProgress) {
                    Log.i(TAG, "ringing call is present, making isAnswercallInProgress "
                           + "to true");
                    isAnswercallInProgress = true;
                    mCallsManager.answerCall(ringingCall, VideoProfile.STATE_AUDIO_ONLY);
                }
                return true;
            } else if (heldCall != null) {
                // CallsManager will hold any active calls when unhold() is called on a
                // currently-held call.
                mCallsManager.unholdCall(heldCall);
                return true;
            } else if (activeCall != null && activeCall.can(Connection.CAPABILITY_HOLD)) {
                mCallsManager.holdCall(activeCall);
                return true;
            }
        } else if (chld == CHLD_TYPE_ADDHELDTOCONF) {
            if (activeCall != null) {
                if (activeCall.can(Connection.CAPABILITY_MERGE_CONFERENCE)) {
                    activeCall.mergeConference();
                    return true;
                } else {
                    List<Call> conferenceable = activeCall.getConferenceableCalls();
                    if (!conferenceable.isEmpty()) {
                        mCallsManager.conference(activeCall, conferenceable.get(0));
                        return true;
                    }
                }
            }
        }
        return false;
    }

    private void enforceModifyPermission() {
        mContext.enforceCallingOrSelfPermission(
                android.Manifest.permission.MODIFY_PHONE_STATE, null);
    }

    private void sendListOfCalls(boolean shouldLog) {
        Collection<Call> mCalls = mCallsManager.getCalls();
        for (Call call : mCalls) {
            // We don't send the parent conference call to the bluetooth device.
            // We do, however want to send conferences that have no children to the bluetooth
            // device (e.g. IMS Conference).
            if (!call.isConference() ||
                    (call.isConference() && call
                            .can(Connection.CAPABILITY_CONFERENCE_HAS_NO_CHILDREN))) {
                sendClccForCall(call, shouldLog);
            }
        }
        sendClccEndMarker();
    }

    /**
     * Sends a single clcc (C* List Current Calls) event for the specified call.
     */
    private void sendClccForCall(Call call, boolean shouldLog) {
        boolean isForeground = mCallsManager.getForegroundCall() == call;
        int state = getBtCallState(call, isForeground);
        boolean isPartOfConference = false;
        boolean isConferenceWithNoChildren = call.isConference() && call
                .can(Connection.CAPABILITY_CONFERENCE_HAS_NO_CHILDREN);

        if (state == CALL_STATE_IDLE) {
            return;
        }

        Call conferenceCall = call.getParentCall();
        if (conferenceCall != null) {
            isPartOfConference = true;

            // Run some alternative states for Conference-level merge/swap support.
            // Basically, if call supports swapping or merging at the conference-level, then we need
            // to expose the calls as having distinct states (ACTIVE vs CAPABILITY_HOLD) or the
            // functionality won't show up on the bluetooth device.

            // Before doing any special logic, ensure that we are dealing with an ACTIVE call and
            // that the conference itself has a notion of the current "active" child call.
            Call activeChild = conferenceCall.getConferenceLevelActiveCall();
            if (state == CALL_STATE_ACTIVE && activeChild != null) {
                // Reevaluate state if we can MERGE or if we can SWAP without previously having
                // MERGED.
                boolean shouldReevaluateState =
                        conferenceCall.can(Connection.CAPABILITY_MERGE_CONFERENCE) ||
                        (conferenceCall.can(Connection.CAPABILITY_SWAP_CONFERENCE) &&
                        !conferenceCall.wasConferencePreviouslyMerged());

                if (shouldReevaluateState) {
                    isPartOfConference = false;
                    if (call == activeChild) {
                        state = CALL_STATE_ACTIVE;
                    } else {
                        // At this point we know there is an "active" child and we know that it is
                        // not this call, so set it to HELD instead.
                        state = CALL_STATE_HELD;
                    }
                }
            }
            if (conferenceCall.getState() == CallState.ON_HOLD &&
                    conferenceCall.can(Connection.CAPABILITY_MANAGE_CONFERENCE)) {
                // If the parent IMS CEP conference call is on hold, we should mark this call as
                // being on hold regardless of what the other children are doing.
                state = CALL_STATE_HELD;
            }
        } else if (isConferenceWithNoChildren) {
            // Handle the special case of an IMS conference call without conference event package
            // support.  The call will be marked as a conference, but the conference will not have
            // child calls where conference event packages are not used by the carrier.
            isPartOfConference = true;
        }

        int index = getIndexForCall(call);
        int direction = call.isIncoming() ? 1 : 0;
        final Uri addressUri;
        if (call.getGatewayInfo() != null) {
            addressUri = call.getGatewayInfo().getOriginalAddress();
        } else {
            addressUri = call.getHandle();
        }

        String address = addressUri == null ? null : addressUri.getSchemeSpecificPart();
        if (address != null) {
            address = PhoneNumberUtils.stripSeparators(address);
        }

        int addressType = address == null ? -1 : PhoneNumberUtils.toaFromString(address);

        if (shouldLog) {
            Log.i(this, "sending clcc for call %d, %d, %d, %b, %s, %d",
                    index, direction, state, isPartOfConference, Log.piiHandle(address),
                    addressType);
        }

        if (mBluetoothHeadset != null) {
            mBluetoothHeadset.clccResponse(
                    index, direction, state, 0, isPartOfConference, address, addressType);
        }
    }

    private void sendClccEndMarker() {
        // End marker is recognized with an index value of 0. All other parameters are ignored.
        if (mBluetoothHeadset != null) {
            mBluetoothHeadset.clccResponse(0 /* index */, 0, 0, 0, false, null, 0);
        }
    }

    /**
     * Returns the caches index for the specified call.  If no such index exists, then an index is
     * given (smallest number starting from 1 that isn't already taken).
     */
    private int getIndexForCall(Call call) {
        if (mClccIndexMap.containsKey(call)) {
            return mClccIndexMap.get(call);
        }

        int i = 1;  // Indexes for bluetooth clcc are 1-based.
        while (mClccIndexMap.containsValue(i)) {
            i++;
        }

        // NOTE: Indexes are removed in {@link #onCallRemoved}.
        mClccIndexMap.put(call, i);
        return i;
    }

    /**
     * Sends an update of the current call state to the current Headset.
     *
     * @param force {@code true} if the headset state should be sent regardless if no changes to the
     *      state have occurred, {@code false} if the state should only be sent if the state has
     *      changed.
     */
    private void updateHeadsetWithCallState(boolean force) {
        Call activeCall = mCallsManager.getActiveCall();

        /* Treat ANSWERED state call also as ringing call as BT is not aware of this state */
        Call ringingCall = mCallsManager.getRingingOrSimulatedRingingCall();
        Call heldCall = mCallsManager.getHeldCall();

        int bluetoothCallState = getBluetoothCallStateForUpdate();

        String ringingAddress = null;
        int ringingAddressType = DEFAULT_RINGING_ADDRESS_TYPE;
        String ringingName = null;
        if (ringingCall != null && ringingCall.getHandle() != null
            && !ringingCall.isSilentRingingRequested()) {
            ringingAddress = ringingCall.getHandle().getSchemeSpecificPart();
            if (ringingAddress != null) {
                ringingAddressType = PhoneNumberUtils.toaFromString(ringingAddress);
            }
            ringingName = ringingCall.getCallerDisplayName();
            if (TextUtils.isEmpty(ringingName)) {
                ringingName = ringingCall.getName();
            }
        }
        if (ringingAddress == null) {
            ringingAddress = "";
        }

        int numActiveCalls = activeCall == null ? 0 : 1;
        int numHeldCalls = mCallsManager.getNumHeldCalls();
        int numChildrenOfActiveCall = activeCall == null ? 0 : activeCall.getChildCalls().size();

        // Intermediate state for GSM calls which are in the process of being swapped.
        // TODO: Should we be hardcoding this value to 2 or should we check if all top level calls
        //       are held?
        boolean callsPendingSwitch = (numHeldCalls == 2);

        // For conference calls which support swapping the active call within the conference
        // (namely CDMA calls) we need to expose that as a held call in order for the BT device
        // to show "swap" and "merge" functionality.
        boolean ignoreHeldCallChange = false;
        if (activeCall != null && activeCall.isConference() &&
                !activeCall.can(Connection.CAPABILITY_CONFERENCE_HAS_NO_CHILDREN)) {
            if (activeCall.can(Connection.CAPABILITY_SWAP_CONFERENCE)) {
                // Indicate that BT device should show SWAP command by indicating that there is a
                // call on hold, but only if the conference wasn't previously merged.
                numHeldCalls = activeCall.wasConferencePreviouslyMerged() ? 0 : 1;
            } else if (activeCall.can(Connection.CAPABILITY_MERGE_CONFERENCE)) {
                numHeldCalls = 1;  // Merge is available, so expose via numHeldCalls.
            }

            for (Call childCall : activeCall.getChildCalls()) {
                // Held call has changed due to it being combined into a CDMA conference. Keep
                // track of this and ignore any future update since it doesn't really count as
                // a call change.
                if (mOldHeldCall == childCall) {
                    ignoreHeldCallChange = true;
                    break;
                }
            }
        }

        if (mBluetoothHeadset != null &&
                (force ||
                        (!callsPendingSwitch &&
                                (numActiveCalls != mNumActiveCalls ||
                                        numChildrenOfActiveCall != mNumChildrenOfActiveCall ||
                                        numHeldCalls != mNumHeldCalls ||
                                        bluetoothCallState != mBluetoothCallState ||
                                        !TextUtils.equals(ringingAddress, mRingingAddress) ||
                                        ringingAddressType != mRingingAddressType ||
                                (heldCall != mOldHeldCall && !ignoreHeldCallChange))))) {

            // If the call is transitioning into the alerting state, send DIALING first.
            // Some devices expect to see a DIALING state prior to seeing an ALERTING state
            // so we need to send it first.
            boolean sendDialingFirst = mBluetoothCallState != bluetoothCallState &&
                    bluetoothCallState == CALL_STATE_ALERTING;

            if (numActiveCalls > 0) {
                    Log.i(TAG, "updateHeadsetWithCallState: Call active");
                    boolean isCsCall = ((activeCall != null) &&
                            !(activeCall.hasProperty(Connection.PROPERTY_HIGH_DEF_AUDIO) ||
                            activeCall.hasProperty(Connection.PROPERTY_WIFI)));
                    final Intent intent = new Intent(TelecomManager.ACTION_CALL_TYPE);
                    intent.putExtra(TelecomManager.EXTRA_CALL_TYPE_CS, isCsCall);
                    mContext.sendBroadcastAsUser(intent, UserHandle.ALL);
            }
            mOldHeldCall = heldCall;
            mNumActiveCalls = numActiveCalls;
            mNumChildrenOfActiveCall = numChildrenOfActiveCall;
            mNumHeldCalls = numHeldCalls;
            mBluetoothCallState = bluetoothCallState;
            mRingingAddress = ringingAddress;
            mRingingAddressType = ringingAddressType;

            if (sendDialingFirst) {
                // Log in full to make logs easier to debug.
                Log.i(TAG, "updateHeadsetWithCallState " +
                        "numActive %s, " +
                        "numHeld %s, " +
                        "callState %s, " +
                        "ringing number %s, " +
                        "ringing type %s, " +
                        "ringing name %s",
                        mNumActiveCalls,
                        mNumHeldCalls,
                        CALL_STATE_DIALING,
                        Log.pii(mRingingAddress),
                        mRingingAddressType,
                        Log.pii(ringingName));
                mBluetoothHeadset.phoneStateChanged(
                        mNumActiveCalls,
                        mNumHeldCalls,
                        CALL_STATE_DIALING,
                        mRingingAddress,
                        mRingingAddressType,
                        ringingName);
            }

            Log.i(TAG, "updateHeadsetWithCallState " +
                    "numActive %s, " +
                    "numHeld %s, " +
                    "callState %s, " +
                    "ringing number %s, " +
                    "ringing type %s, " +
                    "ringing name %s",
                    mNumActiveCalls,
                    mNumHeldCalls,
                    mBluetoothCallState,
                    Log.pii(mRingingAddress),
                    mRingingAddressType,
                    Log.pii(ringingName));

            mBluetoothHeadset.phoneStateChanged(
                    mNumActiveCalls,
                    mNumHeldCalls,
                    mBluetoothCallState,
                    mRingingAddress,
                    mRingingAddressType,
                    ringingName);

            mHeadsetUpdatedRecently = true;
        }
    }

    private int getBluetoothCallStateForUpdate() {
        /* getRingingCall() gets call in RINGING and ANSWERED state. Update BT
         * about ANSWERED call also as RINGING as BT is not aware of this state */
        Call ringingCall = mCallsManager.getRingingOrSimulatedRingingCall();
        Call dialingCall = mCallsManager.getOutgoingCall();
        boolean hasOnlyDisconnectedCalls = mCallsManager.hasOnlyDisconnectedCalls();

        //
        // !! WARNING !!
        // You will note that CALL_STATE_WAITING, CALL_STATE_HELD, and CALL_STATE_ACTIVE are not
        // used in this version of the call state mappings.  This is on purpose.
        // phone_state_change() in btif_hf.c is not written to handle these states. Only with the
        // listCalls*() method are WAITING and ACTIVE used.
        // Using the unsupported states here caused problems with inconsistent state in some
        // bluetooth devices (like not getting out of ringing state after answering a call).
        //
        int bluetoothCallState = CALL_STATE_IDLE;
        if (ringingCall != null && !ringingCall.isSilentRingingRequested()) {
            bluetoothCallState = CALL_STATE_INCOMING;
        } else if (dialingCall != null && dialingCall.getState() == CallState.DIALING) {
            bluetoothCallState = CALL_STATE_ALERTING;
        } else if (hasOnlyDisconnectedCalls || mIsDisconnectedTonePlaying) {
            // Keep the DISCONNECTED state until the disconnect tone's playback is done
            bluetoothCallState = CALL_STATE_DISCONNECTED;
        }
        return bluetoothCallState;
    }

    private int getBtCallState(Call call, boolean isForeground) {
        switch (call.getState()) {
            case CallState.NEW:
            case CallState.ABORTED:
            case CallState.DISCONNECTED:
            case CallState.AUDIO_PROCESSING:
                return CALL_STATE_IDLE;

            case CallState.ACTIVE:
                return CALL_STATE_ACTIVE;

            case CallState.CONNECTING:
            case CallState.SELECT_PHONE_ACCOUNT:
            case CallState.DIALING:
            case CallState.PULLING:
                // Yes, this is correctly returning ALERTING.
                // "Dialing" for BT means that we have sent information to the service provider
                // to place the call but there is no confirmation that the call is going through.
                // When there finally is confirmation, the ringback is played which is referred to
                // as an "alert" tone, thus, ALERTING.
                // TODO: We should consider using the ALERTING terms in Telecom because that
                // seems to be more industry-standard.
                return CALL_STATE_ALERTING;

            case CallState.ON_HOLD:
                return CALL_STATE_HELD;

            case CallState.RINGING:
            case CallState.ANSWERED:
            case CallState.SIMULATED_RINGING:
                if (call.isSilentRingingRequested()) {
                    return CALL_STATE_IDLE;
                } else if (isForeground) {
                    return CALL_STATE_INCOMING;
                } else {
                    return CALL_STATE_WAITING;
                }
        }
        return CALL_STATE_IDLE;
    }

    /**
     * Returns the best phone account to use for the given state of all calls.
     * First, tries to return the phone account for the foreground call, second the default
     * phone account for PhoneAccount.SCHEME_TEL.
     */
    private PhoneAccount getBestPhoneAccount() {
        if (mPhoneAccountRegistrar == null) {
            return null;
        }

        Call call = mCallsManager.getForegroundCall();

        PhoneAccount account = null;
        if (call != null) {
            // First try to get the network name of the foreground call.
            account = mPhoneAccountRegistrar.getPhoneAccountOfCurrentUser(
                    call.getTargetPhoneAccount());
        }

        if (account == null) {
            // Second, Try to get the label for the default Phone Account.
            account = mPhoneAccountRegistrar.getPhoneAccountUnchecked(
                    mPhoneAccountRegistrar.getOutgoingPhoneAccountForSchemeOfCurrentUser(
                            PhoneAccount.SCHEME_TEL));
        }
        return account;
    }
}<|MERGE_RESOLUTION|>--- conflicted
+++ resolved
@@ -205,11 +205,7 @@
                         }
                     } else {
                         // Finally, just get the network name from telephony.
-<<<<<<< HEAD
-                         label = TelephonyManager.from(mContext)
-=======
-                        return mContext.getSystemService(TelephonyManager.class)
->>>>>>> a057e434
+                        label = mContext.getSystemService(TelephonyManager.class)
                                 .getNetworkOperatorName();
                     }
                     return label;
