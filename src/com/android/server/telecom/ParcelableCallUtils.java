--- conflicted
+++ resolved
@@ -508,14 +508,8 @@
         Connection.CAPABILITY_TRANSFER_CONSULTATIVE,
         android.telecom.Call.Details.CAPABILITY_TRANSFER_CONSULTATIVE,
 
-<<<<<<< HEAD
-        Connection.CAPABILITY_SUPPORTS_RTT_REMOTE,
-        android.telecom.Call.Details.CAPABILITY_SUPPORTS_RTT_REMOTE
-=======
         Connection.CAPABILITY_REMOTE_PARTY_SUPPORTS_RTT,
         android.telecom.Call.Details.CAPABILITY_REMOTE_PARTY_SUPPORTS_RTT
-
->>>>>>> d9b12fe3
     };
 
     private static int convertConnectionToCallCapabilities(int connectionCapabilities) {
