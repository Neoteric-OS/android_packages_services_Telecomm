/*
 * Copyright (C) 2016 The Android Open Source Project
 *
 * Licensed under the Apache License, Version 2.0 (the "License");
 * you may not use this file except in compliance with the License.
 * You may obtain a copy of the License at
 *
 *      http://www.apache.org/licenses/LICENSE-2.0
 *
 * Unless required by applicable law or agreed to in writing, software
 * distributed under the License is distributed on an "AS IS" BASIS,
 * WITHOUT WARRANTIES OR CONDITIONS OF ANY KIND, either express or implied.
 * See the License for the specific language governing permissions and
 * limitations under the License
 */

package com.android.server.telecom;

import static android.telecom.Call.Details.DIRECTION_INCOMING;
import static android.telecom.Call.Details.DIRECTION_OUTGOING;
import static android.telecom.Call.Details.DIRECTION_UNKNOWN;

import android.net.Uri;
import android.os.Bundle;
import android.telecom.Connection;
import android.telecom.DisconnectCause;
import android.telecom.ParcelableCall;
import android.telecom.ParcelableRttCall;
import android.telecom.TelecomManager;
import android.text.TextUtils;

import java.util.ArrayList;
import java.util.Collections;
import java.util.Iterator;
import java.util.List;

/**
 * Utilities dealing with {@link ParcelableCall}.
 */
public class ParcelableCallUtils {
    private static final int CALL_STATE_OVERRIDE_NONE = -1;

    /**
     * A list of extra keys which should be removed from a {@link ParcelableCall} when it is being
     * generated for the purpose of sending to a dialer other than the system dialer.
     * By convention we only pass keys namespaced with android.*, however there are some keys which
     * should not be passed to non-system dialer apps either.
     */
    private static List<String> EXTRA_KEYS_TO_SANITIZE;
    static {
        EXTRA_KEYS_TO_SANITIZE = new ArrayList<>();
        EXTRA_KEYS_TO_SANITIZE.add(android.telecom.Connection.EXTRA_SIP_INVITE);
    }

    /**
     * A list of extra keys which should be added to {@link ParcelableCall} when it is being
     * generated for the purpose of sending to a CallScreeningService which has access to these
     * restricted keys.
     */
    private static List<String> RESTRICTED_CALL_SCREENING_EXTRA_KEYS;
    static {
        RESTRICTED_CALL_SCREENING_EXTRA_KEYS = new ArrayList<>();
        RESTRICTED_CALL_SCREENING_EXTRA_KEYS.add(android.telecom.Connection.EXTRA_SIP_INVITE);
    }

    public static class Converter {
        public ParcelableCall toParcelableCall(Call call, boolean includeVideoProvider,
                PhoneAccountRegistrar phoneAccountRegistrar) {
            return ParcelableCallUtils.toParcelableCall(
                    call, includeVideoProvider, phoneAccountRegistrar, false, false, false);
        }

        public ParcelableCall toParcelableCallForScreening(Call call,
                boolean areRestrictedExtrasIncluded) {
            return ParcelableCallUtils.toParcelableCallForScreening(call,
                    areRestrictedExtrasIncluded);
        }
    }

    /**
     * Parcels all information for a {@link Call} into a new {@link ParcelableCall} instance.
     *
     * @param call The {@link Call} to parcel.
     * @param includeVideoProvider {@code true} if the video provider should be parcelled with the
     *      {@link Call}, {@code false} otherwise.  Since the {@link ParcelableCall#getVideoCall()}
     *      method creates a {@link VideoCallImpl} instance on access it is important for the
     *      recipient of the {@link ParcelableCall} to know if the video provider changed.
     * @param phoneAccountRegistrar The {@link PhoneAccountRegistrar}.
     * @param supportsExternalCalls Indicates whether the call should be parcelled for an
     *      {@link InCallService} which supports external calls or not.
     * @param includeRttCall {@code true} if the RTT call should be included, {@code false}
     *      otherwise.
     * @param isForSystemDialer {@code true} if this call is being parcelled for the system dialer,
     *      {@code false} otherwise.  When parceling for the system dialer, the entire call extras
     *      is included.  When parceling for anything other than the system dialer, some extra key
     *      values will be stripped for privacy sake.
     */
    public static ParcelableCall toParcelableCall(
            Call call,
            boolean includeVideoProvider,
            PhoneAccountRegistrar phoneAccountRegistrar,
            boolean supportsExternalCalls,
            boolean includeRttCall,
            boolean isForSystemDialer) {
        return toParcelableCall(call, includeVideoProvider, phoneAccountRegistrar,
                supportsExternalCalls, CALL_STATE_OVERRIDE_NONE /* overrideState */,
                includeRttCall, isForSystemDialer);
    }

    /**
     * Parcels all information for a {@link Call} into a new {@link ParcelableCall} instance.
     *
     * @param call The {@link Call} to parcel.
     * @param includeVideoProvider {@code true} if the video provider should be parcelled with the
     *      {@link Call}, {@code false} otherwise.  Since the {@link ParcelableCall#getVideoCall()}
     *      method creates a {@link VideoCallImpl} instance on access it is important for the
     *      recipient of the {@link ParcelableCall} to know if the video provider changed.
     * @param phoneAccountRegistrar The {@link PhoneAccountRegistrar}.
     * @param supportsExternalCalls Indicates whether the call should be parcelled for an
     *      {@link InCallService} which supports external calls or not.
     * @param overrideState When not {@link #CALL_STATE_OVERRIDE_NONE}, use the provided state as an
     *      override to whatever is defined in the call.
     * @param isForSystemDialer {@code true} if this call is being parcelled for the system dialer,
     *      {@code false} otherwise.  When parceling for the system dialer, the entire call extras
     *      is included.  When parceling for anything other than the system dialer, some extra key
     *      values will be stripped for privacy sake.
     * @return The {@link ParcelableCall} containing all call information from the {@link Call}.
     */
    public static ParcelableCall toParcelableCall(
            Call call,
            boolean includeVideoProvider,
            PhoneAccountRegistrar phoneAccountRegistrar,
            boolean supportsExternalCalls,
            int overrideState,
            boolean includeRttCall,
            boolean isForSystemDialer) {
        int state;
        if (overrideState == CALL_STATE_OVERRIDE_NONE) {
            state = getParcelableState(call, supportsExternalCalls);
        } else {
            state = overrideState;
        }
        int capabilities = convertConnectionToCallCapabilities(call.getConnectionCapabilities());
        int properties = convertConnectionToCallProperties(call.getConnectionProperties());
        int supportedAudioRoutes = call.getSupportedAudioRoutes();

        if (call.isConference()) {
            properties |= android.telecom.Call.Details.PROPERTY_CONFERENCE;
        }

        if (call.isWorkCall()) {
            properties |= android.telecom.Call.Details.PROPERTY_ENTERPRISE_CALL;
        }

        if (call.getIsVoipAudioMode()) {
            properties |= android.telecom.Call.Details.PROPERTY_VOIP_AUDIO_MODE;
        }

        if (call.isRespondViaSmsCapable()) {
            capabilities |= android.telecom.Call.Details.CAPABILITY_RESPOND_VIA_TEXT;
        }

        if (call.isEmergencyCall()) {
            capabilities = removeCapability(
                    capabilities, android.telecom.Call.Details.CAPABILITY_MUTE);
        }

        if (state == android.telecom.Call.STATE_DIALING) {
            capabilities = removeCapability(capabilities,
                    android.telecom.Call.Details.CAPABILITY_SUPPORTS_VT_LOCAL_BIDIRECTIONAL);
            capabilities = removeCapability(capabilities,
                    android.telecom.Call.Details.CAPABILITY_SUPPORTS_VT_REMOTE_BIDIRECTIONAL);
        }

        String parentCallId = null;
        Call parentCall = call.getParentCall();
        if (parentCall != null) {
            parentCallId = parentCall.getId();
        }

        long connectTimeMillis = call.getConnectTimeMillis();
        List<Call> childCalls = call.getChildCalls();
        List<String> childCallIds = new ArrayList<>();
        if (!childCalls.isEmpty()) {
            long childConnectTimeMillis = Long.MAX_VALUE;
            for (Call child : childCalls) {
                if (child.getConnectTimeMillis() > 0) {
                    childConnectTimeMillis = Math.min(child.getConnectTimeMillis(),
                            childConnectTimeMillis);
                }
                childCallIds.add(child.getId());
            }

            if (childConnectTimeMillis != Long.MAX_VALUE) {
                connectTimeMillis = childConnectTimeMillis;
            }
        }

        Uri handle = call.getHandlePresentation() == TelecomManager.PRESENTATION_ALLOWED ?
                call.getHandle() : null;
        String callerDisplayName = call.getCallerDisplayNamePresentation() ==
                TelecomManager.PRESENTATION_ALLOWED ?  call.getCallerDisplayName() : null;

        List<Call> conferenceableCalls = call.getConferenceableCalls();
        List<String> conferenceableCallIds = new ArrayList<String>(conferenceableCalls.size());
        for (Call otherCall : conferenceableCalls) {
            conferenceableCallIds.add(otherCall.getId());
        }

        ParcelableRttCall rttCall = includeRttCall ? getParcelableRttCall(call) : null;
        int callDirection;
        if (call.isIncoming()) {
            callDirection = DIRECTION_INCOMING;
        } else if (call.isUnknown()) {
            callDirection = DIRECTION_UNKNOWN;
        } else {
            callDirection = DIRECTION_OUTGOING;
        }

        String activeChildCallId = null;
        if (call.getConferenceLevelActiveCall() != null) {
            activeChildCallId = call.getConferenceLevelActiveCall().getId();
        }

        Bundle extras;
        if (isForSystemDialer) {
            extras = call.getExtras();
        } else {
            extras = sanitizeExtras(call.getExtras());
        }

        return new ParcelableCall.ParcelableCallBuilder()
                .setId(call.getId())
                .setState(state)
                .setDisconnectCause(call.getDisconnectCause())
                .setCannedSmsResponses(call.getCannedSmsResponses())
                .setCapabilities(capabilities)
                .setProperties(properties)
                .setSupportedAudioRoutes(supportedAudioRoutes)
                .setConnectTimeMillis(connectTimeMillis)
                .setHandle(handle)
                .setHandlePresentation(call.getHandlePresentation())
                .setCallerDisplayName(callerDisplayName)
                .setCallerDisplayNamePresentation(call.getCallerDisplayNamePresentation())
                .setGatewayInfo(call.getGatewayInfo())
                .setAccountHandle(call.getTargetPhoneAccount())
                .setIsVideoCallProviderChanged(includeVideoProvider)
                .setVideoCallProvider(includeVideoProvider ? call.getVideoProvider() : null)
                .setIsRttCallChanged(includeRttCall)
                .setRttCall(rttCall)
                .setParentCallId(parentCallId)
                .setChildCallIds(childCallIds)
                .setStatusHints(call.getStatusHints())
                .setVideoState(call.getVideoState())
                .setConferenceableCallIds(conferenceableCallIds)
                .setIntentExtras(call.getIntentExtras())
                .setExtras(extras)
                .setCreationTimeMillis(call.getCreationTimeMillis())
                .setCallDirection(callDirection)
                .setCallerNumberVerificationStatus(call.getCallerNumberVerificationStatus())
                .setContactDisplayName(call.getName())
                .setActiveChildCallId(activeChildCallId)
                .createParcelableCall();
    }

    /**
     * Creates a ParcelableCall with the bare minimum properties required for a
     * {@link android.telecom.CallScreeningService}.  We ONLY expose the following:
     * <ul>
     *     <li>Call Id (not exposed to public, but needed to associated calls)</li>
     *     <li>Call directoin</li>
     *     <li>Creation time</li>
     *     <li>Connection time</li>
     *     <li>Handle (phone number)</li>
     *     <li>Handle (phone number) presentation</li>
     *     <li>Caller number verification status (verstat)</li>
     * </ul>
     * All other fields are nulled or set to 0 values.
     * Where the call screening service is part of the system dialer, the
     * {@link Connection#EXTRA_SIP_INVITE} header information is also sent to the call screening
     * service (since the system dialer has access to this anyways).
     * @param call The telecom call to send to a call screening service.
     * @param areRestrictedExtrasIncluded {@code true} if the set of restricted extras defined in
     *                                    {@link #RESTRICTED_CALL_SCREENING_EXTRA_KEYS} are to
     *                                    be included in the parceled call, {@code false} otherwise.
     * @return Minimal {@link ParcelableCall} to send to the call screening service.
     */
    public static ParcelableCall toParcelableCallForScreening(Call call,
            boolean areRestrictedExtrasIncluded) {
        Uri handle = call.getHandlePresentation() == TelecomManager.PRESENTATION_ALLOWED ?
                call.getHandle() : null;
        int callDirection;
        if (call.isIncoming()) {
            callDirection = DIRECTION_INCOMING;
        } else if (call.isUnknown()) {
            callDirection = DIRECTION_UNKNOWN;
        } else {
            callDirection = DIRECTION_OUTGOING;
        }
        Bundle callExtras;
        if (areRestrictedExtrasIncluded) {
            callExtras = sanitizeRestrictedCallExtras(call.getExtras());
        } else {
            callExtras = new Bundle();
        }

        return new ParcelableCall.ParcelableCallBuilder()
                .setId(call.getId())
                .setState(getParcelableState(call, false /* supportsExternalCalls */))
                .setDisconnectCause(new DisconnectCause(DisconnectCause.UNKNOWN))
                .setCannedSmsResponses(null)
                .setCapabilities(0)
                .setProperties(0)
                .setSupportedAudioRoutes(0)
                .setConnectTimeMillis(call.getConnectTimeMillis())
                .setHandle(handle)
                .setHandlePresentation(call.getHandlePresentation())
                .setCallerDisplayName(null)
                .setCallerDisplayNamePresentation(0)
                .setGatewayInfo(null)
                .setAccountHandle(null)
                .setIsVideoCallProviderChanged(false)
                .setVideoCallProvider(null)
                .setIsRttCallChanged(false)
                .setRttCall(null)
                .setParentCallId(null)
                .setChildCallIds(null)
                .setStatusHints(null)
                .setVideoState(0)
                .setConferenceableCallIds(Collections.emptyList())
                .setIntentExtras(null)
                .setExtras(callExtras)
                .setCreationTimeMillis(call.getCreationTimeMillis())
                .setCallDirection(callDirection)
                .setCallerNumberVerificationStatus(call.getCallerNumberVerificationStatus())
                .setContactDisplayName(null)
                .setActiveChildCallId(null)
                .createParcelableCall();
    }

    /**
     * Sanitize the extras bundle passed in, removing keys which should not be sent to non-system
     * dialer apps.
     * @param oldExtras Extras bundle to sanitize.
     * @return The sanitized extras bundle.
     */
    private static Bundle sanitizeExtras(Bundle oldExtras) {
        if (oldExtras == null) {
            return new Bundle();
        }
        Bundle extras = new Bundle(oldExtras);
        for (String key : EXTRA_KEYS_TO_SANITIZE) {
            extras.remove(key);
        }

        // As a catch-all remove any that don't start with android namespace.
        Iterator<String> toCheck = extras.keySet().iterator();
        while (toCheck.hasNext()) {
            String extraKey = toCheck.next();
            if (TextUtils.isEmpty(extraKey) || !extraKey.startsWith("android.")) {
                toCheck.remove();
            }
        }
        return extras;
    }

    /**
     * Sanitize the extras bundle passed in, removing keys which should not be sent to call
     * screening services which have access to the restricted extras.
     * @param oldExtras Extras bundle to sanitize.
     * @return The sanitized extras bundle.
     */
    private static Bundle sanitizeRestrictedCallExtras(Bundle oldExtras) {
        if (oldExtras == null) {
            return new Bundle();
        }
        Bundle extras = new Bundle(oldExtras);
        Iterator<String> toCheck = extras.keySet().iterator();
        while (toCheck.hasNext()) {
            String extraKey = toCheck.next();
            if (TextUtils.isEmpty(extraKey)
                    || !RESTRICTED_CALL_SCREENING_EXTRA_KEYS.contains(extraKey)) {
                toCheck.remove();
            }
        }
        return extras;
    }

    private static int getParcelableState(Call call, boolean supportsExternalCalls) {
        int state = CallState.NEW;
        switch (call.getState()) {
            case CallState.ABORTED:
            case CallState.DISCONNECTED:
                state = android.telecom.Call.STATE_DISCONNECTED;
                break;
            case CallState.ACTIVE:
                state = android.telecom.Call.STATE_ACTIVE;
                break;
            case CallState.CONNECTING:
                state = android.telecom.Call.STATE_CONNECTING;
                break;
            case CallState.DIALING:
                state = android.telecom.Call.STATE_DIALING;
                break;
            case CallState.PULLING:
                if (supportsExternalCalls) {
                    // The InCallService supports external calls, so it must handle
                    // STATE_PULLING_CALL.
                    state = android.telecom.Call.STATE_PULLING_CALL;
                } else {
                    // The InCallService does NOT support external calls, so remap
                    // STATE_PULLING_CALL to STATE_DIALING.  In essence, pulling a call can be seen
                    // as a form of dialing, so it is appropriate for InCallServices which do not
                    // handle external calls.
                    state = android.telecom.Call.STATE_DIALING;
                }
                break;
            case CallState.DISCONNECTING:
                state = android.telecom.Call.STATE_DISCONNECTING;
                break;
            case CallState.NEW:
                state = android.telecom.Call.STATE_NEW;
                break;
            case CallState.ON_HOLD:
                state = android.telecom.Call.STATE_HOLDING;
                break;
            case CallState.RINGING:
            case CallState.ANSWERED:
                // TODO: does in-call UI need to see ANSWERED?
                state = android.telecom.Call.STATE_RINGING;
                break;
            case CallState.SELECT_PHONE_ACCOUNT:
                state = android.telecom.Call.STATE_SELECT_PHONE_ACCOUNT;
                break;
            case CallState.AUDIO_PROCESSING:
                state = android.telecom.Call.STATE_AUDIO_PROCESSING;
                break;
            case CallState.SIMULATED_RINGING:
                state = android.telecom.Call.STATE_SIMULATED_RINGING;
                break;
        }

        // If we are marked as 'locally disconnecting' then mark ourselves as disconnecting instead.
        // Unless we're disconnect*ED*, in which case leave it at that.
        if (call.isLocallyDisconnecting() &&
                (state != android.telecom.Call.STATE_DISCONNECTED)) {
            state = android.telecom.Call.STATE_DISCONNECTING;
        }
        return state;
    }

    private static final int[] CONNECTION_TO_CALL_CAPABILITY = new int[] {
        Connection.CAPABILITY_HOLD,
        android.telecom.Call.Details.CAPABILITY_HOLD,

        Connection.CAPABILITY_SUPPORT_HOLD,
        android.telecom.Call.Details.CAPABILITY_SUPPORT_HOLD,

        Connection.CAPABILITY_MERGE_CONFERENCE,
        android.telecom.Call.Details.CAPABILITY_MERGE_CONFERENCE,

        Connection.CAPABILITY_SWAP_CONFERENCE,
        android.telecom.Call.Details.CAPABILITY_SWAP_CONFERENCE,

        Connection.CAPABILITY_RESPOND_VIA_TEXT,
        android.telecom.Call.Details.CAPABILITY_RESPOND_VIA_TEXT,

        Connection.CAPABILITY_MUTE,
        android.telecom.Call.Details.CAPABILITY_MUTE,

        Connection.CAPABILITY_MANAGE_CONFERENCE,
        android.telecom.Call.Details.CAPABILITY_MANAGE_CONFERENCE,

        Connection.CAPABILITY_SUPPORTS_VT_LOCAL_RX,
        android.telecom.Call.Details.CAPABILITY_SUPPORTS_VT_LOCAL_RX,

        Connection.CAPABILITY_SUPPORTS_VT_LOCAL_TX,
        android.telecom.Call.Details.CAPABILITY_SUPPORTS_VT_LOCAL_TX,

        Connection.CAPABILITY_SUPPORTS_VT_LOCAL_BIDIRECTIONAL,
        android.telecom.Call.Details.CAPABILITY_SUPPORTS_VT_LOCAL_BIDIRECTIONAL,

        Connection.CAPABILITY_SUPPORTS_VT_REMOTE_RX,
        android.telecom.Call.Details.CAPABILITY_SUPPORTS_VT_REMOTE_RX,

        Connection.CAPABILITY_SUPPORTS_VT_REMOTE_TX,
        android.telecom.Call.Details.CAPABILITY_SUPPORTS_VT_REMOTE_TX,

        Connection.CAPABILITY_SUPPORTS_VT_REMOTE_BIDIRECTIONAL,
        android.telecom.Call.Details.CAPABILITY_SUPPORTS_VT_REMOTE_BIDIRECTIONAL,

        Connection.CAPABILITY_SEPARATE_FROM_CONFERENCE,
        android.telecom.Call.Details.CAPABILITY_SEPARATE_FROM_CONFERENCE,

        Connection.CAPABILITY_DISCONNECT_FROM_CONFERENCE,
        android.telecom.Call.Details.CAPABILITY_DISCONNECT_FROM_CONFERENCE,

        Connection.CAPABILITY_CAN_UPGRADE_TO_VIDEO,
        android.telecom.Call.Details.CAPABILITY_CAN_UPGRADE_TO_VIDEO,

        Connection.CAPABILITY_CAN_PAUSE_VIDEO,
        android.telecom.Call.Details.CAPABILITY_CAN_PAUSE_VIDEO,

        Connection.CAPABILITY_CAN_SEND_RESPONSE_VIA_CONNECTION,
        android.telecom.Call.Details.CAPABILITY_CAN_SEND_RESPONSE_VIA_CONNECTION,

        Connection.CAPABILITY_CANNOT_DOWNGRADE_VIDEO_TO_AUDIO,
        android.telecom.Call.Details.CAPABILITY_CANNOT_DOWNGRADE_VIDEO_TO_AUDIO,

        Connection.CAPABILITY_CAN_PULL_CALL,
        android.telecom.Call.Details.CAPABILITY_CAN_PULL_CALL,

        Connection.CAPABILITY_SUPPORT_DEFLECT,
        android.telecom.Call.Details.CAPABILITY_SUPPORT_DEFLECT,
<<<<<<< HEAD

        Connection.CAPABILITY_ADD_PARTICIPANT,
        android.telecom.Call.Details.CAPABILITY_ADD_PARTICIPANT,

        Connection.CAPABILITY_SUPPORTS_RTT_REMOTE,
        android.telecom.Call.Details.CAPABILITY_SUPPORTS_RTT_REMOTE
=======
        Connection.CAPABILITY_ADD_PARTICIPANT,
        android.telecom.Call.Details.CAPABILITY_ADD_PARTICIPANT
>>>>>>> a32a367a
    };

    private static int convertConnectionToCallCapabilities(int connectionCapabilities) {
        int callCapabilities = 0;
        for (int i = 0; i < CONNECTION_TO_CALL_CAPABILITY.length; i += 2) {
            if ((CONNECTION_TO_CALL_CAPABILITY[i] & connectionCapabilities) ==
                    CONNECTION_TO_CALL_CAPABILITY[i]) {

                callCapabilities |= CONNECTION_TO_CALL_CAPABILITY[i + 1];
            }
        }
        return callCapabilities;
    }

    private static final int[] CONNECTION_TO_CALL_PROPERTIES = new int[] {
        Connection.PROPERTY_HIGH_DEF_AUDIO,
        android.telecom.Call.Details.PROPERTY_HIGH_DEF_AUDIO,

        Connection.PROPERTY_WIFI,
        android.telecom.Call.Details.PROPERTY_WIFI,

        Connection.PROPERTY_GENERIC_CONFERENCE,
        android.telecom.Call.Details.PROPERTY_GENERIC_CONFERENCE,

        Connection.PROPERTY_EMERGENCY_CALLBACK_MODE,
        android.telecom.Call.Details.PROPERTY_EMERGENCY_CALLBACK_MODE,

        Connection.PROPERTY_IS_EXTERNAL_CALL,
        android.telecom.Call.Details.PROPERTY_IS_EXTERNAL_CALL,

        Connection.PROPERTY_HAS_CDMA_VOICE_PRIVACY,
        android.telecom.Call.Details.PROPERTY_HAS_CDMA_VOICE_PRIVACY,

        Connection.PROPERTY_SELF_MANAGED,
        android.telecom.Call.Details.PROPERTY_SELF_MANAGED,

        Connection.PROPERTY_ASSISTED_DIALING,
        android.telecom.Call.Details.PROPERTY_ASSISTED_DIALING,

        Connection.PROPERTY_IS_RTT,
        android.telecom.Call.Details.PROPERTY_RTT,

        Connection.PROPERTY_NETWORK_IDENTIFIED_EMERGENCY_CALL,
        android.telecom.Call.Details.PROPERTY_NETWORK_IDENTIFIED_EMERGENCY_CALL,

        Connection.PROPERTY_IS_ADHOC_CONFERENCE,
        android.telecom.Call.Details.PROPERTY_IS_ADHOC_CONFERENCE
    };

    private static int convertConnectionToCallProperties(int connectionProperties) {
        int callProperties = 0;
        for (int i = 0; i < CONNECTION_TO_CALL_PROPERTIES.length; i += 2) {
            if ((CONNECTION_TO_CALL_PROPERTIES[i] & connectionProperties) ==
                    CONNECTION_TO_CALL_PROPERTIES[i]) {

                callProperties |= CONNECTION_TO_CALL_PROPERTIES[i + 1];
            }
        }
        return callProperties;
    }

    /**
     * Removes the specified capability from the set of capabilities bits and returns the new set.
     */
    private static int removeCapability(int capabilities, int capability) {
        return capabilities & ~capability;
    }

    private static ParcelableRttCall getParcelableRttCall(Call call) {
        if (!call.isRttCall()) {
            return null;
        }
        return new ParcelableRttCall(call.getRttMode(), call.getInCallToCsRttPipeForInCall(),
                call.getCsToInCallRttPipeForInCall());
    }

    private ParcelableCallUtils() {}
}<|MERGE_RESOLUTION|>--- conflicted
+++ resolved
@@ -512,17 +512,12 @@
 
         Connection.CAPABILITY_SUPPORT_DEFLECT,
         android.telecom.Call.Details.CAPABILITY_SUPPORT_DEFLECT,
-<<<<<<< HEAD
 
         Connection.CAPABILITY_ADD_PARTICIPANT,
         android.telecom.Call.Details.CAPABILITY_ADD_PARTICIPANT,
 
         Connection.CAPABILITY_SUPPORTS_RTT_REMOTE,
         android.telecom.Call.Details.CAPABILITY_SUPPORTS_RTT_REMOTE
-=======
-        Connection.CAPABILITY_ADD_PARTICIPANT,
-        android.telecom.Call.Details.CAPABILITY_ADD_PARTICIPANT
->>>>>>> a32a367a
     };
 
     private static int convertConnectionToCallCapabilities(int connectionCapabilities) {
