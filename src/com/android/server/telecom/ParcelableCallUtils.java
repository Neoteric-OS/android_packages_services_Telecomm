/*
 * Copyright (C) 2016 The Android Open Source Project
 *
 * Licensed under the Apache License, Version 2.0 (the "License");
 * you may not use this file except in compliance with the License.
 * You may obtain a copy of the License at
 *
 *      http://www.apache.org/licenses/LICENSE-2.0
 *
 * Unless required by applicable law or agreed to in writing, software
 * distributed under the License is distributed on an "AS IS" BASIS,
 * WITHOUT WARRANTIES OR CONDITIONS OF ANY KIND, either express or implied.
 * See the License for the specific language governing permissions and
 * limitations under the License
 */

package com.android.server.telecom;

import static android.telecom.Call.Details.DIRECTION_INCOMING;
import static android.telecom.Call.Details.DIRECTION_OUTGOING;
import static android.telecom.Call.Details.DIRECTION_UNKNOWN;

import android.net.Uri;
import android.os.Bundle;
import android.telecom.Connection;
import android.telecom.DisconnectCause;
import android.telecom.ParcelableCall;
import android.telecom.ParcelableRttCall;
import android.telecom.TelecomManager;
import android.telephony.ims.ImsCallProfile;
import android.text.TextUtils;

import java.util.ArrayList;
import java.util.Collections;
import java.util.Iterator;
import java.util.List;

/**
 * Utilities dealing with {@link ParcelableCall}.
 */
public class ParcelableCallUtils {
    private static final int CALL_STATE_OVERRIDE_NONE = -1;

    /**
     * A list of extra keys which should be removed from a {@link ParcelableCall} when it is being
     * generated for the purpose of sending to a incallservice other than the system incallservice.
     * By convention we only pass keys namespaced with android.*, however there are some keys which
     * should not be passed to non-system incallservice apps either.
     */
    private static List<String> EXTRA_KEYS_TO_SANITIZE;
    static {
        EXTRA_KEYS_TO_SANITIZE = new ArrayList<>();
        EXTRA_KEYS_TO_SANITIZE.add(android.telecom.Connection.EXTRA_SIP_INVITE);
    }

    /**
     * A list of extra keys which should be added to {@link ParcelableCall} when it is being
     * generated for the purpose of sending to a CallScreeningService which has access to these
     * restricted keys.
     */
    private static List<String> RESTRICTED_CALL_SCREENING_EXTRA_KEYS;
    static {
        RESTRICTED_CALL_SCREENING_EXTRA_KEYS = new ArrayList<>();
        RESTRICTED_CALL_SCREENING_EXTRA_KEYS.add(android.telecom.Connection.EXTRA_SIP_INVITE);
        RESTRICTED_CALL_SCREENING_EXTRA_KEYS.add(ImsCallProfile.EXTRA_IS_BUSINESS_CALL);
    }

    public static class Converter {
        public ParcelableCall toParcelableCall(Call call, boolean includeVideoProvider,
                PhoneAccountRegistrar phoneAccountRegistrar) {
            return ParcelableCallUtils.toParcelableCall(
                    call, includeVideoProvider, phoneAccountRegistrar, false, false, false);
        }

        public ParcelableCall toParcelableCallForScreening(Call call,
                boolean areRestrictedExtrasIncluded) {
            return ParcelableCallUtils.toParcelableCallForScreening(call,
                    areRestrictedExtrasIncluded);
        }
    }

    /**
     * Parcels all information for a {@link Call} into a new {@link ParcelableCall} instance.
     *
     * @param call The {@link Call} to parcel.
     * @param includeVideoProvider {@code true} if the video provider should be parcelled with the
     *      {@link Call}, {@code false} otherwise.  Since the {@link ParcelableCall#getVideoCall()}
     *      method creates a {@link VideoCallImpl} instance on access it is important for the
     *      recipient of the {@link ParcelableCall} to know if the video provider changed.
     * @param phoneAccountRegistrar The {@link PhoneAccountRegistrar}.
     * @param supportsExternalCalls Indicates whether the call should be parcelled for an
     *      {@link InCallService} which supports external calls or not.
     * @param includeRttCall {@code true} if the RTT call should be included, {@code false}
     *      otherwise.
     * @param isForSystemInCallService {@code true} if this call is being parcelled for the system incallservice,
     *      {@code false} otherwise.  When parceling for the system incallservice, the entire call extras
     *      is included.  When parceling for anything other than the system incallservice, some extra key
     *      values will be stripped for privacy sake.
     */
    public static ParcelableCall toParcelableCall(
            Call call,
            boolean includeVideoProvider,
            PhoneAccountRegistrar phoneAccountRegistrar,
            boolean supportsExternalCalls,
            boolean includeRttCall,
            boolean isForSystemInCallService) {
        return toParcelableCall(call, includeVideoProvider, phoneAccountRegistrar,
                supportsExternalCalls, CALL_STATE_OVERRIDE_NONE /* overrideState */,
                includeRttCall, isForSystemInCallService);
    }

    /**
     * Parcels all information for a {@link Call} into a new {@link ParcelableCall} instance.
     *
     * @param call The {@link Call} to parcel.
     * @param includeVideoProvider {@code true} if the video provider should be parcelled with the
     *      {@link Call}, {@code false} otherwise.  Since the {@link ParcelableCall#getVideoCall()}
     *      method creates a {@link VideoCallImpl} instance on access it is important for the
     *      recipient of the {@link ParcelableCall} to know if the video provider changed.
     * @param phoneAccountRegistrar The {@link PhoneAccountRegistrar}.
     * @param supportsExternalCalls Indicates whether the call should be parcelled for an
     *      {@link InCallService} which supports external calls or not.
     * @param overrideState When not {@link #CALL_STATE_OVERRIDE_NONE}, use the provided state as an
     *      override to whatever is defined in the call.
     * @param isForSystemInCallService {@code true} if this call is being parcelled for the system incallservice,
     *      {@code false} otherwise.  When parceling for the system incallservice, the entire call extras
     *      is included.  When parceling for anything other than the system incallservice, some extra key
     *      values will be stripped for privacy sake.
     * @return The {@link ParcelableCall} containing all call information from the {@link Call}.
     */
    public static ParcelableCall toParcelableCall(
            Call call,
            boolean includeVideoProvider,
            PhoneAccountRegistrar phoneAccountRegistrar,
            boolean supportsExternalCalls,
            int overrideState,
            boolean includeRttCall,
            boolean isForSystemInCallService) {
        int state;
        if (overrideState == CALL_STATE_OVERRIDE_NONE) {
            state = getParcelableState(call, supportsExternalCalls);
        } else {
            state = overrideState;
        }
        int capabilities = convertConnectionToCallCapabilities(call.getConnectionCapabilities());
        int properties = convertConnectionToCallProperties(call.getConnectionProperties());
        int supportedAudioRoutes = call.getSupportedAudioRoutes();

        if (call.isConference()) {
            properties |= android.telecom.Call.Details.PROPERTY_CONFERENCE;
        }

        if (call.isWorkCall()) {
            properties |= android.telecom.Call.Details.PROPERTY_ENTERPRISE_CALL;
        }

        if (call.getIsVoipAudioMode()) {
            properties |= android.telecom.Call.Details.PROPERTY_VOIP_AUDIO_MODE;
        }

<<<<<<< HEAD
        if (call.isRespondViaSmsCapable()) {
=======
        if (call.isTransactionalCall()) {
            properties |= android.telecom.Call.Details.PROPERTY_IS_TRANSACTIONAL;
        }

        // If this is a single-SIM device, the "default SIM" will always be the only SIM.
        boolean isDefaultSmsAccount = phoneAccountRegistrar != null &&
                phoneAccountRegistrar.isUserSelectedSmsPhoneAccount(call.getTargetPhoneAccount());
        if (call.isRespondViaSmsCapable() && isDefaultSmsAccount) {
>>>>>>> 454995f9
            capabilities |= android.telecom.Call.Details.CAPABILITY_RESPOND_VIA_TEXT;
        }

        if (call.isEmergencyCall()) {
            capabilities = removeCapability(
                    capabilities, android.telecom.Call.Details.CAPABILITY_MUTE);
        }

        if (state == android.telecom.Call.STATE_DIALING) {
            capabilities = removeCapability(capabilities,
                    android.telecom.Call.Details.CAPABILITY_SUPPORTS_VT_LOCAL_BIDIRECTIONAL);
            capabilities = removeCapability(capabilities,
                    android.telecom.Call.Details.CAPABILITY_SUPPORTS_VT_REMOTE_BIDIRECTIONAL);
        }

        String parentCallId = null;
        Call parentCall = call.getParentCall();
        if (parentCall != null) {
            parentCallId = parentCall.getId();
        }

        List<Call> childCalls = call.getChildCalls();
        List<String> childCallIds = new ArrayList<>();
        if (!childCalls.isEmpty()) {
            for (Call child : childCalls) {
                childCallIds.add(child.getId());
            }
        }

        Uri handle = call.getHandlePresentation() == TelecomManager.PRESENTATION_ALLOWED ?
                call.getHandle() : null;
        String callerDisplayName = call.getCallerDisplayNamePresentation() ==
                TelecomManager.PRESENTATION_ALLOWED ?  call.getCallerDisplayName() : null;

        Uri contactPhotoUri = call.getContactPhotoUri();

        List<Call> conferenceableCalls = call.getConferenceableCalls();
        List<String> conferenceableCallIds = new ArrayList<String>(conferenceableCalls.size());
        for (Call otherCall : conferenceableCalls) {
            conferenceableCallIds.add(otherCall.getId());
        }

        ParcelableRttCall rttCall = includeRttCall ? getParcelableRttCall(call) : null;
        int callDirection;
        if (call.isIncoming()) {
            callDirection = DIRECTION_INCOMING;
        } else if (call.isUnknown()) {
            callDirection = DIRECTION_UNKNOWN;
        } else {
            callDirection = DIRECTION_OUTGOING;
        }

        String activeChildCallId = null;
        if (call.getConferenceLevelActiveCall() != null) {
            activeChildCallId = call.getConferenceLevelActiveCall().getId();
        }

        Bundle extras;
        if (isForSystemInCallService) {
            extras = call.getExtras();
        } else {
            extras = sanitizeExtras(call.getExtras());
        }

        return new ParcelableCall.ParcelableCallBuilder()
                .setId(call.getId())
                .setState(state)
                .setDisconnectCause(call.getDisconnectCause())
                .setCannedSmsResponses(call.getCannedSmsResponses())
                .setCapabilities(capabilities)
                .setProperties(properties)
                .setSupportedAudioRoutes(supportedAudioRoutes)
                .setConnectTimeMillis(call.getConnectTimeMillis())
                .setHandle(handle)
                .setHandlePresentation(call.getHandlePresentation())
                .setCallerDisplayName(callerDisplayName)
                .setCallerDisplayNamePresentation(call.getCallerDisplayNamePresentation())
                .setGatewayInfo(call.getGatewayInfo())
                .setAccountHandle(call.getTargetPhoneAccount())
                .setIsVideoCallProviderChanged(includeVideoProvider)
                .setVideoCallProvider(includeVideoProvider ? call.getVideoProvider() : null)
                .setIsRttCallChanged(includeRttCall)
                .setRttCall(rttCall)
                .setParentCallId(parentCallId)
                .setChildCallIds(childCallIds)
                .setStatusHints(call.getStatusHints())
                .setVideoState(call.getVideoState())
                .setConferenceableCallIds(conferenceableCallIds)
                .setIntentExtras(call.getIntentExtras())
                .setExtras(extras)
                .setCreationTimeMillis(call.getCreationTimeMillis())
                .setCallDirection(callDirection)
                .setCallerNumberVerificationStatus(call.getCallerNumberVerificationStatus())
                .setContactDisplayName(call.getName())
                .setActiveChildCallId(activeChildCallId)
                .setContactPhotoUri(contactPhotoUri)
                .createParcelableCall();
    }

    /**
     * Creates a ParcelableCall with the bare minimum properties required for a
     * {@link android.telecom.CallScreeningService}.  We ONLY expose the following:
     * <ul>
     *     <li>Call Id (not exposed to public, but needed to associated calls)</li>
     *     <li>Call directoin</li>
     *     <li>Creation time</li>
     *     <li>Connection time</li>
     *     <li>Handle (phone number)</li>
     *     <li>Handle (phone number) presentation</li>
     *     <li>Caller number verification status (verstat)</li>
     * </ul>
     * All other fields are nulled or set to 0 values.
     * Where the call screening service is part of the system incallservice, the
     * {@link Connection#EXTRA_SIP_INVITE} header information is also sent to the call screening
     * service (since the system incallservice has access to this anyways).
     * @param call The telecom call to send to a call screening service.
     * @param areRestrictedExtrasIncluded {@code true} if the set of restricted extras defined in
     *                                    {@link #RESTRICTED_CALL_SCREENING_EXTRA_KEYS} are to
     *                                    be included in the parceled call, {@code false} otherwise.
     * @return Minimal {@link ParcelableCall} to send to the call screening service.
     */
    public static ParcelableCall toParcelableCallForScreening(Call call,
            boolean areRestrictedExtrasIncluded) {
        Uri handle = call.getHandlePresentation() == TelecomManager.PRESENTATION_ALLOWED ?
                call.getHandle() : null;
        int callDirection;
        if (call.isIncoming()) {
            callDirection = DIRECTION_INCOMING;
        } else if (call.isUnknown()) {
            callDirection = DIRECTION_UNKNOWN;
        } else {
            callDirection = DIRECTION_OUTGOING;
        }
        Bundle callExtras;
        if (areRestrictedExtrasIncluded) {
            callExtras = sanitizeRestrictedCallExtras(call.getExtras());
        } else {
            callExtras = new Bundle();
        }

        return new ParcelableCall.ParcelableCallBuilder()
                .setId(call.getId())
                .setState(getParcelableState(call, false /* supportsExternalCalls */))
                .setDisconnectCause(new DisconnectCause(DisconnectCause.UNKNOWN))
                .setCannedSmsResponses(null)
                .setCapabilities(0)
                .setProperties(0)
                .setSupportedAudioRoutes(0)
                .setConnectTimeMillis(call.getConnectTimeMillis())
                .setHandle(handle)
                .setHandlePresentation(call.getHandlePresentation())
                .setCallerDisplayName(null)
                .setCallerDisplayNamePresentation(0)
                .setGatewayInfo(null)
                .setAccountHandle(null)
                .setIsVideoCallProviderChanged(false)
                .setVideoCallProvider(null)
                .setIsRttCallChanged(false)
                .setRttCall(null)
                .setParentCallId(null)
                .setChildCallIds(null)
                .setStatusHints(null)
                .setVideoState(0)
                .setConferenceableCallIds(Collections.emptyList())
                .setIntentExtras(null)
                .setExtras(callExtras)
                .setCreationTimeMillis(call.getCreationTimeMillis())
                .setCallDirection(callDirection)
                .setCallerNumberVerificationStatus(call.getCallerNumberVerificationStatus())
                .setContactDisplayName(null)
                .setActiveChildCallId(null)
                .createParcelableCall();
    }

    /**
     * Sanitize the extras bundle passed in, removing keys which should not be sent to non-system
     * incallservice apps.
     * @param oldExtras Extras bundle to sanitize.
     * @return The sanitized extras bundle.
     */
    private static Bundle sanitizeExtras(Bundle oldExtras) {
        if (oldExtras == null) {
            return new Bundle();
        }
        Bundle extras = new Bundle(oldExtras);
        for (String key : EXTRA_KEYS_TO_SANITIZE) {
            extras.remove(key);
        }

        // As a catch-all remove any that don't start with android namespace.
        Iterator<String> toCheck = extras.keySet().iterator();
        while (toCheck.hasNext()) {
            String extraKey = toCheck.next();
            if (TextUtils.isEmpty(extraKey) || !extraKey.startsWith("android.")) {
                toCheck.remove();
            }
        }
        return extras;
    }

    /**
     * Sanitize the extras bundle passed in, removing keys which should not be sent to call
     * screening services which have access to the restricted extras.
     * @param oldExtras Extras bundle to sanitize.
     * @return The sanitized extras bundle.
     */
    private static Bundle sanitizeRestrictedCallExtras(Bundle oldExtras) {
        if (oldExtras == null) {
            return new Bundle();
        }
        Bundle extras = new Bundle(oldExtras);
        Iterator<String> toCheck = extras.keySet().iterator();
        while (toCheck.hasNext()) {
            String extraKey = toCheck.next();
            if (TextUtils.isEmpty(extraKey)
                    || !RESTRICTED_CALL_SCREENING_EXTRA_KEYS.contains(extraKey)) {
                toCheck.remove();
            }
        }
        return extras;
    }

    private static int getParcelableState(Call call, boolean supportsExternalCalls) {
        int state = CallState.NEW;
        switch (call.getParcelableCallState()) {
            case CallState.ABORTED:
            case CallState.DISCONNECTED:
                state = android.telecom.Call.STATE_DISCONNECTED;
                break;
            case CallState.ACTIVE:
                state = android.telecom.Call.STATE_ACTIVE;
                break;
            case CallState.CONNECTING:
                state = android.telecom.Call.STATE_CONNECTING;
                break;
            case CallState.DIALING:
                state = android.telecom.Call.STATE_DIALING;
                break;
            case CallState.PULLING:
                if (supportsExternalCalls) {
                    // The InCallService supports external calls, so it must handle
                    // STATE_PULLING_CALL.
                    state = android.telecom.Call.STATE_PULLING_CALL;
                } else {
                    // The InCallService does NOT support external calls, so remap
                    // STATE_PULLING_CALL to STATE_DIALING.  In essence, pulling a call can be seen
                    // as a form of dialing, so it is appropriate for InCallServices which do not
                    // handle external calls.
                    state = android.telecom.Call.STATE_DIALING;
                }
                break;
            case CallState.DISCONNECTING:
                state = android.telecom.Call.STATE_DISCONNECTING;
                break;
            case CallState.NEW:
                state = android.telecom.Call.STATE_NEW;
                break;
            case CallState.ON_HOLD:
                state = android.telecom.Call.STATE_HOLDING;
                break;
            case CallState.RINGING:
            case CallState.ANSWERED:
                // TODO: does in-call UI need to see ANSWERED?
                state = android.telecom.Call.STATE_RINGING;
                break;
            case CallState.SELECT_PHONE_ACCOUNT:
                state = android.telecom.Call.STATE_SELECT_PHONE_ACCOUNT;
                break;
            case CallState.AUDIO_PROCESSING:
                state = android.telecom.Call.STATE_AUDIO_PROCESSING;
                break;
            case CallState.SIMULATED_RINGING:
                state = android.telecom.Call.STATE_SIMULATED_RINGING;
                break;
        }

        return state;
    }

    private static final int[] CONNECTION_TO_CALL_CAPABILITY = new int[] {
        Connection.CAPABILITY_HOLD,
        android.telecom.Call.Details.CAPABILITY_HOLD,

        Connection.CAPABILITY_SUPPORT_HOLD,
        android.telecom.Call.Details.CAPABILITY_SUPPORT_HOLD,

        Connection.CAPABILITY_MERGE_CONFERENCE,
        android.telecom.Call.Details.CAPABILITY_MERGE_CONFERENCE,

        Connection.CAPABILITY_SWAP_CONFERENCE,
        android.telecom.Call.Details.CAPABILITY_SWAP_CONFERENCE,

        Connection.CAPABILITY_RESPOND_VIA_TEXT,
        android.telecom.Call.Details.CAPABILITY_RESPOND_VIA_TEXT,

        Connection.CAPABILITY_MUTE,
        android.telecom.Call.Details.CAPABILITY_MUTE,

        Connection.CAPABILITY_MANAGE_CONFERENCE,
        android.telecom.Call.Details.CAPABILITY_MANAGE_CONFERENCE,

        Connection.CAPABILITY_SUPPORTS_VT_LOCAL_RX,
        android.telecom.Call.Details.CAPABILITY_SUPPORTS_VT_LOCAL_RX,

        Connection.CAPABILITY_SUPPORTS_VT_LOCAL_TX,
        android.telecom.Call.Details.CAPABILITY_SUPPORTS_VT_LOCAL_TX,

        Connection.CAPABILITY_SUPPORTS_VT_LOCAL_BIDIRECTIONAL,
        android.telecom.Call.Details.CAPABILITY_SUPPORTS_VT_LOCAL_BIDIRECTIONAL,

        Connection.CAPABILITY_SUPPORTS_VT_REMOTE_RX,
        android.telecom.Call.Details.CAPABILITY_SUPPORTS_VT_REMOTE_RX,

        Connection.CAPABILITY_SUPPORTS_VT_REMOTE_TX,
        android.telecom.Call.Details.CAPABILITY_SUPPORTS_VT_REMOTE_TX,

        Connection.CAPABILITY_SUPPORTS_VT_REMOTE_BIDIRECTIONAL,
        android.telecom.Call.Details.CAPABILITY_SUPPORTS_VT_REMOTE_BIDIRECTIONAL,

        Connection.CAPABILITY_SEPARATE_FROM_CONFERENCE,
        android.telecom.Call.Details.CAPABILITY_SEPARATE_FROM_CONFERENCE,

        Connection.CAPABILITY_DISCONNECT_FROM_CONFERENCE,
        android.telecom.Call.Details.CAPABILITY_DISCONNECT_FROM_CONFERENCE,

        Connection.CAPABILITY_CAN_UPGRADE_TO_VIDEO,
        android.telecom.Call.Details.CAPABILITY_CAN_UPGRADE_TO_VIDEO,

        Connection.CAPABILITY_CAN_PAUSE_VIDEO,
        android.telecom.Call.Details.CAPABILITY_CAN_PAUSE_VIDEO,

        Connection.CAPABILITY_CAN_SEND_RESPONSE_VIA_CONNECTION,
        android.telecom.Call.Details.CAPABILITY_CAN_SEND_RESPONSE_VIA_CONNECTION,

        Connection.CAPABILITY_CANNOT_DOWNGRADE_VIDEO_TO_AUDIO,
        android.telecom.Call.Details.CAPABILITY_CANNOT_DOWNGRADE_VIDEO_TO_AUDIO,

        Connection.CAPABILITY_CAN_PULL_CALL,
        android.telecom.Call.Details.CAPABILITY_CAN_PULL_CALL,

        Connection.CAPABILITY_SUPPORT_DEFLECT,
        android.telecom.Call.Details.CAPABILITY_SUPPORT_DEFLECT,

        Connection.CAPABILITY_ADD_PARTICIPANT,
        android.telecom.Call.Details.CAPABILITY_ADD_PARTICIPANT,

        Connection.CAPABILITY_TRANSFER,
        android.telecom.Call.Details.CAPABILITY_TRANSFER,

        Connection.CAPABILITY_TRANSFER_CONSULTATIVE,
        android.telecom.Call.Details.CAPABILITY_TRANSFER_CONSULTATIVE,

        Connection.CAPABILITY_REMOTE_PARTY_SUPPORTS_RTT,
        android.telecom.Call.Details.CAPABILITY_REMOTE_PARTY_SUPPORTS_RTT
    };

    private static int convertConnectionToCallCapabilities(int connectionCapabilities) {
        int callCapabilities = 0;
        for (int i = 0; i < CONNECTION_TO_CALL_CAPABILITY.length; i += 2) {
            if ((CONNECTION_TO_CALL_CAPABILITY[i] & connectionCapabilities) ==
                    CONNECTION_TO_CALL_CAPABILITY[i]) {

                callCapabilities |= CONNECTION_TO_CALL_CAPABILITY[i + 1];
            }
        }
        return callCapabilities;
    }

    private static final int[] CONNECTION_TO_CALL_PROPERTIES = new int[] {
        Connection.PROPERTY_HIGH_DEF_AUDIO,
        android.telecom.Call.Details.PROPERTY_HIGH_DEF_AUDIO,

        Connection.PROPERTY_WIFI,
        android.telecom.Call.Details.PROPERTY_WIFI,

        Connection.PROPERTY_GENERIC_CONFERENCE,
        android.telecom.Call.Details.PROPERTY_GENERIC_CONFERENCE,

        Connection.PROPERTY_EMERGENCY_CALLBACK_MODE,
        android.telecom.Call.Details.PROPERTY_EMERGENCY_CALLBACK_MODE,

        Connection.PROPERTY_IS_EXTERNAL_CALL,
        android.telecom.Call.Details.PROPERTY_IS_EXTERNAL_CALL,

        Connection.PROPERTY_HAS_CDMA_VOICE_PRIVACY,
        android.telecom.Call.Details.PROPERTY_HAS_CDMA_VOICE_PRIVACY,

        Connection.PROPERTY_SELF_MANAGED,
        android.telecom.Call.Details.PROPERTY_SELF_MANAGED,

        Connection.PROPERTY_ASSISTED_DIALING,
        android.telecom.Call.Details.PROPERTY_ASSISTED_DIALING,

        Connection.PROPERTY_IS_RTT,
        android.telecom.Call.Details.PROPERTY_RTT,

        Connection.PROPERTY_NETWORK_IDENTIFIED_EMERGENCY_CALL,
        android.telecom.Call.Details.PROPERTY_NETWORK_IDENTIFIED_EMERGENCY_CALL,

        Connection.PROPERTY_IS_ADHOC_CONFERENCE,
        android.telecom.Call.Details.PROPERTY_IS_ADHOC_CONFERENCE,

        Connection.PROPERTY_CROSS_SIM,
        android.telecom.Call.Details.PROPERTY_CROSS_SIM
    };

    private static int convertConnectionToCallProperties(int connectionProperties) {
        int callProperties = 0;
        for (int i = 0; i < CONNECTION_TO_CALL_PROPERTIES.length; i += 2) {
            if ((CONNECTION_TO_CALL_PROPERTIES[i] & connectionProperties) ==
                    CONNECTION_TO_CALL_PROPERTIES[i]) {

                callProperties |= CONNECTION_TO_CALL_PROPERTIES[i + 1];
            }
        }
        return callProperties;
    }

    /**
     * Removes the specified capability from the set of capabilities bits and returns the new set.
     */
    private static int removeCapability(int capabilities, int capability) {
        return capabilities & ~capability;
    }

    private static ParcelableRttCall getParcelableRttCall(Call call) {
        if (!call.isRttCall()) {
            return null;
        }
        return new ParcelableRttCall(call.getRttMode(), call.getInCallToCsRttPipeForInCall(),
                call.getCsToInCallRttPipeForInCall());
    }

    private ParcelableCallUtils() {}
}<|MERGE_RESOLUTION|>--- conflicted
+++ resolved
@@ -158,18 +158,11 @@
             properties |= android.telecom.Call.Details.PROPERTY_VOIP_AUDIO_MODE;
         }
 
-<<<<<<< HEAD
-        if (call.isRespondViaSmsCapable()) {
-=======
         if (call.isTransactionalCall()) {
             properties |= android.telecom.Call.Details.PROPERTY_IS_TRANSACTIONAL;
         }
 
-        // If this is a single-SIM device, the "default SIM" will always be the only SIM.
-        boolean isDefaultSmsAccount = phoneAccountRegistrar != null &&
-                phoneAccountRegistrar.isUserSelectedSmsPhoneAccount(call.getTargetPhoneAccount());
-        if (call.isRespondViaSmsCapable() && isDefaultSmsAccount) {
->>>>>>> 454995f9
+        if (call.isRespondViaSmsCapable()) {
             capabilities |= android.telecom.Call.Details.CAPABILITY_RESPOND_VIA_TEXT;
         }
 
