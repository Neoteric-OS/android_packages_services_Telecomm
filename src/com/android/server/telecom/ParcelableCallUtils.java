/*
 * Copyright (C) 2016 The Android Open Source Project
 *
 * Licensed under the Apache License, Version 2.0 (the "License");
 * you may not use this file except in compliance with the License.
 * You may obtain a copy of the License at
 *
 *      http://www.apache.org/licenses/LICENSE-2.0
 *
 * Unless required by applicable law or agreed to in writing, software
 * distributed under the License is distributed on an "AS IS" BASIS,
 * WITHOUT WARRANTIES OR CONDITIONS OF ANY KIND, either express or implied.
 * See the License for the specific language governing permissions and
 * limitations under the License
 */

package com.android.server.telecom;

import static android.telecom.Call.Details.DIRECTION_INCOMING;
import static android.telecom.Call.Details.DIRECTION_OUTGOING;
import static android.telecom.Call.Details.DIRECTION_UNKNOWN;

import android.net.Uri;
import android.os.Bundle;
import android.telecom.Connection;
import android.telecom.DisconnectCause;
import android.telecom.ParcelableCall;
import android.telecom.ParcelableRttCall;
import android.telecom.TelecomManager;
import android.text.TextUtils;

import java.util.ArrayList;
import java.util.Collections;
import java.util.Iterator;
import java.util.List;

/**
 * Utilities dealing with {@link ParcelableCall}.
 */
public class ParcelableCallUtils {
    private static final int CALL_STATE_OVERRIDE_NONE = -1;

    /**
     * A list of extra keys which should be removed from a {@link ParcelableCall} when it is being
     * generated for the purpose of sending to a dialer other than the system dialer.
     * By convention we only pass keys namespaced with android.*, however there are some keys which
     * should not be passed to non-system dialer apps either.
     */
    private static List<String> EXTRA_KEYS_TO_SANITIZE;
    static {
        EXTRA_KEYS_TO_SANITIZE = new ArrayList<>();
        EXTRA_KEYS_TO_SANITIZE.add(android.telecom.Connection.EXTRA_SIP_INVITE);
    }

    /**
     * A list of extra keys which should be added to {@link ParcelableCall} when it is being
     * generated for the purpose of sending to a CallScreeningService which has access to these
     * restricted keys.
     */
    private static List<String> RESTRICTED_CALL_SCREENING_EXTRA_KEYS;
    static {
        RESTRICTED_CALL_SCREENING_EXTRA_KEYS = new ArrayList<>();
        RESTRICTED_CALL_SCREENING_EXTRA_KEYS.add(android.telecom.Connection.EXTRA_SIP_INVITE);
    }

    public static class Converter {
        public ParcelableCall toParcelableCall(Call call, boolean includeVideoProvider,
                PhoneAccountRegistrar phoneAccountRegistrar) {
            return ParcelableCallUtils.toParcelableCall(
                    call, includeVideoProvider, phoneAccountRegistrar, false, false, false);
        }

        public ParcelableCall toParcelableCallForScreening(Call call,
                boolean areRestrictedExtrasIncluded) {
            return ParcelableCallUtils.toParcelableCallForScreening(call,
                    areRestrictedExtrasIncluded);
        }
    }

    /**
     * Parcels all information for a {@link Call} into a new {@link ParcelableCall} instance.
     *
     * @param call The {@link Call} to parcel.
     * @param includeVideoProvider {@code true} if the video provider should be parcelled with the
     *      {@link Call}, {@code false} otherwise.  Since the {@link ParcelableCall#getVideoCall()}
     *      method creates a {@link VideoCallImpl} instance on access it is important for the
     *      recipient of the {@link ParcelableCall} to know if the video provider changed.
     * @param phoneAccountRegistrar The {@link PhoneAccountRegistrar}.
     * @param supportsExternalCalls Indicates whether the call should be parcelled for an
     *      {@link InCallService} which supports external calls or not.
     * @param includeRttCall {@code true} if the RTT call should be included, {@code false}
     *      otherwise.
     * @param isForSystemDialer {@code true} if this call is being parcelled for the system dialer,
     *      {@code false} otherwise.  When parceling for the system dialer, the entire call extras
     *      is included.  When parceling for anything other than the system dialer, some extra key
     *      values will be stripped for privacy sake.
     */
    public static ParcelableCall toParcelableCall(
            Call call,
            boolean includeVideoProvider,
            PhoneAccountRegistrar phoneAccountRegistrar,
            boolean supportsExternalCalls,
            boolean includeRttCall,
            boolean isForSystemDialer) {
        return toParcelableCall(call, includeVideoProvider, phoneAccountRegistrar,
                supportsExternalCalls, CALL_STATE_OVERRIDE_NONE /* overrideState */,
                includeRttCall, isForSystemDialer);
    }

    /**
     * Parcels all information for a {@link Call} into a new {@link ParcelableCall} instance.
     *
     * @param call The {@link Call} to parcel.
     * @param includeVideoProvider {@code true} if the video provider should be parcelled with the
     *      {@link Call}, {@code false} otherwise.  Since the {@link ParcelableCall#getVideoCall()}
     *      method creates a {@link VideoCallImpl} instance on access it is important for the
     *      recipient of the {@link ParcelableCall} to know if the video provider changed.
     * @param phoneAccountRegistrar The {@link PhoneAccountRegistrar}.
     * @param supportsExternalCalls Indicates whether the call should be parcelled for an
     *      {@link InCallService} which supports external calls or not.
     * @param overrideState When not {@link #CALL_STATE_OVERRIDE_NONE}, use the provided state as an
     *      override to whatever is defined in the call.
     * @param isForSystemDialer {@code true} if this call is being parcelled for the system dialer,
     *      {@code false} otherwise.  When parceling for the system dialer, the entire call extras
     *      is included.  When parceling for anything other than the system dialer, some extra key
     *      values will be stripped for privacy sake.
     * @return The {@link ParcelableCall} containing all call information from the {@link Call}.
     */
    public static ParcelableCall toParcelableCall(
            Call call,
            boolean includeVideoProvider,
            PhoneAccountRegistrar phoneAccountRegistrar,
            boolean supportsExternalCalls,
            int overrideState,
            boolean includeRttCall,
            boolean isForSystemDialer) {
        int state;
        if (overrideState == CALL_STATE_OVERRIDE_NONE) {
            state = getParcelableState(call, supportsExternalCalls);
        } else {
            state = overrideState;
        }
        int capabilities = convertConnectionToCallCapabilities(call.getConnectionCapabilities());
        int properties = convertConnectionToCallProperties(call.getConnectionProperties());
        int supportedAudioRoutes = call.getSupportedAudioRoutes();

        if (call.isConference()) {
            properties |= android.telecom.Call.Details.PROPERTY_CONFERENCE;
        }

        if (call.isWorkCall()) {
            properties |= android.telecom.Call.Details.PROPERTY_ENTERPRISE_CALL;
        }

        if (call.getIsVoipAudioMode()) {
            properties |= android.telecom.Call.Details.PROPERTY_VOIP_AUDIO_MODE;
        }

        if (call.isRespondViaSmsCapable()) {
            capabilities |= android.telecom.Call.Details.CAPABILITY_RESPOND_VIA_TEXT;
        }

        if (call.isEmergencyCall()) {
            capabilities = removeCapability(
                    capabilities, android.telecom.Call.Details.CAPABILITY_MUTE);
        }

        if (state == android.telecom.Call.STATE_DIALING) {
            capabilities = removeCapability(capabilities,
                    android.telecom.Call.Details.CAPABILITY_SUPPORTS_VT_LOCAL_BIDIRECTIONAL);
            capabilities = removeCapability(capabilities,
                    android.telecom.Call.Details.CAPABILITY_SUPPORTS_VT_REMOTE_BIDIRECTIONAL);
        }

        String parentCallId = null;
        Call parentCall = call.getParentCall();
        if (parentCall != null) {
            parentCallId = parentCall.getId();
        }

        long connectTimeMillis = call.getConnectTimeMillis();
        List<Call> childCalls = call.getChildCalls();
        List<String> childCallIds = new ArrayList<>();
        if (!childCalls.isEmpty()) {
            long childConnectTimeMillis = Long.MAX_VALUE;
            for (Call child : childCalls) {
                if (child.getConnectTimeMillis() > 0) {
                    childConnectTimeMillis = Math.min(child.getConnectTimeMillis(),
                            childConnectTimeMillis);
                }
                childCallIds.add(child.getId());
            }

            if (childConnectTimeMillis != Long.MAX_VALUE) {
                connectTimeMillis = childConnectTimeMillis;
            }
        }

        Uri handle = call.getHandlePresentation() == TelecomManager.PRESENTATION_ALLOWED ?
                call.getHandle() : null;
        String callerDisplayName = call.getCallerDisplayNamePresentation() ==
                TelecomManager.PRESENTATION_ALLOWED ?  call.getCallerDisplayName() : null;

        List<Call> conferenceableCalls = call.getConferenceableCalls();
        List<String> conferenceableCallIds = new ArrayList<String>(conferenceableCalls.size());
        for (Call otherCall : conferenceableCalls) {
            conferenceableCallIds.add(otherCall.getId());
        }

        ParcelableRttCall rttCall = includeRttCall ? getParcelableRttCall(call) : null;
        int callDirection;
        if (call.isIncoming()) {
            callDirection = DIRECTION_INCOMING;
        } else if (call.isUnknown()) {
            callDirection = DIRECTION_UNKNOWN;
        } else {
            callDirection = DIRECTION_OUTGOING;
        }

        String activeChildCallId = null;
        if (call.getConferenceLevelActiveCall() != null) {
            activeChildCallId = call.getConferenceLevelActiveCall().getId();
        }

        Bundle extras;
        if (isForSystemDialer) {
            extras = call.getExtras();
        } else {
            extras = sanitizeExtras(call.getExtras());
        }

        return new ParcelableCall.ParcelableCallBuilder()
                .setId(call.getId())
                .setState(state)
                .setDisconnectCause(call.getDisconnectCause())
                .setCannedSmsResponses(call.getCannedSmsResponses())
                .setCapabilities(capabilities)
                .setProperties(properties)
                .setSupportedAudioRoutes(supportedAudioRoutes)
                .setConnectTimeMillis(connectTimeMillis)
                .setHandle(handle)
                .setHandlePresentation(call.getHandlePresentation())
                .setCallerDisplayName(callerDisplayName)
                .setCallerDisplayNamePresentation(call.getCallerDisplayNamePresentation())
                .setGatewayInfo(call.getGatewayInfo())
                .setAccountHandle(call.getTargetPhoneAccount())
                .setIsVideoCallProviderChanged(includeVideoProvider)
                .setVideoCallProvider(includeVideoProvider ? call.getVideoProvider() : null)
                .setIsRttCallChanged(includeRttCall)
                .setRttCall(rttCall)
                .setParentCallId(parentCallId)
                .setChildCallIds(childCallIds)
                .setStatusHints(call.getStatusHints())
                .setVideoState(call.getVideoState())
                .setConferenceableCallIds(conferenceableCallIds)
                .setIntentExtras(call.getIntentExtras())
                .setExtras(extras)
                .setCreationTimeMillis(call.getCreationTimeMillis())
                .setCallDirection(callDirection)
                .setCallerNumberVerificationStatus(call.getCallerNumberVerificationStatus())
                .setContactDisplayName(call.getName())
                .setActiveChildCallId(activeChildCallId)
                .createParcelableCall();
    }

    /**
     * Creates a ParcelableCall with the bare minimum properties required for a
     * {@link android.telecom.CallScreeningService}.  We ONLY expose the following:
     * <ul>
     *     <li>Call Id (not exposed to public, but needed to associated calls)</li>
     *     <li>Call directoin</li>
     *     <li>Creation time</li>
     *     <li>Connection time</li>
     *     <li>Handle (phone number)</li>
     *     <li>Handle (phone number) presentation</li>
     *     <li>Caller number verification status (verstat)</li>
     * </ul>
     * All other fields are nulled or set to 0 values.
     * Where the call screening service is part of the system dialer, the
     * {@link Connection#EXTRA_SIP_INVITE} header information is also sent to the call screening
     * service (since the system dialer has access to this anyways).
     * @param call The telecom call to send to a call screening service.
     * @param areRestrictedExtrasIncluded {@code true} if the set of restricted extras defined in
     *                                    {@link #RESTRICTED_CALL_SCREENING_EXTRA_KEYS} are to
     *                                    be included in the parceled call, {@code false} otherwise.
     * @return Minimal {@link ParcelableCall} to send to the call screening service.
     */
    public static ParcelableCall toParcelableCallForScreening(Call call,
            boolean areRestrictedExtrasIncluded) {
        Uri handle = call.getHandlePresentation() == TelecomManager.PRESENTATION_ALLOWED ?
                call.getHandle() : null;
        int callDirection;
        if (call.isIncoming()) {
            callDirection = DIRECTION_INCOMING;
        } else if (call.isUnknown()) {
            callDirection = DIRECTION_UNKNOWN;
        } else {
            callDirection = DIRECTION_OUTGOING;
        }
        Bundle callExtras;
        if (areRestrictedExtrasIncluded) {
            callExtras = sanitizeRestrictedCallExtras(call.getExtras());
        } else {
            callExtras = new Bundle();
        }

        return new ParcelableCall.ParcelableCallBuilder()
                .setId(call.getId())
                .setState(getParcelableState(call, false /* supportsExternalCalls */))
                .setDisconnectCause(new DisconnectCause(DisconnectCause.UNKNOWN))
                .setCannedSmsResponses(null)
                .setCapabilities(0)
                .setProperties(0)
                .setSupportedAudioRoutes(0)
                .setConnectTimeMillis(call.getConnectTimeMillis())
                .setHandle(handle)
                .setHandlePresentation(call.getHandlePresentation())
                .setCallerDisplayName(null)
                .setCallerDisplayNamePresentation(0)
                .setGatewayInfo(null)
                .setAccountHandle(null)
                .setIsVideoCallProviderChanged(false)
                .setVideoCallProvider(null)
                .setIsRttCallChanged(false)
                .setRttCall(null)
                .setParentCallId(null)
                .setChildCallIds(null)
                .setStatusHints(null)
                .setVideoState(0)
                .setConferenceableCallIds(Collections.emptyList())
                .setIntentExtras(null)
                .setExtras(callExtras)
                .setCreationTimeMillis(call.getCreationTimeMillis())
                .setCallDirection(callDirection)
                .setCallerNumberVerificationStatus(call.getCallerNumberVerificationStatus())
                .setContactDisplayName(null)
                .setActiveChildCallId(null)
                .createParcelableCall();
    }

    /**
     * Sanitize the extras bundle passed in, removing keys which should not be sent to non-system
     * dialer apps.
     * @param oldExtras Extras bundle to sanitize.
     * @return The sanitized extras bundle.
     */
    private static Bundle sanitizeExtras(Bundle oldExtras) {
        if (oldExtras == null) {
            return new Bundle();
        }
        Bundle extras = new Bundle(oldExtras);
        for (String key : EXTRA_KEYS_TO_SANITIZE) {
            extras.remove(key);
        }

        // As a catch-all remove any that don't start with android namespace.
        Iterator<String> toCheck = extras.keySet().iterator();
        while (toCheck.hasNext()) {
            String extraKey = toCheck.next();
            if (TextUtils.isEmpty(extraKey) || !extraKey.startsWith("android.")) {
                toCheck.remove();
            }
        }
        return extras;
    }

    /**
     * Sanitize the extras bundle passed in, removing keys which should not be sent to call
     * screening services which have access to the restricted extras.
     * @param oldExtras Extras bundle to sanitize.
     * @return The sanitized extras bundle.
     */
    private static Bundle sanitizeRestrictedCallExtras(Bundle oldExtras) {
        if (oldExtras == null) {
            return new Bundle();
        }
        Bundle extras = new Bundle(oldExtras);
        Iterator<String> toCheck = extras.keySet().iterator();
        while (toCheck.hasNext()) {
            String extraKey = toCheck.next();
            if (TextUtils.isEmpty(extraKey)
                    || !RESTRICTED_CALL_SCREENING_EXTRA_KEYS.contains(extraKey)) {
                toCheck.remove();
            }
        }
        return extras;
    }

    private static int getParcelableState(Call call, boolean supportsExternalCalls) {
        int state = CallState.NEW;
        switch (call.getState()) {
            case CallState.ABORTED:
            case CallState.DISCONNECTED:
                state = android.telecom.Call.STATE_DISCONNECTED;
                break;
            case CallState.ACTIVE:
                state = android.telecom.Call.STATE_ACTIVE;
                break;
            case CallState.CONNECTING:
                state = android.telecom.Call.STATE_CONNECTING;
                break;
            case CallState.DIALING:
                state = android.telecom.Call.STATE_DIALING;
                break;
            case CallState.PULLING:
                if (supportsExternalCalls) {
                    // The InCallService supports external calls, so it must handle
                    // STATE_PULLING_CALL.
                    state = android.telecom.Call.STATE_PULLING_CALL;
                } else {
                    // The InCallService does NOT support external calls, so remap
                    // STATE_PULLING_CALL to STATE_DIALING.  In essence, pulling a call can be seen
                    // as a form of dialing, so it is appropriate for InCallServices which do not
                    // handle external calls.
                    state = android.telecom.Call.STATE_DIALING;
                }
                break;
            case CallState.DISCONNECTING:
                state = android.telecom.Call.STATE_DISCONNECTING;
                break;
            case CallState.NEW:
                state = android.telecom.Call.STATE_NEW;
                break;
            case CallState.ON_HOLD:
                state = android.telecom.Call.STATE_HOLDING;
                break;
            case CallState.RINGING:
            case CallState.ANSWERED:
                // TODO: does in-call UI need to see ANSWERED?
                state = android.telecom.Call.STATE_RINGING;
                break;
            case CallState.SELECT_PHONE_ACCOUNT:
                state = android.telecom.Call.STATE_SELECT_PHONE_ACCOUNT;
                break;
            case CallState.AUDIO_PROCESSING:
                state = android.telecom.Call.STATE_AUDIO_PROCESSING;
                break;
            case CallState.SIMULATED_RINGING:
                state = android.telecom.Call.STATE_SIMULATED_RINGING;
                break;
        }

        // If we are marked as 'locally disconnecting' then mark ourselves as disconnecting instead.
        // Unless we're disconnect*ED*, in which case leave it at that.
        if (call.isLocallyDisconnecting() &&
                (state != android.telecom.Call.STATE_DISCONNECTED)) {
            state = android.telecom.Call.STATE_DISCONNECTING;
        }
        return state;
    }

    private static final int[] CONNECTION_TO_CALL_CAPABILITY = new int[] {
        Connection.CAPABILITY_HOLD,
        android.telecom.Call.Details.CAPABILITY_HOLD,

        Connection.CAPABILITY_SUPPORT_HOLD,
        android.telecom.Call.Details.CAPABILITY_SUPPORT_HOLD,

        Connection.CAPABILITY_MERGE_CONFERENCE,
        android.telecom.Call.Details.CAPABILITY_MERGE_CONFERENCE,

        Connection.CAPABILITY_SWAP_CONFERENCE,
        android.telecom.Call.Details.CAPABILITY_SWAP_CONFERENCE,

        Connection.CAPABILITY_RESPOND_VIA_TEXT,
        android.telecom.Call.Details.CAPABILITY_RESPOND_VIA_TEXT,

        Connection.CAPABILITY_MUTE,
        android.telecom.Call.Details.CAPABILITY_MUTE,

        Connection.CAPABILITY_MANAGE_CONFERENCE,
        android.telecom.Call.Details.CAPABILITY_MANAGE_CONFERENCE,

        Connection.CAPABILITY_SUPPORTS_VT_LOCAL_RX,
        android.telecom.Call.Details.CAPABILITY_SUPPORTS_VT_LOCAL_RX,

        Connection.CAPABILITY_SUPPORTS_VT_LOCAL_TX,
        android.telecom.Call.Details.CAPABILITY_SUPPORTS_VT_LOCAL_TX,

        Connection.CAPABILITY_SUPPORTS_VT_LOCAL_BIDIRECTIONAL,
        android.telecom.Call.Details.CAPABILITY_SUPPORTS_VT_LOCAL_BIDIRECTIONAL,

        Connection.CAPABILITY_SUPPORTS_VT_REMOTE_RX,
        android.telecom.Call.Details.CAPABILITY_SUPPORTS_VT_REMOTE_RX,

        Connection.CAPABILITY_SUPPORTS_VT_REMOTE_TX,
        android.telecom.Call.Details.CAPABILITY_SUPPORTS_VT_REMOTE_TX,

        Connection.CAPABILITY_SUPPORTS_VT_REMOTE_BIDIRECTIONAL,
        android.telecom.Call.Details.CAPABILITY_SUPPORTS_VT_REMOTE_BIDIRECTIONAL,

        Connection.CAPABILITY_SEPARATE_FROM_CONFERENCE,
        android.telecom.Call.Details.CAPABILITY_SEPARATE_FROM_CONFERENCE,

        Connection.CAPABILITY_DISCONNECT_FROM_CONFERENCE,
        android.telecom.Call.Details.CAPABILITY_DISCONNECT_FROM_CONFERENCE,

        Connection.CAPABILITY_CAN_UPGRADE_TO_VIDEO,
        android.telecom.Call.Details.CAPABILITY_CAN_UPGRADE_TO_VIDEO,

        Connection.CAPABILITY_CAN_PAUSE_VIDEO,
        android.telecom.Call.Details.CAPABILITY_CAN_PAUSE_VIDEO,

        Connection.CAPABILITY_CAN_SEND_RESPONSE_VIA_CONNECTION,
        android.telecom.Call.Details.CAPABILITY_CAN_SEND_RESPONSE_VIA_CONNECTION,

        Connection.CAPABILITY_CANNOT_DOWNGRADE_VIDEO_TO_AUDIO,
        android.telecom.Call.Details.CAPABILITY_CANNOT_DOWNGRADE_VIDEO_TO_AUDIO,

        Connection.CAPABILITY_CAN_PULL_CALL,
        android.telecom.Call.Details.CAPABILITY_CAN_PULL_CALL,

        Connection.CAPABILITY_SUPPORT_DEFLECT,
        android.telecom.Call.Details.CAPABILITY_SUPPORT_DEFLECT,

        Connection.CAPABILITY_ADD_PARTICIPANT,
        android.telecom.Call.Details.CAPABILITY_ADD_PARTICIPANT,

<<<<<<< HEAD
        Connection.CAPABILITY_SUPPORTS_RTT_REMOTE,
        android.telecom.Call.Details.CAPABILITY_SUPPORTS_RTT_REMOTE
=======
        Connection.CAPABILITY_TRANSFER,
        android.telecom.Call.Details.CAPABILITY_TRANSFER,

        Connection.CAPABILITY_TRANSFER_CONSULTATIVE,
        android.telecom.Call.Details.CAPABILITY_TRANSFER_CONSULTATIVE
>>>>>>> d5592d10
    };

    private static int convertConnectionToCallCapabilities(int connectionCapabilities) {
        int callCapabilities = 0;
        for (int i = 0; i < CONNECTION_TO_CALL_CAPABILITY.length; i += 2) {
            if ((CONNECTION_TO_CALL_CAPABILITY[i] & connectionCapabilities) ==
                    CONNECTION_TO_CALL_CAPABILITY[i]) {

                callCapabilities |= CONNECTION_TO_CALL_CAPABILITY[i + 1];
            }
        }
        return callCapabilities;
    }

    private static final int[] CONNECTION_TO_CALL_PROPERTIES = new int[] {
        Connection.PROPERTY_HIGH_DEF_AUDIO,
        android.telecom.Call.Details.PROPERTY_HIGH_DEF_AUDIO,

        Connection.PROPERTY_WIFI,
        android.telecom.Call.Details.PROPERTY_WIFI,

        Connection.PROPERTY_GENERIC_CONFERENCE,
        android.telecom.Call.Details.PROPERTY_GENERIC_CONFERENCE,

        Connection.PROPERTY_EMERGENCY_CALLBACK_MODE,
        android.telecom.Call.Details.PROPERTY_EMERGENCY_CALLBACK_MODE,

        Connection.PROPERTY_IS_EXTERNAL_CALL,
        android.telecom.Call.Details.PROPERTY_IS_EXTERNAL_CALL,

        Connection.PROPERTY_HAS_CDMA_VOICE_PRIVACY,
        android.telecom.Call.Details.PROPERTY_HAS_CDMA_VOICE_PRIVACY,

        Connection.PROPERTY_SELF_MANAGED,
        android.telecom.Call.Details.PROPERTY_SELF_MANAGED,

        Connection.PROPERTY_ASSISTED_DIALING,
        android.telecom.Call.Details.PROPERTY_ASSISTED_DIALING,

        Connection.PROPERTY_IS_RTT,
        android.telecom.Call.Details.PROPERTY_RTT,

        Connection.PROPERTY_NETWORK_IDENTIFIED_EMERGENCY_CALL,
        android.telecom.Call.Details.PROPERTY_NETWORK_IDENTIFIED_EMERGENCY_CALL,

        Connection.PROPERTY_IS_ADHOC_CONFERENCE,
        android.telecom.Call.Details.PROPERTY_IS_ADHOC_CONFERENCE
    };

    private static int convertConnectionToCallProperties(int connectionProperties) {
        int callProperties = 0;
        for (int i = 0; i < CONNECTION_TO_CALL_PROPERTIES.length; i += 2) {
            if ((CONNECTION_TO_CALL_PROPERTIES[i] & connectionProperties) ==
                    CONNECTION_TO_CALL_PROPERTIES[i]) {

                callProperties |= CONNECTION_TO_CALL_PROPERTIES[i + 1];
            }
        }
        return callProperties;
    }

    /**
     * Removes the specified capability from the set of capabilities bits and returns the new set.
     */
    private static int removeCapability(int capabilities, int capability) {
        return capabilities & ~capability;
    }

    private static ParcelableRttCall getParcelableRttCall(Call call) {
        if (!call.isRttCall()) {
            return null;
        }
        return new ParcelableRttCall(call.getRttMode(), call.getInCallToCsRttPipeForInCall(),
                call.getCsToInCallRttPipeForInCall());
    }

    private ParcelableCallUtils() {}
}<|MERGE_RESOLUTION|>--- conflicted
+++ resolved
@@ -516,16 +516,14 @@
         Connection.CAPABILITY_ADD_PARTICIPANT,
         android.telecom.Call.Details.CAPABILITY_ADD_PARTICIPANT,
 
-<<<<<<< HEAD
+        Connection.CAPABILITY_TRANSFER,
+        android.telecom.Call.Details.CAPABILITY_TRANSFER,
+
+        Connection.CAPABILITY_TRANSFER_CONSULTATIVE,
+        android.telecom.Call.Details.CAPABILITY_TRANSFER_CONSULTATIVE,
+
         Connection.CAPABILITY_SUPPORTS_RTT_REMOTE,
         android.telecom.Call.Details.CAPABILITY_SUPPORTS_RTT_REMOTE
-=======
-        Connection.CAPABILITY_TRANSFER,
-        android.telecom.Call.Details.CAPABILITY_TRANSFER,
-
-        Connection.CAPABILITY_TRANSFER_CONSULTATIVE,
-        android.telecom.Call.Details.CAPABILITY_TRANSFER_CONSULTATIVE
->>>>>>> d5592d10
     };
 
     private static int convertConnectionToCallCapabilities(int connectionCapabilities) {
