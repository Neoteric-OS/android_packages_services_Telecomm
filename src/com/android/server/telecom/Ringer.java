--- conflicted
+++ resolved
@@ -326,11 +326,7 @@
         }
 
         if (hapticsFuture != null) {
-<<<<<<< HEAD
-           mVibrateFuture = hapticsFuture.thenAccept(isUsingAudioCoupledHaptics -> {
-=======
             mVibrateFuture = hapticsFuture.thenAccept(isUsingAudioCoupledHaptics -> {
->>>>>>> 8cf4eaea
                 if (!isUsingAudioCoupledHaptics || !mIsHapticPlaybackSupportedByDevice) {
                     Log.i(this, "startRinging: fileHasHaptics=%b, hapticsSupported=%b",
                             isUsingAudioCoupledHaptics, mIsHapticPlaybackSupportedByDevice);
