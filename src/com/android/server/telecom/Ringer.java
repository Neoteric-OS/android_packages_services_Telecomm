/*
 * Copyright (C) 2015 The Android Open Source Project
 *
 * Licensed under the Apache License, Version 2.0 (the "License");
 * you may not use this file except in compliance with the License.
 * You may obtain a copy of the License at
 *
 *      http://www.apache.org/licenses/LICENSE-2.0
 *
 * Unless required by applicable law or agreed to in writing, software
 * distributed under the License is distributed on an "AS IS" BASIS,
 * WITHOUT WARRANTIES OR CONDITIONS OF ANY KIND, either express or implied.
 * See the License for the specific language governing permissions and
 * limitations under the License
 */

package com.android.server.telecom;

import static android.provider.CallLog.Calls.USER_MISSED_DND_MODE;
import static android.provider.CallLog.Calls.USER_MISSED_LOW_RING_VOLUME;
import static android.provider.CallLog.Calls.USER_MISSED_NO_VIBRATE;
import static android.provider.Settings.Global.ZEN_MODE_OFF;

import android.annotation.NonNull;
import android.annotation.Nullable;
import android.app.Notification;
import android.app.NotificationManager;
import android.app.Person;
// QTI_BEGIN: 2021-07-06: Telephony: IMS: Align CRS volume level to local ring volume level
import android.content.BroadcastReceiver;
// QTI_END: 2021-07-06: Telephony: IMS: Align CRS volume level to local ring volume level
import android.content.Context;
// QTI_BEGIN: 2021-07-06: Telephony: IMS: Align CRS volume level to local ring volume level
import android.content.Intent;
import android.content.IntentFilter;
// QTI_END: 2021-07-06: Telephony: IMS: Align CRS volume level to local ring volume level
import android.content.res.Resources;
import android.media.AudioAttributes;
// QTI_BEGIN: 2022-04-12: Telephony: IMS: Fix CRS volume issues
import android.media.AudioDeviceInfo;
// QTI_END: 2022-04-12: Telephony: IMS: Fix CRS volume issues
import android.content.res.Resources;
import android.media.AudioAttributes;
import android.media.AudioManager;
import android.media.Ringtone;
import android.media.RingtoneManager;
import android.media.Utils;
import android.media.VolumeShaper;
import android.media.audio.Flags;
import android.net.Uri;
import android.os.Bundle;
import android.os.Handler;
import android.os.HandlerThread;
import android.os.UserHandle;
import android.os.UserManager;
import android.os.VibrationAttributes;
import android.os.VibrationEffect;
import android.os.Vibrator;
import android.os.vibrator.persistence.ParsedVibration;
import android.os.vibrator.persistence.VibrationXmlParser;
// QTI_BEGIN: 2020-04-08: Telephony: Add vibrating for outgoing call accepted support
import android.provider.Settings;
// QTI_END: 2020-04-08: Telephony: Add vibrating for outgoing call accepted support
import android.telecom.Log;
import android.telecom.TelecomManager;
import android.util.Pair;
import android.view.accessibility.AccessibilityManager;

import com.android.internal.annotations.VisibleForTesting;
import com.android.server.telecom.LogUtils.EventTimer;
import com.android.server.telecom.flags.FeatureFlags;

import java.io.IOException;
import java.io.InputStream;
import java.io.InputStreamReader;
import java.nio.charset.StandardCharsets;
import java.util.ArrayList;
import java.util.UUID;
import java.util.concurrent.CompletableFuture;
import java.util.concurrent.CountDownLatch;
// QTI_BEGIN: 2022-04-12: Telephony: IMS: Fix CRS volume issues
import java.util.concurrent.Executors;
// QTI_END: 2022-04-12: Telephony: IMS: Fix CRS volume issues
import java.util.concurrent.ExecutionException;
import java.util.concurrent.TimeUnit;
import java.util.concurrent.TimeoutException;
import java.util.function.BiConsumer;
import java.util.function.Supplier;

/**
 * Controls the ringtone player.
 */
@VisibleForTesting
public class Ringer {
    private static final String TAG = "TelecomRinger";

    public interface AccessibilityManagerAdapter {
        boolean startFlashNotificationSequence(@NonNull Context context,
                @AccessibilityManager.FlashNotificationReason int reason);
        boolean stopFlashNotificationSequence(@NonNull Context context);
    }
    /**
     * Flag only for local debugging. Do not submit enabled.
     */
    private static final boolean DEBUG_RINGER = false;

    public static class VibrationEffectProxy {
        public VibrationEffect createWaveform(long[] timings, int[] amplitudes, int repeat) {
            return VibrationEffect.createWaveform(timings, amplitudes, repeat);
        }

        public VibrationEffect get(Uri ringtoneUri, Context context) {
            return VibrationEffect.get(ringtoneUri, context);
        }
    }
    @VisibleForTesting
    public VibrationEffect mDefaultVibrationEffect;

    // Used for test to notify the completion of RingerAttributes
    private CountDownLatch mAttributesLatch;

    /**
     * Delay to be used between consecutive vibrations when a non-repeating vibration effect is
     * provided by the device.
     *
     * <p>If looking to customize the loop delay for a device's ring vibration, the desired repeat
     * behavior should be encoded directly in the effect specification in the device configuration
     * rather than changing the here (i.e. in `R.raw.default_ringtone_vibration_effect` resource).
     */
    private static int DEFAULT_RING_VIBRATION_LOOP_DELAY_MS = 1000;

    private static final long[] PULSE_PRIMING_PATTERN = {0,12,250,12,500}; // priming  + interval

    private static final int[] PULSE_PRIMING_AMPLITUDE = {0,255,0,255,0};  // priming  + interval

    // ease-in + peak + pause
    private static final long[] PULSE_RAMPING_PATTERN = {
        50,50,50,50,50,50,50,50,50,50,50,50,50,50,300,1000};

    // ease-in (min amplitude = 30%) + peak + pause
    private static final int[] PULSE_RAMPING_AMPLITUDE = {
        77,77,78,79,81,84,87,93,101,114,133,162,205,255,255,0};

    @VisibleForTesting
    public static final long[] PULSE_PATTERN;

    @VisibleForTesting
    public static final int[] PULSE_AMPLITUDE;

    private static final int RAMPING_RINGER_VIBRATION_DURATION = 5000;
    private static final int RAMPING_RINGER_DURATION = 10000;

// QTI_BEGIN: 2020-04-08: Telephony: Add vibrating for outgoing call accepted support
    private static final int OUTGOING_CALL_VIBRATING_DURATION = 100;

// QTI_END: 2020-04-08: Telephony: Add vibrating for outgoing call accepted support
    static {
        // construct complete pulse pattern
        PULSE_PATTERN = new long[PULSE_PRIMING_PATTERN.length + PULSE_RAMPING_PATTERN.length];
        System.arraycopy(
            PULSE_PRIMING_PATTERN, 0, PULSE_PATTERN, 0, PULSE_PRIMING_PATTERN.length);
        System.arraycopy(PULSE_RAMPING_PATTERN, 0, PULSE_PATTERN,
            PULSE_PRIMING_PATTERN.length, PULSE_RAMPING_PATTERN.length);

        // construct complete pulse amplitude
        PULSE_AMPLITUDE = new int[PULSE_PRIMING_AMPLITUDE.length + PULSE_RAMPING_AMPLITUDE.length];
        System.arraycopy(
            PULSE_PRIMING_AMPLITUDE, 0, PULSE_AMPLITUDE, 0, PULSE_PRIMING_AMPLITUDE.length);
        System.arraycopy(PULSE_RAMPING_AMPLITUDE, 0, PULSE_AMPLITUDE,
            PULSE_PRIMING_AMPLITUDE.length, PULSE_RAMPING_AMPLITUDE.length);
    }

    private static final long[] SIMPLE_VIBRATION_PATTERN = {
            0, // No delay before starting
            1000, // How long to vibrate
            1000, // How long to wait before vibrating again
    };

    private static final int[] SIMPLE_VIBRATION_AMPLITUDE = {
            0, // No delay before starting
            255, // Vibrate full amplitude
            0, // No amplitude while waiting
    };

    /**
     * Indicates that vibration should be repeated at element 5 in the {@link #PULSE_AMPLITUDE} and
     * {@link #PULSE_PATTERN} arrays.  This means repetition will happen for the main ease-in/peak
     * pattern, but the priming + interval part will not be repeated.
     */
    private static final int REPEAT_VIBRATION_AT = 5;

    private static final int REPEAT_SIMPLE_VIBRATION_AT = 1;

    private static final long RINGER_ATTRIBUTES_TIMEOUT = 5000; // 5 seconds

    private static final float EPSILON = 1e-6f;

    private static final VibrationAttributes VIBRATION_ATTRIBUTES =
            new VibrationAttributes.Builder().setUsage(VibrationAttributes.USAGE_RINGTONE).build();

    private static VolumeShaper.Configuration mVolumeShaperConfig;

    public static final UUID GET_RINGER_MODE_ANOMALY_UUID =
            UUID.fromString("eb10505b-4d7b-4fab-b4a1-a18186799065");
    public static final String GET_RINGER_MODE_ANOMALY_MSG = "AM#GetRingerMode() and"
            + " AM#GetRingerModeInternal() are returning diff values when DoNotDisturb is OFF!";

    /**
     * Used to keep ordering of unanswered incoming calls. There can easily exist multiple incoming
     * calls and explicit ordering is useful for maintaining the proper state of the ringer.
     */

    private final SystemSettingsUtil mSystemSettingsUtil;
    private final InCallTonePlayer.Factory mPlayerFactory;
    private final AsyncRingtonePlayer mRingtonePlayer;
    private final Context mContext;
    private final Vibrator mVibrator;
    private final InCallController mInCallController;
    private final VibrationEffectProxy mVibrationEffectProxy;
    private final boolean mIsHapticPlaybackSupportedByDevice;
    private final FeatureFlags mFlags;
    private final boolean mRingtoneVibrationSupported;
    private final AnomalyReporterAdapter mAnomalyReporter;

    /**
     * For unit testing purposes only; when set, {@link #startRinging(Call, boolean)} will complete
     * the future provided by the test using {@link #setBlockOnRingingFuture(CompletableFuture)}.
     */
    private CompletableFuture<Void> mBlockOnRingingFuture = null;

    private InCallTonePlayer mCallWaitingPlayer;
    private RingtoneFactory mRingtoneFactory;
    private AudioManager mAudioManager;
    private NotificationManager mNotificationManager;
    private AccessibilityManagerAdapter mAccessibilityManagerAdapter;
// QTI_BEGIN: 2023-04-03: Telephony: IMS: Support video CRS in RINGTONE
    private boolean mIsCrsCall = false;
// QTI_END: 2023-04-03: Telephony: IMS: Support video CRS in RINGTONE

    /**
     * Call objects that are ringing, vibrating or call-waiting. These are used only for logging
     * purposes (except mVibratingCall is also used to ensure consistency).
     */
    private Call mRingingCall;
    private Call mVibratingCall;
    private Call mCallWaitingCall;

    /**
     * Used to track the status of {@link #mVibrator} in the case of simultaneous incoming calls.
     */
// QTI_BEGIN: 2020-04-08: Telephony: Add vibrating for outgoing call accepted support
    private volatile boolean mIsVibrating = false;
// QTI_END: 2020-04-08: Telephony: Add vibrating for outgoing call accepted support

    private Handler mHandler = null;
// QTI_BEGIN: 2022-04-12: Telephony: IMS: Fix CRS volume issues
    private int mSavedSpeakerInCallVolume = -1;
    private CommunicationDeviceChangedListener mCommunicationDeviceChangedListener = null;
// QTI_END: 2022-04-12: Telephony: IMS: Fix CRS volume issues

    /**
     * Use lock different from the Telecom sync because ringing process is asynchronous outside that
     * lock
     */
    private final Object mLock;

    /** Initializes the Ringer. */
    @VisibleForTesting
    public Ringer(
            InCallTonePlayer.Factory playerFactory,
            Context context,
            SystemSettingsUtil systemSettingsUtil,
            AsyncRingtonePlayer asyncRingtonePlayer,
            RingtoneFactory ringtoneFactory,
            Vibrator vibrator,
            VibrationEffectProxy vibrationEffectProxy,
            InCallController inCallController,
            NotificationManager notificationManager,
            AccessibilityManagerAdapter accessibilityManagerAdapter,
            FeatureFlags featureFlags,
            AnomalyReporterAdapter anomalyReporter) {

        mLock = new Object();
        mSystemSettingsUtil = systemSettingsUtil;
        mPlayerFactory = playerFactory;
        mContext = context;
        // We don't rely on getSystemService(Context.VIBRATOR_SERVICE) to make sure this
        // vibrator object will be isolated from others.
        mVibrator = vibrator;
        mRingtonePlayer = asyncRingtonePlayer;
        mRingtoneFactory = ringtoneFactory;
        mInCallController = inCallController;
        mVibrationEffectProxy = vibrationEffectProxy;
        mNotificationManager = notificationManager;
        mAudioManager = mContext.getSystemService(AudioManager.class);
        mAccessibilityManagerAdapter = accessibilityManagerAdapter;
        mAnomalyReporter = anomalyReporter;

        mDefaultVibrationEffect =
                loadDefaultRingVibrationEffect(
                        mContext, mVibrator, mVibrationEffectProxy, featureFlags);

        mIsHapticPlaybackSupportedByDevice =
                mSystemSettingsUtil.isHapticPlaybackSupported(mContext);
        mFlags = featureFlags;
        mRingtoneVibrationSupported = mContext.getResources().getBoolean(
                com.android.internal.R.bool.config_ringtoneVibrationSettingsSupported);
    }

    @VisibleForTesting
    public void setBlockOnRingingFuture(CompletableFuture<Void> future) {
        mBlockOnRingingFuture = future;
    }

    @VisibleForTesting
    public void setNotificationManager(NotificationManager notificationManager) {
        mNotificationManager = notificationManager;
    }

// QTI_BEGIN: 2023-04-03: Telephony: IMS: Support video CRS in RINGTONE
    public boolean isCrsSupportedFromAudioHal() {
        if (mAudioManager == null) {
            return false;
        }
        String isCrsSupported = mAudioManager.getParameters("isCRSsupported");
        Log.i(this, "CRS is supported from audio HAL : " + isCrsSupported);
        return isCrsSupported.equals("isCRSsupported=1");
    }

// QTI_END: 2023-04-03: Telephony: IMS: Support video CRS in RINGTONE
// QTI_BEGIN: 2021-12-17: Telephony: IMS: Fallback to play local ring if CRS video/audio RTP timeout
    public boolean startPlayingCrs(Call foregroundCall, boolean isHfpDeviceAttached) {
// QTI_END: 2021-12-17: Telephony: IMS: Fallback to play local ring if CRS video/audio RTP timeout
// QTI_BEGIN: 2021-04-01: Telephony: IMS: Support Video Customized Ringing Signal(CRS)
        if (foregroundCall == null) {
// QTI_END: 2021-04-01: Telephony: IMS: Support Video Customized Ringing Signal(CRS)
// QTI_BEGIN: 2021-12-17: Telephony: IMS: Fallback to play local ring if CRS video/audio RTP timeout
            Log.wtf(this, "startPlayingCrs called with null foreground call.");
// QTI_END: 2021-12-17: Telephony: IMS: Fallback to play local ring if CRS video/audio RTP timeout
// QTI_BEGIN: 2021-04-01: Telephony: IMS: Support Video Customized Ringing Signal(CRS)
            return false;
        }

        boolean isCrsCall = foregroundCall.isCrsCall();
// QTI_END: 2021-04-01: Telephony: IMS: Support Video Customized Ringing Signal(CRS)
// QTI_BEGIN: 2021-12-17: Telephony: IMS: Fallback to play local ring if CRS video/audio RTP timeout
        Log.i(this, "startPlayingCrs called with video CRS is :: " + isCrsCall);
// QTI_END: 2021-12-17: Telephony: IMS: Fallback to play local ring if CRS video/audio RTP timeout
// QTI_BEGIN: 2021-04-01: Telephony: IMS: Support Video Customized Ringing Signal(CRS)
        if (!isCrsCall) {
            return false;
        }

        if (foregroundCall.getState() != CallState.RINGING
                && foregroundCall.getState() != CallState.SIMULATED_RINGING) {
            // Its possible for bluetooth to connect JUST as a call goes active, which would mean
            // the call would start ringing again.
            Log.i(this, "startRinging called for non-ringing foreground callid=%s",
                    foregroundCall.getId());
            return false;
        }

        LogUtils.EventTimer timer = new EventTimer();
// QTI_END: 2021-04-01: Telephony: IMS: Support Video Customized Ringing Signal(CRS)
// QTI_BEGIN: 2022-04-12: Telephony: IMS: Fix CRS volume issues
        boolean isVolumeOverZero = mAudioManager.getStreamVolume(AudioManager.STREAM_RING) > 0;
// QTI_END: 2022-04-12: Telephony: IMS: Fix CRS volume issues
// QTI_BEGIN: 2021-04-01: Telephony: IMS: Support Video Customized Ringing Signal(CRS)
        timer.record("isVolumeOverZero");
// QTI_END: 2021-04-01: Telephony: IMS: Support Video Customized Ringing Signal(CRS)
        boolean shouldRingForContact = shouldRingForContact(foregroundCall);
// QTI_BEGIN: 2021-04-01: Telephony: IMS: Support Video Customized Ringing Signal(CRS)
        timer.record("shouldRingForContact");
        boolean isSelfManaged = foregroundCall.isSelfManaged();
        timer.record("isSelfManaged");
        boolean isSilentRingingRequested = foregroundCall.isSilentRingingRequested();
        timer.record("isSilentRingRequested");

        boolean isRingerAudible = isVolumeOverZero && shouldRingForContact && isCrsCall;
        timer.record("isRingerAudible");
        boolean hasExternalRinger = hasExternalRinger(foregroundCall);
        timer.record("hasExternalRinger");
        // Don't do call waiting operations or vibration unless these are false.
// QTI_END: 2021-04-01: Telephony: IMS: Support Video Customized Ringing Signal(CRS)
        boolean letDialerHandleRinging = mInCallController.doesConnectedDialerSupportRinging(
                foregroundCall.getAssociatedUser());
// QTI_BEGIN: 2021-04-01: Telephony: IMS: Support Video Customized Ringing Signal(CRS)
        timer.record("letDialerHandleRinging");

        Log.i(this, "startRinging timings: " + timer);
// QTI_END: 2021-04-01: Telephony: IMS: Support Video Customized Ringing Signal(CRS)
        boolean endEarly = letDialerHandleRinging || isSelfManaged ||
// QTI_BEGIN: 2021-04-01: Telephony: IMS: Support Video Customized Ringing Signal(CRS)
                hasExternalRinger || isSilentRingingRequested;

        // Acquire audio focus under any of the following conditions:
        // 1. Should ring for contact and there's an HFP device attached
        // 2. Volume is over zero, we should ring for the contact, and there's a audible ringtone
        //    present, here is CRS from network.
        // 3. The call is self-managed.
        boolean shouldAcquireAudioFocus =
                isRingerAudible || (isHfpDeviceAttached && shouldRingForContact) || isSelfManaged;

        if (endEarly) {
            if (letDialerHandleRinging) {
                Log.addEvent(foregroundCall, LogUtils.Events.SKIP_RINGING, "Dialer handles");
            }
            if (isSilentRingingRequested) {
                Log.addEvent(foregroundCall, LogUtils.Events.SKIP_RINGING, "Silent ringing "
                        + "requested");
            }
// QTI_END: 2021-04-01: Telephony: IMS: Support Video Customized Ringing Signal(CRS)
            Log.i(this, "Ending early -- letDialerHandleRinging=%s, " +
// QTI_BEGIN: 2021-04-01: Telephony: IMS: Support Video Customized Ringing Signal(CRS)
                            "isSelfManaged=%s, hasExternalRinger=%s, silentRingingRequested=%s",
// QTI_END: 2021-04-01: Telephony: IMS: Support Video Customized Ringing Signal(CRS)
                    letDialerHandleRinging, isSelfManaged, hasExternalRinger,
// QTI_BEGIN: 2021-04-01: Telephony: IMS: Support Video Customized Ringing Signal(CRS)
                    isSilentRingingRequested);
            if (mBlockOnRingingFuture != null) {
                mBlockOnRingingFuture.complete(null);
            }
            return shouldAcquireAudioFocus;
        }

        stopCallWaiting();
        VibrationEffect effect;
        // Determine if the settings and DND mode indicate that the vibrator can be used right now.
// QTI_END: 2021-04-01: Telephony: IMS: Support Video Customized Ringing Signal(CRS)
        boolean isVibratorEnabled = isVibratorEnabled(mContext, isRingerAudible);
        boolean shouldApplyRampingRinger =
                isVibratorEnabled && mSystemSettingsUtil.isRampingRingerEnabled(mContext);
        // TODO(b/262055367) re-apply value-adds as necessary
        effect = mDefaultVibrationEffect;
// QTI_BEGIN: 2021-04-01: Telephony: IMS: Support Video Customized Ringing Signal(CRS)

        Log.i(this, "isHfpDeviceAttached=%s, isVibratorEnabled=%s, isRingerAudible=%s, ",
                isHfpDeviceAttached, isVibratorEnabled, isRingerAudible);
// QTI_END: 2021-04-01: Telephony: IMS: Support Video Customized Ringing Signal(CRS)
// QTI_BEGIN: 2022-04-12: Telephony: IMS: Fix CRS volume issues
        if (isRingerAudible) {
            if (!mAudioManager.isSpeakerphoneOn()) {
                mCommunicationDeviceChangedListener = new CommunicationDeviceChangedListener();
                try {
                    mAudioManager.addOnCommunicationDeviceChangedListener(
                            mContext.getMainExecutor(), mCommunicationDeviceChangedListener);
                } catch (Exception e) {
                    Log.i(this, "addOnCommunicationDeviceChangedListener failed with exception: "
                            + e);
                }
            } else {
                Log.i(this,"Speaker is ON for CRS.");
                setSystemSystemSpeakerInCallVolume();
            }
// QTI_END: 2022-04-12: Telephony: IMS: Fix CRS volume issues
// QTI_BEGIN: 2021-07-06: Telephony: IMS: Align CRS volume level to local ring volume level
        }
// QTI_END: 2021-07-06: Telephony: IMS: Align CRS volume level to local ring volume level
// QTI_BEGIN: 2021-04-01: Telephony: IMS: Support Video Customized Ringing Signal(CRS)
        if (mBlockOnRingingFuture != null) {
            mBlockOnRingingFuture.complete(null);
        }
        maybeStartVibration(foregroundCall, shouldRingForContact,
                effect, isVibratorEnabled, isRingerAudible);

        return shouldAcquireAudioFocus;
    }

// QTI_END: 2021-04-01: Telephony: IMS: Support Video Customized Ringing Signal(CRS)
// QTI_BEGIN: 2022-04-12: Telephony: IMS: Fix CRS volume issues
    class CommunicationDeviceChangedListener implements
        AudioManager.OnCommunicationDeviceChangedListener {
            @Override
            public void onCommunicationDeviceChanged(AudioDeviceInfo device) {
                if (device == null) {
                    return;
                }
                Log.i(this,"onCommunicationDeviceChanged, Device type : "
                        + device.getInternalType());
                if (device.getInternalType() == AudioDeviceInfo.TYPE_BUILTIN_SPEAKER) {
                    setSystemSystemSpeakerInCallVolume();
                }
            }
     }

    private void setSystemSystemSpeakerInCallVolume() {
        int ringVolumeLevel = mAudioManager.getStreamVolume(AudioManager.STREAM_RING);
        if (ringVolumeLevel > 0) {
            Log.i(this, "Start play CRS with volume :: " + ringVolumeLevel);
            // Set the CRS volume with local ring volume  and save the old volume setting.
            mSavedSpeakerInCallVolume = mAudioManager.getStreamVolume(
                    AudioManager.STREAM_VOICE_CALL);
            Log.i(this, "mSavedSpeakerInCallVolume is :: " + mSavedSpeakerInCallVolume);
            mAudioManager.setStreamVolume(AudioManager.STREAM_VOICE_CALL,
                    convertVolumeLevelFromRingToCrs(ringVolumeLevel), 0);
        }
    }

    public void restoreSystemSpeakerInCallVolume() {
        boolean speakerOn = mAudioManager.isSpeakerphoneOn();
        Log.i(this, "restoreSystemSpeakerInCallVolume :: speaker ON =  " + speakerOn
                + ", mSavedSpeakerInCallVolume = " + mSavedSpeakerInCallVolume);
        muteCrs(false);
        if (speakerOn && (mSavedSpeakerInCallVolume != -1)) {
            // Restore inCall volume after getting ACTIVE/DISCONNECTED state as
            // CRS volume used the system ringing volume level.
            // And set volume level for speaker only.
            mAudioManager.setStreamVolume(AudioManager.STREAM_VOICE_CALL,
                    mSavedSpeakerInCallVolume, 0);
            mSavedSpeakerInCallVolume = -1;
            Log.i(this, "restoreSystemSpeakerInCallVolume done");
        }
    }

// QTI_END: 2022-04-12: Telephony: IMS: Fix CRS volume issues
    private void maybeStartVibration(Call foregroundCall, boolean shouldRingForContact,
        VibrationEffect effect, boolean isVibrationEnabled, boolean isRingerAudible) {
        synchronized (mLock) {
            mAudioManager = mContext.getSystemService(AudioManager.class);
            if (isVibrationEnabled && !mIsVibrating && shouldRingForContact) {
                Log.addEvent(foregroundCall, LogUtils.Events.START_VIBRATOR,
                        "hasVibrator=%b, userRequestsVibrate=%b, ringerMode=%d, isVibrating=%b",
                        mVibrator.hasVibrator(),
                        mSystemSettingsUtil.isRingVibrationEnabled(mContext),
                        mAudioManager.getRingerMode(), mIsVibrating);
                if (mSystemSettingsUtil.isRampingRingerEnabled(mContext) && isRingerAudible) {
                    Log.i(this, "start vibration for ramping ringer.");
                } else {
                    Log.i(this, "start normal vibration.");
                }
                mIsVibrating = true;
                mVibrator.vibrate(effect, VIBRATION_ATTRIBUTES);
            } else {
                foregroundCall.setUserMissed(USER_MISSED_NO_VIBRATE);
                Log.addEvent(foregroundCall, LogUtils.Events.SKIP_VIBRATION,
                        "hasVibrator=%b, userRequestsVibrate=%b, ringerMode=%d, isVibrating=%b",
                        mVibrator.hasVibrator(),
                        mSystemSettingsUtil.isRingVibrationEnabled(mContext),
                        mAudioManager.getRingerMode(), mIsVibrating);
            }
        }
    }

// QTI_BEGIN: 2022-04-12: Telephony: IMS: Fix CRS volume issues
    private int convertVolumeLevelFromRingToCrs(int ringVolume) {
        // CRS volume is same as voice call volume per design and telephony should
        // adjust voice volume according to ring volume when playing CRS audio,
        // however the range of local ring volume and voice call volume are different
        // for different devices, telephony needs to align volume level between local
        // ring and CRS(voice call volume) according to device audio configuration.
        final int maxVoiceCallVolume = mAudioManager.getStreamMaxVolume(
                AudioManager.STREAM_VOICE_CALL);
        final int maxRingVolume = mAudioManager.getStreamMaxVolume(AudioManager.STREAM_RING);
        final int minVoiceCallVolume = mAudioManager.getStreamMinVolume(
                AudioManager.STREAM_VOICE_CALL);
        final int minRingVolume = mAudioManager.getStreamMinVolume(AudioManager.STREAM_RING);
        if (ringVolume >= maxRingVolume) {
            return maxVoiceCallVolume;
// QTI_END: 2022-04-12: Telephony: IMS: Fix CRS volume issues
// QTI_BEGIN: 2021-07-06: Telephony: IMS: Align CRS volume level to local ring volume level
        }
// QTI_END: 2021-07-06: Telephony: IMS: Align CRS volume level to local ring volume level
// QTI_BEGIN: 2022-04-12: Telephony: IMS: Fix CRS volume issues
        final float ratio =(float) (maxVoiceCallVolume - minVoiceCallVolume) /
            (maxRingVolume - minRingVolume);
        int crsVolume = minVoiceCallVolume + (int)Math.round(ratio * (ringVolume - minRingVolume));
        if (crsVolume >= maxVoiceCallVolume) {
            crsVolume = maxVoiceCallVolume;
        }
        Log.i(this, "maxVoiceCallVol=%d, maxRingVol=%d, minVoiceCallVol=%d, "
                + "minRingVol=%d, crsVolume=%d, ",
                maxVoiceCallVolume,
                maxRingVolume,
                minVoiceCallVolume,
                minRingVolume,
                crsVolume);
        return crsVolume;
// QTI_END: 2022-04-12: Telephony: IMS: Fix CRS volume issues
// QTI_BEGIN: 2021-07-06: Telephony: IMS: Align CRS volume level to local ring volume level
    }

// QTI_END: 2021-07-06: Telephony: IMS: Align CRS volume level to local ring volume level
    public boolean startRinging(Call foregroundCall, boolean isHfpDeviceAttached) {
        boolean deferBlockOnRingingFuture = false;
        // try-finally to ensure that the block on ringing future is always called.
        try {
            if (foregroundCall == null) {
                Log.wtf(this, "startRinging called with null foreground call.");
                return false;
            }

            if (foregroundCall.getState() != CallState.RINGING
                    && foregroundCall.getState() != CallState.SIMULATED_RINGING) {
                // It's possible for bluetooth to connect JUST as a call goes active, which would
                // mean the call would start ringing again.
                Log.i(this, "startRinging called for non-ringing foreground callid=%s",
                        foregroundCall.getId());
                return false;
            }

            mAttributesLatch = new CountDownLatch(1);

            // Use completable future to establish a timeout, not intent to make these work outside
            // the main thread asynchronously
            // TODO: moving these RingerAttributes calculation out of Telecom lock to avoid blocking
            CompletableFuture<RingerAttributes> ringerAttributesFuture = CompletableFuture
                    .supplyAsync(() -> getRingerAttributes(foregroundCall, isHfpDeviceAttached),
                            new LoggedHandlerExecutor(getHandler(), "R.sR", null));

            RingerAttributes attributes = null;
            try {
                attributes = ringerAttributesFuture.get(
                        RINGER_ATTRIBUTES_TIMEOUT, TimeUnit.MILLISECONDS);
            } catch (ExecutionException | InterruptedException | TimeoutException e) {
                // Keep attributes as null
                Log.i(this, "getAttributes error: " + e);
            }

            if (attributes == null) {
                Log.addEvent(foregroundCall, LogUtils.Events.SKIP_RINGING,
                        "RingerAttributes error");
                return false;
            }

            if (attributes.isEndEarly()) {
                boolean acquireAudioFocus = attributes.shouldAcquireAudioFocus();
                if (attributes.letDialerHandleRinging()) {
                    Log.addEvent(foregroundCall, LogUtils.Events.SKIP_RINGING, "Dialer handles");
                    // Dialer will setup a ringtone, provide the audio focus if its audible.
                    acquireAudioFocus |= attributes.isRingerAudible();
                }

                if (attributes.isSilentRingingRequested()) {
                    Log.addEvent(foregroundCall, LogUtils.Events.SKIP_RINGING, "Silent ringing "
                            + "requested");
                }
                if (attributes.isWorkProfileInQuietMode()) {
                    Log.addEvent(foregroundCall, LogUtils.Events.SKIP_RINGING,
                            "Work profile in quiet mode");
                }
                return acquireAudioFocus;
            }

// QTI_BEGIN: 2023-05-22: Telephony: IMS: Remove device to device patches for CRS
            mIsCrsCall = foregroundCall.isCrsCall();
// QTI_END: 2023-05-22: Telephony: IMS: Remove device to device patches for CRS
            stopCallWaiting();

            final boolean shouldFlash = attributes.shouldRingForContact();
            if (mAccessibilityManagerAdapter != null && shouldFlash) {
                Log.addEvent(foregroundCall, LogUtils.Events.FLASH_NOTIFICATION_START);
                getHandler().post(() ->
                        mAccessibilityManagerAdapter.startFlashNotificationSequence(mContext,
                                AccessibilityManager.FLASH_REASON_CALL));
            }

            // Determine if the settings and DND mode indicate that the vibrator can be used right
            // now.
            final boolean isVibratorEnabled =
                    isVibratorEnabled(mContext, attributes.shouldRingForContact());
            boolean shouldApplyRampingRinger =
                    isVibratorEnabled && mSystemSettingsUtil.isRampingRingerEnabled(mContext);

            boolean isHapticOnly = false;
            boolean useCustomVibrationEffect = false;

            mVolumeShaperConfig = null;

            String vibratorAttrs = String.format("hasVibrator=%b, userRequestsVibrate=%b, "
                            + "ringerMode=%d, isVibratorEnabled=%b",
                    mVibrator.hasVibrator(),
                    mSystemSettingsUtil.isRingVibrationEnabled(mContext),
                    mAudioManager.getRingerMode(), isVibratorEnabled);

            if (attributes.isRingerAudible()) {
                mRingingCall = foregroundCall;
                Log.addEvent(foregroundCall, LogUtils.Events.START_RINGER);
                // Because we wait until a contact info query to complete before processing a
                // call (for the purposes of direct-to-voicemail), the information about custom
                // ringtones should be available by the time this code executes. We can safely
                // request the custom ringtone from the call and expect it to be current.
                if (shouldApplyRampingRinger) {
                    Log.i(this, "create ramping ringer.");
                    float silencePoint = (float) (RAMPING_RINGER_VIBRATION_DURATION)
                            / (float) (RAMPING_RINGER_VIBRATION_DURATION + RAMPING_RINGER_DURATION);
                    mVolumeShaperConfig =
                            new VolumeShaper.Configuration.Builder()
                                    .setDuration(RAMPING_RINGER_VIBRATION_DURATION
                                            + RAMPING_RINGER_DURATION)
                                    .setCurve(
                                            new float[]{0.f, silencePoint + EPSILON
                                                    /*keep monotonicity*/, 1.f},
                                            new float[]{0.f, 0.f, 1.f})
                                    .setInterpolatorType(
                                            VolumeShaper.Configuration.INTERPOLATOR_TYPE_LINEAR)
                                    .build();
                    if (mSystemSettingsUtil.isAudioCoupledVibrationForRampingRingerEnabled()) {
                        useCustomVibrationEffect = true;
                    }
                } else {
                    if (DEBUG_RINGER) {
                        Log.i(this, "Create ringer with custom vibration effect");
                    }
                    // Ramping ringtone is not enabled.
                    useCustomVibrationEffect = true;
                }
            } else {
                Log.addEvent(foregroundCall, LogUtils.Events.SKIP_RINGING,
                        "Inaudible: " + attributes.getInaudibleReason()
                                + " isVibratorEnabled=" + isVibratorEnabled);

                if (isVibratorEnabled) {
                    // If ringer is not audible for this call, then the phone is in "Vibrate" mode.
                    // Use haptic-only ringtone or do not play anything.
                    isHapticOnly = true;
                    Log.i(this, "Set ringtone as haptic only: " + isHapticOnly);
                } else {
                    Log.i(this, "ringer & haptics are off, user missed alerts for call");
                    foregroundCall.setUserMissed(USER_MISSED_NO_VIBRATE);
                    Log.addEvent(foregroundCall, LogUtils.Events.SKIP_VIBRATION,
                            vibratorAttrs);
                    return attributes.shouldAcquireAudioFocus(); // ringer not audible
                }
            }

            boolean hapticChannelsMuted = !isVibratorEnabled || !mIsHapticPlaybackSupportedByDevice;
            if (shouldApplyRampingRinger
                    && !mSystemSettingsUtil.isAudioCoupledVibrationForRampingRingerEnabled()
                    && isVibratorEnabled) {
                Log.i(this, "Muted haptic channels since audio coupled ramping ringer is disabled");
                hapticChannelsMuted = true;
                if (useCustomVibration(foregroundCall)) {
                    Log.i(this,
                            "Not muted haptic channel for customization when apply ramping ringer");
                    hapticChannelsMuted = false;
                }
            } else if (hapticChannelsMuted) {
                Log.i(this,
                        "Muted haptic channels isVibratorEnabled=%s, hapticPlaybackSupported=%s",
                        isVibratorEnabled, mIsHapticPlaybackSupportedByDevice);
            }
            // Defer ringtone creation to the async player thread.
            Supplier<Pair<Uri, Ringtone>> ringtoneInfoSupplier = null;
            final boolean finalHapticChannelsMuted = hapticChannelsMuted;
            if (!isHapticOnly) {
                ringtoneInfoSupplier = () -> mRingtoneFactory.getRingtone(
                        foregroundCall, mVolumeShaperConfig, finalHapticChannelsMuted);
            } else if (useCustomVibration(foregroundCall)) {
                ringtoneInfoSupplier = () -> mRingtoneFactory.getRingtone(
                        foregroundCall, null, false);
            }
            Log.i(this, "isRingtoneInfoSupplierNull=[%b]", ringtoneInfoSupplier == null);
            // If vibration will be done, reserve the vibrator.
            boolean vibratorReserved = isVibratorEnabled && attributes.shouldRingForContact()
                && tryReserveVibration(foregroundCall);
            if (!vibratorReserved) {
                foregroundCall.setUserMissed(USER_MISSED_NO_VIBRATE);
                Log.addEvent(foregroundCall, LogUtils.Events.SKIP_VIBRATION,
                        vibratorAttrs);
            }

            // The vibration logic depends on the loaded ringtone, but we need to defer the ringtone
            // load to the async ringtone thread. Hence, we bundle up the final part of this method
            // for that thread to run after loading the ringtone. This logic is intended to run even
            // if the loaded ringtone is null. However if a stop event arrives before the ringtone
            // creation finishes, then this consumer can be skipped.
            final boolean finalUseCustomVibrationEffect = useCustomVibrationEffect;
            BiConsumer<Pair<Uri, Ringtone>, Boolean> afterRingtoneLogic =
                    (Pair<Uri, Ringtone> ringtoneInfo, Boolean stopped) -> {
                try {
                    Uri ringtoneUri = null;
                    Ringtone ringtone = null;
                    if (ringtoneInfo != null) {
                        ringtoneUri = ringtoneInfo.first;
                        ringtone = ringtoneInfo.second;
                    } else {
                        Log.w(this, "The ringtone could not be loaded.");
                    }

                    if (stopped.booleanValue() || !vibratorReserved) {
                        // don't start vibration if the ringing is already abandoned, or the
                        // vibrator wasn't reserved. This still triggers the mBlockOnRingingFuture.
                        return;
                    }
                    final VibrationEffect vibrationEffect;
                    if (ringtone != null && finalUseCustomVibrationEffect) {
                        if (DEBUG_RINGER) {
                            Log.d(this, "Using ringtone defined vibration effect.");
                        }
                        vibrationEffect = getVibrationEffectForRingtone(ringtoneUri);
                    } else {
                        vibrationEffect = mDefaultVibrationEffect;
                    }

                    boolean isUsingAudioCoupledHaptics =
                            !finalHapticChannelsMuted && ringtone != null
                                    && ringtone.hasHapticChannels();
                    vibrateIfNeeded(isUsingAudioCoupledHaptics, foregroundCall, vibrationEffect,
                            ringtoneUri);
                } finally {
                    // This is used to signal to tests that the async play() call has completed.
                    if (mBlockOnRingingFuture != null) {
                        mBlockOnRingingFuture.complete(null);
                    }
                }
            };
            deferBlockOnRingingFuture = true;  // Run in vibrationLogic.
// QTI_BEGIN: 2023-05-22: Telephony: IMS: Remove device to device patches for CRS
            if (mIsCrsCall && isCrsSupportedFromAudioHal()) {
                //CRS has no haptics channel
                Log.i(this, "Play CRS in RING Mode");
                mAudioManager.setParameters("CRS_volume=" +
                        mAudioManager.getStreamVolume(AudioManager.STREAM_RING));
// QTI_END: 2023-05-22: Telephony: IMS: Remove device to device patches for CRS
// QTI_BEGIN: 2023-07-12: Telephony: IMS: Fix no vibration during CRS playing
                afterRingtoneLogic.accept(/* ringtone= */ null, /* stopped= */ false);
// QTI_END: 2023-07-12: Telephony: IMS: Fix no vibration during CRS playing
            } else if (ringtoneInfoSupplier != null) {
                mRingtonePlayer.play(ringtoneInfoSupplier, afterRingtoneLogic, isHfpDeviceAttached);
            } else {
                afterRingtoneLogic.accept(/* ringtoneUri, ringtone = */ null, /* stopped= */ false);
            }

            // shouldAcquireAudioFocus is meant to be true, but that check is deferred to here
            // because until now is when we actually know if the ringtone loading worked.
            return attributes.shouldAcquireAudioFocus()
                    || (!isHapticOnly && attributes.isRingerAudible());
        } finally {
            // This is used to signal to tests that the async play() call has completed. It can
            // be deferred into AsyncRingtonePlayer
            if (mBlockOnRingingFuture != null && !deferBlockOnRingingFuture) {
                mBlockOnRingingFuture.complete(null);
            }
        }
    }

    private boolean useCustomVibration(@NonNull Call foregroundCall) {
        return Flags.enableRingtoneHapticsCustomization() && mRingtoneVibrationSupported
                && hasExplicitVibration(foregroundCall);
    }

    private boolean hasExplicitVibration(@NonNull Call foregroundCall) {
        final Uri ringtoneUri = foregroundCall.getRingtone();
        if (ringtoneUri != null) {
            // TODO(b/399265235) : Avoid this hidden API access for mainline
            return Utils.hasVibration(ringtoneUri);
        }
        return Utils.hasVibration(RingtoneManager.getActualDefaultRingtoneUri(
                mContext, RingtoneManager.TYPE_RINGTONE));
    }

    /**
     * Try to reserve the vibrator for this call, returning false if it's already committed.
     * The vibration will be started by AsyncRingtonePlayer to ensure timing is aligned with the
     * audio. The logic uses mVibratingCall to say which call is currently getting ready to vibrate,
     * or actually vibrating (indicated by mIsVibrating).
     *
     * Once reserved, the vibrateIfNeeded method is expected to be called. Note that if
     * audio-coupled haptics were used instead of vibrator, the reservation still stays until
     * ringing is stopped, because the vibrator is exclusive to a single vibration source.
     *
     * Note that this "reservation" is only local to the Ringer - it's not locking the vibrator, so
     * if it's busy with some other important vibration, this ringer's one may not displace it.
     */
    private boolean tryReserveVibration(Call foregroundCall) {
        synchronized (mLock) {
            if (mVibratingCall != null || mIsVibrating) {
                return false;
            }
            mVibratingCall = foregroundCall;
            return true;
        }
   }

    private void vibrateIfNeeded(boolean isUsingAudioCoupledHaptics, Call foregroundCall,
            VibrationEffect effect, Uri ringtoneUri) {
        if (isUsingAudioCoupledHaptics) {
            Log.addEvent(
                foregroundCall, LogUtils.Events.SKIP_VIBRATION, "using audio-coupled haptics");
            return;
        }

        if (Flags.enableRingtoneHapticsCustomization() && mRingtoneVibrationSupported
                && Utils.hasVibration(ringtoneUri)) {
            Log.addEvent(
                    foregroundCall, LogUtils.Events.SKIP_VIBRATION, "using custom haptics");
            return;
        }

        synchronized (mLock) {
            // Ensure the reservation is live. The mIsVibrating check should be redundant.
            if (foregroundCall == mVibratingCall && !mIsVibrating) {
                Log.addEvent(foregroundCall, LogUtils.Events.START_VIBRATOR,
                    "hasVibrator=%b, userRequestsVibrate=%b, ringerMode=%d, isVibrating=%b",
                    mVibrator.hasVibrator(), mSystemSettingsUtil.isRingVibrationEnabled(mContext),
                    mAudioManager.getRingerMode(), mIsVibrating);
                mIsVibrating = true;
                mVibrator.vibrate(effect, VIBRATION_ATTRIBUTES);
                Log.i(this, "start vibration.");
            } else {
                Log.i(this, "vibrateIfNeeded: skip; isVibrating=%b, fgCallId=%s, vibratingCall=%s",
                        mIsVibrating,
                        (foregroundCall == null ? "null" : foregroundCall.getId()),
                        (mVibratingCall == null ? "null" : mVibratingCall.getId()));
            }
            // else stopped already: this isn't started unless a reservation was made.
        }
    }

    private VibrationEffect getVibrationEffectForRingtone(Uri ringtoneUri) {
        if (ringtoneUri == null) {
            return mDefaultVibrationEffect;
        }
        try {
            VibrationEffect effect = mVibrationEffectProxy.get(ringtoneUri, mContext);
            if (effect == null) {
              Log.i(this, "did not find vibration effect, falling back to default vibration");
              return mDefaultVibrationEffect;
            }
            return effect;
        } catch (IllegalArgumentException iae) {
            // Deep in the bowels of the VibrationEffect class it is possible for an
            // IllegalArgumentException to be thrown if there is an invalid URI specified in the
            // device config, or a content provider failure.  Rather than crashing the Telecom
            // process we will just use the default vibration effect.
            Log.e(this, iae, "getVibrationEffectForRingtone: failed to get vibration effect");
            return mDefaultVibrationEffect;
        }
    }

    public void startCallWaiting(Call call) {
        startCallWaiting(call, null);
    }

    public void startCallWaiting(Call call, String reason) {
        if (mInCallController.doesConnectedDialerSupportRinging(
                call.getAssociatedUser())) {
            Log.addEvent(call, LogUtils.Events.SKIP_RINGING, "Dialer handles");
            return;
        }

        if (call.isSelfManaged()) {
            Log.addEvent(call, LogUtils.Events.SKIP_RINGING, "Self-managed");
            return;
        }

        Log.v(this, "Playing call-waiting tone.");

        stopRinging();

        if (mCallWaitingPlayer == null) {
            Log.addEvent(call, LogUtils.Events.START_CALL_WAITING_TONE, reason);
            mCallWaitingCall = call;
            mCallWaitingPlayer =
                    mPlayerFactory.createPlayer(call, InCallTonePlayer.TONE_CALL_WAITING);
            mCallWaitingPlayer.startTone();
        }
    }

// QTI_BEGIN: 2022-04-12: Telephony: IMS: Fix CRS volume issues
    public void muteCrs(boolean mute) {
        Log.i(this, "Mute CRS : " + mute);
        mAudioManager.adjustStreamVolume(AudioManager.STREAM_VOICE_CALL,
                mute ? AudioManager.ADJUST_MUTE : AudioManager.ADJUST_UNMUTE, 0);
    }

// QTI_END: 2022-04-12: Telephony: IMS: Fix CRS volume issues
// QTI_BEGIN: 2021-12-17: Telephony: IMS: Fallback to play local ring if CRS video/audio RTP timeout
    public void stopPlayingCrs() {
// QTI_END: 2021-12-17: Telephony: IMS: Fallback to play local ring if CRS video/audio RTP timeout
// QTI_BEGIN: 2021-04-01: Telephony: IMS: Support Video Customized Ringing Signal(CRS)
        if (mRingingCall != null) {
            Log.addEvent(mRingingCall, LogUtils.Events.STOP_RINGER);
            mRingingCall = null;
        }
// QTI_END: 2021-04-01: Telephony: IMS: Support Video Customized Ringing Signal(CRS)
// QTI_BEGIN: 2022-04-12: Telephony: IMS: Fix CRS volume issues

        if (mCommunicationDeviceChangedListener != null) {
            try {
                mAudioManager.removeOnCommunicationDeviceChangedListener(
                        mCommunicationDeviceChangedListener);
            } catch (Exception e) {
                Log.i(this, "removeOnCommunicationDeviceChangedListener failed with exception: "
                         + e);
            }
            mCommunicationDeviceChangedListener = null;

        }
// QTI_END: 2022-04-12: Telephony: IMS: Fix CRS volume issues
// QTI_BEGIN: 2021-04-01: Telephony: IMS: Support Video Customized Ringing Signal(CRS)

        if (mIsVibrating) {
            Log.addEvent(mVibratingCall, LogUtils.Events.STOP_VIBRATOR);
            mVibrator.cancel();
            mIsVibrating = false;
            mVibratingCall = null;
        }
    }

// QTI_END: 2021-04-01: Telephony: IMS: Support Video Customized Ringing Signal(CRS)
    public void stopRinging() {
        final Call foregroundCall = mRingingCall != null ? mRingingCall : mVibratingCall;
        if (mAccessibilityManagerAdapter != null) {
            Log.addEvent(foregroundCall, LogUtils.Events.FLASH_NOTIFICATION_STOP);
            getHandler().post(() ->
                    mAccessibilityManagerAdapter.stopFlashNotificationSequence(mContext));
        }

        synchronized (mLock) {
            if (mRingingCall != null) {
                Log.addEvent(mRingingCall, LogUtils.Events.STOP_RINGER);
                mRingingCall = null;
            }

// QTI_BEGIN: 2023-05-22: Telephony: IMS: Remove device to device patches for CRS
            if (mIsCrsCall && isCrsSupportedFromAudioHal()) {
// QTI_END: 2023-05-22: Telephony: IMS: Remove device to device patches for CRS
// QTI_BEGIN: 2023-04-03: Telephony: IMS: Support video CRS in RINGTONE
                Log.i(this, "Stop CRS ");
// QTI_END: 2023-04-03: Telephony: IMS: Support video CRS in RINGTONE
// QTI_BEGIN: 2023-05-22: Telephony: IMS: Remove device to device patches for CRS
                //set CRS_volume as 0 when CRS is stopped or silence the call.
                mAudioManager.setParameters("CRS_volume=0");
// QTI_END: 2023-05-22: Telephony: IMS: Remove device to device patches for CRS
// QTI_BEGIN: 2023-04-03: Telephony: IMS: Support video CRS in RINGTONE
                mIsCrsCall = false;
// QTI_END: 2023-04-03: Telephony: IMS: Support video CRS in RINGTONE
// QTI_BEGIN: 2023-05-16: Telephony: Fix ringer not stopping issue during answer of waiting call
            } else {
// QTI_END: 2023-05-16: Telephony: Fix ringer not stopping issue during answer of waiting call
// QTI_BEGIN: 2023-04-03: Telephony: IMS: Support video CRS in RINGTONE
                Log.i(this, "Stop local Ringing");
                mRingtonePlayer.stop();
            }
// QTI_END: 2023-04-03: Telephony: IMS: Support video CRS in RINGTONE

            if (mIsVibrating) {
                Log.addEvent(mVibratingCall, LogUtils.Events.STOP_VIBRATOR);
                mVibrator.cancel();
                mIsVibrating = false;
            }
            mVibratingCall = null;  // Prevents vibrations from starting via AsyncRingtonePlayer.
        }
    }

    public void stopCallWaiting() {
        Log.v(this, "stop call waiting.");
        if (mCallWaitingPlayer != null) {
            if (mCallWaitingCall != null) {
                Log.addEvent(mCallWaitingCall, LogUtils.Events.STOP_CALL_WAITING_TONE);
                mCallWaitingCall = null;
            }

            mCallWaitingPlayer.stopTone();
            mCallWaitingPlayer = null;
        }
    }

    public boolean isRinging() {
// QTI_BEGIN: 2023-05-22: Telephony: IMS: Remove device to device patches for CRS
        return mRingtonePlayer.isPlaying() || mIsCrsCall;
// QTI_END: 2023-05-22: Telephony: IMS: Remove device to device patches for CRS
    }

    /**
     * shouldRingForContact checks if the caller matches one of the Do Not Disturb bypass
     * settings (ex. A contact or repeat caller might be able to bypass DND settings). If
     * matchesCallFilter returns true, this means the caller can bypass the Do Not Disturb settings
     * and interrupt the user; otherwise call is suppressed.
     */
    public boolean shouldRingForContact(Call call) {
        // avoid re-computing manager.matcherCallFilter(Bundle)
        if (call.wasDndCheckComputedForCall()) {
            Log.i(this, "shouldRingForContact: returning computation from DndCallFilter.");
            return !call.isCallSuppressedByDoNotDisturb();
        }
        Uri contactUri = call.getHandle();
        if (mFlags.telecomResolveHiddenDependencies()) {
            if (contactUri == null) {
                contactUri = Uri.EMPTY;
            }
            return mNotificationManager.matchesCallFilter(contactUri);
        } else {
            final Bundle peopleExtras = new Bundle();
            if (contactUri != null) {
                ArrayList<Person> personList = new ArrayList<>();
                personList.add(new Person.Builder().setUri(contactUri.toString()).build());
                peopleExtras.putParcelableArrayList(Notification.EXTRA_PEOPLE_LIST, personList);
            }
            return mNotificationManager.matchesCallFilter(peopleExtras);
        }
    }

    private boolean hasExternalRinger(Call foregroundCall) {
        Bundle intentExtras = foregroundCall.getIntentExtras();
        if (intentExtras != null) {
            return intentExtras.getBoolean(TelecomManager.EXTRA_CALL_HAS_IN_BAND_RINGTONE, false);
        } else {
            return false;
        }
    }

    private boolean isVibratorEnabled(Context context, boolean shouldRingForContact) {
        AudioManager audioManager = (AudioManager) context.getSystemService(Context.AUDIO_SERVICE);
        // Use AudioManager#getRingerMode for more accurate result, instead of
        // AudioManager#getRingerModeInternal which only useful for volume controllers
        boolean zenModeOn = mNotificationManager != null
                && mNotificationManager.getZenMode() != ZEN_MODE_OFF;
        maybeGenAnomReportForGetRingerMode(zenModeOn, audioManager);
        return mVibrator.hasVibrator()
                && mSystemSettingsUtil.isRingVibrationEnabled(context)
                && (audioManager.getRingerMode() != AudioManager.RINGER_MODE_SILENT
                || (zenModeOn && shouldRingForContact));
    }
// QTI_BEGIN: 2020-04-08: Telephony: Add vibrating for outgoing call accepted support

    public void startVibratingForOutgoingCallActive() {
        if (!mIsVibrating
                && Settings.Global.getInt(mContext.getContentResolver(),
                        Settings.Global.VIBRATING_FOR_OUTGOING_CALL_ACCEPTED, 1) == 1) {
            mIsVibrating = true;
            java.util.concurrent.Executors.defaultThreadFactory().newThread(() -> {
                final VibrationEffect vibrationEffect =
                        mVibrationEffectProxy.createWaveform(SIMPLE_VIBRATION_PATTERN,
                        SIMPLE_VIBRATION_AMPLITUDE, REPEAT_SIMPLE_VIBRATION_AT);
                final AudioAttributes vibrationAttributes = new AudioAttributes.Builder()
                        .setContentType(AudioAttributes.CONTENT_TYPE_SPEECH)
                        .setUsage(AudioAttributes.USAGE_VOICE_COMMUNICATION)
                        .build();
                mVibrator.vibrate(vibrationEffect, vibrationAttributes);
                android.os.SystemClock.sleep(OUTGOING_CALL_VIBRATING_DURATION);
                mVibrator.cancel();
                mIsVibrating = false;
            }).start();
        }
    }
// QTI_END: 2020-04-08: Telephony: Add vibrating for outgoing call accepted support

    /**
     * There are 3 settings for haptics:
     * - AudioManager.RINGER_MODE_SILENT
     * - AudioManager.RINGER_MODE_VIBRATE
     * - AudioManager.RINGER_MODE_NORMAL
     * If the user does not have {@link AudioManager#RINGER_MODE_SILENT} set, the user should
     * have haptic feeback
     *
     * Note: If DND/ZEN_MODE is on, {@link AudioManager#getRingerMode()} will return
     * {@link AudioManager#RINGER_MODE_SILENT}, regardless of the user setting. Therefore,
     * getRingerModeInternal is the source of truth instead of {@link AudioManager#getRingerMode()}.
     * However, if DND/ZEN_MOD is off, the APIs should return the same value.  Generate an anomaly
     * report if they diverge.
     */
    private void maybeGenAnomReportForGetRingerMode(boolean isZenModeOn, AudioManager am) {
        if (!mFlags.getRingerModeAnomReport()) {
            return;
        }
        if (!isZenModeOn) {
            int ringerMode = am.getRingerMode();
            int ringerModeInternal = am.getRingerModeInternal();
            if (ringerMode != ringerModeInternal) {
                Log.i(this, "getRingerMode=[%d], getRingerModeInternal=[%d]",
                        ringerMode, ringerModeInternal);
                mAnomalyReporter.reportAnomaly(GET_RINGER_MODE_ANOMALY_UUID,
                        GET_RINGER_MODE_ANOMALY_MSG);
            }
        }
    }

    private RingerAttributes getRingerAttributes(Call call, boolean isHfpDeviceAttached) {
        mAudioManager = mContext.getSystemService(AudioManager.class);
        RingerAttributes.Builder builder = new RingerAttributes.Builder();

        LogUtils.EventTimer timer = new EventTimer();

        boolean isVolumeOverZero;

        if (mFlags.ensureInCarRinging()) {
            AudioAttributes aa = new AudioAttributes.Builder()
                    .setUsage(AudioAttributes.USAGE_NOTIFICATION_RINGTONE)
                    .setContentType(AudioAttributes.CONTENT_TYPE_SONIFICATION).build();
            isVolumeOverZero = mAudioManager.shouldNotificationSoundPlay(aa);
        } else {
            isVolumeOverZero = mAudioManager.getStreamVolume(AudioManager.STREAM_RING) > 0;
        }
        timer.record("isVolumeOverZero");
        boolean shouldRingForContact = shouldRingForContact(call);
        timer.record("shouldRingForContact");
        boolean isSelfManaged = call.isSelfManaged();
        timer.record("isSelfManaged");
        boolean isSilentRingingRequested = call.isSilentRingingRequested();
        timer.record("isSilentRingRequested");

        boolean isRingerAudible = isVolumeOverZero && shouldRingForContact;
        timer.record("isRingerAudible");
        String inaudibleReason = "";
        if (!isRingerAudible) {
            inaudibleReason = String.format("isVolumeOverZero=%s, shouldRingForContact=%s",
                isVolumeOverZero, shouldRingForContact);
        }

        boolean hasExternalRinger = hasExternalRinger(call);
        timer.record("hasExternalRinger");
        // Don't do call waiting operations or vibration unless these are false.
        boolean letDialerHandleRinging = mInCallController.doesConnectedDialerSupportRinging(
                call.getAssociatedUser());
        timer.record("letDialerHandleRinging");
        boolean isWorkProfileInQuietMode =
                isProfileInQuietMode(call.getAssociatedUser());
        timer.record("isWorkProfileInQuietMode");

        Log.i(this, "startRinging timings: " + timer);
        boolean endEarly =
                letDialerHandleRinging
                        || isSelfManaged
                        || hasExternalRinger
                        || isSilentRingingRequested
                        || isWorkProfileInQuietMode;

        if (endEarly) {
            Log.i(
                    this,
                    "Ending early -- letDialerHandleRinging=%s, isSelfManaged=%s, "
                            + "hasExternalRinger=%s, silentRingingRequested=%s, "
                            + "isWorkProfileInQuietMode=%s",
                    letDialerHandleRinging,
                    isSelfManaged,
                    hasExternalRinger,
                    isSilentRingingRequested,
                    isWorkProfileInQuietMode);
        }

        // Acquire audio focus under any of the following conditions:
        // 1. Should ring for contact and there's an HFP device attached
        // 2. Volume is over zero, we should ring for the contact, and there's a audible ringtone
        //    present. (This check is deferred until ringer knows the ringtone)
        // 3. The call is self-managed.
        boolean shouldAcquireAudioFocus = !isWorkProfileInQuietMode &&
                ((isHfpDeviceAttached && shouldRingForContact) || isSelfManaged);

        // Set missed reason according to attributes
        if (!isVolumeOverZero) {
            call.setUserMissed(USER_MISSED_LOW_RING_VOLUME);
        }
        if (!shouldRingForContact) {
            call.setUserMissed(USER_MISSED_DND_MODE);
        }
<<<<<<< HEAD
=======

>>>>>>> b0df9087
        if (mAttributesLatch != null) {
            mAttributesLatch.countDown();
        }
        return builder.setEndEarly(endEarly)
                .setLetDialerHandleRinging(letDialerHandleRinging)
                .setAcquireAudioFocus(shouldAcquireAudioFocus)
                .setRingerAudible(isRingerAudible)
                .setInaudibleReason(inaudibleReason)
                .setShouldRingForContact(shouldRingForContact)
                .setSilentRingingRequested(isSilentRingingRequested)
                .setWorkProfileQuietMode(isWorkProfileInQuietMode)
                .build();
    }

    private boolean isProfileInQuietMode(UserHandle user) {
        UserManager um = mContext.getSystemService(UserManager.class);
        return um.isManagedProfile(user.getIdentifier()) && um.isQuietModeEnabled(user);
    }

    private Handler getHandler() {
        if (mHandler == null) {
            HandlerThread handlerThread = new HandlerThread("Ringer");
            handlerThread.start();
            mHandler = handlerThread.getThreadHandler();
        }
        return mHandler;
    }

    @VisibleForTesting
    public boolean waitForAttributesCompletion() throws InterruptedException {
        if (mAttributesLatch != null) {
            return mAttributesLatch.await(RINGER_ATTRIBUTES_TIMEOUT, TimeUnit.MILLISECONDS);
        } else {
            return false;
        }
    }

    @Nullable
    private static VibrationEffect loadSerializedDefaultRingVibration(
            Resources resources, Vibrator vibrator) {
        try {
            InputStream vibrationInputStream =
                    resources.openRawResource(
                            com.android.internal.R.raw.default_ringtone_vibration_effect);
            ParsedVibration parsedVibration = VibrationXmlParser
                    .parseDocument(
                            new InputStreamReader(vibrationInputStream, StandardCharsets.UTF_8));
            if (parsedVibration == null) {
                Log.w(TAG, "Got null parsed default ring vibration effect.");
                return null;
            }
            return parsedVibration.resolve(vibrator);
        } catch (IOException | Resources.NotFoundException e) {
            Log.e(TAG, e, "Error parsing default ring vibration effect.");
            return null;
        }
    }

    private static VibrationEffect loadDefaultRingVibrationEffect(
            Context context,
            Vibrator vibrator,
            VibrationEffectProxy vibrationEffectProxy,
            FeatureFlags featureFlags) {
        Resources resources = context.getResources();

        if (resources.getBoolean(R.bool.use_simple_vibration_pattern)) {
            Log.i(TAG, "Using simple default ring vibration.");
            return createSimpleRingVibration(vibrationEffectProxy);
        }

        if (featureFlags.useDeviceProvidedSerializedRingerVibration()) {
            VibrationEffect parsedEffect = loadSerializedDefaultRingVibration(resources, vibrator);
            if (parsedEffect != null) {
                Log.i(TAG, "Using parsed default ring vibration.");
                // Make the parsed effect repeating to make it vibrate continuously during ring.
                // If the effect is already repeating, this API call is a no-op.
                // Otherwise, it  uses `DEFAULT_RING_VIBRATION_LOOP_DELAY_MS` when changing a
                // non-repeating vibration to a repeating vibration.
                // This is so that we ensure consecutive loops of the vibration play with some gap
                // in between.
                return parsedEffect.applyRepeatingIndefinitely(
                        /* wantRepeating= */ true, DEFAULT_RING_VIBRATION_LOOP_DELAY_MS);
            }
            // Fallback to the simple vibration if the serialized effect cannot be loaded.
            return createSimpleRingVibration(vibrationEffectProxy);
        }

        Log.i(TAG, "Using pulse default ring vibration.");
        return vibrationEffectProxy.createWaveform(
                PULSE_PATTERN, PULSE_AMPLITUDE, REPEAT_VIBRATION_AT);
    }

    private static VibrationEffect createSimpleRingVibration(
            VibrationEffectProxy vibrationEffectProxy) {
        return vibrationEffectProxy.createWaveform(SIMPLE_VIBRATION_PATTERN,
                SIMPLE_VIBRATION_AMPLITUDE, REPEAT_SIMPLE_VIBRATION_AT);
    }
}<|MERGE_RESOLUTION|>--- conflicted
+++ resolved
@@ -1245,10 +1245,7 @@
         if (!shouldRingForContact) {
             call.setUserMissed(USER_MISSED_DND_MODE);
         }
-<<<<<<< HEAD
-=======
-
->>>>>>> b0df9087
+
         if (mAttributesLatch != null) {
             mAttributesLatch.countDown();
         }
