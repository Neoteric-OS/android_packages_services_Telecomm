--- conflicted
+++ resolved
@@ -269,12 +269,7 @@
 
         mIsHapticPlaybackSupportedByDevice =
                 mSystemSettingsUtil.isHapticPlaybackSupported(mContext);
-<<<<<<< HEAD
-=======
-
-        mAudioManager = mContext.getSystemService(AudioManager.class);
         mFlags = featureFlags;
->>>>>>> 84887371
     }
 
     @VisibleForTesting
