/*
 * Copyright (C) 2015 The Android Open Source Project
 *
 * Licensed under the Apache License, Version 2.0 (the "License");
 * you may not use this file except in compliance with the License.
 * You may obtain a copy of the License at
 *
 *      http://www.apache.org/licenses/LICENSE-2.0
 *
 * Unless required by applicable law or agreed to in writing, software
 * distributed under the License is distributed on an "AS IS" BASIS,
 * WITHOUT WARRANTIES OR CONDITIONS OF ANY KIND, either express or implied.
 * See the License for the specific language governing permissions and
 * limitations under the License
 */

package com.android.server.telecom;

import static android.provider.CallLog.Calls.USER_MISSED_DND_MODE;
import static android.provider.CallLog.Calls.USER_MISSED_LOW_RING_VOLUME;
import static android.provider.CallLog.Calls.USER_MISSED_NO_VIBRATE;
import static android.provider.Settings.Global.ZEN_MODE_OFF;

import android.annotation.NonNull;
import android.annotation.Nullable;
import android.app.Notification;
import android.app.NotificationManager;
import android.app.Person;
import android.content.BroadcastReceiver;
import android.content.Context;
import android.content.Intent;
import android.content.IntentFilter;
import android.content.res.Resources;
import android.media.AudioAttributes;
import android.media.AudioDeviceInfo;
import android.content.res.Resources;
import android.media.AudioManager;
import android.media.Ringtone;
import android.media.VolumeShaper;
import android.net.Uri;
import android.os.Bundle;
import android.os.Handler;
import android.os.HandlerThread;
import android.os.UserHandle;
import android.os.UserManager;
import android.os.VibrationAttributes;
import android.os.VibrationEffect;
import android.os.Vibrator;
import android.os.vibrator.persistence.ParsedVibration;
import android.os.vibrator.persistence.VibrationXmlParser;
import android.provider.Settings;
import android.telecom.Log;
import android.telecom.TelecomManager;
import android.util.Pair;
import android.view.accessibility.AccessibilityManager;

import com.android.internal.annotations.VisibleForTesting;
import com.android.server.telecom.LogUtils.EventTimer;
import com.android.server.telecom.flags.FeatureFlags;

import java.io.InputStream;
import java.io.InputStreamReader;
import java.io.IOException;
import java.nio.charset.StandardCharsets;
import java.util.ArrayList;
import java.util.concurrent.CompletableFuture;
import java.util.concurrent.CountDownLatch;
import java.util.concurrent.Executors;
import java.util.concurrent.ExecutionException;
import java.util.concurrent.TimeUnit;
import java.util.concurrent.TimeoutException;
import java.util.function.BiConsumer;
import java.util.function.Supplier;

/**
 * Controls the ringtone player.
 */
@VisibleForTesting
public class Ringer {
    private static final String TAG = "TelecomRinger";

    public interface AccessibilityManagerAdapter {
        boolean startFlashNotificationSequence(@NonNull Context context,
                @AccessibilityManager.FlashNotificationReason int reason);
        boolean stopFlashNotificationSequence(@NonNull Context context);
    }
    /**
     * Flag only for local debugging. Do not submit enabled.
     */
    private static final boolean DEBUG_RINGER = false;

    public static class VibrationEffectProxy {
        public VibrationEffect createWaveform(long[] timings, int[] amplitudes, int repeat) {
            return VibrationEffect.createWaveform(timings, amplitudes, repeat);
        }

        public VibrationEffect get(Uri ringtoneUri, Context context) {
            return VibrationEffect.get(ringtoneUri, context);
        }
    }
    @VisibleForTesting
    public VibrationEffect mDefaultVibrationEffect;

    // Used for test to notify the completion of RingerAttributes
    private CountDownLatch mAttributesLatch;

    /**
     * Delay to be used between consecutive vibrations when a non-repeating vibration effect is
     * provided by the device.
     *
     * <p>If looking to customize the loop delay for a device's ring vibration, the desired repeat
     * behavior should be encoded directly in the effect specification in the device configuration
     * rather than changing the here (i.e. in `R.raw.default_ringtone_vibration_effect` resource).
     */
    private static int DEFAULT_RING_VIBRATION_LOOP_DELAY_MS = 1000;

    private static final long[] PULSE_PRIMING_PATTERN = {0,12,250,12,500}; // priming  + interval

    private static final int[] PULSE_PRIMING_AMPLITUDE = {0,255,0,255,0};  // priming  + interval

    // ease-in + peak + pause
    private static final long[] PULSE_RAMPING_PATTERN = {
        50,50,50,50,50,50,50,50,50,50,50,50,50,50,300,1000};

    // ease-in (min amplitude = 30%) + peak + pause
    private static final int[] PULSE_RAMPING_AMPLITUDE = {
        77,77,78,79,81,84,87,93,101,114,133,162,205,255,255,0};

    @VisibleForTesting
    public static final long[] PULSE_PATTERN;

    @VisibleForTesting
    public static final int[] PULSE_AMPLITUDE;

    private static final int RAMPING_RINGER_VIBRATION_DURATION = 5000;
    private static final int RAMPING_RINGER_DURATION = 10000;

    private static final int OUTGOING_CALL_VIBRATING_DURATION = 100;

    static {
        // construct complete pulse pattern
        PULSE_PATTERN = new long[PULSE_PRIMING_PATTERN.length + PULSE_RAMPING_PATTERN.length];
        System.arraycopy(
            PULSE_PRIMING_PATTERN, 0, PULSE_PATTERN, 0, PULSE_PRIMING_PATTERN.length);
        System.arraycopy(PULSE_RAMPING_PATTERN, 0, PULSE_PATTERN,
            PULSE_PRIMING_PATTERN.length, PULSE_RAMPING_PATTERN.length);

        // construct complete pulse amplitude
        PULSE_AMPLITUDE = new int[PULSE_PRIMING_AMPLITUDE.length + PULSE_RAMPING_AMPLITUDE.length];
        System.arraycopy(
            PULSE_PRIMING_AMPLITUDE, 0, PULSE_AMPLITUDE, 0, PULSE_PRIMING_AMPLITUDE.length);
        System.arraycopy(PULSE_RAMPING_AMPLITUDE, 0, PULSE_AMPLITUDE,
            PULSE_PRIMING_AMPLITUDE.length, PULSE_RAMPING_AMPLITUDE.length);
    }

    private static final long[] SIMPLE_VIBRATION_PATTERN = {
            0, // No delay before starting
            1000, // How long to vibrate
            1000, // How long to wait before vibrating again
    };

    private static final int[] SIMPLE_VIBRATION_AMPLITUDE = {
            0, // No delay before starting
            255, // Vibrate full amplitude
            0, // No amplitude while waiting
    };

    /**
     * Indicates that vibration should be repeated at element 5 in the {@link #PULSE_AMPLITUDE} and
     * {@link #PULSE_PATTERN} arrays.  This means repetition will happen for the main ease-in/peak
     * pattern, but the priming + interval part will not be repeated.
     */
    private static final int REPEAT_VIBRATION_AT = 5;

    private static final int REPEAT_SIMPLE_VIBRATION_AT = 1;

    private static final long RINGER_ATTRIBUTES_TIMEOUT = 5000; // 5 seconds

    private static final float EPSILON = 1e-6f;

    private static final VibrationAttributes VIBRATION_ATTRIBUTES =
            new VibrationAttributes.Builder().setUsage(VibrationAttributes.USAGE_RINGTONE).build();

    private static VolumeShaper.Configuration mVolumeShaperConfig;

    /**
     * Used to keep ordering of unanswered incoming calls. There can easily exist multiple incoming
     * calls and explicit ordering is useful for maintaining the proper state of the ringer.
     */

    private final SystemSettingsUtil mSystemSettingsUtil;
    private final InCallTonePlayer.Factory mPlayerFactory;
    private final AsyncRingtonePlayer mRingtonePlayer;
    private final Context mContext;
    private final Vibrator mVibrator;
    private final InCallController mInCallController;
    private final VibrationEffectProxy mVibrationEffectProxy;
    private final boolean mIsHapticPlaybackSupportedByDevice;
    private final FeatureFlags mFlags;
    /**
     * For unit testing purposes only; when set, {@link #startRinging(Call, boolean)} will complete
     * the future provided by the test using {@link #setBlockOnRingingFuture(CompletableFuture)}.
     */
    private CompletableFuture<Void> mBlockOnRingingFuture = null;

    private InCallTonePlayer mCallWaitingPlayer;
    private RingtoneFactory mRingtoneFactory;
    private AudioManager mAudioManager;
    private NotificationManager mNotificationManager;
    private AccessibilityManagerAdapter mAccessibilityManagerAdapter;
    private boolean mIsCrsCall = false;

    /**
     * Call objects that are ringing, vibrating or call-waiting. These are used only for logging
     * purposes (except mVibratingCall is also used to ensure consistency).
     */
    private Call mRingingCall;
    private Call mVibratingCall;
    private Call mCallWaitingCall;

    /**
     * Used to track the status of {@link #mVibrator} in the case of simultaneous incoming calls.
     */
    private volatile boolean mIsVibrating = false;

    private Handler mHandler = null;
    private int mSavedSpeakerInCallVolume = -1;
    private CommunicationDeviceChangedListener mCommunicationDeviceChangedListener = null;

    /**
     * Use lock different from the Telecom sync because ringing process is asynchronous outside that
     * lock
     */
    private final Object mLock;

    /** Initializes the Ringer. */
    @VisibleForTesting
    public Ringer(
            InCallTonePlayer.Factory playerFactory,
            Context context,
            SystemSettingsUtil systemSettingsUtil,
            AsyncRingtonePlayer asyncRingtonePlayer,
            RingtoneFactory ringtoneFactory,
            Vibrator vibrator,
            VibrationEffectProxy vibrationEffectProxy,
            InCallController inCallController,
            NotificationManager notificationManager,
            AccessibilityManagerAdapter accessibilityManagerAdapter,
            FeatureFlags featureFlags) {

        mLock = new Object();
        mSystemSettingsUtil = systemSettingsUtil;
        mPlayerFactory = playerFactory;
        mContext = context;
        // We don't rely on getSystemService(Context.VIBRATOR_SERVICE) to make sure this
        // vibrator object will be isolated from others.
        mVibrator = vibrator;
        mRingtonePlayer = asyncRingtonePlayer;
        mRingtoneFactory = ringtoneFactory;
        mInCallController = inCallController;
        mVibrationEffectProxy = vibrationEffectProxy;
        mNotificationManager = notificationManager;
        mAudioManager = mContext.getSystemService(AudioManager.class);
        mAccessibilityManagerAdapter = accessibilityManagerAdapter;

        mDefaultVibrationEffect =
                loadDefaultRingVibrationEffect(
                        mContext, mVibrator, mVibrationEffectProxy, featureFlags);

        mIsHapticPlaybackSupportedByDevice =
                mSystemSettingsUtil.isHapticPlaybackSupported(mContext);
        mFlags = featureFlags;
    }

    @VisibleForTesting
    public void setBlockOnRingingFuture(CompletableFuture<Void> future) {
        mBlockOnRingingFuture = future;
    }

    @VisibleForTesting
    public void setNotificationManager(NotificationManager notificationManager) {
        mNotificationManager = notificationManager;
    }

    public boolean isCrsSupportedFromAudioHal() {
        if (mAudioManager == null) {
            return false;
        }
        String isCrsSupported = mAudioManager.getParameters("isCRSsupported");
        Log.i(this, "CRS is supported from audio HAL : " + isCrsSupported);
        return isCrsSupported.equals("isCRSsupported=1");
    }

    public boolean startPlayingCrs(Call foregroundCall, boolean isHfpDeviceAttached) {
        if (foregroundCall == null) {
            Log.wtf(this, "startPlayingCrs called with null foreground call.");
            return false;
        }

        boolean isCrsCall = foregroundCall.isCrsCall();
        Log.i(this, "startPlayingCrs called with video CRS is :: " + isCrsCall);
        if (!isCrsCall) {
            return false;
        }

        if (foregroundCall.getState() != CallState.RINGING
                && foregroundCall.getState() != CallState.SIMULATED_RINGING) {
            // Its possible for bluetooth to connect JUST as a call goes active, which would mean
            // the call would start ringing again.
            Log.i(this, "startRinging called for non-ringing foreground callid=%s",
                    foregroundCall.getId());
            return false;
        }

        LogUtils.EventTimer timer = new EventTimer();
        boolean isVolumeOverZero = mAudioManager.getStreamVolume(AudioManager.STREAM_RING) > 0;
        timer.record("isVolumeOverZero");
        boolean shouldRingForContact = shouldRingForContact(foregroundCall);
        timer.record("shouldRingForContact");
        boolean isSelfManaged = foregroundCall.isSelfManaged();
        timer.record("isSelfManaged");
        boolean isSilentRingingRequested = foregroundCall.isSilentRingingRequested();
        timer.record("isSilentRingRequested");

        boolean isRingerAudible = isVolumeOverZero && shouldRingForContact && isCrsCall;
        timer.record("isRingerAudible");
        boolean hasExternalRinger = hasExternalRinger(foregroundCall);
        timer.record("hasExternalRinger");
        // Don't do call waiting operations or vibration unless these are false.
        boolean isTheaterModeOn = mSystemSettingsUtil.isTheaterModeOn(mContext);
        timer.record("isTheaterModeOn");
        boolean letDialerHandleRinging = mInCallController.doesConnectedDialerSupportRinging(
                foregroundCall.getAssociatedUser());
        timer.record("letDialerHandleRinging");

        Log.i(this, "startRinging timings: " + timer);
        boolean endEarly = isTheaterModeOn || letDialerHandleRinging || isSelfManaged ||
                hasExternalRinger || isSilentRingingRequested;

        // Acquire audio focus under any of the following conditions:
        // 1. Should ring for contact and there's an HFP device attached
        // 2. Volume is over zero, we should ring for the contact, and there's a audible ringtone
        //    present, here is CRS from network.
        // 3. The call is self-managed.
        boolean shouldAcquireAudioFocus =
                isRingerAudible || (isHfpDeviceAttached && shouldRingForContact) || isSelfManaged;

        if (endEarly) {
            if (letDialerHandleRinging) {
                Log.addEvent(foregroundCall, LogUtils.Events.SKIP_RINGING, "Dialer handles");
            }
            if (isSilentRingingRequested) {
                Log.addEvent(foregroundCall, LogUtils.Events.SKIP_RINGING, "Silent ringing "
                        + "requested");
            }
            Log.i(this, "Ending early -- isTheaterModeOn=%s, letDialerHandleRinging=%s, " +
                            "isSelfManaged=%s, hasExternalRinger=%s, silentRingingRequested=%s",
                    isTheaterModeOn, letDialerHandleRinging, isSelfManaged, hasExternalRinger,
                    isSilentRingingRequested);
            if (mBlockOnRingingFuture != null) {
                mBlockOnRingingFuture.complete(null);
            }
            return shouldAcquireAudioFocus;
        }

        stopCallWaiting();
        VibrationEffect effect;
        // Determine if the settings and DND mode indicate that the vibrator can be used right now.
        boolean isVibratorEnabled = isVibratorEnabled(mContext, isRingerAudible);
        boolean shouldApplyRampingRinger =
                isVibratorEnabled && mSystemSettingsUtil.isRampingRingerEnabled(mContext);
        // TODO(b/262055367) re-apply value-adds as necessary
        effect = mDefaultVibrationEffect;

        Log.i(this, "isHfpDeviceAttached=%s, isVibratorEnabled=%s, isRingerAudible=%s, ",
                isHfpDeviceAttached, isVibratorEnabled, isRingerAudible);
        if (isRingerAudible) {
            if (!mAudioManager.isSpeakerphoneOn()) {
                mCommunicationDeviceChangedListener = new CommunicationDeviceChangedListener();
                try {
                    mAudioManager.addOnCommunicationDeviceChangedListener(
                            mContext.getMainExecutor(), mCommunicationDeviceChangedListener);
                } catch (Exception e) {
                    Log.i(this, "addOnCommunicationDeviceChangedListener failed with exception: "
                            + e);
                }
            } else {
                Log.i(this,"Speaker is ON for CRS.");
                setSystemSystemSpeakerInCallVolume();
            }
        }
        if (mBlockOnRingingFuture != null) {
            mBlockOnRingingFuture.complete(null);
        }
        maybeStartVibration(foregroundCall, shouldRingForContact,
                effect, isVibratorEnabled, isRingerAudible);

        return shouldAcquireAudioFocus;
    }

    class CommunicationDeviceChangedListener implements
        AudioManager.OnCommunicationDeviceChangedListener {
            @Override
            public void onCommunicationDeviceChanged(AudioDeviceInfo device) {
                if (device == null) {
                    return;
                }
                Log.i(this,"onCommunicationDeviceChanged, Device type : "
                        + device.getInternalType());
                if (device.getInternalType() == AudioDeviceInfo.TYPE_BUILTIN_SPEAKER) {
                    setSystemSystemSpeakerInCallVolume();
                }
            }
     }

    private void setSystemSystemSpeakerInCallVolume() {
        int ringVolumeLevel = mAudioManager.getStreamVolume(AudioManager.STREAM_RING);
        if (ringVolumeLevel > 0) {
            Log.i(this, "Start play CRS with volume :: " + ringVolumeLevel);
            // Set the CRS volume with local ring volume  and save the old volume setting.
            mSavedSpeakerInCallVolume = mAudioManager.getStreamVolume(
                    AudioManager.STREAM_VOICE_CALL);
            Log.i(this, "mSavedSpeakerInCallVolume is :: " + mSavedSpeakerInCallVolume);
            mAudioManager.setStreamVolume(AudioManager.STREAM_VOICE_CALL,
                    convertVolumeLevelFromRingToCrs(ringVolumeLevel), 0);
        }
    }

    public void restoreSystemSpeakerInCallVolume() {
        boolean speakerOn = mAudioManager.isSpeakerphoneOn();
        Log.i(this, "restoreSystemSpeakerInCallVolume :: speaker ON =  " + speakerOn
                + ", mSavedSpeakerInCallVolume = " + mSavedSpeakerInCallVolume);
        muteCrs(false);
        if (speakerOn && (mSavedSpeakerInCallVolume != -1)) {
            // Restore inCall volume after getting ACTIVE/DISCONNECTED state as
            // CRS volume used the system ringing volume level.
            // And set volume level for speaker only.
            mAudioManager.setStreamVolume(AudioManager.STREAM_VOICE_CALL,
                    mSavedSpeakerInCallVolume, 0);
            mSavedSpeakerInCallVolume = -1;
            Log.i(this, "restoreSystemSpeakerInCallVolume done");
        }
    }

    private void maybeStartVibration(Call foregroundCall, boolean shouldRingForContact,
        VibrationEffect effect, boolean isVibrationEnabled, boolean isRingerAudible) {
        synchronized (mLock) {
            mAudioManager = mContext.getSystemService(AudioManager.class);
            if (isVibrationEnabled && !mIsVibrating && shouldRingForContact) {
                Log.addEvent(foregroundCall, LogUtils.Events.START_VIBRATOR,
                        "hasVibrator=%b, userRequestsVibrate=%b, ringerMode=%d, isVibrating=%b",
                        mVibrator.hasVibrator(),
                        mSystemSettingsUtil.isRingVibrationEnabled(mContext),
                        mAudioManager.getRingerMode(), mIsVibrating);
                if (mSystemSettingsUtil.isRampingRingerEnabled(mContext) && isRingerAudible) {
                    Log.i(this, "start vibration for ramping ringer.");
                } else {
                    Log.i(this, "start normal vibration.");
                }
                mIsVibrating = true;
                mVibrator.vibrate(effect, VIBRATION_ATTRIBUTES);
            } else {
                foregroundCall.setUserMissed(USER_MISSED_NO_VIBRATE);
                Log.addEvent(foregroundCall, LogUtils.Events.SKIP_VIBRATION,
                        "hasVibrator=%b, userRequestsVibrate=%b, ringerMode=%d, isVibrating=%b",
                        mVibrator.hasVibrator(),
                        mSystemSettingsUtil.isRingVibrationEnabled(mContext),
                        mAudioManager.getRingerMode(), mIsVibrating);
            }
        }
    }

    private int convertVolumeLevelFromRingToCrs(int ringVolume) {
        // CRS volume is same as voice call volume per design and telephony should
        // adjust voice volume according to ring volume when playing CRS audio,
        // however the range of local ring volume and voice call volume are different
        // for different devices, telephony needs to align volume level between local
        // ring and CRS(voice call volume) according to device audio configuration.
        final int maxVoiceCallVolume = mAudioManager.getStreamMaxVolume(
                AudioManager.STREAM_VOICE_CALL);
        final int maxRingVolume = mAudioManager.getStreamMaxVolume(AudioManager.STREAM_RING);
        final int minVoiceCallVolume = mAudioManager.getStreamMinVolume(
                AudioManager.STREAM_VOICE_CALL);
        final int minRingVolume = mAudioManager.getStreamMinVolume(AudioManager.STREAM_RING);
        if (ringVolume >= maxRingVolume) {
            return maxVoiceCallVolume;
        }
        final float ratio =(float) (maxVoiceCallVolume - minVoiceCallVolume) /
            (maxRingVolume - minRingVolume);
        int crsVolume = minVoiceCallVolume + (int)Math.round(ratio * (ringVolume - minRingVolume));
        if (crsVolume >= maxVoiceCallVolume) {
            crsVolume = maxVoiceCallVolume;
        }
        Log.i(this, "maxVoiceCallVol=%d, maxRingVol=%d, minVoiceCallVol=%d, "
                + "minRingVol=%d, crsVolume=%d, ",
                maxVoiceCallVolume,
                maxRingVolume,
                minVoiceCallVolume,
                minRingVolume,
                crsVolume);
        return crsVolume;
    }

    public boolean startRinging(Call foregroundCall, boolean isHfpDeviceAttached) {
        boolean deferBlockOnRingingFuture = false;
        // try-finally to ensure that the block on ringing future is always called.
        try {
            if (foregroundCall == null) {
                Log.wtf(this, "startRinging called with null foreground call.");
                return false;
            }

            if (foregroundCall.getState() != CallState.RINGING
                    && foregroundCall.getState() != CallState.SIMULATED_RINGING) {
                // It's possible for bluetooth to connect JUST as a call goes active, which would
                // mean the call would start ringing again.
                Log.i(this, "startRinging called for non-ringing foreground callid=%s",
                        foregroundCall.getId());
                return false;
            }

            // Use completable future to establish a timeout, not intent to make these work outside
            // the main thread asynchronously
            // TODO: moving these RingerAttributes calculation out of Telecom lock to avoid blocking
            CompletableFuture<RingerAttributes> ringerAttributesFuture = CompletableFuture
                    .supplyAsync(() -> getRingerAttributes(foregroundCall, isHfpDeviceAttached),
                            new LoggedHandlerExecutor(getHandler(), "R.sR", null));

            RingerAttributes attributes = null;
            try {
                mAttributesLatch = new CountDownLatch(1);
                attributes = ringerAttributesFuture.get(
                        RINGER_ATTRIBUTES_TIMEOUT, TimeUnit.MILLISECONDS);
            } catch (ExecutionException | InterruptedException | TimeoutException e) {
                // Keep attributes as null
                Log.i(this, "getAttributes error: " + e);
            }

            if (attributes == null) {
                Log.addEvent(foregroundCall, LogUtils.Events.SKIP_RINGING,
                        "RingerAttributes error");
                return false;
            }

            if (attributes.isEndEarly()) {
                boolean acquireAudioFocus = attributes.shouldAcquireAudioFocus();
                if (attributes.letDialerHandleRinging()) {
                    Log.addEvent(foregroundCall, LogUtils.Events.SKIP_RINGING, "Dialer handles");
                    // Dialer will setup a ringtone, provide the audio focus if its audible.
                    acquireAudioFocus |= attributes.isRingerAudible();
                }

                if (attributes.isSilentRingingRequested()) {
                    Log.addEvent(foregroundCall, LogUtils.Events.SKIP_RINGING, "Silent ringing "
                            + "requested");
                }
                if (attributes.isWorkProfileInQuietMode()) {
                    Log.addEvent(foregroundCall, LogUtils.Events.SKIP_RINGING,
                            "Work profile in quiet mode");
                }
                return acquireAudioFocus;
            }

            mIsCrsCall = foregroundCall.isCrsCall();
            stopCallWaiting();

            final boolean shouldFlash = attributes.shouldRingForContact();
            if (mAccessibilityManagerAdapter != null && shouldFlash) {
                Log.addEvent(foregroundCall, LogUtils.Events.FLASH_NOTIFICATION_START);
                getHandler().post(() ->
                        mAccessibilityManagerAdapter.startFlashNotificationSequence(mContext,
                                AccessibilityManager.FLASH_REASON_CALL));
            }

            // Determine if the settings and DND mode indicate that the vibrator can be used right
            // now.
            final boolean isVibratorEnabled =
                    isVibratorEnabled(mContext, attributes.shouldRingForContact());
            boolean shouldApplyRampingRinger =
                    isVibratorEnabled && mSystemSettingsUtil.isRampingRingerEnabled(mContext);

            boolean isHapticOnly = false;
            boolean useCustomVibrationEffect = false;

            mVolumeShaperConfig = null;

            if (attributes.isRingerAudible()) {
                mRingingCall = foregroundCall;
                Log.addEvent(foregroundCall, LogUtils.Events.START_RINGER);
                // Because we wait until a contact info query to complete before processing a
                // call (for the purposes of direct-to-voicemail), the information about custom
                // ringtones should be available by the time this code executes. We can safely
                // request the custom ringtone from the call and expect it to be current.
                if (shouldApplyRampingRinger) {
                    Log.i(this, "create ramping ringer.");
                    float silencePoint = (float) (RAMPING_RINGER_VIBRATION_DURATION)
                            / (float) (RAMPING_RINGER_VIBRATION_DURATION + RAMPING_RINGER_DURATION);
                    mVolumeShaperConfig =
                            new VolumeShaper.Configuration.Builder()
                                    .setDuration(RAMPING_RINGER_VIBRATION_DURATION
                                            + RAMPING_RINGER_DURATION)
                                    .setCurve(
                                            new float[]{0.f, silencePoint + EPSILON
                                                    /*keep monotonicity*/, 1.f},
                                            new float[]{0.f, 0.f, 1.f})
                                    .setInterpolatorType(
                                            VolumeShaper.Configuration.INTERPOLATOR_TYPE_LINEAR)
                                    .build();
                    if (mSystemSettingsUtil.isAudioCoupledVibrationForRampingRingerEnabled()) {
                        useCustomVibrationEffect = true;
                    }
                } else {
                    if (DEBUG_RINGER) {
                        Log.i(this, "Create ringer with custom vibration effect");
                    }
                    // Ramping ringtone is not enabled.
                    useCustomVibrationEffect = true;
                }
            } else {
                Log.addEvent(foregroundCall, LogUtils.Events.SKIP_RINGING,
                        "Inaudible: " + attributes.getInaudibleReason()
                                + " isVibratorEnabled=" + isVibratorEnabled);

                if (isVibratorEnabled) {
                    // If ringer is not audible for this call, then the phone is in "Vibrate" mode.
                    // Use haptic-only ringtone or do not play anything.
                    isHapticOnly = true;
                    if (DEBUG_RINGER) {
                        Log.i(this, "Set ringtone as haptic only: " + isHapticOnly);
                    }
                } else {
                    foregroundCall.setUserMissed(USER_MISSED_NO_VIBRATE);
                    return attributes.shouldAcquireAudioFocus(); // ringer not audible
                }
            }

            boolean hapticChannelsMuted = !isVibratorEnabled || !mIsHapticPlaybackSupportedByDevice;
            if (shouldApplyRampingRinger
                    && !mSystemSettingsUtil.isAudioCoupledVibrationForRampingRingerEnabled()
                    && isVibratorEnabled) {
                Log.i(this, "Muted haptic channels since audio coupled ramping ringer is disabled");
                hapticChannelsMuted = true;
            } else if (hapticChannelsMuted) {
                Log.i(this,
                        "Muted haptic channels isVibratorEnabled=%s, hapticPlaybackSupported=%s",
                        isVibratorEnabled, mIsHapticPlaybackSupportedByDevice);
            }
            // Defer ringtone creation to the async player thread.
            Supplier<Pair<Uri, Ringtone>> ringtoneInfoSupplier;
            final boolean finalHapticChannelsMuted = hapticChannelsMuted;
            if (isHapticOnly) {
                if (hapticChannelsMuted) {
                    Log.i(this,
                            "want haptic only ringtone but haptics are muted, skip ringtone play");
                    ringtoneInfoSupplier = null;
                } else {
                    ringtoneInfoSupplier = mRingtoneFactory::getHapticOnlyRingtone;
                }
            } else {
                ringtoneInfoSupplier = () -> mRingtoneFactory.getRingtone(
                        foregroundCall, mVolumeShaperConfig, finalHapticChannelsMuted);
            }

            // If vibration will be done, reserve the vibrator.
            boolean vibratorReserved = isVibratorEnabled && attributes.shouldRingForContact()
                && tryReserveVibration(foregroundCall);
            if (!vibratorReserved) {
                foregroundCall.setUserMissed(USER_MISSED_NO_VIBRATE);
                Log.addEvent(foregroundCall, LogUtils.Events.SKIP_VIBRATION,
                        "hasVibrator=%b, userRequestsVibrate=%b, ringerMode=%d, "
                                + "isVibratorEnabled=%b",
                        mVibrator.hasVibrator(),
                        mSystemSettingsUtil.isRingVibrationEnabled(mContext),
                        mAudioManager.getRingerMode(), isVibratorEnabled);
            }

            // The vibration logic depends on the loaded ringtone, but we need to defer the ringtone
            // load to the async ringtone thread. Hence, we bundle up the final part of this method
            // for that thread to run after loading the ringtone. This logic is intended to run even
            // if the loaded ringtone is null. However if a stop event arrives before the ringtone
            // creation finishes, then this consumer can be skipped.
            final boolean finalUseCustomVibrationEffect = useCustomVibrationEffect;
            BiConsumer<Pair<Uri, Ringtone>, Boolean> afterRingtoneLogic =
                    (Pair<Uri, Ringtone> ringtoneInfo, Boolean stopped) -> {
                try {
                    Uri ringtoneUri = null;
                    Ringtone ringtone = null;
                    if (ringtoneInfo != null) {
                        ringtoneUri = ringtoneInfo.first;
                        ringtone = ringtoneInfo.second;
                    } else {
                        Log.w(this, "The ringtone could not be loaded.");
                    }

                    if (stopped.booleanValue() || !vibratorReserved) {
                        // don't start vibration if the ringing is already abandoned, or the
                        // vibrator wasn't reserved. This still triggers the mBlockOnRingingFuture.
                        return;
                    }
                    final VibrationEffect vibrationEffect;
                    if (ringtone != null && finalUseCustomVibrationEffect) {
                        if (DEBUG_RINGER) {
                            Log.d(this, "Using ringtone defined vibration effect.");
                        }
                        vibrationEffect = getVibrationEffectForRingtone(ringtoneUri);
                    } else {
                        vibrationEffect = mDefaultVibrationEffect;
                    }

                    boolean isUsingAudioCoupledHaptics =
                            !finalHapticChannelsMuted && ringtone != null
                                    && ringtone.hasHapticChannels();
                    vibrateIfNeeded(isUsingAudioCoupledHaptics, foregroundCall, vibrationEffect);
                } finally {
                    // This is used to signal to tests that the async play() call has completed.
                    if (mBlockOnRingingFuture != null) {
                        mBlockOnRingingFuture.complete(null);
                    }
                }
            };
            deferBlockOnRingingFuture = true;  // Run in vibrationLogic.
<<<<<<< HEAD
            if (mIsCrsCall && isCrsSupportedFromAudioHal()) {
                //CRS has no haptics channel
                Log.i(this, "Play CRS in RING Mode");
                mAudioManager.setParameters("CRS_volume=" +
                        mAudioManager.getStreamVolume(AudioManager.STREAM_RING));
                afterRingtoneLogic.accept(/* ringtone= */ null, /* stopped= */ false);
            } else if (ringtoneSupplier != null) {
                mRingtonePlayer.play(ringtoneSupplier, afterRingtoneLogic, isHfpDeviceAttached);
=======
            if (ringtoneInfoSupplier != null) {
                mRingtonePlayer.play(ringtoneInfoSupplier, afterRingtoneLogic, isHfpDeviceAttached);
>>>>>>> a95001ca
            } else {
                afterRingtoneLogic.accept(/* ringtoneUri, ringtone = */ null, /* stopped= */ false);
            }

            // shouldAcquireAudioFocus is meant to be true, but that check is deferred to here
            // because until now is when we actually know if the ringtone loading worked.
            return attributes.shouldAcquireAudioFocus()
                    || (!isHapticOnly && attributes.isRingerAudible());
        } finally {
            // This is used to signal to tests that the async play() call has completed. It can
            // be deferred into AsyncRingtonePlayer
            if (mBlockOnRingingFuture != null && !deferBlockOnRingingFuture) {
                mBlockOnRingingFuture.complete(null);
            }
        }
    }

    /**
     * Try to reserve the vibrator for this call, returning false if it's already committed.
     * The vibration will be started by AsyncRingtonePlayer to ensure timing is aligned with the
     * audio. The logic uses mVibratingCall to say which call is currently getting ready to vibrate,
     * or actually vibrating (indicated by mIsVibrating).
     *
     * Once reserved, the vibrateIfNeeded method is expected to be called. Note that if
     * audio-coupled haptics were used instead of vibrator, the reservation still stays until
     * ringing is stopped, because the vibrator is exclusive to a single vibration source.
     *
     * Note that this "reservation" is only local to the Ringer - it's not locking the vibrator, so
     * if it's busy with some other important vibration, this ringer's one may not displace it.
     */
    private boolean tryReserveVibration(Call foregroundCall) {
        synchronized (mLock) {
            if (mVibratingCall != null || mIsVibrating) {
                return false;
            }
            mVibratingCall = foregroundCall;
            return true;
        }
   }

    private void vibrateIfNeeded(boolean isUsingAudioCoupledHaptics, Call foregroundCall,
            VibrationEffect effect) {
        if (isUsingAudioCoupledHaptics) {
            Log.addEvent(
                foregroundCall, LogUtils.Events.SKIP_VIBRATION, "using audio-coupled haptics");
            return;
        }

        synchronized (mLock) {
            // Ensure the reservation is live. The mIsVibrating check should be redundant.
            if (foregroundCall == mVibratingCall && !mIsVibrating) {
                Log.addEvent(foregroundCall, LogUtils.Events.START_VIBRATOR,
                    "hasVibrator=%b, userRequestsVibrate=%b, ringerMode=%d, isVibrating=%b",
                    mVibrator.hasVibrator(), mSystemSettingsUtil.isRingVibrationEnabled(mContext),
                    mAudioManager.getRingerMode(), mIsVibrating);
                mIsVibrating = true;
                mVibrator.vibrate(effect, VIBRATION_ATTRIBUTES);
                Log.i(this, "start vibration.");
            }
            // else stopped already: this isn't started unless a reservation was made.
        }
    }

    private VibrationEffect getVibrationEffectForRingtone(Uri ringtoneUri) {
        if (ringtoneUri == null) {
            return mDefaultVibrationEffect;
        }
        try {
            VibrationEffect effect = mVibrationEffectProxy.get(ringtoneUri, mContext);
            if (effect == null) {
              Log.i(this, "did not find vibration effect, falling back to default vibration");
              return mDefaultVibrationEffect;
            }
            return effect;
        } catch (IllegalArgumentException iae) {
            // Deep in the bowels of the VibrationEffect class it is possible for an
            // IllegalArgumentException to be thrown if there is an invalid URI specified in the
            // device config, or a content provider failure.  Rather than crashing the Telecom
            // process we will just use the default vibration effect.
            Log.e(this, iae, "getVibrationEffectForRingtone: failed to get vibration effect");
            return mDefaultVibrationEffect;
        }
    }

    public void startCallWaiting(Call call) {
        startCallWaiting(call, null);
    }

    public void startCallWaiting(Call call, String reason) {
        if (mSystemSettingsUtil.isTheaterModeOn(mContext)) {
            return;
        }

        if (mInCallController.doesConnectedDialerSupportRinging(
                call.getAssociatedUser())) {
            Log.addEvent(call, LogUtils.Events.SKIP_RINGING, "Dialer handles");
            return;
        }

        if (call.isSelfManaged()) {
            Log.addEvent(call, LogUtils.Events.SKIP_RINGING, "Self-managed");
            return;
        }

        Log.v(this, "Playing call-waiting tone.");

        stopRinging();

        if (mCallWaitingPlayer == null) {
            Log.addEvent(call, LogUtils.Events.START_CALL_WAITING_TONE, reason);
            mCallWaitingCall = call;
            mCallWaitingPlayer =
                    mPlayerFactory.createPlayer(call, InCallTonePlayer.TONE_CALL_WAITING);
            mCallWaitingPlayer.startTone();
        }
    }

    public void muteCrs(boolean mute) {
        Log.i(this, "Mute CRS : " + mute);
        mAudioManager.adjustStreamVolume(AudioManager.STREAM_VOICE_CALL,
                mute ? AudioManager.ADJUST_MUTE : AudioManager.ADJUST_UNMUTE, 0);
    }

    public void stopPlayingCrs() {
        if (mRingingCall != null) {
            Log.addEvent(mRingingCall, LogUtils.Events.STOP_RINGER);
            mRingingCall = null;
        }

        if (mCommunicationDeviceChangedListener != null) {
            try {
                mAudioManager.removeOnCommunicationDeviceChangedListener(
                        mCommunicationDeviceChangedListener);
            } catch (Exception e) {
                Log.i(this, "removeOnCommunicationDeviceChangedListener failed with exception: "
                         + e);
            }
            mCommunicationDeviceChangedListener = null;

        }

        if (mIsVibrating) {
            Log.addEvent(mVibratingCall, LogUtils.Events.STOP_VIBRATOR);
            mVibrator.cancel();
            mIsVibrating = false;
            mVibratingCall = null;
        }
    }

    public void stopRinging() {
        final Call foregroundCall = mRingingCall != null ? mRingingCall : mVibratingCall;
        if (mAccessibilityManagerAdapter != null) {
            Log.addEvent(foregroundCall, LogUtils.Events.FLASH_NOTIFICATION_STOP);
            getHandler().post(() ->
                    mAccessibilityManagerAdapter.stopFlashNotificationSequence(mContext));
        }

        synchronized (mLock) {
            if (mRingingCall != null) {
                Log.addEvent(mRingingCall, LogUtils.Events.STOP_RINGER);
                mRingingCall = null;
            }

            if (mIsCrsCall && isCrsSupportedFromAudioHal()) {
                Log.i(this, "Stop CRS ");
                //set CRS_volume as 0 when CRS is stopped or silence the call.
                mAudioManager.setParameters("CRS_volume=0");
                mIsCrsCall = false;
            } else {
                Log.i(this, "Stop local Ringing");
                mRingtonePlayer.stop();
            }

            if (mIsVibrating) {
                Log.addEvent(mVibratingCall, LogUtils.Events.STOP_VIBRATOR);
                mVibrator.cancel();
                mIsVibrating = false;
            }
            mVibratingCall = null;  // Prevents vibrations from starting via AsyncRingtonePlayer.
        }
    }

    public void stopCallWaiting() {
        Log.v(this, "stop call waiting.");
        if (mCallWaitingPlayer != null) {
            if (mCallWaitingCall != null) {
                Log.addEvent(mCallWaitingCall, LogUtils.Events.STOP_CALL_WAITING_TONE);
                mCallWaitingCall = null;
            }

            mCallWaitingPlayer.stopTone();
            mCallWaitingPlayer = null;
        }
    }

    public boolean isRinging() {
        return mRingtonePlayer.isPlaying() || mIsCrsCall;
    }

    /**
     * shouldRingForContact checks if the caller matches one of the Do Not Disturb bypass
     * settings (ex. A contact or repeat caller might be able to bypass DND settings). If
     * matchesCallFilter returns true, this means the caller can bypass the Do Not Disturb settings
     * and interrupt the user; otherwise call is suppressed.
     */
    public boolean shouldRingForContact(Call call) {
        // avoid re-computing manager.matcherCallFilter(Bundle)
        if (call.wasDndCheckComputedForCall()) {
            Log.i(this, "shouldRingForContact: returning computation from DndCallFilter.");
            return !call.isCallSuppressedByDoNotDisturb();
        }
        Uri contactUri = call.getHandle();
        if (mFlags.telecomResolveHiddenDependencies()) {
            if (contactUri == null) {
                contactUri = Uri.EMPTY;
            }
            return mNotificationManager.matchesCallFilter(contactUri);
        } else {
            final Bundle peopleExtras = new Bundle();
            if (contactUri != null) {
                ArrayList<Person> personList = new ArrayList<>();
                personList.add(new Person.Builder().setUri(contactUri.toString()).build());
                peopleExtras.putParcelableArrayList(Notification.EXTRA_PEOPLE_LIST, personList);
            }
            return mNotificationManager.matchesCallFilter(peopleExtras);
        }
    }

    private boolean hasExternalRinger(Call foregroundCall) {
        Bundle intentExtras = foregroundCall.getIntentExtras();
        if (intentExtras != null) {
            return intentExtras.getBoolean(TelecomManager.EXTRA_CALL_HAS_IN_BAND_RINGTONE, false);
        } else {
            return false;
        }
    }

    private boolean isVibratorEnabled(Context context, boolean shouldRingForContact) {
        AudioManager audioManager = (AudioManager) context.getSystemService(Context.AUDIO_SERVICE);
        // Use AudioManager#getRingerMode for more accurate result, instead of
        // AudioManager#getRingerModeInternal which only useful for volume controllers
        boolean zenModeOn = mNotificationManager != null
                && mNotificationManager.getZenMode() != ZEN_MODE_OFF;
        return mVibrator.hasVibrator()
                && mSystemSettingsUtil.isRingVibrationEnabled(context)
                && (audioManager.getRingerMode() != AudioManager.RINGER_MODE_SILENT
                || (zenModeOn && shouldRingForContact));
    }

    public void startVibratingForOutgoingCallActive() {
        if (!mIsVibrating
                && Settings.Global.getInt(mContext.getContentResolver(),
                        Settings.Global.VIBRATING_FOR_OUTGOING_CALL_ACCEPTED, 1) == 1) {
            mIsVibrating = true;
            java.util.concurrent.Executors.defaultThreadFactory().newThread(() -> {
                final VibrationEffect vibrationEffect =
                        mVibrationEffectProxy.createWaveform(SIMPLE_VIBRATION_PATTERN,
                        SIMPLE_VIBRATION_AMPLITUDE, REPEAT_SIMPLE_VIBRATION_AT);
                final AudioAttributes vibrationAttributes = new AudioAttributes.Builder()
                        .setContentType(AudioAttributes.CONTENT_TYPE_SPEECH)
                        .setUsage(AudioAttributes.USAGE_VOICE_COMMUNICATION)
                        .build();
                mVibrator.vibrate(vibrationEffect, vibrationAttributes);
                android.os.SystemClock.sleep(OUTGOING_CALL_VIBRATING_DURATION);
                mVibrator.cancel();
                mIsVibrating = false;
            }).start();
        }
    }

    private RingerAttributes getRingerAttributes(Call call, boolean isHfpDeviceAttached) {
        mAudioManager = mContext.getSystemService(AudioManager.class);
        RingerAttributes.Builder builder = new RingerAttributes.Builder();

        LogUtils.EventTimer timer = new EventTimer();

        boolean isVolumeOverZero = mAudioManager.getStreamVolume(AudioManager.STREAM_RING) > 0;
        timer.record("isVolumeOverZero");
        boolean shouldRingForContact = shouldRingForContact(call);
        timer.record("shouldRingForContact");
        boolean isSelfManaged = call.isSelfManaged();
        timer.record("isSelfManaged");
        boolean isSilentRingingRequested = call.isSilentRingingRequested();
        timer.record("isSilentRingRequested");

        boolean isRingerAudible = isVolumeOverZero && shouldRingForContact;
        timer.record("isRingerAudible");
        String inaudibleReason = "";
        if (!isRingerAudible) {
            inaudibleReason = String.format("isVolumeOverZero=%s, shouldRingForContact=%s",
                isVolumeOverZero, shouldRingForContact);
        }

        boolean hasExternalRinger = hasExternalRinger(call);
        timer.record("hasExternalRinger");
        // Don't do call waiting operations or vibration unless these are false.
        boolean isTheaterModeOn = mSystemSettingsUtil.isTheaterModeOn(mContext);
        timer.record("isTheaterModeOn");
        boolean letDialerHandleRinging = mInCallController.doesConnectedDialerSupportRinging(
                call.getAssociatedUser());
        timer.record("letDialerHandleRinging");
        boolean isWorkProfileInQuietMode =
                isProfileInQuietMode(call.getAssociatedUser());
        timer.record("isWorkProfileInQuietMode");

        Log.i(this, "startRinging timings: " + timer);
        boolean endEarly = isTheaterModeOn || letDialerHandleRinging || isSelfManaged ||
                hasExternalRinger || isSilentRingingRequested || isWorkProfileInQuietMode;

        if (endEarly) {
            Log.i(this, "Ending early -- isTheaterModeOn=%s, letDialerHandleRinging=%s, " +
                            "isSelfManaged=%s, hasExternalRinger=%s, silentRingingRequested=%s, " +
                            "isWorkProfileInQuietMode=%s",
                    isTheaterModeOn, letDialerHandleRinging, isSelfManaged, hasExternalRinger,
                    isSilentRingingRequested, isWorkProfileInQuietMode);
        }

        // Acquire audio focus under any of the following conditions:
        // 1. Should ring for contact and there's an HFP device attached
        // 2. Volume is over zero, we should ring for the contact, and there's a audible ringtone
        //    present. (This check is deferred until ringer knows the ringtone)
        // 3. The call is self-managed.
        boolean shouldAcquireAudioFocus = !isWorkProfileInQuietMode &&
                ((isHfpDeviceAttached && shouldRingForContact) || isSelfManaged);

        // Set missed reason according to attributes
        if (!isVolumeOverZero) {
            call.setUserMissed(USER_MISSED_LOW_RING_VOLUME);
        }
        if (!shouldRingForContact) {
            call.setUserMissed(USER_MISSED_DND_MODE);
        }

        mAttributesLatch.countDown();
        return builder.setEndEarly(endEarly)
                .setLetDialerHandleRinging(letDialerHandleRinging)
                .setAcquireAudioFocus(shouldAcquireAudioFocus)
                .setRingerAudible(isRingerAudible)
                .setInaudibleReason(inaudibleReason)
                .setShouldRingForContact(shouldRingForContact)
                .setSilentRingingRequested(isSilentRingingRequested)
                .setWorkProfileQuietMode(isWorkProfileInQuietMode)
                .build();
    }

    private boolean isProfileInQuietMode(UserHandle user) {
        UserManager um = mContext.getSystemService(UserManager.class);
        return um.isManagedProfile(user.getIdentifier()) && um.isQuietModeEnabled(user);
    }

    private Handler getHandler() {
        if (mHandler == null) {
            HandlerThread handlerThread = new HandlerThread("Ringer");
            handlerThread.start();
            mHandler = handlerThread.getThreadHandler();
        }
        return mHandler;
    }

    @VisibleForTesting
    public boolean waitForAttributesCompletion() throws InterruptedException {
        if (mAttributesLatch != null) {
            return mAttributesLatch.await(RINGER_ATTRIBUTES_TIMEOUT, TimeUnit.MILLISECONDS);
        } else {
            return false;
        }
    }

    @Nullable
    private static VibrationEffect loadSerializedDefaultRingVibration(
            Resources resources, Vibrator vibrator) {
        try {
            InputStream vibrationInputStream =
                    resources.openRawResource(
                            com.android.internal.R.raw.default_ringtone_vibration_effect);
            ParsedVibration parsedVibration = VibrationXmlParser
                    .parseDocument(
                            new InputStreamReader(vibrationInputStream, StandardCharsets.UTF_8));
            if (parsedVibration == null) {
                Log.w(TAG, "Got null parsed default ring vibration effect.");
                return null;
            }
            return parsedVibration.resolve(vibrator);
        } catch (IOException | Resources.NotFoundException e) {
            Log.e(TAG, e, "Error parsing default ring vibration effect.");
            return null;
        }
    }

    private static VibrationEffect loadDefaultRingVibrationEffect(
            Context context,
            Vibrator vibrator,
            VibrationEffectProxy vibrationEffectProxy,
            FeatureFlags featureFlags) {
        Resources resources = context.getResources();

        if (resources.getBoolean(R.bool.use_simple_vibration_pattern)) {
            Log.i(TAG, "Using simple default ring vibration.");
            return createSimpleRingVibration(vibrationEffectProxy);
        }

        if (featureFlags.useDeviceProvidedSerializedRingerVibration()) {
            VibrationEffect parsedEffect = loadSerializedDefaultRingVibration(resources, vibrator);
            if (parsedEffect != null) {
                Log.i(TAG, "Using parsed default ring vibration.");
                // Make the parsed effect repeating to make it vibrate continuously during ring.
                // If the effect is already repeating, this API call is a no-op.
                // Otherwise, it  uses `DEFAULT_RING_VIBRATION_LOOP_DELAY_MS` when changing a
                // non-repeating vibration to a repeating vibration.
                // This is so that we ensure consecutive loops of the vibration play with some gap
                // in between.
                return parsedEffect.applyRepeatingIndefinitely(
                        /* wantRepeating= */ true, DEFAULT_RING_VIBRATION_LOOP_DELAY_MS);
            }
            // Fallback to the simple vibration if the serialized effect cannot be loaded.
            return createSimpleRingVibration(vibrationEffectProxy);
        }

        Log.i(TAG, "Using pulse default ring vibration.");
        return vibrationEffectProxy.createWaveform(
                PULSE_PATTERN, PULSE_AMPLITUDE, REPEAT_VIBRATION_AT);
    }

    private static VibrationEffect createSimpleRingVibration(
            VibrationEffectProxy vibrationEffectProxy) {
        return vibrationEffectProxy.createWaveform(SIMPLE_VIBRATION_PATTERN,
                SIMPLE_VIBRATION_AMPLITUDE, REPEAT_SIMPLE_VIBRATION_AT);
    }
}<|MERGE_RESOLUTION|>--- conflicted
+++ resolved
@@ -719,19 +719,14 @@
                 }
             };
             deferBlockOnRingingFuture = true;  // Run in vibrationLogic.
-<<<<<<< HEAD
             if (mIsCrsCall && isCrsSupportedFromAudioHal()) {
                 //CRS has no haptics channel
                 Log.i(this, "Play CRS in RING Mode");
                 mAudioManager.setParameters("CRS_volume=" +
                         mAudioManager.getStreamVolume(AudioManager.STREAM_RING));
                 afterRingtoneLogic.accept(/* ringtone= */ null, /* stopped= */ false);
-            } else if (ringtoneSupplier != null) {
-                mRingtonePlayer.play(ringtoneSupplier, afterRingtoneLogic, isHfpDeviceAttached);
-=======
-            if (ringtoneInfoSupplier != null) {
+            } else if (ringtoneInfoSupplier != null) {
                 mRingtonePlayer.play(ringtoneInfoSupplier, afterRingtoneLogic, isHfpDeviceAttached);
->>>>>>> a95001ca
             } else {
                 afterRingtoneLogic.accept(/* ringtoneUri, ringtone = */ null, /* stopped= */ false);
             }
