/*
 * Copyright (C) 2015 The Android Open Source Project
 *
 * Licensed under the Apache License, Version 2.0 (the "License");
 * you may not use this file except in compliance with the License.
 * You may obtain a copy of the License at
 *
 *      http://www.apache.org/licenses/LICENSE-2.0
 *
 * Unless required by applicable law or agreed to in writing, software
 * distributed under the License is distributed on an "AS IS" BASIS,
 * WITHOUT WARRANTIES OR CONDITIONS OF ANY KIND, either express or implied.
 * See the License for the specific language governing permissions and
 * limitations under the License
 */

package com.android.server.telecom;

import static android.provider.CallLog.Calls.USER_MISSED_DND_MODE;
import static android.provider.CallLog.Calls.USER_MISSED_LOW_RING_VOLUME;
import static android.provider.CallLog.Calls.USER_MISSED_NO_VIBRATE;
import static android.provider.Settings.Global.ZEN_MODE_OFF;

import android.annotation.NonNull;
import android.app.Notification;
import android.app.NotificationManager;
import android.app.Person;
import android.content.BroadcastReceiver;
import android.content.Context;
import android.content.Intent;
import android.content.IntentFilter;
import android.media.AudioAttributes;
import android.media.AudioDeviceInfo;
import android.media.AudioManager;
import android.media.Ringtone;
import android.media.VolumeShaper;
import android.net.Uri;
import android.os.Bundle;
import android.os.Handler;
import android.os.HandlerThread;
import android.os.UserHandle;
import android.os.UserManager;
import android.os.VibrationAttributes;
import android.os.VibrationEffect;
import android.os.Vibrator;
import android.provider.Settings;
import android.telecom.Log;
import android.telecom.TelecomManager;
import android.view.accessibility.AccessibilityManager;

import com.android.internal.annotations.VisibleForTesting;
import com.android.server.telecom.LogUtils.EventTimer;

import java.util.ArrayList;
import java.util.concurrent.CompletableFuture;
import java.util.concurrent.CountDownLatch;
import java.util.concurrent.Executors;
import java.util.concurrent.ExecutionException;
import java.util.concurrent.TimeUnit;
import java.util.concurrent.TimeoutException;
import java.util.function.BiConsumer;
import java.util.function.Supplier;

/**
 * Controls the ringtone player.
 */
@VisibleForTesting
public class Ringer {
    public interface AccessibilityManagerAdapter {
        boolean startFlashNotificationSequence(@NonNull Context context,
                @AccessibilityManager.FlashNotificationReason int reason);
        boolean stopFlashNotificationSequence(@NonNull Context context);
    }
    /**
     * Flag only for local debugging. Do not submit enabled.
     */
    private static final boolean DEBUG_RINGER = false;

    public static class VibrationEffectProxy {
        public VibrationEffect createWaveform(long[] timings, int[] amplitudes, int repeat) {
            return VibrationEffect.createWaveform(timings, amplitudes, repeat);
        }

        public VibrationEffect get(Uri ringtoneUri, Context context) {
            return VibrationEffect.get(ringtoneUri, context);
        }
    }
    @VisibleForTesting
    public VibrationEffect mDefaultVibrationEffect;

    // Used for test to notify the completion of RingerAttributes
    private CountDownLatch mAttributesLatch;

    private static final long[] PULSE_PRIMING_PATTERN = {0,12,250,12,500}; // priming  + interval

    private static final int[] PULSE_PRIMING_AMPLITUDE = {0,255,0,255,0};  // priming  + interval

    // ease-in + peak + pause
    private static final long[] PULSE_RAMPING_PATTERN = {
        50,50,50,50,50,50,50,50,50,50,50,50,50,50,300,1000};

    // ease-in (min amplitude = 30%) + peak + pause
    private static final int[] PULSE_RAMPING_AMPLITUDE = {
        77,77,78,79,81,84,87,93,101,114,133,162,205,255,255,0};

    private static final long[] PULSE_PATTERN;

    private static final int[] PULSE_AMPLITUDE;

    private static final int RAMPING_RINGER_VIBRATION_DURATION = 5000;
    private static final int RAMPING_RINGER_DURATION = 10000;

    private static final int OUTGOING_CALL_VIBRATING_DURATION = 100;

    static {
        // construct complete pulse pattern
        PULSE_PATTERN = new long[PULSE_PRIMING_PATTERN.length + PULSE_RAMPING_PATTERN.length];
        System.arraycopy(
            PULSE_PRIMING_PATTERN, 0, PULSE_PATTERN, 0, PULSE_PRIMING_PATTERN.length);
        System.arraycopy(PULSE_RAMPING_PATTERN, 0, PULSE_PATTERN,
            PULSE_PRIMING_PATTERN.length, PULSE_RAMPING_PATTERN.length);

        // construct complete pulse amplitude
        PULSE_AMPLITUDE = new int[PULSE_PRIMING_AMPLITUDE.length + PULSE_RAMPING_AMPLITUDE.length];
        System.arraycopy(
            PULSE_PRIMING_AMPLITUDE, 0, PULSE_AMPLITUDE, 0, PULSE_PRIMING_AMPLITUDE.length);
        System.arraycopy(PULSE_RAMPING_AMPLITUDE, 0, PULSE_AMPLITUDE,
            PULSE_PRIMING_AMPLITUDE.length, PULSE_RAMPING_AMPLITUDE.length);
    }

    private static final long[] SIMPLE_VIBRATION_PATTERN = {
            0, // No delay before starting
            1000, // How long to vibrate
            1000, // How long to wait before vibrating again
    };

    private static final int[] SIMPLE_VIBRATION_AMPLITUDE = {
            0, // No delay before starting
            255, // Vibrate full amplitude
            0, // No amplitude while waiting
    };

    /**
     * Indicates that vibration should be repeated at element 5 in the {@link #PULSE_AMPLITUDE} and
     * {@link #PULSE_PATTERN} arrays.  This means repetition will happen for the main ease-in/peak
     * pattern, but the priming + interval part will not be repeated.
     */
    private static final int REPEAT_VIBRATION_AT = 5;

    private static final int REPEAT_SIMPLE_VIBRATION_AT = 1;

    private static final long RINGER_ATTRIBUTES_TIMEOUT = 5000; // 5 seconds

    private static final float EPSILON = 1e-6f;

    private static final VibrationAttributes VIBRATION_ATTRIBUTES =
            new VibrationAttributes.Builder().setUsage(VibrationAttributes.USAGE_RINGTONE).build();

    private static VolumeShaper.Configuration mVolumeShaperConfig;

    /**
     * Used to keep ordering of unanswered incoming calls. There can easily exist multiple incoming
     * calls and explicit ordering is useful for maintaining the proper state of the ringer.
     */

    private final SystemSettingsUtil mSystemSettingsUtil;
    private final InCallTonePlayer.Factory mPlayerFactory;
    private final AsyncRingtonePlayer mRingtonePlayer;
    private final Context mContext;
    private final Vibrator mVibrator;
    private final InCallController mInCallController;
    private final VibrationEffectProxy mVibrationEffectProxy;
    private final boolean mIsHapticPlaybackSupportedByDevice;
    /**
     * For unit testing purposes only; when set, {@link #startRinging(Call, boolean)} will complete
     * the future provided by the test using {@link #setBlockOnRingingFuture(CompletableFuture)}.
     */
    private CompletableFuture<Void> mBlockOnRingingFuture = null;

    private InCallTonePlayer mCallWaitingPlayer;
    private RingtoneFactory mRingtoneFactory;
    private AudioManager mAudioManager;
    private NotificationManager mNotificationManager;
    private AccessibilityManagerAdapter mAccessibilityManagerAdapter;
    private boolean mIsCrsCall = false;

    /**
     * Call objects that are ringing, vibrating or call-waiting. These are used only for logging
     * purposes (except mVibratingCall is also used to ensure consistency).
     */
    private Call mRingingCall;
    private Call mVibratingCall;
    private Call mCallWaitingCall;

    /**
     * Used to track the status of {@link #mVibrator} in the case of simultaneous incoming calls.
     */
    private volatile boolean mIsVibrating = false;

    private Handler mHandler = null;
    private int mSavedSpeakerInCallVolume = -1;
    private CommunicationDeviceChangedListener mCommunicationDeviceChangedListener = null;

    /**
     * Use lock different from the Telecom sync because ringing process is asynchronous outside that
     * lock
     */
    private final Object mLock;

    /** Initializes the Ringer. */
    @VisibleForTesting
    public Ringer(
            InCallTonePlayer.Factory playerFactory,
            Context context,
            SystemSettingsUtil systemSettingsUtil,
            AsyncRingtonePlayer asyncRingtonePlayer,
            RingtoneFactory ringtoneFactory,
            Vibrator vibrator,
            VibrationEffectProxy vibrationEffectProxy,
            InCallController inCallController,
            NotificationManager notificationManager,
            AccessibilityManagerAdapter accessibilityManagerAdapter) {

        mLock = new Object();
        mSystemSettingsUtil = systemSettingsUtil;
        mPlayerFactory = playerFactory;
        mContext = context;
        // We don't rely on getSystemService(Context.VIBRATOR_SERVICE) to make sure this
        // vibrator object will be isolated from others.
        mVibrator = vibrator;
        mRingtonePlayer = asyncRingtonePlayer;
        mRingtoneFactory = ringtoneFactory;
        mInCallController = inCallController;
        mVibrationEffectProxy = vibrationEffectProxy;
        mNotificationManager = notificationManager;
        mAudioManager = mContext.getSystemService(AudioManager.class);
        mAccessibilityManagerAdapter = accessibilityManagerAdapter;

        if (mContext.getResources().getBoolean(R.bool.use_simple_vibration_pattern)) {
            mDefaultVibrationEffect = mVibrationEffectProxy.createWaveform(SIMPLE_VIBRATION_PATTERN,
                    SIMPLE_VIBRATION_AMPLITUDE, REPEAT_SIMPLE_VIBRATION_AT);
        } else {
            mDefaultVibrationEffect = mVibrationEffectProxy.createWaveform(PULSE_PATTERN,
                    PULSE_AMPLITUDE, REPEAT_VIBRATION_AT);
        }

        mIsHapticPlaybackSupportedByDevice =
                mSystemSettingsUtil.isHapticPlaybackSupported(mContext);
    }

    @VisibleForTesting
    public void setBlockOnRingingFuture(CompletableFuture<Void> future) {
        mBlockOnRingingFuture = future;
    }

    @VisibleForTesting
    public void setNotificationManager(NotificationManager notificationManager) {
        mNotificationManager = notificationManager;
    }

    public boolean isCrsSupportedFromAudioHal() {
        if (mAudioManager == null) {
            return false;
        }
        String isCrsSupported = mAudioManager.getParameters("isCRSsupported");
        Log.i(this, "CRS is supported from audio HAL : " + isCrsSupported);
        return isCrsSupported.equals("isCRSsupported=1");
    }

    public boolean startPlayingCrs(Call foregroundCall, boolean isHfpDeviceAttached) {
        if (foregroundCall == null) {
            Log.wtf(this, "startPlayingCrs called with null foreground call.");
            return false;
        }

        boolean isCrsCall = foregroundCall.isCrsCall();
        Log.i(this, "startPlayingCrs called with video CRS is :: " + isCrsCall);
        if (!isCrsCall) {
            return false;
        }

        if (foregroundCall.getState() != CallState.RINGING
                && foregroundCall.getState() != CallState.SIMULATED_RINGING) {
            // Its possible for bluetooth to connect JUST as a call goes active, which would mean
            // the call would start ringing again.
            Log.i(this, "startRinging called for non-ringing foreground callid=%s",
                    foregroundCall.getId());
            return false;
        }

        LogUtils.EventTimer timer = new EventTimer();
        boolean isVolumeOverZero = mAudioManager.getStreamVolume(AudioManager.STREAM_RING) > 0;
        timer.record("isVolumeOverZero");
        boolean shouldRingForContact = shouldRingForContact(foregroundCall);
        timer.record("shouldRingForContact");
        boolean isSelfManaged = foregroundCall.isSelfManaged();
        timer.record("isSelfManaged");
        boolean isSilentRingingRequested = foregroundCall.isSilentRingingRequested();
        timer.record("isSilentRingRequested");

        boolean isRingerAudible = isVolumeOverZero && shouldRingForContact && isCrsCall;
        timer.record("isRingerAudible");
        boolean hasExternalRinger = hasExternalRinger(foregroundCall);
        timer.record("hasExternalRinger");
        // Don't do call waiting operations or vibration unless these are false.
        boolean isTheaterModeOn = mSystemSettingsUtil.isTheaterModeOn(mContext);
        timer.record("isTheaterModeOn");
        boolean letDialerHandleRinging = mInCallController.doesConnectedDialerSupportRinging(
                foregroundCall.getAssociatedUser());
        timer.record("letDialerHandleRinging");

        Log.i(this, "startRinging timings: " + timer);
        boolean endEarly = isTheaterModeOn || letDialerHandleRinging || isSelfManaged ||
                hasExternalRinger || isSilentRingingRequested;

        // Acquire audio focus under any of the following conditions:
        // 1. Should ring for contact and there's an HFP device attached
        // 2. Volume is over zero, we should ring for the contact, and there's a audible ringtone
        //    present, here is CRS from network.
        // 3. The call is self-managed.
        boolean shouldAcquireAudioFocus =
                isRingerAudible || (isHfpDeviceAttached && shouldRingForContact) || isSelfManaged;

        if (endEarly) {
            if (letDialerHandleRinging) {
                Log.addEvent(foregroundCall, LogUtils.Events.SKIP_RINGING, "Dialer handles");
            }
            if (isSilentRingingRequested) {
                Log.addEvent(foregroundCall, LogUtils.Events.SKIP_RINGING, "Silent ringing "
                        + "requested");
            }
            Log.i(this, "Ending early -- isTheaterModeOn=%s, letDialerHandleRinging=%s, " +
                            "isSelfManaged=%s, hasExternalRinger=%s, silentRingingRequested=%s",
                    isTheaterModeOn, letDialerHandleRinging, isSelfManaged, hasExternalRinger,
                    isSilentRingingRequested);
            if (mBlockOnRingingFuture != null) {
                mBlockOnRingingFuture.complete(null);
            }
            return shouldAcquireAudioFocus;
        }

        stopCallWaiting();
        VibrationEffect effect;
        // Determine if the settings and DND mode indicate that the vibrator can be used right now.
        boolean isVibratorEnabled = isVibratorEnabled(mContext, isRingerAudible);
        boolean shouldApplyRampingRinger =
                isVibratorEnabled && mSystemSettingsUtil.isRampingRingerEnabled(mContext);
        // TODO(b/262055367) re-apply value-adds as necessary
        effect = mDefaultVibrationEffect;

        Log.i(this, "isHfpDeviceAttached=%s, isVibratorEnabled=%s, isRingerAudible=%s, ",
                isHfpDeviceAttached, isVibratorEnabled, isRingerAudible);
        if (isRingerAudible) {
            if (!mAudioManager.isSpeakerphoneOn()) {
                mCommunicationDeviceChangedListener = new CommunicationDeviceChangedListener();
                try {
                    mAudioManager.addOnCommunicationDeviceChangedListener(
                            mContext.getMainExecutor(), mCommunicationDeviceChangedListener);
                } catch (Exception e) {
                    Log.i(this, "addOnCommunicationDeviceChangedListener failed with exception: "
                            + e);
                }
            } else {
                Log.i(this,"Speaker is ON for CRS.");
                setSystemSystemSpeakerInCallVolume();
            }
        }
        if (mBlockOnRingingFuture != null) {
            mBlockOnRingingFuture.complete(null);
        }
        maybeStartVibration(foregroundCall, shouldRingForContact,
                effect, isVibratorEnabled, isRingerAudible);

        return shouldAcquireAudioFocus;
    }

    class CommunicationDeviceChangedListener implements
        AudioManager.OnCommunicationDeviceChangedListener {
            @Override
            public void onCommunicationDeviceChanged(AudioDeviceInfo device) {
                if (device == null) {
                    return;
                }
                Log.i(this,"onCommunicationDeviceChanged, Device type : "
                        + device.getInternalType());
                if (device.getInternalType() == AudioDeviceInfo.TYPE_BUILTIN_SPEAKER) {
                    setSystemSystemSpeakerInCallVolume();
                }
            }
     }

    private void setSystemSystemSpeakerInCallVolume() {
        int ringVolumeLevel = mAudioManager.getStreamVolume(AudioManager.STREAM_RING);
        if (ringVolumeLevel > 0) {
            Log.i(this, "Start play CRS with volume :: " + ringVolumeLevel);
            // Set the CRS volume with local ring volume  and save the old volume setting.
            mSavedSpeakerInCallVolume = mAudioManager.getStreamVolume(
                    AudioManager.STREAM_VOICE_CALL);
            Log.i(this, "mSavedSpeakerInCallVolume is :: " + mSavedSpeakerInCallVolume);
            mAudioManager.setStreamVolume(AudioManager.STREAM_VOICE_CALL,
                    convertVolumeLevelFromRingToCrs(ringVolumeLevel), 0);
        }
    }

    public void restoreSystemSpeakerInCallVolume() {
        boolean speakerOn = mAudioManager.isSpeakerphoneOn();
        Log.i(this, "restoreSystemSpeakerInCallVolume :: speaker ON =  " + speakerOn
                + ", mSavedSpeakerInCallVolume = " + mSavedSpeakerInCallVolume);
        muteCrs(false);
        if (speakerOn && (mSavedSpeakerInCallVolume != -1)) {
            // Restore inCall volume after getting ACTIVE/DISCONNECTED state as
            // CRS volume used the system ringing volume level.
            // And set volume level for speaker only.
            mAudioManager.setStreamVolume(AudioManager.STREAM_VOICE_CALL,
                    mSavedSpeakerInCallVolume, 0);
            mSavedSpeakerInCallVolume = -1;
            Log.i(this, "restoreSystemSpeakerInCallVolume done");
        }
    }

    private void maybeStartVibration(Call foregroundCall, boolean shouldRingForContact,
        VibrationEffect effect, boolean isVibrationEnabled, boolean isRingerAudible) {
        synchronized (mLock) {
            mAudioManager = mContext.getSystemService(AudioManager.class);
            if (isVibrationEnabled && !mIsVibrating && shouldRingForContact) {
                Log.addEvent(foregroundCall, LogUtils.Events.START_VIBRATOR,
                        "hasVibrator=%b, userRequestsVibrate=%b, ringerMode=%d, isVibrating=%b",
                        mVibrator.hasVibrator(),
                        mSystemSettingsUtil.isRingVibrationEnabled(mContext),
                        mAudioManager.getRingerMode(), mIsVibrating);
                if (mSystemSettingsUtil.isRampingRingerEnabled(mContext) && isRingerAudible) {
                    Log.i(this, "start vibration for ramping ringer.");
                } else {
                    Log.i(this, "start normal vibration.");
                }
                mIsVibrating = true;
                mVibrator.vibrate(effect, VIBRATION_ATTRIBUTES);
            } else {
                foregroundCall.setUserMissed(USER_MISSED_NO_VIBRATE);
                Log.addEvent(foregroundCall, LogUtils.Events.SKIP_VIBRATION,
                        "hasVibrator=%b, userRequestsVibrate=%b, ringerMode=%d, isVibrating=%b",
                        mVibrator.hasVibrator(),
                        mSystemSettingsUtil.isRingVibrationEnabled(mContext),
                        mAudioManager.getRingerMode(), mIsVibrating);
            }
        }
    }

    private int convertVolumeLevelFromRingToCrs(int ringVolume) {
        // CRS volume is same as voice call volume per design and telephony should
        // adjust voice volume according to ring volume when playing CRS audio,
        // however the range of local ring volume and voice call volume are different
        // for different devices, telephony needs to align volume level between local
        // ring and CRS(voice call volume) according to device audio configuration.
        final int maxVoiceCallVolume = mAudioManager.getStreamMaxVolume(
                AudioManager.STREAM_VOICE_CALL);
        final int maxRingVolume = mAudioManager.getStreamMaxVolume(AudioManager.STREAM_RING);
        final int minVoiceCallVolume = mAudioManager.getStreamMinVolume(
                AudioManager.STREAM_VOICE_CALL);
        final int minRingVolume = mAudioManager.getStreamMinVolume(AudioManager.STREAM_RING);
        if (ringVolume >= maxRingVolume) {
            return maxVoiceCallVolume;
        }
        final float ratio =(float) (maxVoiceCallVolume - minVoiceCallVolume) /
            (maxRingVolume - minRingVolume);
        int crsVolume = minVoiceCallVolume + (int)Math.round(ratio * (ringVolume - minRingVolume));
        if (crsVolume >= maxVoiceCallVolume) {
            crsVolume = maxVoiceCallVolume;
        }
        Log.i(this, "maxVoiceCallVol=%d, maxRingVol=%d, minVoiceCallVol=%d, "
                + "minRingVol=%d, crsVolume=%d, ",
                maxVoiceCallVolume,
                maxRingVolume,
                minVoiceCallVolume,
                minRingVolume,
                crsVolume);
        return crsVolume;
    }

    public boolean startRinging(Call foregroundCall, boolean isHfpDeviceAttached) {
        boolean deferBlockOnRingingFuture = false;
        // try-finally to ensure that the block on ringing future is always called.
        try {
            if (foregroundCall == null) {
                Log.wtf(this, "startRinging called with null foreground call.");
                return false;
            }

            if (foregroundCall.getState() != CallState.RINGING
                    && foregroundCall.getState() != CallState.SIMULATED_RINGING) {
                // It's possible for bluetooth to connect JUST as a call goes active, which would
                // mean the call would start ringing again.
                Log.i(this, "startRinging called for non-ringing foreground callid=%s",
                        foregroundCall.getId());
                return false;
            }

            // Use completable future to establish a timeout, not intent to make these work outside
            // the main thread asynchronously
            // TODO: moving these RingerAttributes calculation out of Telecom lock to avoid blocking
            CompletableFuture<RingerAttributes> ringerAttributesFuture = CompletableFuture
                    .supplyAsync(() -> getRingerAttributes(foregroundCall, isHfpDeviceAttached),
                            new LoggedHandlerExecutor(getHandler(), "R.sR", null));

            RingerAttributes attributes = null;
            try {
                mAttributesLatch = new CountDownLatch(1);
                attributes = ringerAttributesFuture.get(
                        RINGER_ATTRIBUTES_TIMEOUT, TimeUnit.MILLISECONDS);
            } catch (ExecutionException | InterruptedException | TimeoutException e) {
                // Keep attributes as null
                Log.i(this, "getAttributes error: " + e);
            }

            if (attributes == null) {
                Log.addEvent(foregroundCall, LogUtils.Events.SKIP_RINGING,
                        "RingerAttributes error");
                return false;
            }

            if (attributes.isEndEarly()) {
                boolean acquireAudioFocus = attributes.shouldAcquireAudioFocus();
                if (attributes.letDialerHandleRinging()) {
                    Log.addEvent(foregroundCall, LogUtils.Events.SKIP_RINGING, "Dialer handles");
                    // Dialer will setup a ringtone, provide the audio focus if its audible.
                    acquireAudioFocus |= attributes.isRingerAudible();
                }

                if (attributes.isSilentRingingRequested()) {
                    Log.addEvent(foregroundCall, LogUtils.Events.SKIP_RINGING, "Silent ringing "
                            + "requested");
                }
                if (attributes.isWorkProfileInQuietMode()) {
                    Log.addEvent(foregroundCall, LogUtils.Events.SKIP_RINGING,
                            "Work profile in quiet mode");
                }
                return acquireAudioFocus;
            }

            mIsCrsCall = foregroundCall.isCrsCall();
            stopCallWaiting();

            final boolean shouldFlash = attributes.shouldRingForContact();
            if (mAccessibilityManagerAdapter != null && shouldFlash) {
                Log.addEvent(foregroundCall, LogUtils.Events.FLASH_NOTIFICATION_START);
                getHandler().post(() ->
                        mAccessibilityManagerAdapter.startFlashNotificationSequence(mContext,
                                AccessibilityManager.FLASH_REASON_CALL));
            }

            // Determine if the settings and DND mode indicate that the vibrator can be used right
            // now.
            final boolean isVibratorEnabled =
                    isVibratorEnabled(mContext, attributes.shouldRingForContact());
            boolean shouldApplyRampingRinger =
                    isVibratorEnabled && mSystemSettingsUtil.isRampingRingerEnabled(mContext);

            boolean isHapticOnly = false;
            boolean useCustomVibrationEffect = false;

            mVolumeShaperConfig = null;

            if (attributes.isRingerAudible()) {
                mRingingCall = foregroundCall;
                Log.addEvent(foregroundCall, LogUtils.Events.START_RINGER);
                // Because we wait until a contact info query to complete before processing a
                // call (for the purposes of direct-to-voicemail), the information about custom
                // ringtones should be available by the time this code executes. We can safely
                // request the custom ringtone from the call and expect it to be current.
                if (shouldApplyRampingRinger) {
                    Log.i(this, "create ramping ringer.");
                    float silencePoint = (float) (RAMPING_RINGER_VIBRATION_DURATION)
                            / (float) (RAMPING_RINGER_VIBRATION_DURATION + RAMPING_RINGER_DURATION);
                    mVolumeShaperConfig =
                            new VolumeShaper.Configuration.Builder()
                                    .setDuration(RAMPING_RINGER_VIBRATION_DURATION
                                            + RAMPING_RINGER_DURATION)
                                    .setCurve(
                                            new float[]{0.f, silencePoint + EPSILON
                                                    /*keep monotonicity*/, 1.f},
                                            new float[]{0.f, 0.f, 1.f})
                                    .setInterpolatorType(
                                            VolumeShaper.Configuration.INTERPOLATOR_TYPE_LINEAR)
                                    .build();
                    if (mSystemSettingsUtil.isAudioCoupledVibrationForRampingRingerEnabled()) {
                        useCustomVibrationEffect = true;
                    }
                } else {
                    if (DEBUG_RINGER) {
                        Log.i(this, "Create ringer with custom vibration effect");
                    }
                    // Ramping ringtone is not enabled.
                    useCustomVibrationEffect = true;
                }
            } else {
                Log.addEvent(foregroundCall, LogUtils.Events.SKIP_RINGING,
                        "Inaudible: " + attributes.getInaudibleReason()
                                + " isVibratorEnabled=" + isVibratorEnabled);

                if (isVibratorEnabled) {
                    // If ringer is not audible for this call, then the phone is in "Vibrate" mode.
                    // Use haptic-only ringtone or do not play anything.
                    isHapticOnly = true;
                    if (DEBUG_RINGER) {
                        Log.i(this, "Set ringtone as haptic only: " + isHapticOnly);
                    }
                } else {
                    foregroundCall.setUserMissed(USER_MISSED_NO_VIBRATE);
                    return attributes.shouldAcquireAudioFocus(); // ringer not audible
                }
            }

            boolean hapticChannelsMuted = !isVibratorEnabled || !mIsHapticPlaybackSupportedByDevice;
            if (shouldApplyRampingRinger
                    && !mSystemSettingsUtil.isAudioCoupledVibrationForRampingRingerEnabled()
                    && isVibratorEnabled) {
                Log.i(this, "Muted haptic channels since audio coupled ramping ringer is disabled");
                hapticChannelsMuted = true;
            } else if (hapticChannelsMuted) {
                Log.i(this,
                        "Muted haptic channels isVibratorEnabled=%s, hapticPlaybackSupported=%s",
                        isVibratorEnabled, mIsHapticPlaybackSupportedByDevice);
            }
            // Defer ringtone creation to the async player thread.
            Supplier<Ringtone> ringtoneSupplier;
            final boolean finalHapticChannelsMuted = hapticChannelsMuted;
            if (isHapticOnly) {
                if (hapticChannelsMuted) {
                    Log.i(this,
                            "want haptic only ringtone but haptics are muted, skip ringtone play");
                    ringtoneSupplier = null;
                } else {
                    ringtoneSupplier = mRingtoneFactory::getHapticOnlyRingtone;
                }
            } else {
                ringtoneSupplier = () -> mRingtoneFactory.getRingtone(
                        foregroundCall, mVolumeShaperConfig, finalHapticChannelsMuted);
            }

            // If vibration will be done, reserve the vibrator.
            boolean vibratorReserved = isVibratorEnabled && attributes.shouldRingForContact()
                && tryReserveVibration(foregroundCall);
            if (!vibratorReserved) {
                foregroundCall.setUserMissed(USER_MISSED_NO_VIBRATE);
                Log.addEvent(foregroundCall, LogUtils.Events.SKIP_VIBRATION,
                        "hasVibrator=%b, userRequestsVibrate=%b, ringerMode=%d, "
                                + "isVibratorEnabled=%b",
                        mVibrator.hasVibrator(),
                        mSystemSettingsUtil.isRingVibrationEnabled(mContext),
                        mAudioManager.getRingerMode(), isVibratorEnabled);
            }

            // The vibration logic depends on the loaded ringtone, but we need to defer the ringtone
            // load to the async ringtone thread. Hence, we bundle up the final part of this method
            // for that thread to run after loading the ringtone. This logic is intended to run even
            // if the loaded ringtone is null. However if a stop event arrives before the ringtone
            // creation finishes, then this consumer can be skipped.
            final boolean finalUseCustomVibrationEffect = useCustomVibrationEffect;
            BiConsumer<Ringtone, Boolean> afterRingtoneLogic =
                    (Ringtone ringtone, Boolean stopped) -> {
                try {
                    if (stopped.booleanValue() || !vibratorReserved) {
                        // don't start vibration if the ringing is already abandoned, or the
                        // vibrator wasn't reserved. This still triggers the mBlockOnRingingFuture.
                        return;
                    }
                    final VibrationEffect vibrationEffect;
                    if (ringtone != null && finalUseCustomVibrationEffect) {
                        if (DEBUG_RINGER) {
                            Log.d(this, "Using ringtone defined vibration effect.");
                        }
                        vibrationEffect = getVibrationEffectForRingtone(ringtone);
                    } else {
                        vibrationEffect = mDefaultVibrationEffect;
                    }

                    boolean isUsingAudioCoupledHaptics =
                            !finalHapticChannelsMuted && ringtone != null
                                    && ringtone.hasHapticChannels();
                    vibrateIfNeeded(isUsingAudioCoupledHaptics, foregroundCall, vibrationEffect);
                } finally {
                    // This is used to signal to tests that the async play() call has completed.
                    if (mBlockOnRingingFuture != null) {
                        mBlockOnRingingFuture.complete(null);
                    }
                }
            };
            deferBlockOnRingingFuture = true;  // Run in vibrationLogic.
<<<<<<< HEAD
            if (mIsCrsCall && isCrsSupportedFromAudioHal()) {
                //CRS has no haptics channel
                Log.i(this, "Play CRS in RING Mode");
                mAudioManager.setParameters("CRS_volume=" +
                        mAudioManager.getStreamVolume(AudioManager.STREAM_RING));
                afterRingtoneLogic.accept(/* ringtone= */ null, /* stopped= */ false);
            } else if (ringtoneSupplier != null) {
                mRingtonePlayer.play(ringtoneSupplier, afterRingtoneLogic);
=======
            if (ringtoneSupplier != null) {
                mRingtonePlayer.play(ringtoneSupplier, afterRingtoneLogic, isHfpDeviceAttached);
>>>>>>> 1d7f9157
            } else {
                afterRingtoneLogic.accept(/* ringtone= */ null, /* stopped= */ false);
            }

            // shouldAcquireAudioFocus is meant to be true, but that check is deferred to here
            // because until now is when we actually know if the ringtone loading worked.
            return attributes.shouldAcquireAudioFocus()
                    || (!isHapticOnly && attributes.isRingerAudible());
        } finally {
            // This is used to signal to tests that the async play() call has completed. It can
            // be deferred into AsyncRingtonePlayer
            if (mBlockOnRingingFuture != null && !deferBlockOnRingingFuture) {
                mBlockOnRingingFuture.complete(null);
            }
        }
    }

    /**
     * Try to reserve the vibrator for this call, returning false if it's already committed.
     * The vibration will be started by AsyncRingtonePlayer to ensure timing is aligned with the
     * audio. The logic uses mVibratingCall to say which call is currently getting ready to vibrate,
     * or actually vibrating (indicated by mIsVibrating).
     *
     * Once reserved, the vibrateIfNeeded method is expected to be called. Note that if
     * audio-coupled haptics were used instead of vibrator, the reservation still stays until
     * ringing is stopped, because the vibrator is exclusive to a single vibration source.
     *
     * Note that this "reservation" is only local to the Ringer - it's not locking the vibrator, so
     * if it's busy with some other important vibration, this ringer's one may not displace it.
     */
    private boolean tryReserveVibration(Call foregroundCall) {
        synchronized (mLock) {
            if (mVibratingCall != null || mIsVibrating) {
                return false;
            }
            mVibratingCall = foregroundCall;
            return true;
        }
   }

    private void vibrateIfNeeded(boolean isUsingAudioCoupledHaptics, Call foregroundCall,
            VibrationEffect effect) {
        if (isUsingAudioCoupledHaptics) {
            Log.addEvent(
                foregroundCall, LogUtils.Events.SKIP_VIBRATION, "using audio-coupled haptics");
            return;
        }

        synchronized (mLock) {
            // Ensure the reservation is live. The mIsVibrating check should be redundant.
            if (foregroundCall == mVibratingCall && !mIsVibrating) {
                Log.addEvent(foregroundCall, LogUtils.Events.START_VIBRATOR,
                    "hasVibrator=%b, userRequestsVibrate=%b, ringerMode=%d, isVibrating=%b",
                    mVibrator.hasVibrator(), mSystemSettingsUtil.isRingVibrationEnabled(mContext),
                    mAudioManager.getRingerMode(), mIsVibrating);
                mIsVibrating = true;
                mVibrator.vibrate(effect, VIBRATION_ATTRIBUTES);
                Log.i(this, "start vibration.");
            }
            // else stopped already: this isn't started unless a reservation was made.
        }
    }

    private VibrationEffect getVibrationEffectForRingtone(@NonNull Ringtone ringtone) {
        Uri ringtoneUri = ringtone.getUri();
        if (ringtoneUri == null) {
            return mDefaultVibrationEffect;
        }
        try {
            VibrationEffect effect = mVibrationEffectProxy.get(ringtoneUri, mContext);
            if (effect == null) {
              Log.i(this, "did not find vibration effect, falling back to default vibration");
              return mDefaultVibrationEffect;
            }
            return effect;
        } catch (IllegalArgumentException iae) {
            // Deep in the bowels of the VibrationEffect class it is possible for an
            // IllegalArgumentException to be thrown if there is an invalid URI specified in the
            // device config, or a content provider failure.  Rather than crashing the Telecom
            // process we will just use the default vibration effect.
            Log.e(this, iae, "getVibrationEffectForRingtone: failed to get vibration effect");
            return mDefaultVibrationEffect;
        }
    }

    public void startCallWaiting(Call call) {
        startCallWaiting(call, null);
    }

    public void startCallWaiting(Call call, String reason) {
        if (mSystemSettingsUtil.isTheaterModeOn(mContext)) {
            return;
        }

        if (mInCallController.doesConnectedDialerSupportRinging(
                call.getAssociatedUser())) {
            Log.addEvent(call, LogUtils.Events.SKIP_RINGING, "Dialer handles");
            return;
        }

        if (call.isSelfManaged()) {
            Log.addEvent(call, LogUtils.Events.SKIP_RINGING, "Self-managed");
            return;
        }

        Log.v(this, "Playing call-waiting tone.");

        stopRinging();

        if (mCallWaitingPlayer == null) {
            Log.addEvent(call, LogUtils.Events.START_CALL_WAITING_TONE, reason);
            mCallWaitingCall = call;
            mCallWaitingPlayer =
                    mPlayerFactory.createPlayer(InCallTonePlayer.TONE_CALL_WAITING);
            mCallWaitingPlayer.startTone();
        }
    }

    public void muteCrs(boolean mute) {
        Log.i(this, "Mute CRS : " + mute);
        mAudioManager.adjustStreamVolume(AudioManager.STREAM_VOICE_CALL,
                mute ? AudioManager.ADJUST_MUTE : AudioManager.ADJUST_UNMUTE, 0);
    }

    public void stopPlayingCrs() {
        if (mRingingCall != null) {
            Log.addEvent(mRingingCall, LogUtils.Events.STOP_RINGER);
            mRingingCall = null;
        }

        if (mCommunicationDeviceChangedListener != null) {
            try {
                mAudioManager.removeOnCommunicationDeviceChangedListener(
                        mCommunicationDeviceChangedListener);
            } catch (Exception e) {
                Log.i(this, "removeOnCommunicationDeviceChangedListener failed with exception: "
                         + e);
            }
            mCommunicationDeviceChangedListener = null;

        }

        if (mIsVibrating) {
            Log.addEvent(mVibratingCall, LogUtils.Events.STOP_VIBRATOR);
            mVibrator.cancel();
            mIsVibrating = false;
            mVibratingCall = null;
        }
    }

    public void stopRinging() {
        final Call foregroundCall = mRingingCall != null ? mRingingCall : mVibratingCall;
        if (mAccessibilityManagerAdapter != null) {
            Log.addEvent(foregroundCall, LogUtils.Events.FLASH_NOTIFICATION_STOP);
            getHandler().post(() ->
                    mAccessibilityManagerAdapter.stopFlashNotificationSequence(mContext));
        }

        synchronized (mLock) {
            if (mRingingCall != null) {
                Log.addEvent(mRingingCall, LogUtils.Events.STOP_RINGER);
                mRingingCall = null;
            }

            if (mIsCrsCall && isCrsSupportedFromAudioHal()) {
                Log.i(this, "Stop CRS ");
                //set CRS_volume as 0 when CRS is stopped or silence the call.
                mAudioManager.setParameters("CRS_volume=0");
                mIsCrsCall = false;
            } else {
                Log.i(this, "Stop local Ringing");
                mRingtonePlayer.stop();
            }

            if (mIsVibrating) {
                Log.addEvent(mVibratingCall, LogUtils.Events.STOP_VIBRATOR);
                mVibrator.cancel();
                mIsVibrating = false;
            }
            mVibratingCall = null;  // Prevents vibrations from starting via AsyncRingtonePlayer.
        }
    }

    public void stopCallWaiting() {
        Log.v(this, "stop call waiting.");
        if (mCallWaitingPlayer != null) {
            if (mCallWaitingCall != null) {
                Log.addEvent(mCallWaitingCall, LogUtils.Events.STOP_CALL_WAITING_TONE);
                mCallWaitingCall = null;
            }

            mCallWaitingPlayer.stopTone();
            mCallWaitingPlayer = null;
        }
    }

    public boolean isRinging() {
        return mRingtonePlayer.isPlaying() || mIsCrsCall;
    }

    /**
     * shouldRingForContact checks if the caller matches one of the Do Not Disturb bypass
     * settings (ex. A contact or repeat caller might be able to bypass DND settings). If
     * matchesCallFilter returns true, this means the caller can bypass the Do Not Disturb settings
     * and interrupt the user; otherwise call is suppressed.
     */
    public boolean shouldRingForContact(Call call) {
        // avoid re-computing manager.matcherCallFilter(Bundle)
        if (call.wasDndCheckComputedForCall()) {
            Log.i(this, "shouldRingForContact: returning computation from DndCallFilter.");
            return !call.isCallSuppressedByDoNotDisturb();
        }
        final Uri contactUri = call.getHandle();
        final Bundle peopleExtras = new Bundle();
        if (contactUri != null) {
            ArrayList<Person> personList = new ArrayList<>();
            personList.add(new Person.Builder().setUri(contactUri.toString()).build());
            peopleExtras.putParcelableArrayList(Notification.EXTRA_PEOPLE_LIST, personList);
        }
        return mNotificationManager.matchesCallFilter(peopleExtras);
    }

    private boolean hasExternalRinger(Call foregroundCall) {
        Bundle intentExtras = foregroundCall.getIntentExtras();
        if (intentExtras != null) {
            return intentExtras.getBoolean(TelecomManager.EXTRA_CALL_HAS_IN_BAND_RINGTONE, false);
        } else {
            return false;
        }
    }

    private boolean isVibratorEnabled(Context context, boolean shouldRingForContact) {
        AudioManager audioManager = (AudioManager) context.getSystemService(Context.AUDIO_SERVICE);
        // Use AudioManager#getRingerMode for more accurate result, instead of
        // AudioManager#getRingerModeInternal which only useful for volume controllers
        boolean zenModeOn = mNotificationManager != null
                && mNotificationManager.getZenMode() != ZEN_MODE_OFF;
        return mVibrator.hasVibrator()
                && mSystemSettingsUtil.isRingVibrationEnabled(context)
                && (audioManager.getRingerMode() != AudioManager.RINGER_MODE_SILENT
                || (zenModeOn && shouldRingForContact));
    }

    public void startVibratingForOutgoingCallActive() {
        if (!mIsVibrating
                && Settings.Global.getInt(mContext.getContentResolver(),
                        Settings.Global.VIBRATING_FOR_OUTGOING_CALL_ACCEPTED, 1) == 1) {
            mIsVibrating = true;
            java.util.concurrent.Executors.defaultThreadFactory().newThread(() -> {
                final VibrationEffect vibrationEffect =
                        mVibrationEffectProxy.createWaveform(SIMPLE_VIBRATION_PATTERN,
                        SIMPLE_VIBRATION_AMPLITUDE, REPEAT_SIMPLE_VIBRATION_AT);
                final AudioAttributes vibrationAttributes = new AudioAttributes.Builder()
                        .setContentType(AudioAttributes.CONTENT_TYPE_SPEECH)
                        .setUsage(AudioAttributes.USAGE_VOICE_COMMUNICATION)
                        .build();
                mVibrator.vibrate(vibrationEffect, vibrationAttributes);
                android.os.SystemClock.sleep(OUTGOING_CALL_VIBRATING_DURATION);
                mVibrator.cancel();
                mIsVibrating = false;
            }).start();
        }
    }

    private RingerAttributes getRingerAttributes(Call call, boolean isHfpDeviceAttached) {
        mAudioManager = mContext.getSystemService(AudioManager.class);
        RingerAttributes.Builder builder = new RingerAttributes.Builder();

        LogUtils.EventTimer timer = new EventTimer();

        boolean isVolumeOverZero = mAudioManager.getStreamVolume(AudioManager.STREAM_RING) > 0;
        timer.record("isVolumeOverZero");
        boolean shouldRingForContact = shouldRingForContact(call);
        timer.record("shouldRingForContact");
        boolean isSelfManaged = call.isSelfManaged();
        timer.record("isSelfManaged");
        boolean isSilentRingingRequested = call.isSilentRingingRequested();
        timer.record("isSilentRingRequested");

        boolean isRingerAudible = isVolumeOverZero && shouldRingForContact;
        timer.record("isRingerAudible");
        String inaudibleReason = "";
        if (!isRingerAudible) {
            inaudibleReason = String.format("isVolumeOverZero=%s, shouldRingForContact=%s",
                isVolumeOverZero, shouldRingForContact);
        }

        boolean hasExternalRinger = hasExternalRinger(call);
        timer.record("hasExternalRinger");
        // Don't do call waiting operations or vibration unless these are false.
        boolean isTheaterModeOn = mSystemSettingsUtil.isTheaterModeOn(mContext);
        timer.record("isTheaterModeOn");
        boolean letDialerHandleRinging = mInCallController.doesConnectedDialerSupportRinging(
                call.getAssociatedUser());
        timer.record("letDialerHandleRinging");
        boolean isWorkProfileInQuietMode =
                isProfileInQuietMode(call.getAssociatedUser());
        timer.record("isWorkProfileInQuietMode");

        Log.i(this, "startRinging timings: " + timer);
        boolean endEarly = isTheaterModeOn || letDialerHandleRinging || isSelfManaged ||
                hasExternalRinger || isSilentRingingRequested || isWorkProfileInQuietMode;

        if (endEarly) {
            Log.i(this, "Ending early -- isTheaterModeOn=%s, letDialerHandleRinging=%s, " +
                            "isSelfManaged=%s, hasExternalRinger=%s, silentRingingRequested=%s, " +
                            "isWorkProfileInQuietMode=%s",
                    isTheaterModeOn, letDialerHandleRinging, isSelfManaged, hasExternalRinger,
                    isSilentRingingRequested, isWorkProfileInQuietMode);
        }

        // Acquire audio focus under any of the following conditions:
        // 1. Should ring for contact and there's an HFP device attached
        // 2. Volume is over zero, we should ring for the contact, and there's a audible ringtone
        //    present. (This check is deferred until ringer knows the ringtone)
        // 3. The call is self-managed.
        boolean shouldAcquireAudioFocus = !isWorkProfileInQuietMode &&
                ((isHfpDeviceAttached && shouldRingForContact) || isSelfManaged);

        // Set missed reason according to attributes
        if (!isVolumeOverZero) {
            call.setUserMissed(USER_MISSED_LOW_RING_VOLUME);
        }
        if (!shouldRingForContact) {
            call.setUserMissed(USER_MISSED_DND_MODE);
        }

        mAttributesLatch.countDown();
        return builder.setEndEarly(endEarly)
                .setLetDialerHandleRinging(letDialerHandleRinging)
                .setAcquireAudioFocus(shouldAcquireAudioFocus)
                .setRingerAudible(isRingerAudible)
                .setInaudibleReason(inaudibleReason)
                .setShouldRingForContact(shouldRingForContact)
                .setSilentRingingRequested(isSilentRingingRequested)
                .setWorkProfileQuietMode(isWorkProfileInQuietMode)
                .build();
    }

    private boolean isProfileInQuietMode(UserHandle user) {
        UserManager um = mContext.getSystemService(UserManager.class);
        return um.isManagedProfile(user.getIdentifier()) && um.isQuietModeEnabled(user);
    }

    private Handler getHandler() {
        if (mHandler == null) {
            HandlerThread handlerThread = new HandlerThread("Ringer");
            handlerThread.start();
            mHandler = handlerThread.getThreadHandler();
        }
        return mHandler;
    }

    @VisibleForTesting
    public boolean waitForAttributesCompletion() throws InterruptedException {
        if (mAttributesLatch != null) {
            return mAttributesLatch.await(RINGER_ATTRIBUTES_TIMEOUT, TimeUnit.MILLISECONDS);
        } else {
            return false;
        }
    }
}<|MERGE_RESOLUTION|>--- conflicted
+++ resolved
@@ -686,7 +686,6 @@
                 }
             };
             deferBlockOnRingingFuture = true;  // Run in vibrationLogic.
-<<<<<<< HEAD
             if (mIsCrsCall && isCrsSupportedFromAudioHal()) {
                 //CRS has no haptics channel
                 Log.i(this, "Play CRS in RING Mode");
@@ -694,11 +693,7 @@
                         mAudioManager.getStreamVolume(AudioManager.STREAM_RING));
                 afterRingtoneLogic.accept(/* ringtone= */ null, /* stopped= */ false);
             } else if (ringtoneSupplier != null) {
-                mRingtonePlayer.play(ringtoneSupplier, afterRingtoneLogic);
-=======
-            if (ringtoneSupplier != null) {
                 mRingtonePlayer.play(ringtoneSupplier, afterRingtoneLogic, isHfpDeviceAttached);
->>>>>>> 1d7f9157
             } else {
                 afterRingtoneLogic.accept(/* ringtone= */ null, /* stopped= */ false);
             }
