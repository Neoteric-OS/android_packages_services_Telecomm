/*
 * Copyright (C) 2015 The Android Open Source Project
 *
 * Licensed under the Apache License, Version 2.0 (the "License");
 * you may not use this file except in compliance with the License.
 * You may obtain a copy of the License at
 *
 *      http://www.apache.org/licenses/LICENSE-2.0
 *
 * Unless required by applicable law or agreed to in writing, software
 * distributed under the License is distributed on an "AS IS" BASIS,
 * WITHOUT WARRANTIES OR CONDITIONS OF ANY KIND, either express or implied.
 * See the License for the specific language governing permissions and
 * limitations under the License
 */

package com.android.server.telecom;

import static android.provider.CallLog.Calls.USER_MISSED_DND_MODE;
import static android.provider.CallLog.Calls.USER_MISSED_LOW_RING_VOLUME;
import static android.provider.CallLog.Calls.USER_MISSED_NO_VIBRATE;
import static android.provider.Settings.Global.ZEN_MODE_OFF;

import android.annotation.NonNull;
import android.annotation.Nullable;
import android.app.Notification;
import android.app.NotificationManager;
import android.app.Person;
import android.content.BroadcastReceiver;
import android.content.Context;
<<<<<<< HEAD
import android.content.Intent;
import android.content.IntentFilter;
import android.media.AudioAttributes;
import android.media.AudioDeviceInfo;
=======
import android.content.res.Resources;
>>>>>>> 2181158a
import android.media.AudioManager;
import android.media.Ringtone;
import android.media.VolumeShaper;
import android.net.Uri;
import android.os.Bundle;
import android.os.Handler;
import android.os.HandlerThread;
import android.os.UserHandle;
import android.os.UserManager;
import android.os.VibrationAttributes;
import android.os.VibrationEffect;
import android.os.Vibrator;
<<<<<<< HEAD
import android.provider.Settings;
=======
import android.os.vibrator.persistence.VibrationXmlParser;
>>>>>>> 2181158a
import android.telecom.Log;
import android.telecom.TelecomManager;
import android.text.TextUtils;
import android.view.accessibility.AccessibilityManager;

import com.android.internal.annotations.VisibleForTesting;
import com.android.server.telecom.LogUtils.EventTimer;
import com.android.server.telecom.flags.FeatureFlags;

import java.io.InputStream;
import java.io.InputStreamReader;
import java.io.IOException;
import java.nio.charset.StandardCharsets;
import java.util.ArrayList;
import java.util.concurrent.CompletableFuture;
import java.util.concurrent.CountDownLatch;
import java.util.concurrent.Executors;
import java.util.concurrent.ExecutionException;
import java.util.concurrent.TimeUnit;
import java.util.concurrent.TimeoutException;
import java.util.function.BiConsumer;
import java.util.function.Supplier;

/**
 * Controls the ringtone player.
 */
@VisibleForTesting
public class Ringer {
    private static final String TAG = "TelecomRinger";

    public interface AccessibilityManagerAdapter {
        boolean startFlashNotificationSequence(@NonNull Context context,
                @AccessibilityManager.FlashNotificationReason int reason);
        boolean stopFlashNotificationSequence(@NonNull Context context);
    }
    /**
     * Flag only for local debugging. Do not submit enabled.
     */
    private static final boolean DEBUG_RINGER = false;

    public static class VibrationEffectProxy {
        public VibrationEffect createWaveform(long[] timings, int[] amplitudes, int repeat) {
            return VibrationEffect.createWaveform(timings, amplitudes, repeat);
        }

        public VibrationEffect get(Uri ringtoneUri, Context context) {
            return VibrationEffect.get(ringtoneUri, context);
        }
    }
    @VisibleForTesting
    public VibrationEffect mDefaultVibrationEffect;

    // Used for test to notify the completion of RingerAttributes
    private CountDownLatch mAttributesLatch;

    /**
     * Delay to be used between consecutive vibrations when a non-repeating vibration effect is
     * provided by the device.
     *
     * <p>If looking to customize the loop delay for a device's ring vibration, the desired repeat
     * behavior should be encoded directly in the effect specification in the device configuration
     * rather than changing the here (i.e. in `R.raw.default_ringtone_vibration_effect` resource).
     */
    private static int DEFAULT_RING_VIBRATION_LOOP_DELAY_MS = 1000;

    private static final long[] PULSE_PRIMING_PATTERN = {0,12,250,12,500}; // priming  + interval

    private static final int[] PULSE_PRIMING_AMPLITUDE = {0,255,0,255,0};  // priming  + interval

    // ease-in + peak + pause
    private static final long[] PULSE_RAMPING_PATTERN = {
        50,50,50,50,50,50,50,50,50,50,50,50,50,50,300,1000};

    // ease-in (min amplitude = 30%) + peak + pause
    private static final int[] PULSE_RAMPING_AMPLITUDE = {
        77,77,78,79,81,84,87,93,101,114,133,162,205,255,255,0};

    @VisibleForTesting
    public static final long[] PULSE_PATTERN;

    @VisibleForTesting
    public static final int[] PULSE_AMPLITUDE;

    private static final int RAMPING_RINGER_VIBRATION_DURATION = 5000;
    private static final int RAMPING_RINGER_DURATION = 10000;

    private static final int OUTGOING_CALL_VIBRATING_DURATION = 100;

    static {
        // construct complete pulse pattern
        PULSE_PATTERN = new long[PULSE_PRIMING_PATTERN.length + PULSE_RAMPING_PATTERN.length];
        System.arraycopy(
            PULSE_PRIMING_PATTERN, 0, PULSE_PATTERN, 0, PULSE_PRIMING_PATTERN.length);
        System.arraycopy(PULSE_RAMPING_PATTERN, 0, PULSE_PATTERN,
            PULSE_PRIMING_PATTERN.length, PULSE_RAMPING_PATTERN.length);

        // construct complete pulse amplitude
        PULSE_AMPLITUDE = new int[PULSE_PRIMING_AMPLITUDE.length + PULSE_RAMPING_AMPLITUDE.length];
        System.arraycopy(
            PULSE_PRIMING_AMPLITUDE, 0, PULSE_AMPLITUDE, 0, PULSE_PRIMING_AMPLITUDE.length);
        System.arraycopy(PULSE_RAMPING_AMPLITUDE, 0, PULSE_AMPLITUDE,
            PULSE_PRIMING_AMPLITUDE.length, PULSE_RAMPING_AMPLITUDE.length);
    }

    private static final long[] SIMPLE_VIBRATION_PATTERN = {
            0, // No delay before starting
            1000, // How long to vibrate
            1000, // How long to wait before vibrating again
    };

    private static final int[] SIMPLE_VIBRATION_AMPLITUDE = {
            0, // No delay before starting
            255, // Vibrate full amplitude
            0, // No amplitude while waiting
    };

    /**
     * Indicates that vibration should be repeated at element 5 in the {@link #PULSE_AMPLITUDE} and
     * {@link #PULSE_PATTERN} arrays.  This means repetition will happen for the main ease-in/peak
     * pattern, but the priming + interval part will not be repeated.
     */
    private static final int REPEAT_VIBRATION_AT = 5;

    private static final int REPEAT_SIMPLE_VIBRATION_AT = 1;

    private static final long RINGER_ATTRIBUTES_TIMEOUT = 5000; // 5 seconds

    private static final float EPSILON = 1e-6f;

    private static final VibrationAttributes VIBRATION_ATTRIBUTES =
            new VibrationAttributes.Builder().setUsage(VibrationAttributes.USAGE_RINGTONE).build();

    private static VolumeShaper.Configuration mVolumeShaperConfig;

    /**
     * Used to keep ordering of unanswered incoming calls. There can easily exist multiple incoming
     * calls and explicit ordering is useful for maintaining the proper state of the ringer.
     */

    private final SystemSettingsUtil mSystemSettingsUtil;
    private final InCallTonePlayer.Factory mPlayerFactory;
    private final AsyncRingtonePlayer mRingtonePlayer;
    private final Context mContext;
    private final Vibrator mVibrator;
    private final InCallController mInCallController;
    private final VibrationEffectProxy mVibrationEffectProxy;
    private final boolean mIsHapticPlaybackSupportedByDevice;
    /**
     * For unit testing purposes only; when set, {@link #startRinging(Call, boolean)} will complete
     * the future provided by the test using {@link #setBlockOnRingingFuture(CompletableFuture)}.
     */
    private CompletableFuture<Void> mBlockOnRingingFuture = null;

    private InCallTonePlayer mCallWaitingPlayer;
    private RingtoneFactory mRingtoneFactory;
    private AudioManager mAudioManager;
    private NotificationManager mNotificationManager;
    private AccessibilityManagerAdapter mAccessibilityManagerAdapter;
    private boolean mIsCrsCall = false;

    /**
     * Call objects that are ringing, vibrating or call-waiting. These are used only for logging
     * purposes (except mVibratingCall is also used to ensure consistency).
     */
    private Call mRingingCall;
    private Call mVibratingCall;
    private Call mCallWaitingCall;

    /**
     * Used to track the status of {@link #mVibrator} in the case of simultaneous incoming calls.
     */
    private volatile boolean mIsVibrating = false;

    private Handler mHandler = null;
    private int mSavedSpeakerInCallVolume = -1;
    private CommunicationDeviceChangedListener mCommunicationDeviceChangedListener = null;

    /**
     * Use lock different from the Telecom sync because ringing process is asynchronous outside that
     * lock
     */
    private final Object mLock;

    /** Initializes the Ringer. */
    @VisibleForTesting
    public Ringer(
            InCallTonePlayer.Factory playerFactory,
            Context context,
            SystemSettingsUtil systemSettingsUtil,
            AsyncRingtonePlayer asyncRingtonePlayer,
            RingtoneFactory ringtoneFactory,
            Vibrator vibrator,
            VibrationEffectProxy vibrationEffectProxy,
            InCallController inCallController,
            NotificationManager notificationManager,
            AccessibilityManagerAdapter accessibilityManagerAdapter,
            FeatureFlags featureFlags) {

        mLock = new Object();
        mSystemSettingsUtil = systemSettingsUtil;
        mPlayerFactory = playerFactory;
        mContext = context;
        // We don't rely on getSystemService(Context.VIBRATOR_SERVICE) to make sure this
        // vibrator object will be isolated from others.
        mVibrator = vibrator;
        mRingtonePlayer = asyncRingtonePlayer;
        mRingtoneFactory = ringtoneFactory;
        mInCallController = inCallController;
        mVibrationEffectProxy = vibrationEffectProxy;
        mNotificationManager = notificationManager;
        mAudioManager = mContext.getSystemService(AudioManager.class);
        mAccessibilityManagerAdapter = accessibilityManagerAdapter;

        mDefaultVibrationEffect =
                loadDefaultRingVibrationEffect(
                        mContext, mVibrator, mVibrationEffectProxy, featureFlags);

        mIsHapticPlaybackSupportedByDevice =
                mSystemSettingsUtil.isHapticPlaybackSupported(mContext);
    }

    @VisibleForTesting
    public void setBlockOnRingingFuture(CompletableFuture<Void> future) {
        mBlockOnRingingFuture = future;
    }

    @VisibleForTesting
    public void setNotificationManager(NotificationManager notificationManager) {
        mNotificationManager = notificationManager;
    }

    public boolean isCrsSupportedFromAudioHal() {
        if (mAudioManager == null) {
            return false;
        }
        String isCrsSupported = mAudioManager.getParameters("isCRSsupported");
        Log.i(this, "CRS is supported from audio HAL : " + isCrsSupported);
        return isCrsSupported.equals("isCRSsupported=1");
    }

    public boolean startPlayingCrs(Call foregroundCall, boolean isHfpDeviceAttached) {
        if (foregroundCall == null) {
            Log.wtf(this, "startPlayingCrs called with null foreground call.");
            return false;
        }

        boolean isCrsCall = foregroundCall.isCrsCall();
        Log.i(this, "startPlayingCrs called with video CRS is :: " + isCrsCall);
        if (!isCrsCall) {
            return false;
        }

        if (foregroundCall.getState() != CallState.RINGING
                && foregroundCall.getState() != CallState.SIMULATED_RINGING) {
            // Its possible for bluetooth to connect JUST as a call goes active, which would mean
            // the call would start ringing again.
            Log.i(this, "startRinging called for non-ringing foreground callid=%s",
                    foregroundCall.getId());
            return false;
        }

        LogUtils.EventTimer timer = new EventTimer();
        boolean isVolumeOverZero = mAudioManager.getStreamVolume(AudioManager.STREAM_RING) > 0;
        timer.record("isVolumeOverZero");
        boolean shouldRingForContact = shouldRingForContact(foregroundCall);
        timer.record("shouldRingForContact");
        boolean isSelfManaged = foregroundCall.isSelfManaged();
        timer.record("isSelfManaged");
        boolean isSilentRingingRequested = foregroundCall.isSilentRingingRequested();
        timer.record("isSilentRingRequested");

        boolean isRingerAudible = isVolumeOverZero && shouldRingForContact && isCrsCall;
        timer.record("isRingerAudible");
        boolean hasExternalRinger = hasExternalRinger(foregroundCall);
        timer.record("hasExternalRinger");
        // Don't do call waiting operations or vibration unless these are false.
        boolean isTheaterModeOn = mSystemSettingsUtil.isTheaterModeOn(mContext);
        timer.record("isTheaterModeOn");
        boolean letDialerHandleRinging = mInCallController.doesConnectedDialerSupportRinging(
                foregroundCall.getAssociatedUser());
        timer.record("letDialerHandleRinging");

        Log.i(this, "startRinging timings: " + timer);
        boolean endEarly = isTheaterModeOn || letDialerHandleRinging || isSelfManaged ||
                hasExternalRinger || isSilentRingingRequested;

        // Acquire audio focus under any of the following conditions:
        // 1. Should ring for contact and there's an HFP device attached
        // 2. Volume is over zero, we should ring for the contact, and there's a audible ringtone
        //    present, here is CRS from network.
        // 3. The call is self-managed.
        boolean shouldAcquireAudioFocus =
                isRingerAudible || (isHfpDeviceAttached && shouldRingForContact) || isSelfManaged;

        if (endEarly) {
            if (letDialerHandleRinging) {
                Log.addEvent(foregroundCall, LogUtils.Events.SKIP_RINGING, "Dialer handles");
            }
            if (isSilentRingingRequested) {
                Log.addEvent(foregroundCall, LogUtils.Events.SKIP_RINGING, "Silent ringing "
                        + "requested");
            }
            Log.i(this, "Ending early -- isTheaterModeOn=%s, letDialerHandleRinging=%s, " +
                            "isSelfManaged=%s, hasExternalRinger=%s, silentRingingRequested=%s",
                    isTheaterModeOn, letDialerHandleRinging, isSelfManaged, hasExternalRinger,
                    isSilentRingingRequested);
            if (mBlockOnRingingFuture != null) {
                mBlockOnRingingFuture.complete(null);
            }
            return shouldAcquireAudioFocus;
        }

        stopCallWaiting();
        VibrationEffect effect;
        // Determine if the settings and DND mode indicate that the vibrator can be used right now.
        boolean isVibratorEnabled = isVibratorEnabled(mContext, isRingerAudible);
        boolean shouldApplyRampingRinger =
                isVibratorEnabled && mSystemSettingsUtil.isRampingRingerEnabled(mContext);
        // TODO(b/262055367) re-apply value-adds as necessary
        effect = mDefaultVibrationEffect;

        Log.i(this, "isHfpDeviceAttached=%s, isVibratorEnabled=%s, isRingerAudible=%s, ",
                isHfpDeviceAttached, isVibratorEnabled, isRingerAudible);
        if (isRingerAudible) {
            if (!mAudioManager.isSpeakerphoneOn()) {
                mCommunicationDeviceChangedListener = new CommunicationDeviceChangedListener();
                try {
                    mAudioManager.addOnCommunicationDeviceChangedListener(
                            mContext.getMainExecutor(), mCommunicationDeviceChangedListener);
                } catch (Exception e) {
                    Log.i(this, "addOnCommunicationDeviceChangedListener failed with exception: "
                            + e);
                }
            } else {
                Log.i(this,"Speaker is ON for CRS.");
                setSystemSystemSpeakerInCallVolume();
            }
        }
        if (mBlockOnRingingFuture != null) {
            mBlockOnRingingFuture.complete(null);
        }
        maybeStartVibration(foregroundCall, shouldRingForContact,
                effect, isVibratorEnabled, isRingerAudible);

        return shouldAcquireAudioFocus;
    }

    class CommunicationDeviceChangedListener implements
        AudioManager.OnCommunicationDeviceChangedListener {
            @Override
            public void onCommunicationDeviceChanged(AudioDeviceInfo device) {
                if (device == null) {
                    return;
                }
                Log.i(this,"onCommunicationDeviceChanged, Device type : "
                        + device.getInternalType());
                if (device.getInternalType() == AudioDeviceInfo.TYPE_BUILTIN_SPEAKER) {
                    setSystemSystemSpeakerInCallVolume();
                }
            }
     }

    private void setSystemSystemSpeakerInCallVolume() {
        int ringVolumeLevel = mAudioManager.getStreamVolume(AudioManager.STREAM_RING);
        if (ringVolumeLevel > 0) {
            Log.i(this, "Start play CRS with volume :: " + ringVolumeLevel);
            // Set the CRS volume with local ring volume  and save the old volume setting.
            mSavedSpeakerInCallVolume = mAudioManager.getStreamVolume(
                    AudioManager.STREAM_VOICE_CALL);
            Log.i(this, "mSavedSpeakerInCallVolume is :: " + mSavedSpeakerInCallVolume);
            mAudioManager.setStreamVolume(AudioManager.STREAM_VOICE_CALL,
                    convertVolumeLevelFromRingToCrs(ringVolumeLevel), 0);
        }
    }

    public void restoreSystemSpeakerInCallVolume() {
        boolean speakerOn = mAudioManager.isSpeakerphoneOn();
        Log.i(this, "restoreSystemSpeakerInCallVolume :: speaker ON =  " + speakerOn
                + ", mSavedSpeakerInCallVolume = " + mSavedSpeakerInCallVolume);
        muteCrs(false);
        if (speakerOn && (mSavedSpeakerInCallVolume != -1)) {
            // Restore inCall volume after getting ACTIVE/DISCONNECTED state as
            // CRS volume used the system ringing volume level.
            // And set volume level for speaker only.
            mAudioManager.setStreamVolume(AudioManager.STREAM_VOICE_CALL,
                    mSavedSpeakerInCallVolume, 0);
            mSavedSpeakerInCallVolume = -1;
            Log.i(this, "restoreSystemSpeakerInCallVolume done");
        }
    }

    private void maybeStartVibration(Call foregroundCall, boolean shouldRingForContact,
        VibrationEffect effect, boolean isVibrationEnabled, boolean isRingerAudible) {
        synchronized (mLock) {
            mAudioManager = mContext.getSystemService(AudioManager.class);
            if (isVibrationEnabled && !mIsVibrating && shouldRingForContact) {
                Log.addEvent(foregroundCall, LogUtils.Events.START_VIBRATOR,
                        "hasVibrator=%b, userRequestsVibrate=%b, ringerMode=%d, isVibrating=%b",
                        mVibrator.hasVibrator(),
                        mSystemSettingsUtil.isRingVibrationEnabled(mContext),
                        mAudioManager.getRingerMode(), mIsVibrating);
                if (mSystemSettingsUtil.isRampingRingerEnabled(mContext) && isRingerAudible) {
                    Log.i(this, "start vibration for ramping ringer.");
                } else {
                    Log.i(this, "start normal vibration.");
                }
                mIsVibrating = true;
                mVibrator.vibrate(effect, VIBRATION_ATTRIBUTES);
            } else {
                foregroundCall.setUserMissed(USER_MISSED_NO_VIBRATE);
                Log.addEvent(foregroundCall, LogUtils.Events.SKIP_VIBRATION,
                        "hasVibrator=%b, userRequestsVibrate=%b, ringerMode=%d, isVibrating=%b",
                        mVibrator.hasVibrator(),
                        mSystemSettingsUtil.isRingVibrationEnabled(mContext),
                        mAudioManager.getRingerMode(), mIsVibrating);
            }
        }
    }

    private int convertVolumeLevelFromRingToCrs(int ringVolume) {
        // CRS volume is same as voice call volume per design and telephony should
        // adjust voice volume according to ring volume when playing CRS audio,
        // however the range of local ring volume and voice call volume are different
        // for different devices, telephony needs to align volume level between local
        // ring and CRS(voice call volume) according to device audio configuration.
        final int maxVoiceCallVolume = mAudioManager.getStreamMaxVolume(
                AudioManager.STREAM_VOICE_CALL);
        final int maxRingVolume = mAudioManager.getStreamMaxVolume(AudioManager.STREAM_RING);
        final int minVoiceCallVolume = mAudioManager.getStreamMinVolume(
                AudioManager.STREAM_VOICE_CALL);
        final int minRingVolume = mAudioManager.getStreamMinVolume(AudioManager.STREAM_RING);
        if (ringVolume >= maxRingVolume) {
            return maxVoiceCallVolume;
        }
        final float ratio =(float) (maxVoiceCallVolume - minVoiceCallVolume) /
            (maxRingVolume - minRingVolume);
        int crsVolume = minVoiceCallVolume + (int)Math.round(ratio * (ringVolume - minRingVolume));
        if (crsVolume >= maxVoiceCallVolume) {
            crsVolume = maxVoiceCallVolume;
        }
        Log.i(this, "maxVoiceCallVol=%d, maxRingVol=%d, minVoiceCallVol=%d, "
                + "minRingVol=%d, crsVolume=%d, ",
                maxVoiceCallVolume,
                maxRingVolume,
                minVoiceCallVolume,
                minRingVolume,
                crsVolume);
        return crsVolume;
    }

    public boolean startRinging(Call foregroundCall, boolean isHfpDeviceAttached) {
        boolean deferBlockOnRingingFuture = false;
        // try-finally to ensure that the block on ringing future is always called.
        try {
            if (foregroundCall == null) {
                Log.wtf(this, "startRinging called with null foreground call.");
                return false;
            }

            if (foregroundCall.getState() != CallState.RINGING
                    && foregroundCall.getState() != CallState.SIMULATED_RINGING) {
                // It's possible for bluetooth to connect JUST as a call goes active, which would
                // mean the call would start ringing again.
                Log.i(this, "startRinging called for non-ringing foreground callid=%s",
                        foregroundCall.getId());
                return false;
            }

            // Use completable future to establish a timeout, not intent to make these work outside
            // the main thread asynchronously
            // TODO: moving these RingerAttributes calculation out of Telecom lock to avoid blocking
            CompletableFuture<RingerAttributes> ringerAttributesFuture = CompletableFuture
                    .supplyAsync(() -> getRingerAttributes(foregroundCall, isHfpDeviceAttached),
                            new LoggedHandlerExecutor(getHandler(), "R.sR", null));

            RingerAttributes attributes = null;
            try {
                mAttributesLatch = new CountDownLatch(1);
                attributes = ringerAttributesFuture.get(
                        RINGER_ATTRIBUTES_TIMEOUT, TimeUnit.MILLISECONDS);
            } catch (ExecutionException | InterruptedException | TimeoutException e) {
                // Keep attributes as null
                Log.i(this, "getAttributes error: " + e);
            }

            if (attributes == null) {
                Log.addEvent(foregroundCall, LogUtils.Events.SKIP_RINGING,
                        "RingerAttributes error");
                return false;
            }

            if (attributes.isEndEarly()) {
                boolean acquireAudioFocus = attributes.shouldAcquireAudioFocus();
                if (attributes.letDialerHandleRinging()) {
                    Log.addEvent(foregroundCall, LogUtils.Events.SKIP_RINGING, "Dialer handles");
                    // Dialer will setup a ringtone, provide the audio focus if its audible.
                    acquireAudioFocus |= attributes.isRingerAudible();
                }

                if (attributes.isSilentRingingRequested()) {
                    Log.addEvent(foregroundCall, LogUtils.Events.SKIP_RINGING, "Silent ringing "
                            + "requested");
                }
                if (attributes.isWorkProfileInQuietMode()) {
                    Log.addEvent(foregroundCall, LogUtils.Events.SKIP_RINGING,
                            "Work profile in quiet mode");
                }
                return acquireAudioFocus;
            }

            mIsCrsCall = foregroundCall.isCrsCall();
            stopCallWaiting();

            final boolean shouldFlash = attributes.shouldRingForContact();
            if (mAccessibilityManagerAdapter != null && shouldFlash) {
                Log.addEvent(foregroundCall, LogUtils.Events.FLASH_NOTIFICATION_START);
                getHandler().post(() ->
                        mAccessibilityManagerAdapter.startFlashNotificationSequence(mContext,
                                AccessibilityManager.FLASH_REASON_CALL));
            }

            // Determine if the settings and DND mode indicate that the vibrator can be used right
            // now.
            final boolean isVibratorEnabled =
                    isVibratorEnabled(mContext, attributes.shouldRingForContact());
            boolean shouldApplyRampingRinger =
                    isVibratorEnabled && mSystemSettingsUtil.isRampingRingerEnabled(mContext);

            boolean isHapticOnly = false;
            boolean useCustomVibrationEffect = false;

            mVolumeShaperConfig = null;

            if (attributes.isRingerAudible()) {
                mRingingCall = foregroundCall;
                Log.addEvent(foregroundCall, LogUtils.Events.START_RINGER);
                // Because we wait until a contact info query to complete before processing a
                // call (for the purposes of direct-to-voicemail), the information about custom
                // ringtones should be available by the time this code executes. We can safely
                // request the custom ringtone from the call and expect it to be current.
                if (shouldApplyRampingRinger) {
                    Log.i(this, "create ramping ringer.");
                    float silencePoint = (float) (RAMPING_RINGER_VIBRATION_DURATION)
                            / (float) (RAMPING_RINGER_VIBRATION_DURATION + RAMPING_RINGER_DURATION);
                    mVolumeShaperConfig =
                            new VolumeShaper.Configuration.Builder()
                                    .setDuration(RAMPING_RINGER_VIBRATION_DURATION
                                            + RAMPING_RINGER_DURATION)
                                    .setCurve(
                                            new float[]{0.f, silencePoint + EPSILON
                                                    /*keep monotonicity*/, 1.f},
                                            new float[]{0.f, 0.f, 1.f})
                                    .setInterpolatorType(
                                            VolumeShaper.Configuration.INTERPOLATOR_TYPE_LINEAR)
                                    .build();
                    if (mSystemSettingsUtil.isAudioCoupledVibrationForRampingRingerEnabled()) {
                        useCustomVibrationEffect = true;
                    }
                } else {
                    if (DEBUG_RINGER) {
                        Log.i(this, "Create ringer with custom vibration effect");
                    }
                    // Ramping ringtone is not enabled.
                    useCustomVibrationEffect = true;
                }
            } else {
                Log.addEvent(foregroundCall, LogUtils.Events.SKIP_RINGING,
                        "Inaudible: " + attributes.getInaudibleReason()
                                + " isVibratorEnabled=" + isVibratorEnabled);

                if (isVibratorEnabled) {
                    // If ringer is not audible for this call, then the phone is in "Vibrate" mode.
                    // Use haptic-only ringtone or do not play anything.
                    isHapticOnly = true;
                    if (DEBUG_RINGER) {
                        Log.i(this, "Set ringtone as haptic only: " + isHapticOnly);
                    }
                } else {
                    foregroundCall.setUserMissed(USER_MISSED_NO_VIBRATE);
                    return attributes.shouldAcquireAudioFocus(); // ringer not audible
                }
            }

            boolean hapticChannelsMuted = !isVibratorEnabled || !mIsHapticPlaybackSupportedByDevice;
            if (shouldApplyRampingRinger
                    && !mSystemSettingsUtil.isAudioCoupledVibrationForRampingRingerEnabled()
                    && isVibratorEnabled) {
                Log.i(this, "Muted haptic channels since audio coupled ramping ringer is disabled");
                hapticChannelsMuted = true;
            } else if (hapticChannelsMuted) {
                Log.i(this,
                        "Muted haptic channels isVibratorEnabled=%s, hapticPlaybackSupported=%s",
                        isVibratorEnabled, mIsHapticPlaybackSupportedByDevice);
            }
            // Defer ringtone creation to the async player thread.
            Supplier<Ringtone> ringtoneSupplier;
            final boolean finalHapticChannelsMuted = hapticChannelsMuted;
            if (isHapticOnly) {
                if (hapticChannelsMuted) {
                    Log.i(this,
                            "want haptic only ringtone but haptics are muted, skip ringtone play");
                    ringtoneSupplier = null;
                } else {
                    ringtoneSupplier = mRingtoneFactory::getHapticOnlyRingtone;
                }
            } else {
                ringtoneSupplier = () -> mRingtoneFactory.getRingtone(
                        foregroundCall, mVolumeShaperConfig, finalHapticChannelsMuted);
            }

            // If vibration will be done, reserve the vibrator.
            boolean vibratorReserved = isVibratorEnabled && attributes.shouldRingForContact()
                && tryReserveVibration(foregroundCall);
            if (!vibratorReserved) {
                foregroundCall.setUserMissed(USER_MISSED_NO_VIBRATE);
                Log.addEvent(foregroundCall, LogUtils.Events.SKIP_VIBRATION,
                        "hasVibrator=%b, userRequestsVibrate=%b, ringerMode=%d, "
                                + "isVibratorEnabled=%b",
                        mVibrator.hasVibrator(),
                        mSystemSettingsUtil.isRingVibrationEnabled(mContext),
                        mAudioManager.getRingerMode(), isVibratorEnabled);
            }

            // The vibration logic depends on the loaded ringtone, but we need to defer the ringtone
            // load to the async ringtone thread. Hence, we bundle up the final part of this method
            // for that thread to run after loading the ringtone. This logic is intended to run even
            // if the loaded ringtone is null. However if a stop event arrives before the ringtone
            // creation finishes, then this consumer can be skipped.
            final boolean finalUseCustomVibrationEffect = useCustomVibrationEffect;
            BiConsumer<Ringtone, Boolean> afterRingtoneLogic =
                    (Ringtone ringtone, Boolean stopped) -> {
                try {
                    if (stopped.booleanValue() || !vibratorReserved) {
                        // don't start vibration if the ringing is already abandoned, or the
                        // vibrator wasn't reserved. This still triggers the mBlockOnRingingFuture.
                        return;
                    }
                    final VibrationEffect vibrationEffect;
                    if (ringtone != null && finalUseCustomVibrationEffect) {
                        if (DEBUG_RINGER) {
                            Log.d(this, "Using ringtone defined vibration effect.");
                        }
                        vibrationEffect = getVibrationEffectForRingtone(ringtone);
                    } else {
                        vibrationEffect = mDefaultVibrationEffect;
                    }

                    boolean isUsingAudioCoupledHaptics =
                            !finalHapticChannelsMuted && ringtone != null
                                    && ringtone.hasHapticChannels();
                    vibrateIfNeeded(isUsingAudioCoupledHaptics, foregroundCall, vibrationEffect);
                } finally {
                    // This is used to signal to tests that the async play() call has completed.
                    if (mBlockOnRingingFuture != null) {
                        mBlockOnRingingFuture.complete(null);
                    }
                }
            };
            deferBlockOnRingingFuture = true;  // Run in vibrationLogic.
            if (mIsCrsCall && isCrsSupportedFromAudioHal()) {
                //CRS has no haptics channel
                Log.i(this, "Play CRS in RING Mode");
                mAudioManager.setParameters("CRS_volume=" +
                        mAudioManager.getStreamVolume(AudioManager.STREAM_RING));
                afterRingtoneLogic.accept(/* ringtone= */ null, /* stopped= */ false);
            } else if (ringtoneSupplier != null) {
                mRingtonePlayer.play(ringtoneSupplier, afterRingtoneLogic, isHfpDeviceAttached);
            } else {
                afterRingtoneLogic.accept(/* ringtone= */ null, /* stopped= */ false);
            }

            // shouldAcquireAudioFocus is meant to be true, but that check is deferred to here
            // because until now is when we actually know if the ringtone loading worked.
            return attributes.shouldAcquireAudioFocus()
                    || (!isHapticOnly && attributes.isRingerAudible());
        } finally {
            // This is used to signal to tests that the async play() call has completed. It can
            // be deferred into AsyncRingtonePlayer
            if (mBlockOnRingingFuture != null && !deferBlockOnRingingFuture) {
                mBlockOnRingingFuture.complete(null);
            }
        }
    }

    /**
     * Try to reserve the vibrator for this call, returning false if it's already committed.
     * The vibration will be started by AsyncRingtonePlayer to ensure timing is aligned with the
     * audio. The logic uses mVibratingCall to say which call is currently getting ready to vibrate,
     * or actually vibrating (indicated by mIsVibrating).
     *
     * Once reserved, the vibrateIfNeeded method is expected to be called. Note that if
     * audio-coupled haptics were used instead of vibrator, the reservation still stays until
     * ringing is stopped, because the vibrator is exclusive to a single vibration source.
     *
     * Note that this "reservation" is only local to the Ringer - it's not locking the vibrator, so
     * if it's busy with some other important vibration, this ringer's one may not displace it.
     */
    private boolean tryReserveVibration(Call foregroundCall) {
        synchronized (mLock) {
            if (mVibratingCall != null || mIsVibrating) {
                return false;
            }
            mVibratingCall = foregroundCall;
            return true;
        }
   }

    private void vibrateIfNeeded(boolean isUsingAudioCoupledHaptics, Call foregroundCall,
            VibrationEffect effect) {
        if (isUsingAudioCoupledHaptics) {
            Log.addEvent(
                foregroundCall, LogUtils.Events.SKIP_VIBRATION, "using audio-coupled haptics");
            return;
        }

        synchronized (mLock) {
            // Ensure the reservation is live. The mIsVibrating check should be redundant.
            if (foregroundCall == mVibratingCall && !mIsVibrating) {
                Log.addEvent(foregroundCall, LogUtils.Events.START_VIBRATOR,
                    "hasVibrator=%b, userRequestsVibrate=%b, ringerMode=%d, isVibrating=%b",
                    mVibrator.hasVibrator(), mSystemSettingsUtil.isRingVibrationEnabled(mContext),
                    mAudioManager.getRingerMode(), mIsVibrating);
                mIsVibrating = true;
                mVibrator.vibrate(effect, VIBRATION_ATTRIBUTES);
                Log.i(this, "start vibration.");
            }
            // else stopped already: this isn't started unless a reservation was made.
        }
    }

    private VibrationEffect getVibrationEffectForRingtone(@NonNull Ringtone ringtone) {
        Uri ringtoneUri = ringtone.getUri();
        if (ringtoneUri == null) {
            return mDefaultVibrationEffect;
        }
        try {
            VibrationEffect effect = mVibrationEffectProxy.get(ringtoneUri, mContext);
            if (effect == null) {
              Log.i(this, "did not find vibration effect, falling back to default vibration");
              return mDefaultVibrationEffect;
            }
            return effect;
        } catch (IllegalArgumentException iae) {
            // Deep in the bowels of the VibrationEffect class it is possible for an
            // IllegalArgumentException to be thrown if there is an invalid URI specified in the
            // device config, or a content provider failure.  Rather than crashing the Telecom
            // process we will just use the default vibration effect.
            Log.e(this, iae, "getVibrationEffectForRingtone: failed to get vibration effect");
            return mDefaultVibrationEffect;
        }
    }

    public void startCallWaiting(Call call) {
        startCallWaiting(call, null);
    }

    public void startCallWaiting(Call call, String reason) {
        if (mSystemSettingsUtil.isTheaterModeOn(mContext)) {
            return;
        }

        if (mInCallController.doesConnectedDialerSupportRinging(
                call.getAssociatedUser())) {
            Log.addEvent(call, LogUtils.Events.SKIP_RINGING, "Dialer handles");
            return;
        }

        if (call.isSelfManaged()) {
            Log.addEvent(call, LogUtils.Events.SKIP_RINGING, "Self-managed");
            return;
        }

        Log.v(this, "Playing call-waiting tone.");

        stopRinging();

        if (mCallWaitingPlayer == null) {
            Log.addEvent(call, LogUtils.Events.START_CALL_WAITING_TONE, reason);
            mCallWaitingCall = call;
            mCallWaitingPlayer =
                    mPlayerFactory.createPlayer(InCallTonePlayer.TONE_CALL_WAITING);
            mCallWaitingPlayer.startTone();
        }
    }

    public void muteCrs(boolean mute) {
        Log.i(this, "Mute CRS : " + mute);
        mAudioManager.adjustStreamVolume(AudioManager.STREAM_VOICE_CALL,
                mute ? AudioManager.ADJUST_MUTE : AudioManager.ADJUST_UNMUTE, 0);
    }

    public void stopPlayingCrs() {
        if (mRingingCall != null) {
            Log.addEvent(mRingingCall, LogUtils.Events.STOP_RINGER);
            mRingingCall = null;
        }

        if (mCommunicationDeviceChangedListener != null) {
            try {
                mAudioManager.removeOnCommunicationDeviceChangedListener(
                        mCommunicationDeviceChangedListener);
            } catch (Exception e) {
                Log.i(this, "removeOnCommunicationDeviceChangedListener failed with exception: "
                         + e);
            }
            mCommunicationDeviceChangedListener = null;

        }

        if (mIsVibrating) {
            Log.addEvent(mVibratingCall, LogUtils.Events.STOP_VIBRATOR);
            mVibrator.cancel();
            mIsVibrating = false;
            mVibratingCall = null;
        }
    }

    public void stopRinging() {
        final Call foregroundCall = mRingingCall != null ? mRingingCall : mVibratingCall;
        if (mAccessibilityManagerAdapter != null) {
            Log.addEvent(foregroundCall, LogUtils.Events.FLASH_NOTIFICATION_STOP);
            getHandler().post(() ->
                    mAccessibilityManagerAdapter.stopFlashNotificationSequence(mContext));
        }

        synchronized (mLock) {
            if (mRingingCall != null) {
                Log.addEvent(mRingingCall, LogUtils.Events.STOP_RINGER);
                mRingingCall = null;
            }

            if (mIsCrsCall && isCrsSupportedFromAudioHal()) {
                Log.i(this, "Stop CRS ");
                //set CRS_volume as 0 when CRS is stopped or silence the call.
                mAudioManager.setParameters("CRS_volume=0");
                mIsCrsCall = false;
            } else {
                Log.i(this, "Stop local Ringing");
                mRingtonePlayer.stop();
            }

            if (mIsVibrating) {
                Log.addEvent(mVibratingCall, LogUtils.Events.STOP_VIBRATOR);
                mVibrator.cancel();
                mIsVibrating = false;
            }
            mVibratingCall = null;  // Prevents vibrations from starting via AsyncRingtonePlayer.
        }
    }

    public void stopCallWaiting() {
        Log.v(this, "stop call waiting.");
        if (mCallWaitingPlayer != null) {
            if (mCallWaitingCall != null) {
                Log.addEvent(mCallWaitingCall, LogUtils.Events.STOP_CALL_WAITING_TONE);
                mCallWaitingCall = null;
            }

            mCallWaitingPlayer.stopTone();
            mCallWaitingPlayer = null;
        }
    }

    public boolean isRinging() {
        return mRingtonePlayer.isPlaying() || mIsCrsCall;
    }

    /**
     * shouldRingForContact checks if the caller matches one of the Do Not Disturb bypass
     * settings (ex. A contact or repeat caller might be able to bypass DND settings). If
     * matchesCallFilter returns true, this means the caller can bypass the Do Not Disturb settings
     * and interrupt the user; otherwise call is suppressed.
     */
    public boolean shouldRingForContact(Call call) {
        // avoid re-computing manager.matcherCallFilter(Bundle)
        if (call.wasDndCheckComputedForCall()) {
            Log.i(this, "shouldRingForContact: returning computation from DndCallFilter.");
            return !call.isCallSuppressedByDoNotDisturb();
        }
        final Uri contactUri = call.getHandle();
        final Bundle peopleExtras = new Bundle();
        if (contactUri != null) {
            ArrayList<Person> personList = new ArrayList<>();
            personList.add(new Person.Builder().setUri(contactUri.toString()).build());
            peopleExtras.putParcelableArrayList(Notification.EXTRA_PEOPLE_LIST, personList);
        }
        return mNotificationManager.matchesCallFilter(peopleExtras);
    }

    private boolean hasExternalRinger(Call foregroundCall) {
        Bundle intentExtras = foregroundCall.getIntentExtras();
        if (intentExtras != null) {
            return intentExtras.getBoolean(TelecomManager.EXTRA_CALL_HAS_IN_BAND_RINGTONE, false);
        } else {
            return false;
        }
    }

    private boolean isVibratorEnabled(Context context, boolean shouldRingForContact) {
        AudioManager audioManager = (AudioManager) context.getSystemService(Context.AUDIO_SERVICE);
        // Use AudioManager#getRingerMode for more accurate result, instead of
        // AudioManager#getRingerModeInternal which only useful for volume controllers
        boolean zenModeOn = mNotificationManager != null
                && mNotificationManager.getZenMode() != ZEN_MODE_OFF;
        return mVibrator.hasVibrator()
                && mSystemSettingsUtil.isRingVibrationEnabled(context)
                && (audioManager.getRingerMode() != AudioManager.RINGER_MODE_SILENT
                || (zenModeOn && shouldRingForContact));
    }

    public void startVibratingForOutgoingCallActive() {
        if (!mIsVibrating
                && Settings.Global.getInt(mContext.getContentResolver(),
                        Settings.Global.VIBRATING_FOR_OUTGOING_CALL_ACCEPTED, 1) == 1) {
            mIsVibrating = true;
            java.util.concurrent.Executors.defaultThreadFactory().newThread(() -> {
                final VibrationEffect vibrationEffect =
                        mVibrationEffectProxy.createWaveform(SIMPLE_VIBRATION_PATTERN,
                        SIMPLE_VIBRATION_AMPLITUDE, REPEAT_SIMPLE_VIBRATION_AT);
                final AudioAttributes vibrationAttributes = new AudioAttributes.Builder()
                        .setContentType(AudioAttributes.CONTENT_TYPE_SPEECH)
                        .setUsage(AudioAttributes.USAGE_VOICE_COMMUNICATION)
                        .build();
                mVibrator.vibrate(vibrationEffect, vibrationAttributes);
                android.os.SystemClock.sleep(OUTGOING_CALL_VIBRATING_DURATION);
                mVibrator.cancel();
                mIsVibrating = false;
            }).start();
        }
    }

    private RingerAttributes getRingerAttributes(Call call, boolean isHfpDeviceAttached) {
        mAudioManager = mContext.getSystemService(AudioManager.class);
        RingerAttributes.Builder builder = new RingerAttributes.Builder();

        LogUtils.EventTimer timer = new EventTimer();

        boolean isVolumeOverZero = mAudioManager.getStreamVolume(AudioManager.STREAM_RING) > 0;
        timer.record("isVolumeOverZero");
        boolean shouldRingForContact = shouldRingForContact(call);
        timer.record("shouldRingForContact");
        boolean isSelfManaged = call.isSelfManaged();
        timer.record("isSelfManaged");
        boolean isSilentRingingRequested = call.isSilentRingingRequested();
        timer.record("isSilentRingRequested");

        boolean isRingerAudible = isVolumeOverZero && shouldRingForContact;
        timer.record("isRingerAudible");
        String inaudibleReason = "";
        if (!isRingerAudible) {
            inaudibleReason = String.format("isVolumeOverZero=%s, shouldRingForContact=%s",
                isVolumeOverZero, shouldRingForContact);
        }

        boolean hasExternalRinger = hasExternalRinger(call);
        timer.record("hasExternalRinger");
        // Don't do call waiting operations or vibration unless these are false.
        boolean isTheaterModeOn = mSystemSettingsUtil.isTheaterModeOn(mContext);
        timer.record("isTheaterModeOn");
        boolean letDialerHandleRinging = mInCallController.doesConnectedDialerSupportRinging(
                call.getAssociatedUser());
        timer.record("letDialerHandleRinging");
        boolean isWorkProfileInQuietMode =
                isProfileInQuietMode(call.getAssociatedUser());
        timer.record("isWorkProfileInQuietMode");

        Log.i(this, "startRinging timings: " + timer);
        boolean endEarly = isTheaterModeOn || letDialerHandleRinging || isSelfManaged ||
                hasExternalRinger || isSilentRingingRequested || isWorkProfileInQuietMode;

        if (endEarly) {
            Log.i(this, "Ending early -- isTheaterModeOn=%s, letDialerHandleRinging=%s, " +
                            "isSelfManaged=%s, hasExternalRinger=%s, silentRingingRequested=%s, " +
                            "isWorkProfileInQuietMode=%s",
                    isTheaterModeOn, letDialerHandleRinging, isSelfManaged, hasExternalRinger,
                    isSilentRingingRequested, isWorkProfileInQuietMode);
        }

        // Acquire audio focus under any of the following conditions:
        // 1. Should ring for contact and there's an HFP device attached
        // 2. Volume is over zero, we should ring for the contact, and there's a audible ringtone
        //    present. (This check is deferred until ringer knows the ringtone)
        // 3. The call is self-managed.
        boolean shouldAcquireAudioFocus = !isWorkProfileInQuietMode &&
                ((isHfpDeviceAttached && shouldRingForContact) || isSelfManaged);

        // Set missed reason according to attributes
        if (!isVolumeOverZero) {
            call.setUserMissed(USER_MISSED_LOW_RING_VOLUME);
        }
        if (!shouldRingForContact) {
            call.setUserMissed(USER_MISSED_DND_MODE);
        }

        mAttributesLatch.countDown();
        return builder.setEndEarly(endEarly)
                .setLetDialerHandleRinging(letDialerHandleRinging)
                .setAcquireAudioFocus(shouldAcquireAudioFocus)
                .setRingerAudible(isRingerAudible)
                .setInaudibleReason(inaudibleReason)
                .setShouldRingForContact(shouldRingForContact)
                .setSilentRingingRequested(isSilentRingingRequested)
                .setWorkProfileQuietMode(isWorkProfileInQuietMode)
                .build();
    }

    private boolean isProfileInQuietMode(UserHandle user) {
        UserManager um = mContext.getSystemService(UserManager.class);
        return um.isManagedProfile(user.getIdentifier()) && um.isQuietModeEnabled(user);
    }

    private Handler getHandler() {
        if (mHandler == null) {
            HandlerThread handlerThread = new HandlerThread("Ringer");
            handlerThread.start();
            mHandler = handlerThread.getThreadHandler();
        }
        return mHandler;
    }

    @VisibleForTesting
    public boolean waitForAttributesCompletion() throws InterruptedException {
        if (mAttributesLatch != null) {
            return mAttributesLatch.await(RINGER_ATTRIBUTES_TIMEOUT, TimeUnit.MILLISECONDS);
        } else {
            return false;
        }
    }

    @Nullable
    private static VibrationEffect loadSerializedDefaultRingVibration(Resources resources) {

        try {
            InputStream vibrationInputStream =
                    resources.openRawResource(
                            com.android.internal.R.raw.default_ringtone_vibration_effect);
            return VibrationXmlParser.parse(
                    new InputStreamReader(vibrationInputStream, StandardCharsets.UTF_8));
        } catch (IOException | Resources.NotFoundException e) {
            Log.e(TAG, e, "Error parsing default ring vibration effect.");
            return null;
        }
    }

    private static VibrationEffect loadDefaultRingVibrationEffect(
            Context context,
            Vibrator vibrator,
            VibrationEffectProxy vibrationEffectProxy,
            FeatureFlags featureFlags) {
        Resources resources = context.getResources();

        if (resources.getBoolean(R.bool.use_simple_vibration_pattern)) {
            Log.i(TAG, "Using simple default ring vibration.");
            return createSimpleRingVibration(vibrationEffectProxy);
        }

        if (featureFlags.useDeviceProvidedSerializedRingerVibration()) {
            VibrationEffect parsedEffect = loadSerializedDefaultRingVibration(resources);
            if (parsedEffect != null && vibrator.areVibrationFeaturesSupported(parsedEffect)) {
                Log.i(TAG, "Using parsed default ring vibration.");
                // Make the parsed effect repeating to make it vibrate continuously during ring.
                // If the effect is already repeating, this API call is a no-op.
                // Otherwise, it  uses `DEFAULT_RING_VIBRATION_LOOP_DELAY_MS` when changing a
                // non-repeating vibration to a repeating vibration.
                // This is so that we ensure consecutive loops of the vibration play with some gap
                // in between.
                return parsedEffect.applyRepeatingIndefinitely(
                        /* wantRepeating= */ true, DEFAULT_RING_VIBRATION_LOOP_DELAY_MS);
            }
            // Fallback to the simple vibration if the serialized effect cannot be loaded.
            return createSimpleRingVibration(vibrationEffectProxy);
        }

        Log.i(TAG, "Using pulse default ring vibration.");
        return vibrationEffectProxy.createWaveform(
                PULSE_PATTERN, PULSE_AMPLITUDE, REPEAT_VIBRATION_AT);
    }

    private static VibrationEffect createSimpleRingVibration(
            VibrationEffectProxy vibrationEffectProxy) {
        return vibrationEffectProxy.createWaveform(SIMPLE_VIBRATION_PATTERN,
                SIMPLE_VIBRATION_AMPLITUDE, REPEAT_SIMPLE_VIBRATION_AT);
    }
}<|MERGE_RESOLUTION|>--- conflicted
+++ resolved
@@ -22,20 +22,16 @@
 import static android.provider.Settings.Global.ZEN_MODE_OFF;
 
 import android.annotation.NonNull;
-import android.annotation.Nullable;
 import android.app.Notification;
 import android.app.NotificationManager;
 import android.app.Person;
 import android.content.BroadcastReceiver;
 import android.content.Context;
-<<<<<<< HEAD
 import android.content.Intent;
 import android.content.IntentFilter;
+import android.content.res.Resources;
 import android.media.AudioAttributes;
 import android.media.AudioDeviceInfo;
-=======
-import android.content.res.Resources;
->>>>>>> 2181158a
 import android.media.AudioManager;
 import android.media.Ringtone;
 import android.media.VolumeShaper;
@@ -48,24 +44,15 @@
 import android.os.VibrationAttributes;
 import android.os.VibrationEffect;
 import android.os.Vibrator;
-<<<<<<< HEAD
+import android.os.vibrator.persistence.VibrationXmlParser;
 import android.provider.Settings;
-=======
-import android.os.vibrator.persistence.VibrationXmlParser;
->>>>>>> 2181158a
 import android.telecom.Log;
 import android.telecom.TelecomManager;
-import android.text.TextUtils;
 import android.view.accessibility.AccessibilityManager;
 
 import com.android.internal.annotations.VisibleForTesting;
 import com.android.server.telecom.LogUtils.EventTimer;
-import com.android.server.telecom.flags.FeatureFlags;
-
-import java.io.InputStream;
-import java.io.InputStreamReader;
-import java.io.IOException;
-import java.nio.charset.StandardCharsets;
+
 import java.util.ArrayList;
 import java.util.concurrent.CompletableFuture;
 import java.util.concurrent.CountDownLatch;
@@ -81,8 +68,6 @@
  */
 @VisibleForTesting
 public class Ringer {
-    private static final String TAG = "TelecomRinger";
-
     public interface AccessibilityManagerAdapter {
         boolean startFlashNotificationSequence(@NonNull Context context,
                 @AccessibilityManager.FlashNotificationReason int reason);
@@ -108,16 +93,6 @@
     // Used for test to notify the completion of RingerAttributes
     private CountDownLatch mAttributesLatch;
 
-    /**
-     * Delay to be used between consecutive vibrations when a non-repeating vibration effect is
-     * provided by the device.
-     *
-     * <p>If looking to customize the loop delay for a device's ring vibration, the desired repeat
-     * behavior should be encoded directly in the effect specification in the device configuration
-     * rather than changing the here (i.e. in `R.raw.default_ringtone_vibration_effect` resource).
-     */
-    private static int DEFAULT_RING_VIBRATION_LOOP_DELAY_MS = 1000;
-
     private static final long[] PULSE_PRIMING_PATTERN = {0,12,250,12,500}; // priming  + interval
 
     private static final int[] PULSE_PRIMING_AMPLITUDE = {0,255,0,255,0};  // priming  + interval
@@ -130,11 +105,9 @@
     private static final int[] PULSE_RAMPING_AMPLITUDE = {
         77,77,78,79,81,84,87,93,101,114,133,162,205,255,255,0};
 
-    @VisibleForTesting
-    public static final long[] PULSE_PATTERN;
-
-    @VisibleForTesting
-    public static final int[] PULSE_AMPLITUDE;
+    private static final long[] PULSE_PATTERN;
+
+    private static final int[] PULSE_AMPLITUDE;
 
     private static final int RAMPING_RINGER_VIBRATION_DURATION = 5000;
     private static final int RAMPING_RINGER_DURATION = 10000;
@@ -248,8 +221,7 @@
             VibrationEffectProxy vibrationEffectProxy,
             InCallController inCallController,
             NotificationManager notificationManager,
-            AccessibilityManagerAdapter accessibilityManagerAdapter,
-            FeatureFlags featureFlags) {
+            AccessibilityManagerAdapter accessibilityManagerAdapter) {
 
         mLock = new Object();
         mSystemSettingsUtil = systemSettingsUtil;
@@ -266,9 +238,13 @@
         mAudioManager = mContext.getSystemService(AudioManager.class);
         mAccessibilityManagerAdapter = accessibilityManagerAdapter;
 
-        mDefaultVibrationEffect =
-                loadDefaultRingVibrationEffect(
-                        mContext, mVibrator, mVibrationEffectProxy, featureFlags);
+        if (mContext.getResources().getBoolean(R.bool.use_simple_vibration_pattern)) {
+            mDefaultVibrationEffect = mVibrationEffectProxy.createWaveform(SIMPLE_VIBRATION_PATTERN,
+                    SIMPLE_VIBRATION_AMPLITUDE, REPEAT_SIMPLE_VIBRATION_AT);
+        } else {
+            mDefaultVibrationEffect = mVibrationEffectProxy.createWaveform(PULSE_PATTERN,
+                    PULSE_AMPLITUDE, REPEAT_VIBRATION_AT);
+        }
 
         mIsHapticPlaybackSupportedByDevice =
                 mSystemSettingsUtil.isHapticPlaybackSupported(mContext);
@@ -1081,59 +1057,4 @@
             return false;
         }
     }
-
-    @Nullable
-    private static VibrationEffect loadSerializedDefaultRingVibration(Resources resources) {
-
-        try {
-            InputStream vibrationInputStream =
-                    resources.openRawResource(
-                            com.android.internal.R.raw.default_ringtone_vibration_effect);
-            return VibrationXmlParser.parse(
-                    new InputStreamReader(vibrationInputStream, StandardCharsets.UTF_8));
-        } catch (IOException | Resources.NotFoundException e) {
-            Log.e(TAG, e, "Error parsing default ring vibration effect.");
-            return null;
-        }
-    }
-
-    private static VibrationEffect loadDefaultRingVibrationEffect(
-            Context context,
-            Vibrator vibrator,
-            VibrationEffectProxy vibrationEffectProxy,
-            FeatureFlags featureFlags) {
-        Resources resources = context.getResources();
-
-        if (resources.getBoolean(R.bool.use_simple_vibration_pattern)) {
-            Log.i(TAG, "Using simple default ring vibration.");
-            return createSimpleRingVibration(vibrationEffectProxy);
-        }
-
-        if (featureFlags.useDeviceProvidedSerializedRingerVibration()) {
-            VibrationEffect parsedEffect = loadSerializedDefaultRingVibration(resources);
-            if (parsedEffect != null && vibrator.areVibrationFeaturesSupported(parsedEffect)) {
-                Log.i(TAG, "Using parsed default ring vibration.");
-                // Make the parsed effect repeating to make it vibrate continuously during ring.
-                // If the effect is already repeating, this API call is a no-op.
-                // Otherwise, it  uses `DEFAULT_RING_VIBRATION_LOOP_DELAY_MS` when changing a
-                // non-repeating vibration to a repeating vibration.
-                // This is so that we ensure consecutive loops of the vibration play with some gap
-                // in between.
-                return parsedEffect.applyRepeatingIndefinitely(
-                        /* wantRepeating= */ true, DEFAULT_RING_VIBRATION_LOOP_DELAY_MS);
-            }
-            // Fallback to the simple vibration if the serialized effect cannot be loaded.
-            return createSimpleRingVibration(vibrationEffectProxy);
-        }
-
-        Log.i(TAG, "Using pulse default ring vibration.");
-        return vibrationEffectProxy.createWaveform(
-                PULSE_PATTERN, PULSE_AMPLITUDE, REPEAT_VIBRATION_AT);
-    }
-
-    private static VibrationEffect createSimpleRingVibration(
-            VibrationEffectProxy vibrationEffectProxy) {
-        return vibrationEffectProxy.createWaveform(SIMPLE_VIBRATION_PATTERN,
-                SIMPLE_VIBRATION_AMPLITUDE, REPEAT_SIMPLE_VIBRATION_AT);
-    }
 }