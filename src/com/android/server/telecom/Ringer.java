--- conflicted
+++ resolved
@@ -228,12 +228,8 @@
         mInCallController = inCallController;
         mVibrationEffectProxy = vibrationEffectProxy;
         mNotificationManager = notificationManager;
-<<<<<<< HEAD
         mAudioManager = mContext.getSystemService(AudioManager.class);
-        mAccessibilityManager = accessibilityManager;
-=======
         mAccessibilityManagerAdapter = accessibilityManagerAdapter;
->>>>>>> ce473206
 
         if (mContext.getResources().getBoolean(R.bool.use_simple_vibration_pattern)) {
             mDefaultVibrationEffect = mVibrationEffectProxy.createWaveform(SIMPLE_VIBRATION_PATTERN,
