package: "com.android.server.telecom.flags"
container: "system"

# OWNER=tjstuart TARGET=24Q3
flag {
  name: "prevent_redundant_location_permission_grant_and_revoke"
  namespace: "telecom"
  description: "avoid redundant action of grant and revoke location permission for multiple emergency calls"
  bug: "345386002"
}

flag {
  name: "transactional_cs_verifier"
  namespace: "telecom"
  description: "verify connection service callbacks via a transaction"
  bug: "309541257"
}

flag {
  name: "cache_call_audio_callbacks"
  namespace: "telecom"
  description: "cache call audio callbacks if the service is not available and execute when set"
  bug: "321369729"
}

# OWNER=breadley TARGET=24Q4
flag {
  name: "cache_call_events"
  namespace: "telecom"
  description: "Cache call events to wait for the ServiceWrapper to be set"
  bug: "364311190"
  metadata {
      purpose: PURPOSE_BUGFIX
    }
}

# OWNER = breadley TARGET=24Q3
flag {
  name: "cancel_removal_on_emergency_redial"
  namespace: "telecom"
  description: "When redialing an emergency call on another connection service, ensure any pending removal operation is cancelled"
  bug: "341157874"
  metadata {
      purpose: PURPOSE_BUGFIX
    }
}

# OWNER=breadley TARGET=24Q4
flag {
  name: "use_stream_voice_call_tones"
  namespace: "telecom"
  description: "Use STREAM_VOICE_CALL only for ToneGenerator"
  bug: "363262590"
  metadata {
      purpose: PURPOSE_BUGFIX
    }
}

# OWNER=tjstuart TARGET=25Q1
flag {
  name: "remap_transactional_capabilities"
  namespace: "telecom"
  description: "Transactional call capabilities need to be remapped to Connection capabilities"
  bug: "366063695"
  metadata {
      purpose: PURPOSE_BUGFIX
    }
}

<<<<<<< HEAD
=======
# OWNER=breadley TARGET=25Q2
flag {
  name: "enable_respond_via_sms_manager_async"
  namespace: "telecom"
  description: "Move RespondViaSmsManager to async thread"
  bug: "328013578"
  metadata {
      purpose: PURPOSE_BUGFIX
    }
}

>>>>>>> b0df9087
# OWNER=pmadapurmath TARGET=25Q4
flag {
  name: "call_sequencing_call_resume_failed"
  namespace: "telecom"
  description: "Connection event received when a call resume fails"
  bug: "390116261"
}<|MERGE_RESOLUTION|>--- conflicted
+++ resolved
@@ -67,8 +67,14 @@
     }
 }
 
-<<<<<<< HEAD
-=======
+# OWNER=pmadapurmath TARGET=25Q4
+flag {
+  name: "call_sequencing_call_resume_failed"
+  namespace: "telecom"
+  description: "Connection event received when a call resume fails"
+  bug: "390116261"
+}
+
 # OWNER=breadley TARGET=25Q2
 flag {
   name: "enable_respond_via_sms_manager_async"
@@ -78,13 +84,4 @@
   metadata {
       purpose: PURPOSE_BUGFIX
     }
-}
-
->>>>>>> b0df9087
-# OWNER=pmadapurmath TARGET=25Q4
-flag {
-  name: "call_sequencing_call_resume_failed"
-  namespace: "telecom"
-  description: "Connection event received when a call resume fails"
-  bug: "390116261"
 }