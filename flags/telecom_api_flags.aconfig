package: "com.android.server.telecom.flags"
container: "system"

flag {
  name: "voip_app_actions_support"
  namespace: "telecom"
  description: "When set, Telecom support for additional VOIP application actions is active."
  bug: "296934278"
}

flag {
  name: "call_details_id_changes"
  namespace: "telecom"
  description: "When set, call details/extras id updates to Telecom APIs for Android V are active."
  bug: "301713560"
}

flag{
  name: "add_call_uri_for_missed_calls"
  namespace: "telecom"
  description: "The key is used for dialer apps to mark missed calls as read when it gets the notification on reboot."
  bug: "292597423"
}

flag{
  name: "set_mute_state"
  namespace: "telecom"
  description: "transactional calls need the ability to mute the call audio input"
  bug: "310669304"
}

flag{
  name: "get_registered_phone_accounts"
  namespace: "telecom"
  description: "When set, self-managed clients can get their own phone accounts"
  bug: "317132586"
}

flag{
  name: "transactional_video_state"
  namespace: "telecom"
  description: "when set, clients using transactional implementations will be able to set & get the video state"
  bug: "311265260"
}

flag{
  name: "business_call_composer"
  namespace: "telecom"
  description: "Enables enriched calling features (e.g. Business name will show for a call)"
  bug: "311688497"
<<<<<<< HEAD
  is_exported: true
=======
}

flag{
  name: "get_last_known_cell_identity"
  namespace: "telecom"
  description: "Formalizes the getLastKnownCellIdentity API that Telecom reliees on as a system api"
  bug: "327454165"
>>>>>>> 887afebb
}<|MERGE_RESOLUTION|>--- conflicted
+++ resolved
@@ -48,9 +48,7 @@
   namespace: "telecom"
   description: "Enables enriched calling features (e.g. Business name will show for a call)"
   bug: "311688497"
-<<<<<<< HEAD
   is_exported: true
-=======
 }
 
 flag{
@@ -58,5 +56,4 @@
   namespace: "telecom"
   description: "Formalizes the getLastKnownCellIdentity API that Telecom reliees on as a system api"
   bug: "327454165"
->>>>>>> 887afebb
 }