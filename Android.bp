--- conflicted
+++ resolved
@@ -91,21 +91,15 @@
         "tests/res",
     ],
     libs: [
-<<<<<<< HEAD
-        "android.test.mock",
-        "android.test.base",
-        "android.test.runner",
+        "android.test.mock.stubs.system",
+        "android.test.base.stubs.system",
+        "android.test.runner.stubs.system",
         "telephony-common",
         "telephony-ext",
         "ims-ext-common",
     ],
     uses_libs: [
         "ims-ext-common",
-=======
-        "android.test.mock.stubs.system",
-        "android.test.base.stubs.system",
-        "android.test.runner.stubs.system",
->>>>>>> f6ce74c7
     ],
 
     jni_libs: [
