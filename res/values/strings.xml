--- conflicted
+++ resolved
@@ -421,15 +421,12 @@
          Call streaming is a feature where a user can see and interact with a call from another
          device like a tablet while the call takes place on their phone. -->
     <string name="call_streaming_notification_action_switch_here">Switch here</string>
-<<<<<<< HEAD
     <string name="cant_call_due_to_dsdstransition_invalid_sub">Call cannot be placed because account is not currently valid</string>
     <string name="hfp_client_connection" translatable="false">com.android.bluetooth.hfpclient.HfpClientConnectionService</string>
-=======
     <!-- In-call screen: error message shown when the user attempts to place a call, but calling has
          been disabled using a debug property. -->
     <string name="callFailed_too_many_calls">Cannot place a call as there are already two calls in progress. Disconnect one of the calls or merge them into a conference prior to placing a new call.</string>
     <!-- In-call screen: error message shown when the user attempts to place a call, but the live
          call cannot be held. -->
     <string name="callFailed_unholdable_call">Cannot place a call as there is an unholdable call. Disconnect the call prior to placing a new call.</string>
->>>>>>> 6bf83bd9
 </resources>