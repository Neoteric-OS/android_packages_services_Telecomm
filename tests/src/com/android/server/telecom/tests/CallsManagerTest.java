--- conflicted
+++ resolved
@@ -312,11 +312,7 @@
     public void testFindOutgoingCallPhoneAccountSelfManaged() throws Exception {
         setupCallerInfoLookupHelper();
         List<PhoneAccountHandle> accounts = mCallsManager.findOutgoingCallPhoneAccount(
-<<<<<<< HEAD
-                SELF_MANAGED_HANDLE, TEST_ADDRESS, false /* isVideo */, null /* userHandle */)
-=======
                 SELF_MANAGED_HANDLE, TEST_ADDRESS, false /* isVideo */, false /* isEmergency */, null /* userHandle */)
->>>>>>> 8cf4eaea
                 .get();
         assertEquals(1, accounts.size());
         assertEquals(SELF_MANAGED_HANDLE, accounts.get(0));
@@ -338,11 +334,7 @@
                 new ArrayList<>(Arrays.asList(SIM_1_HANDLE, SIM_2_HANDLE)));
 
         List<PhoneAccountHandle> accounts = mCallsManager.findOutgoingCallPhoneAccount(
-<<<<<<< HEAD
-                null /* phoneAcct */, TEST_ADDRESS, false /* isVideo */, null /* userHandle */)
-=======
                 null /* phoneAcct */, TEST_ADDRESS, false /* isVideo */, false /* isEmergency */, null /* userHandle */)
->>>>>>> 8cf4eaea
                 .get();
 
         // Should have found just the default.
@@ -366,11 +358,7 @@
                 new ArrayList<>(Arrays.asList(SIM_1_HANDLE, SIM_2_HANDLE)));
 
         List<PhoneAccountHandle> accounts = mCallsManager.findOutgoingCallPhoneAccount(
-<<<<<<< HEAD
-                null /* phoneAcct */, TEST_ADDRESS, false /* isVideo */, null /* userHandle */)
-=======
                 null /* phoneAcct */, TEST_ADDRESS, false /* isVideo */, false /* isEmergency */, null /* userHandle */)
->>>>>>> 8cf4eaea
                 .get();
 
         assertEquals(2, accounts.size());
@@ -394,11 +382,7 @@
                 new ArrayList<>(Arrays.asList(SIM_2_HANDLE)));
 
         List<PhoneAccountHandle> accounts = mCallsManager.findOutgoingCallPhoneAccount(
-<<<<<<< HEAD
-                null /* phoneAcct */, TEST_ADDRESS, true /* isVideo */, null /* userHandle */)
-=======
                 null /* phoneAcct */, TEST_ADDRESS, true /* isVideo */, false /* isEmergency */, null /* userHandle */)
->>>>>>> 8cf4eaea
                 .get();
 
         assertEquals(1, accounts.size());
@@ -425,11 +409,7 @@
                 any(), eq(0 /* none specified */), anyInt())).thenReturn(
                 new ArrayList<>(Arrays.asList(SIM_1_HANDLE)));
         List<PhoneAccountHandle> accounts = mCallsManager.findOutgoingCallPhoneAccount(
-<<<<<<< HEAD
-                null /* phoneAcct */, TEST_ADDRESS, true /* isVideo */, null /* userHandle */)
-=======
                 null /* phoneAcct */, TEST_ADDRESS, true /* isVideo */, false /* isEmergency */, null /* userHandle */)
->>>>>>> 8cf4eaea
                 .get();
 
         // Should have found one.
@@ -452,11 +432,7 @@
                 new ArrayList<>(Arrays.asList(SIM_1_HANDLE, SIM_2_HANDLE)));
 
         List<PhoneAccountHandle> accounts = mCallsManager.findOutgoingCallPhoneAccount(
-<<<<<<< HEAD
-                SIM_2_HANDLE, TEST_ADDRESS, false /* isVideo */, null /* userHandle */).get();
-=======
                 SIM_2_HANDLE, TEST_ADDRESS, false /* isVideo */, false /* isEmergency */, null /* userHandle */).get();
->>>>>>> 8cf4eaea
 
         assertEquals(1, accounts.size());
         assertTrue(accounts.contains(SIM_2_HANDLE));
@@ -473,19 +449,11 @@
         when(mPhoneAccountRegistrar.getOutgoingPhoneAccountForScheme(any(), any())).thenReturn(
                 null);
         when(mPhoneAccountRegistrar.getCallCapablePhoneAccounts(any(), anyBoolean(),
-<<<<<<< HEAD
-                any(), anyInt())).thenReturn(
-                new ArrayList<>(Arrays.asList(SIM_1_HANDLE, SIM_2_HANDLE)));
-
-        List<PhoneAccountHandle> accounts = mCallsManager.findOutgoingCallPhoneAccount(
-                null, TEST_ADDRESS2, false /* isVideo */, Process.myUserHandle()).get();
-=======
                 any(), anyInt(), anyInt())).thenReturn(
                 new ArrayList<>(Arrays.asList(SIM_1_HANDLE, SIM_2_HANDLE)));
 
         List<PhoneAccountHandle> accounts = mCallsManager.findOutgoingCallPhoneAccount(
                 null, TEST_ADDRESS2, false /* isVideo */, false /* isEmergency */, Process.myUserHandle()).get();
->>>>>>> 8cf4eaea
 
         assertEquals(1, accounts.size());
         assertTrue(accounts.contains(SIM_1_HANDLE));
@@ -595,19 +563,11 @@
 
         // THEN the ongoing call will not be disconnected (because its an emergency call)
         verify(ongoingCall, never()).disconnect(any());
-<<<<<<< HEAD
 
         // and held call is not un-held
         verify(heldCall, never()).unhold(any());
     }
 
-=======
-
-        // and held call is not un-held
-        verify(heldCall, never()).unhold(any());
-    }
-
->>>>>>> 8cf4eaea
     @SmallTest
     @Test
     public void testUnholdCallWhenOngoingCallCanNotBeHeldAndHasSameConnectionService() {
